--- conflicted
+++ resolved
@@ -560,20 +560,12 @@
         # when related_sudo, bypass access rights checks when reading values
         others = records.sudo() if self.related_sudo else records
         for record, other in zip(records, others):
-<<<<<<< HEAD
-            # do not switch to another environment if record is a draft one
-            other, field = self.traverse_related(other if record.id else record)
-            record[self.name] = other[field.name]
-=======
             if not record.id:
                 # draft records: copy record's cache to other's cache first
                 for name, value in record._cache.iteritems():
                     other[name] = value
-            # traverse the intermediate fields; follow the first record at each step
-            for name in self.related[:-1]:
-                other = other[name][:1]
-            record[self.name] = other[self.related[-1]]
->>>>>>> a576f2ba
+            other, field = self.traverse_related(other if record.id else record)
+            record[self.name] = other[field.name]
 
     def _inverse_related(self, records):
         """ Inverse the related field ``self`` on ``records``. """
