--- conflicted
+++ resolved
@@ -28,11 +28,7 @@
 import addons
 import cli
 import conf
-<<<<<<< HEAD
-import exceptions
-=======
 import http
->>>>>>> 856429ef
 import loglevels
 import modules
 import netsvc
