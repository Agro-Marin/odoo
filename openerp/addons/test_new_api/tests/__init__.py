# -*- coding: utf-8 -*-

from . import test_related
from . import test_new_fields
from . import test_onchange
from . import test_field_conversions
from . import test_attributes
<<<<<<< HEAD
from . import test_ui
=======
from . import test_no_infinite_recursion
>>>>>>> 7faf72c0
<|MERGE_RESOLUTION|>--- conflicted
+++ resolved
@@ -5,8 +5,5 @@
 from . import test_onchange
 from . import test_field_conversions
 from . import test_attributes
-<<<<<<< HEAD
 from . import test_ui
-=======
-from . import test_no_infinite_recursion
->>>>>>> 7faf72c0
+from . import test_no_infinite_recursion