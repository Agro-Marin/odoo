<?xml version="1.0" encoding="utf-8"?>
<openerp>
    <data>

        <record id="wizard_lang_export" model="ir.ui.view">
            <field name="name">Export Translations</field>
            <field name="model">base.language.export</field>
            <field name="type">form</field>
            <field name="arch" type="xml">
                <form string="Export Translations" version="7.0">
                    <group colspan="4" states="choose">
                        <separator colspan="4" string="Export Translation"/>
                        <field name="lang"/>
                        <field name="format" required="1"/>
                        <field name="modules" nolabel="1"/>
                        <field invisible="1" name="state"/>
                    </group>
                    <group colspan="4" states="get">
                        <separator string="Export done" colspan="4"/>
                        <field name="name" invisible="1" colspan="4"/>
                        <field name="data" nolabel="1" readonly="1" filename="name" colspan="4"/>
                        <field height="80" name="advice" nolabel="1" colspan="4"/>
                    </group>
<<<<<<< HEAD
                    <footer>
                        <button name="act_getfile" string="_Export" type="object" states="choose" class="oe_highlight"/>
                        <label string="or" states="choose"/>
                        <button string="Cancel" class="oe_link" special="cancel" />
=======
                    <footer states="choose">
                        <button name="act_getfile" string="_Export" type="object" class="oe_highlight"/> or 
                        <button name="act_cancel" special="cancel" string="_Cancel" type="object" class="oe_link"/>
                    </footer>
                    <footer states="get">
                        <button name="act_cancel" special="cancel" string="_Close" type="object"/>
>>>>>>> 9559fcd3
                    </footer>
                </form>
            </field>
        </record>

        <record id="action_wizard_lang_export" model="ir.actions.act_window">
            <field name="name">Export Translation</field>
            <field name="type">ir.actions.act_window</field>
            <field name="res_model">base.language.export</field>
            <field name="view_type">form</field>
            <field name="view_mode">form</field>
            <field name="target">new</field>
        </record>
        <menuitem action="action_wizard_lang_export" id="menu_wizard_lang_export" parent="menu_translation_export"/>
    </data>
</openerp><|MERGE_RESOLUTION|>--- conflicted
+++ resolved
@@ -21,19 +21,12 @@
                         <field name="data" nolabel="1" readonly="1" filename="name" colspan="4"/>
                         <field height="80" name="advice" nolabel="1" colspan="4"/>
                     </group>
-<<<<<<< HEAD
-                    <footer>
-                        <button name="act_getfile" string="_Export" type="object" states="choose" class="oe_highlight"/>
-                        <label string="or" states="choose"/>
-                        <button string="Cancel" class="oe_link" special="cancel" />
-=======
                     <footer states="choose">
                         <button name="act_getfile" string="_Export" type="object" class="oe_highlight"/> or 
                         <button name="act_cancel" special="cancel" string="_Cancel" type="object" class="oe_link"/>
                     </footer>
                     <footer states="get">
                         <button name="act_cancel" special="cancel" string="_Close" type="object"/>
->>>>>>> 9559fcd3
                     </footer>
                 </form>
             </field>
