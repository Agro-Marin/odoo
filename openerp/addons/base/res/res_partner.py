--- conflicted
+++ resolved
@@ -618,38 +618,15 @@
             if operator in ('=ilike', '=like'):
                 operator = operator[1:]
             query_args = {'name': search_name}
-            # TODO: simplify this in trunk with `display_name`, once it is stored
-            # Perf note: a CTE expression (WITH ...) seems to have an even higher cost
-            #            than this query with duplicated CASE expressions. The bulk of
-            #            the cost is the ORDER BY, and it is inevitable if we want
-            #            relevant results for the next step, otherwise we'd return
-            #            a random selection of `limit` results.
-            query = ('''SELECT partner.id FROM res_partner partner
-                                          LEFT JOIN res_partner company
-                                               ON partner.parent_id = company.id
-                        WHERE partner.email ''' + operator + ''' %(name)s OR
-                              CASE
-                                   WHEN company.id IS NULL OR partner.is_company
-                                       THEN partner.name
-                                   ELSE company.name || ', ' || partner.name
-                              END ''' + operator + ''' %(name)s
-                        ORDER BY
-                              CASE
-                                   WHEN company.id IS NULL OR partner.is_company
-                                       THEN partner.name
-                                   ELSE company.name || ', ' || partner.name
-                              END''')
+            query = ('''SELECT id FROM res_partner
+                         WHERE email ''' + operator + ''' %(name)s
+                            OR display_name ''' + operator + ''' %(name)s
+                      ORDER BY display_name
+                     ''')
             if limit:
                 query += ' limit %(limit)s'
                 query_args['limit'] = limit
-<<<<<<< HEAD
-            cr.execute('''SELECT partner.id FROM res_partner partner
-                          LEFT JOIN res_partner company ON partner.parent_id = company.id
-                          WHERE partner.email ''' + operator +''' %(name)s OR
-                                partner.display_name ''' + operator + ' %(name)s ' + limit_str, query_args)
-=======
             cr.execute(query, query_args)
->>>>>>> 1d91378c
             ids = map(lambda x: x[0], cr.fetchall())
             ids = self.search(cr, uid, [('id', 'in', ids)] + args, limit=limit, context=context)
             if ids:
