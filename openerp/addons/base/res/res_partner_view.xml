--- conflicted
+++ resolved
@@ -179,13 +179,8 @@
                         <group>
                             <field name="function" placeholder="e.g. Sales Director"
                                 attrs="{'invisible': [('is_company','=', True)]}"/>
-<<<<<<< HEAD
-                            <field name="phone" widget="phone" placeholder="e.g. +32.81.81.37.00"/>
+                            <field name="phone" widget="phone"/>
                             <field name="mobile" widget="phone"/>
-=======
-                            <field name="phone"/>
-                            <field name="mobile"/>
->>>>>>> 63e92cbc
                             <field name="fax"/>
                             <field name="user_ids" invisible="1"/>
                             <field name="email" widget="email" attrs="{'required': [('user_ids','!=', [])]}"/>
