--- conflicted
+++ resolved
@@ -110,48 +110,7 @@
                         <h1>
                             <field name="name"/>
                         </h1>
-<<<<<<< HEAD
-                        <table>
-                            <tr>
-                                <td>
-                                    <div attrs="{'invisible': [('is_company','=', True)]}">
-                                        <label for="parent_id" class="oe_edit_only"/>
-                            
-                                    </div>
-                                </td>
-                                <td>
-                                </td>
-                                <td>
-                                    <label for="function" class="oe_edit_only"/>
-                                </td>
-                            </tr>
-                            <tr>
-                                <td>
-                                    <h2 attrs="{'invisible': [('is_company','=', True)]}">
-                                        
-                                        <field name="parent_id" nolabel="1"
-                                            domain="[('is_company', '=', True)]" context="{'default_is_company': True}"
-                                            class="oe_inline"
-                                            on_change="onchange_address(use_parent_address, parent_id)"/>
-                                        
-                                    </h2>
-                                </td>
-                                <td>
-                                    <h2>
-                                        <label string="," class="oe_inline" attrs="{'invisible': ['|', ('parent_id', '=', False), ('function', '=', False)]}"/>
-                                    </h2>
-                                </td>
-                                <td>
-                                    <h2>
-                                        <field nolabel="1" name="function" class="oe_inline"/>
-                                    </h2>
-                                </td>
-                            </tr>
-                        </table>
-                        <field name="category_id" widget="many2many_tags" placeholder="Tags..."/>
-=======
                         <field name="category_id" widget="many2many_tags" placeholder="Select Tags"/>
->>>>>>> 98a26898
                     </div>
                     <div class="oe_right oe_button_box" name="buttons"> </div>
 
