--- conflicted
+++ resolved
@@ -115,18 +115,12 @@
                         </h1>
                         <h2 attrs="{'invisible': [('is_company','=', True)]}">
                             <label for="parent_id" class="oe_edit_only oe_inline"/>
-                            
                             <field name="parent_id"
                                 domain="[('is_company', '=', True)]" context="{'default_is_company': True}"
                                 class="oe_inline"
                                 on_change="onchange_address(use_parent_address, parent_id)"/>, 
-<<<<<<< HEAD
-                            <label for="function" class="oe_inline oe_edit_only" />
-=======
->>>>>>> 5baf102d
                             <field name="function" class="oe_inline" placeholder="Job Position"/>
                         </h2>
-                    
                         <field name="category_id" widget="many2many_tags" placeholder="Tags..."/>
                     </div>
 
