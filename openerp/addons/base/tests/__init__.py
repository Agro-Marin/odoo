import test_acl
import test_base
import test_basecase
import test_db_cursor
import test_expression
import test_expression
import test_fields
import test_func
import test_ir_actions
import test_ir_attachment
<<<<<<< HEAD
import test_ir_filters
import test_ir_sequence
=======
import test_ir_model
>>>>>>> 7bcefaf2
import test_ir_values
import test_mail
import test_menu
import test_orm
import test_osv
import test_qweb
import test_res_config
import test_res_lang
import test_search
import test_translate
#import test_uninstall
import test_view_validation
import test_views
<<<<<<< HEAD
import test_xmlrpc
=======

checks = [
    test_base,
    test_expression,
    test_ir_actions,
    test_ir_attachment,
    test_ir_model,
    test_ir_values,
    test_menu,
    test_res_config,
    test_res_lang,
    test_search,
    test_views,
]
>>>>>>> 7bcefaf2
<|MERGE_RESOLUTION|>--- conflicted
+++ resolved
@@ -8,12 +8,9 @@
 import test_func
 import test_ir_actions
 import test_ir_attachment
-<<<<<<< HEAD
+import test_ir_model
 import test_ir_filters
 import test_ir_sequence
-=======
-import test_ir_model
->>>>>>> 7bcefaf2
 import test_ir_values
 import test_mail
 import test_menu
@@ -27,21 +24,4 @@
 #import test_uninstall
 import test_view_validation
 import test_views
-<<<<<<< HEAD
-import test_xmlrpc
-=======
-
-checks = [
-    test_base,
-    test_expression,
-    test_ir_actions,
-    test_ir_attachment,
-    test_ir_model,
-    test_ir_values,
-    test_menu,
-    test_res_config,
-    test_res_lang,
-    test_search,
-    test_views,
-]
->>>>>>> 7bcefaf2
+import test_xmlrpc