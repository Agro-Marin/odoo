# -*- coding: utf-8 -*-
# Part of Odoo. See LICENSE file for full copyright and licensing details.
import logging
from collections import defaultdict

from odoo import api, fields, models, SUPERUSER_ID, tools,  _
from odoo.exceptions import AccessError, UserError, ValidationError
from odoo.modules import init_models
from odoo.modules.registry import RegistryManager
from odoo.tools.safe_eval import safe_eval

_logger = logging.getLogger(__name__)

MODULE_UNINSTALL_FLAG = '_force_unlink'


def encode(s):
    """ Return an UTF8-encoded version of ``s``. """
    return s.encode('utf8') if isinstance(s, unicode) else s


#
# IMPORTANT: this must be the first model declared in the module
#
class Base(models.AbstractModel):
    """ The base model, which is implicitly inherited by all models. """
    _name = 'base'


class Unknown(models.AbstractModel):
    """
    Abstract model used as a substitute for relational fields with an unknown
    comodel.
    """
    _name = '_unknown'


class IrModel(models.Model):
    _name = 'ir.model'
    _description = "Models"
    _order = 'model'

    name = fields.Char(string='Model Description', translate=True, required=True)
    model = fields.Char(default='x_', required=True, index=True)
    info = fields.Text(string='Information')
    field_id = fields.One2many('ir.model.fields', 'model_id', string='Fields', required=True, copy=True)
    inherited_model_ids = fields.Many2many('ir.model', compute='_inherited_models', string="Inherited models",
                                           help="The list of models that extends the current model.")
    state = fields.Selection([('manual', 'Custom Object'), ('base', 'Base Object')], string='Type', default='manual', readonly=True)
    access_ids = fields.One2many('ir.model.access', 'model_id', string='Access')
    transient = fields.Boolean(string="Transient Model")
    modules = fields.Char(compute='_in_modules', string='In Apps', help='List of modules in which the object is defined or inherited')
    view_ids = fields.One2many('ir.ui.view', compute='_view_ids', string='Views')

    @api.depends()
    def _inherited_models(self):
        for model in self:
            parent_names = list(self.env[model.model]._inherits)
            if parent_names:
                model.inherited_model_ids = self.search([('model', 'in', parent_names)])

    @api.depends()
    def _in_modules(self):
        installed_modules = self.env['ir.module.module'].search([('state', '=', 'installed')])
        installed_names = set(installed_modules.mapped('name'))
        xml_ids = models.Model._get_external_ids(self)
        for model in self:
            module_names = set(xml_id.split('.')[0] for xml_id in xml_ids[model.id])
            model.modules = ", ".join(sorted(installed_names & module_names))

    @api.depends()
    def _view_ids(self):
        for model in self:
            model.view_ids = self.env['ir.ui.view'].search([('model', '=', model.model)])

    @api.constrains('model')
    def _check_model_name(self):
        for model in self:
            if model.state == 'manual':
                if not model.model.startswith('x_'):
                    raise ValidationError(_("The model name must start with 'x_'."))
            if not models.check_object_name(model.model):
                raise ValidationError(_("The model name can only contain lowercase characters, digits, underscores and dots."))

    _sql_constraints = [
        ('obj_name_uniq', 'unique (model)', 'Each model must be unique!'),
    ]

    # overridden to allow searching both on model name (field 'model') and model
    # description (field 'name')
    @api.model
    def _name_search(self, name='', args=None, operator='ilike', limit=100):
        if args is None:
            args = []
        domain = args + ['|', ('model', operator, name), ('name', operator, name)]
        return super(IrModel, self).search(domain, limit=limit).name_get()

    def _drop_table(self):
        for model in self:
            table = self.env[model.model]._table
            self._cr.execute('select relkind from pg_class where relname=%s', (table,))
            result = self._cr.fetchone()
            if result and result[0] == 'v':
                self._cr.execute('DROP view %s' % table)
            elif result and result[0] == 'r':
                self._cr.execute('DROP TABLE %s CASCADE' % table)
        return True

    @api.multi
    def unlink(self):
        # Prevent manual deletion of module tables
        if not self._context.get(MODULE_UNINSTALL_FLAG):
            for model in self:
                if model.state != 'manual':
<<<<<<< HEAD
                    raise UserError(_("Model '%s' contains module data and cannot be removed!") % model.name)

        # prevent screwing up fields that depend on these models' fields
        for model in self:
            model.field_id._prepare_update()
=======
                    raise UserError(_("Model '%s' contains module data and cannot be removed!") % (model.name,))
                # prevent screwing up fields that depend on these models' fields
                model.field_id._prepare_update()
>>>>>>> eaddb7ca

        self._drop_table()
        res = super(IrModel, self).unlink()

        # Reload registry for normal unlink only. For module uninstall, the
        # reload is done independently in odoo.modules.loading.
        if not self._context.get(MODULE_UNINSTALL_FLAG):
            self._cr.commit()  # must be committed before reloading registry in new cursor
            api.Environment.reset()
            RegistryManager.new(self._cr.dbname)
            RegistryManager.signal_registry_change(self._cr.dbname)

        return res

    @api.multi
    def write(self, vals):
        if '__last_update' in self._context:
            self = self.with_context({k: v for k, v in self._context.iteritems() if k != '__last_update'})
        if 'model' in vals:
            raise UserError(_('Field "Model" cannot be modified on models.'))
        if 'state' in vals:
            raise UserError(_('Field "Type" cannot be modified on models.'))
        if 'transient' in vals:
            raise UserError(_('Field "Transient Model" cannot be modified on models.'))
        # Filter out operations 4 from field id, because the web client always
        # writes (4,id,False) even for non dirty items.
        if 'field_id' in vals:
            vals['field_id'] = [op for op in vals['field_id'] if op[0] != 4]
        return super(IrModel, self).write(vals)

    @api.model
    def create(self, vals):
        res = super(IrModel, self).create(vals)
        if vals.get('state', 'manual') == 'manual':
            # setup models; this automatically adds model in registry
            self.pool.setup_models(self._cr, partial=(not self.pool.ready))
            # update database schema
            model = self.pool[vals['model']]
            init_models([model], self._cr, dict(self._context, update_custom_fields=True))
            RegistryManager.signal_registry_change(self._cr.dbname)
        return res

    @api.model
    def _instanciate(self, model_data):
        """ Instanciate a model class for the custom model given by parameters ``model_data``. """
        class CustomModel(models.Model):
            _name = encode(model_data['model'])
            _description = model_data['name']
            _module = False
            _custom = True
            _transient = bool(model_data['transient'])
            __doc__ = model_data['info']

        CustomModel._build_model(self.pool, self._cr)


class IrModelFields(models.Model):
    _name = 'ir.model.fields'
    _description = "Fields"
    _order = "name"
    _rec_name = 'field_description'

    name = fields.Char(string='Field Name', default='x_', required=True, index=True)
    complete_name = fields.Char(index=True)
    model = fields.Char(string='Object Name', required=True, index=True,
                        help="The technical name of the model this field belongs to")
    relation = fields.Char(string='Object Relation',
                           help="For relationship fields, the technical name of the target model")
    relation_field = fields.Char(help="For one2many fields, the field on the target model that implement the opposite many2one relationship")
    model_id = fields.Many2one('ir.model', string='Model', required=True, index=True, ondelete='cascade',
                               help="The model this field belongs to")
    field_description = fields.Char(string='Field Label', default='', required=True, translate=True)
    help = fields.Text(string='Field Help', translate=True)
    ttype = fields.Selection(selection='_get_field_types', string='Field Type', required=True)
    selection = fields.Char(string='Selection Options', default="",
                            help="List of options for a selection field, "
                                 "specified as a Python expression defining a list of (key, label) pairs. "
                                 "For example: [('blue','Blue'),('yellow','Yellow')]")
    copy = fields.Boolean(string='Copied', help="Whether the value is copied when duplicating a record.")
    related = fields.Char(string='Related Field', help="The corresponding related field, if any. This must be a dot-separated list of field names.")
    required = fields.Boolean()
    readonly = fields.Boolean()
    index = fields.Boolean(string='Indexed')
    translate = fields.Boolean(string='Translatable', help="Whether values for this field can be translated (enables the translation mechanism for that field)")
    size = fields.Integer()
    state = fields.Selection([('manual', 'Custom Field'), ('base', 'Base Field')], string='Type', default='manual', required=True, readonly=True, index=True)
    on_delete = fields.Selection([('cascade', 'Cascade'), ('set null', 'Set NULL'), ('restrict', 'Restrict')],
                                 string='On Delete', default='set null', help='On delete property for many2one fields')
    domain = fields.Char(default="[]", help="The optional domain to restrict possible values for relationship fields, "
                                            "specified as a Python expression defining a list of triplets. "
                                            "For example: [('color','=','red')]")
    groups = fields.Many2many('res.groups', 'ir_model_fields_group_rel', 'field_id', 'group_id')
    selectable = fields.Boolean(default=True)
    modules = fields.Char(compute='_in_modules', string='In Apps', help='List of modules in which the field is defined')
    serialization_field_id = fields.Many2one('ir.model.fields', 'Serialization Field', domain="[('ttype','=','serialized')]",
                                             ondelete='cascade', help="If set, this field will be stored in the sparse "
                                                                      "structure of the serialization field, instead "
                                                                      "of having its own database column. This cannot be "
                                                                      "changed after creation.")
    relation_table = fields.Char(help="Used for custom many2many fields to define a custom relation table name")
    column1 = fields.Char(string='Column 1', help="Column referring to the record in the model table")
    column2 = fields.Char(string="Column 2", help="Column referring to the record in the comodel table")
    compute = fields.Text(help="Code to compute the value of the field.\n"
                               "Iterate on the recordset 'self' and assign the field's value:\n\n"
                               "    for record in self:\n"
                               "        record['size'] = len(record.name)\n\n"
                               "Modules time, datetime, dateutil are available.")
    depends = fields.Char(string='Dependencies', help="Dependencies of compute method; "
                                                      "a list of comma-separated field names, like\n\n"
                                                      "    name, partner_id.name")
    store = fields.Boolean(string='Stored', default=True, help="Whether the value is stored in the database.")

    @api.model
    def _get_field_types(self):
        # retrieve the possible field types from the field classes' metaclass
        return sorted((key, key) for key in fields.MetaField.by_type)

    @api.depends()
    def _in_modules(self):
        installed_modules = self.env['ir.module.module'].search([('state', '=', 'installed')])
        installed_names = set(installed_modules.mapped('name'))
        xml_ids = models.Model._get_external_ids(self)
        for field in self:
            module_names = set(xml_id.split('.')[0] for xml_id in xml_ids[field.id])
            field.modules = ", ".join(sorted(installed_names & module_names))

    @api.model
    def _check_selection(self, selection):
        try:
            items = safe_eval(selection)
            if not (isinstance(items, (tuple, list)) and
                    all(isinstance(item, (tuple, list)) and len(item) == 2 for item in items)):
                raise ValueError(selection)
        except Exception:
            _logger.info('Invalid selection list definition for fields.selection', exc_info=True)
            raise UserError(_("The Selection Options expression is not a valid Pythonic expression."
                              "Please provide an expression in the [('key','Label'), ...] format."))

    _sql_constraints = [
        ('size_gt_zero', 'CHECK (size>=0)', 'Size of the field cannot be negative.'),
    ]

    def _related_field(self):
        """ Return the ``Field`` instance corresponding to ``self.related``. """
        names = self.related.split(".")
        last = len(names) - 1
        model = self.env[self.model or self.model_id.model]
        for index, name in enumerate(names):
            field = model._fields.get(name)
            if field is None:
                raise UserError(_("Unknown field name '%s' in related field '%s'") % (name, self.related))
            if index < last and not field.relational:
                raise UserError(_("Non-relational field name '%s' in related field '%s'") % (name, self.related))
            model = model[name]
        return field

    @api.one
    @api.constrains('related')
    def _check_related(self):
        if self.state == 'manual' and self.related:
            field = self._related_field()
            if field.type != self.ttype:
                raise ValidationError(_("Related field '%s' does not have type '%s'") % (self.related, self.ttype))
            if field.relational and field.comodel_name != self.relation:
                raise ValidationError(_("Related field '%s' does not have comodel '%s'") % (self.related, self.relation))

    @api.onchange('related')
    def _onchange_related(self):
        if self.related:
            try:
                field = self._related_field()
            except UserError as e:
                return {'warning': {'title': _("Warning"), 'message': e.message}}
            self.ttype = field.type
            self.relation = field.comodel_name
            self.readonly = True
            self.copy = False

    @api.constrains('depends')
    def _check_depends(self):
        """ Check whether all fields in dependencies are valid. """
        for record in self:
            if not record.depends:
                continue
            for seq in record.depends.split(","):
                if not seq.strip():
                    raise UserError(_("Empty dependency in %r") % (record.depends))
                model = self.env[record.model]
                names = seq.strip().split(".")
                last = len(names) - 1
                for index, name in enumerate(names):
                    field = model._fields.get(name)
                    if field is None:
                        raise UserError(_("Unknown field %r in dependency %r") % (name, seq.strip()))
                    if index < last and not field.relational:
                        raise UserError(_("Non-relational field %r in dependency %r") % (name, seq.strip()))
                    model = model[name]

    @api.onchange('compute')
    def _onchange_compute(self):
        if self.compute:
            self.readonly = True
            self.copy = False

    @api.one
    @api.constrains('relation_table')
    def _check_relation_table(self):
        models.check_pg_name(self.relation_table)

    @api.model
    def _custom_many2many_names(self, model_name, comodel_name):
        """ Return default names for the table and columns of a custom many2many field. """
        rel1 = self.env[model_name]._table
        rel2 = self.env[comodel_name]._table
        table = 'x_%s_%s_rel' % tuple(sorted([rel1, rel2]))
        if rel1 == rel2:
            return (table, 'id1', 'id2')
        else:
            return (table, '%s_id' % rel1, '%s_id' % rel2)

    @api.onchange('ttype', 'model_id', 'relation')
    def _onchange_ttype(self):
        self.copy = (self.ttype != 'one2many')
        if self.ttype == 'many2many' and self.model_id and self.relation:
            names = self._custom_many2many_names(self.model_id.model, self.relation)
            self.relation_table, self.column1, self.column2 = names
        else:
            self.relation_table = False
            self.column1 = False
            self.column2 = False

    @api.onchange('relation_table')
    def _onchange_relation_table(self):
        if self.relation_table:
            # check whether other fields use the same table
            others = self.search([('ttype', '=', 'many2many'),
                                  ('relation_table', '=', self.relation_table),
                                  ('id', 'not in', self._origin.ids)])
            if others:
                for other in others:
                    if (other.model, other.relation) == (self.relation, self.model):
                        # other is a candidate inverse field
                        self.column1 = other.column2
                        self.column2 = other.column1
                        return
                return {'warning': {
                    'title': _("Warning"),
                    'message': _("The table %r if used for other, possibly incompatible fields.") % self.relation_table,
                }}

    @api.multi
    def _drop_column(self):
        tables_to_drop = set()

        for field in self:
            if field.name in models.MAGIC_COLUMNS:
                continue
            model = self.env[field.model]
            self._cr.execute('SELECT relkind FROM pg_class WHERE relname=%s', (model._table,))
            relkind = self._cr.fetchone()
            self._cr.execute("""SELECT column_name FROM information_schema.columns
                                WHERE table_name=%s AND column_name=%s""",
                             (model._table, field.name))
            column_name = self._cr.fetchone()
            if column_name and (relkind and relkind[0] == 'r'):
                self._cr.execute('ALTER table "%s" DROP column "%s" cascade' % (model._table, field.name))
            if field.state == 'manual' and field.ttype == 'many2many':
                rel_name = field.relation_table or model._fields[field.name].relation
                tables_to_drop.add(rel_name)
            model._pop_field(field.name)

        if tables_to_drop:
            # drop the relation tables that are not used by other fields
            self._cr.execute("""SELECT relation_table FROM ir_model_fields
                                WHERE relation_table IN %s AND id NOT IN %s""",
                             (tuple(tables_to_drop), tuple(self.ids)))
            tables_to_keep = set(row[0] for row in self._cr.fetchall())
            for rel_name in tables_to_drop - tables_to_keep:
                self._cr.execute('DROP TABLE "%s"' % rel_name)

        return True

    @api.multi
    def _prepare_update(self):
        """ Check whether the fields in ``self`` may be modified or removed.
            This method prevents the modification/deletion of many2one fields
            that have an inverse one2many, for instance.
        """
        for record in self:
            model = self.env[record.model]
            field = model._fields[record.name]
            if field.type == 'many2one' and model._field_inverses.get(field):
                msg = _("The field '%s' cannot be removed because the field '%s' depends on it.")
                raise UserError(msg % (field, model._field_inverses[field][0]))

    @api.multi
    def unlink(self):
        # Prevent manual deletion of module columns
        if not self._context.get(MODULE_UNINSTALL_FLAG) and \
                any(field.state != 'manual' for field in self):
            raise UserError(_("This column contains module data and cannot be removed!"))

        # prevent screwing up fields that depend on these fields
        self._prepare_update()

        model_names = self.mapped('model')
        self._drop_column()
        res = super(IrModelFields, self).unlink()

        # The field we just deleted might be inherited, and the registry is
        # inconsistent in this case; therefore we reload the registry.
        if not self._context.get(MODULE_UNINSTALL_FLAG):
            self._cr.commit()
            api.Environment.reset()
            registry = RegistryManager.new(self._cr.dbname)
            models = registry.descendants(model_names, '_inherits')
            init_models(models, self._cr, dict(self._context, update_custom_fields=True))
            RegistryManager.signal_registry_change(self._cr.dbname)

        return res

    @api.model
    def create(self, vals):
        if 'model_id' in vals:
            model_data = self.env['ir.model'].browse(vals['model_id'])
            vals['model'] = model_data.model
        if vals.get('ttype') == 'selection':
            if not vals.get('selection'):
                raise UserError(_('For selection fields, the Selection Options must be given!'))
            self._check_selection(vals['selection'])

        res = super(IrModelFields, self).create(vals)

        if vals.get('state', 'manual') == 'manual':
            if not vals['name'].startswith('x_'):
                raise UserError(_("Custom fields must have a name that starts with 'x_' !"))

            if vals.get('relation') and not self.env['ir.model'].search([('model', '=', vals['relation'])]):
                raise UserError(_("Model %s does not exist!") % vals['relation'])

            if vals.get('ttype') == 'one2many':
                if not self.search([('model_id', '=', vals['relation']), ('name', '=', vals['relation_field']), ('ttype', '=', 'many2one')]):
                    raise UserError(_("Many2one %s on model %s does not exist!") % (vals['relation_field'], vals['relation']))

            self.pool.clear_manual_fields()

            if vals['model'] in self.pool:
                # setup models; this re-initializes model in registry
                self.pool.setup_models(self._cr, partial=(not self.pool.ready))
                # update database schema of model and its descendant models
                models = self.pool.descendants([vals['model']], '_inherits')
                init_models(models, self._cr, dict(self._context, update_custom_fields=True))
                RegistryManager.signal_registry_change(self._cr.dbname)

        return res

    @api.multi
    def write(self, vals):
        # For the moment renaming a sparse field or changing the storing system
        # is not allowed. This may be done later
        if 'serialization_field_id' in vals or 'name' in vals:
            for field in self:
                if 'serialization_field_id' in vals and field.serialization_field_id.id != vals['serialization_field_id']:
                    raise UserError(_('Changing the storing system for field "%s" is not allowed.') % field.name)
                if field.serialization_field_id and (field.name != vals['name']):
                    raise UserError(_('Renaming sparse field "%s" is not allowed') % field.name)

        # if set, *one* column can be renamed here
        column_rename = None

        # names of the models to patch
        patched_models = set()

        if vals and self:
            # check selection if given
            if vals.get('selection'):
                self._check_selection(vals['selection'])

            for item in self:
                if item.state != 'manual':
                    raise UserError(_('Properties of base fields cannot be altered in this manner! '
                                      'Please modify them through Python code, '
                                      'preferably through a custom addon!'))

                if vals.get('model_id', item.model_id.id) != item.model_id.id:
                    raise UserError(_("Changing the model of a field is forbidden!"))

                if vals.get('ttype', item.ttype) != item.ttype:
                    raise UserError(_("Changing the type of a field is not yet supported. "
                                      "Please drop it and create it again!"))

                obj = self.pool.get(item.model)
                field = getattr(obj, '_fields', {}).get(item.name)

                if vals.get('name', item.name) != item.name:
                    # We need to rename the column
                    item._prepare_update()
                    if column_rename:
                        raise UserError(_('Can only rename one field at a time!'))
                    if vals['name'] in obj._fields:
                        raise UserError(_('Cannot rename field to %s, because that field already exists!') % vals['name'])
                    if vals.get('state', 'manual') == 'manual' and not vals['name'].startswith('x_'):
                        raise UserError(_('New field name must still start with x_ , because it is a custom field!'))
                    if '\'' in vals['name'] or '"' in vals['name'] or ';' in vals['name']:
                        raise ValueError('Invalid character in column name')
                    column_rename = (obj._table, item.name, vals['name'], item.index)

                # We don't check the 'state', because it might come from the context
                # (thus be set for multiple fields) and will be ignored anyway.
                if obj is not None and field is not None:
                    patched_models.add(obj._name)

        # These shall never be written (modified)
        for column_name in ('model_id', 'model', 'state'):
            if column_name in vals:
                del vals[column_name]

        res = super(IrModelFields, self).write(vals)

        self.pool.clear_manual_fields()

        if column_rename:
            # rename column in database, and its corresponding index if present
            table, oldname, newname, index = column_rename
            self._cr.execute('ALTER TABLE "%s" RENAME COLUMN "%s" TO "%s"' % (table, oldname, newname))
            if index:
                self._cr.execute('ALTER INDEX "%s_%s_index" RENAME TO "%s_%s_index"' % (table, oldname, table, newname))

        if column_rename or patched_models:
            # setup models, this will reload all manual fields in registry
            self.pool.setup_models(self._cr, partial=(not self.pool.ready))

        if patched_models:
            # update the database schema of the models to patch
            models = self.pool.descendants(patched_models, '_inherits')
            init_models(models, self._cr, dict(self._context, update_custom_fields=True))

        if column_rename or patched_models:
            RegistryManager.signal_registry_change(self._cr.dbname)

        return res


class IrModelConstraint(models.Model):
    """
    This model tracks PostgreSQL foreign keys and constraints used by Odoo
    models.
    """
    _name = 'ir.model.constraint'

    name = fields.Char(string='Constraint', required=True, index=True,
                       help="PostgreSQL constraint or foreign key name.")
    definition = fields.Char(help="PostgreSQL constraint definition")
    model = fields.Many2one('ir.model', required=True, index=True)
    module = fields.Many2one('ir.module.module', required=True, index=True)
    type = fields.Char(string='Constraint Type', required=True, size=1, index=True,
                       help="Type of the constraint: `f` for a foreign key, "
                            "`u` for other constraints.")
    date_update = fields.Datetime(string='Update Date')
    date_init = fields.Datetime(string='Initialization Date')

    _sql_constraints = [
        ('module_name_uniq', 'unique(name, module)',
         'Constraints with the same name are unique per module.'),
    ]

    @api.multi
    def _module_data_uninstall(self):
        """
        Delete PostgreSQL foreign keys and constraints tracked by this model.
        """
        if not (self._uid == SUPERUSER_ID or self.env.user.has_group('base.group_system')):
            raise AccessError(_('Administrator access is required to uninstall a module'))

        ids_set = set(self.ids)
        for data in self.sorted(key='id', reverse=True):
            name = tools.ustr(data.name)
            if data.model.model in self.env:
                table = self.env[data.model.model]._table    
            else:
                table = data.model.model.replace('.', '_')
            typ = data.type

            # double-check we are really going to delete all the owners of this schema element
            self._cr.execute("""SELECT id from ir_model_constraint where name=%s""", (data.name,))
            external_ids = set(x[0] for x in self._cr.fetchall())
            if external_ids - ids_set:
                # as installed modules have defined this element we must not delete it!
                continue

            if typ == 'f':
                # test if FK exists on this table (it could be on a related m2m table, in which case we ignore it)
                self._cr.execute("""SELECT 1 from pg_constraint cs JOIN pg_class cl ON (cs.conrelid = cl.oid)
                                    WHERE cs.contype=%s and cs.conname=%s and cl.relname=%s""",
                                 ('f', name, table))
                if self._cr.fetchone():
                    self._cr.execute('ALTER TABLE "%s" DROP CONSTRAINT "%s"' % (table, name),)
                    _logger.info('Dropped FK CONSTRAINT %s@%s', name, data.model.model)

            if typ == 'u':
                # test if constraint exists
                self._cr.execute("""SELECT 1 from pg_constraint cs JOIN pg_class cl ON (cs.conrelid = cl.oid)
                                    WHERE cs.contype=%s and cs.conname=%s and cl.relname=%s""",
                                 ('u', name, table))
                if self._cr.fetchone():
                    self._cr.execute('ALTER TABLE "%s" DROP CONSTRAINT "%s"' % (table, name),)
                    _logger.info('Dropped CONSTRAINT %s@%s', name, data.model.model)

        self.unlink()


class IrModelRelation(models.Model):
    """
    This model tracks PostgreSQL tables used to implement Odoo many2many
    relations.
    """
    _name = 'ir.model.relation'

    name = fields.Char(string='Relation Name', required=True, index=True,
                       help="PostgreSQL table name implementing a many2many relation.")
    model = fields.Many2one('ir.model', required=True, index=True)
    module = fields.Many2one('ir.module.module', required=True, index=True)
    date_update = fields.Datetime(string='Update Date')
    date_init = fields.Datetime(string='Initialization Date')

    @api.multi
    def _module_data_uninstall(self):
        """
        Delete PostgreSQL many2many relations tracked by this model.
        """
        if not (self._uid == SUPERUSER_ID or self.env.user.has_group('base.group_system')):
            raise AccessError(_('Administrator access is required to uninstall a module'))

        ids_set = set(self.ids)
        to_drop = tools.OrderedSet()
        for data in self.sorted(key='id', reverse=True):
            name = tools.ustr(data.name)

            # double-check we are really going to delete all the owners of this schema element
            self._cr.execute("""SELECT id from ir_model_relation where name = %s""", (data.name,))
            external_ids = set(x[0] for x in self._cr.fetchall())
            if external_ids - ids_set:
                # as installed modules have defined this element we must not delete it!
                continue

            self._cr.execute("SELECT 1 FROM information_schema.tables WHERE table_name=%s", (name,))
            if self._cr.fetchone():
                to_drop.add(name)

        self.unlink()

        # drop m2m relation tables
        for table in to_drop:
            self._cr.execute('DROP TABLE %s CASCADE' % table,)
            _logger.info('Dropped table %s', table)


class IrModelAccess(models.Model):
    _name = 'ir.model.access'

    name = fields.Char(required=True, index=True)
    active = fields.Boolean(default=True, help='If you uncheck the active field, it will disable the ACL without deleting it (if you delete a native ACL, it will be re-created when you reload the module).')
    model_id = fields.Many2one('ir.model', string='Object', required=True, domain=[('transient', '=', False)], index=True, ondelete='cascade')
    group_id = fields.Many2one('res.groups', string='Group', ondelete='cascade', index=True)
    perm_read = fields.Boolean(string='Read Access')
    perm_write = fields.Boolean(string='Write Access')
    perm_create = fields.Boolean(string='Create Access')
    perm_unlink = fields.Boolean(string='Delete Access')

    @api.model
    def check_groups(self, group):
        """ Check whether the current user has the given group. """
        grouparr = group.split('.')
        if not grouparr:
            return False
        self._cr.execute("""SELECT 1 FROM res_groups_users_rel
                            WHERE uid=%s AND gid IN (
                                SELECT res_id FROM ir_model_data WHERE module=%s AND name=%s)""",
                         (self._uid, grouparr[0], grouparr[1],))
        return bool(self._cr.fetchone())

    @api.model
    def check_group(self, model, mode, group_ids):
        """ Check if a specific group has the access mode to the specified model"""
        assert mode in ('read', 'write', 'create', 'unlink'), 'Invalid access mode'

        if isinstance(model, models.BaseModel):
            assert model._name == 'ir.model', 'Invalid model object'
            model_name = model.name
        else:
            model_name = model

        if isinstance(group_ids, (int, long)):
            group_ids = [group_ids]

        query = """ SELECT 1 FROM ir_model_access a
                    JOIN ir_model m ON (m.id = a.model_id)
                    WHERE a.active AND a.perm_{mode} AND
                        m.model=%s AND (a.group_id IN %s OR a.group_id IS NULL)
                """.format(mode=mode)
        self._cr.execute(query, (model_name, tuple(group_ids)))
        return bool(self._cr.rowcount)

    @api.model_cr
    def group_names_with_access(self, model_name, access_mode):
        """ Return the names of visible groups which have been granted
            ``access_mode`` on the model ``model_name``.
           :rtype: list
        """
        assert access_mode in ('read', 'write', 'create', 'unlink'), 'Invalid access mode'
        self._cr.execute("""SELECT c.name, g.name
                            FROM ir_model_access a
                                JOIN ir_model m ON (a.model_id=m.id)
                                JOIN res_groups g ON (a.group_id=g.id)
                                LEFT JOIN ir_module_category c ON (c.id=g.category_id)
                            WHERE m.model=%s AND a.active IS TRUE AND a.perm_""" + access_mode,
                         (model_name,))
        return [('%s/%s' % x) if x[0] else x[1] for x in self._cr.fetchall()]

    # The context parameter is useful when the method translates error messages.
    # But as the method raises an exception in that case,  the key 'lang' might
    # not be really necessary as a cache key, unless the `ormcache_context`
    # decorator catches the exception (it does not at the moment.)
    @api.model
    @tools.ormcache_context('self._uid', 'model', 'mode', 'raise_exception', keys=('lang',))
    def check(self, model, mode='read', raise_exception=True):
        if self._uid == 1:
            # User root have all accesses
            return True

        assert mode in ('read', 'write', 'create', 'unlink'), 'Invalid access mode'

        if isinstance(model, models.BaseModel):
            assert model._name == 'ir.model', 'Invalid model object'
            model_name = model.model
        else:
            model_name = model

        # TransientModel records have no access rights, only an implicit access rule
        if model_name not in self.env:
            _logger.error('Missing model %s', model_name)
        elif self.env[model_name].is_transient():
            return True

        # We check if a specific rule exists
        self._cr.execute("""SELECT MAX(CASE WHEN perm_{mode} THEN 1 ELSE 0 END)
                              FROM ir_model_access a
                              JOIN ir_model m ON (m.id = a.model_id)
                              JOIN res_groups_users_rel gu ON (gu.gid = a.group_id)
                             WHERE m.model = %s
                               AND gu.uid = %s
                               AND a.active IS TRUE""".format(mode=mode),
                         (model_name, self._uid,))
        r = self._cr.fetchone()[0]

        if not r:
            # there is no specific rule. We check the generic rule
            self._cr.execute("""SELECT MAX(CASE WHEN perm_{mode} THEN 1 ELSE 0 END)
                                  FROM ir_model_access a
                                  JOIN ir_model m ON (m.id = a.model_id)
                                 WHERE a.group_id IS NULL
                                   AND m.model = %s
                                   AND a.active IS TRUE""".format(mode=mode),
                             (model_name,))
            r = self._cr.fetchone()[0]

        if not r and raise_exception:
            groups = '\n\t'.join('- %s' % g for g in self.group_names_with_access(model_name, mode))
            msg_heads = {
                # Messages are declared in extenso so they are properly exported in translation terms
                'read': _("Sorry, you are not allowed to access this document."),
                'write':  _("Sorry, you are not allowed to modify this document."),
                'create': _("Sorry, you are not allowed to create this kind of document."),
                'unlink': _("Sorry, you are not allowed to delete this document."),
            }
            if groups:
                msg_tail = _("Only users with the following access level are currently allowed to do that") + ":\n%s\n\n(" + _("Document model") + ": %s)"
                msg_params = (groups, model_name)
            else:
                msg_tail = _("Please contact your system administrator if you think this is an error.") + "\n\n(" + _("Document model") + ": %s)"
                msg_params = (model_name,)
            _logger.info('Access Denied by ACLs for operation: %s, uid: %s, model: %s', mode, self._uid, model_name)
            msg = '%s %s' % (msg_heads[mode], msg_tail)
            raise AccessError(msg % msg_params)

        return bool(r)

    __cache_clearing_methods = []

    def register_cache_clearing_method(self, model, method):
        self.__cache_clearing_methods.append((model, method))

    def unregister_cache_clearing_method(self, model, method):
        try:
            self.__cache_clearing_methods.remove((model, method))
        except ValueError:
            pass

    @api.model_cr
    def call_cache_clearing_methods(self):
        self.invalidate_cache()
        self.check.clear_cache(self)    # clear the cache of check function
        for model, method in self.__cache_clearing_methods:
            if model in self.env:
                getattr(self.env[model], method)()

    #
    # Check rights on actions
    #
    @api.model
    def create(self, values):
        self.call_cache_clearing_methods()
        return super(IrModelAccess, self).create(values)

    @api.multi
    def write(self, values):
        self.call_cache_clearing_methods()
        return super(IrModelAccess, self).write(values)

    @api.multi
    def unlink(self):
        self.call_cache_clearing_methods()
        return super(IrModelAccess, self).unlink()


class IrModelData(models.Model):
    """Holds external identifier keys for records in the database.
       This has two main uses:

           * allows easy data integration with third-party systems,
             making import/export/sync of data possible, as records
             can be uniquely identified across multiple systems
           * allows tracking the origin of data installed by Odoo
             modules themselves, thus making it possible to later
             update them seamlessly.
    """
    _name = 'ir.model.data'
    _order = 'module, model, name'

    name = fields.Char(string='External Identifier', required=True,
                       help="External Key/Identifier that can be used for "
                            "data integration with third-party systems")
    complete_name = fields.Char(compute='_compute_complete_name', string='Complete ID')
    model = fields.Char(string='Model Name', required=True)
    module = fields.Char(default='', required=True)
    res_id = fields.Integer(string='Record ID', help="ID of the target record in the database")
    noupdate = fields.Boolean(string='Non Updatable', default=False)
    date_update = fields.Datetime(string='Update Date', default=fields.Datetime.now)
    date_init = fields.Datetime(string='Init Date', default=fields.Datetime.now)

    @api.depends('module', 'name')
    def _compute_complete_name(self):
        for res in self:
            res.complete_name = ".".join(filter(None, [res.module, res.name]))

    def __init__(self, pool, cr):
        models.Model.__init__(self, pool, cr)
        # also stored in pool to avoid being discarded along with this osv instance
        if getattr(pool, 'model_data_reference_ids', None) is None:
            self.pool.model_data_reference_ids = {}
        # put loads on the class, in order to share it among all instances
        type(self).loads = self.pool.model_data_reference_ids

    @api.model_cr_context
    def _auto_init(self):
        res = super(IrModelData, self)._auto_init()
        self._cr.execute("SELECT indexname FROM pg_indexes WHERE indexname = 'ir_model_data_module_name_uniq_index'")
        if not self._cr.fetchone():
            self._cr.execute('CREATE UNIQUE INDEX ir_model_data_module_name_uniq_index ON ir_model_data (module, name)')
        self._cr.execute("SELECT indexname FROM pg_indexes WHERE indexname = 'ir_model_data_model_res_id_index'")
        if not self._cr.fetchone():
            self._cr.execute('CREATE INDEX ir_model_data_model_res_id_index ON ir_model_data (model, res_id)')
        return res

    @api.multi
    def name_get(self):
        model_id_name = defaultdict(dict)       # {res_model: {res_id: name}}
        for xid in self:
            model_id_name[xid.model][xid.res_id] = None

        # fill in model_id_name with name_get() of corresponding records
        for model, id_name in model_id_name.iteritems():
            try:
                ng = self.env[model].browse(id_name).name_get()
                id_name.update(ng)
            except Exception:
                pass

        # return results, falling back on complete_name
        return [(xid.id, model_id_name[xid.model][xid.res_id] or xid.complete_name)
                for xid in self]

    # NEW V8 API
    @api.model
    @tools.ormcache('xmlid')
    def xmlid_lookup(self, xmlid):
        """Low level xmlid lookup
        Return (id, res_model, res_id) or raise ValueError if not found
        """
        module, name = xmlid.split('.', 1)
        xid = self.search([('module', '=', module), ('name', '=', name)])
        if not xid:
            raise ValueError('External ID not found in the system: %s' % xmlid)
        # the sql constraints ensure us we have only one result
        res = xid.read(['model', 'res_id'])[0]
        if not res['res_id']:
            raise ValueError('External ID not found in the system: %s' % xmlid)
        return res['id'], res['model'], res['res_id']

    @api.model
    def xmlid_to_res_model_res_id(self, xmlid, raise_if_not_found=False):
        """ Return (res_model, res_id)"""
        try:
            return self.xmlid_lookup(xmlid)[1:3]
        except ValueError:
            if raise_if_not_found:
                raise
            return (False, False)

    @api.model
    def xmlid_to_res_id(self, xmlid, raise_if_not_found=False):
        """ Returns res_id """
        return self.xmlid_to_res_model_res_id(xmlid, raise_if_not_found)[1]

    @api.model
    def xmlid_to_object(self, xmlid, raise_if_not_found=False):
        """ Return a browse_record
        if not found and raise_if_not_found is False return None
        """
        t = self.xmlid_to_res_model_res_id(xmlid, raise_if_not_found)
        res_model, res_id = t

        if res_model and res_id:
            record = self.env[res_model].browse(res_id)
            if record.exists():
                return record
            if raise_if_not_found:
                raise ValueError('No record found for unique ID %s. It may have been deleted.' % (xmlid))
        return None

    @api.model
    def _get_id(self, module, xml_id):
        """Returns the id of the ir.model.data record corresponding to a given module and xml_id (cached) or raise a ValueError if not found"""
        return self.xmlid_lookup("%s.%s" % (module, xml_id))[0]

    @api.model
    def get_object_reference(self, module, xml_id):
        """Returns (model, res_id) corresponding to a given module and xml_id (cached) or raise ValueError if not found"""
        return self.xmlid_lookup("%s.%s" % (module, xml_id))[1:3]

    @api.model
    def check_object_reference(self, module, xml_id, raise_on_access_error=False):
        """Returns (model, res_id) corresponding to a given module and xml_id (cached), if and only if the user has the necessary access rights
        to see that object, otherwise raise a ValueError if raise_on_access_error is True or returns a tuple (model found, False)"""
        model, res_id = self.get_object_reference(module, xml_id)
        #search on id found in result to check if current user has read access right
        if self.env[model].search([('id', '=', res_id)]):
            return model, res_id
        if raise_on_access_error:
            raise AccessError('Not enough access rights on the external ID: %s.%s' % (module, xml_id))
        return model, False

    @api.model
    def get_object(self, module, xml_id):
        """ Returns a browsable record for the given module name and xml_id.
            If not found, raise a ValueError or return None, depending
            on the value of `raise_exception`.
        """
        return self.xmlid_to_object("%s.%s" % (module, xml_id), raise_if_not_found=True)

    @api.model
    def _update_dummy(self, model, module, xml_id=False, store=True):
        if xml_id:
            try:
                # One step to check the ID is defined and the record actually exists
                record = self.get_object(module, xml_id)
                if record:
                    self.loads[(module, xml_id)] = (model, record.id)
                    for parent_model, parent_field in self.env[model]._inherits.iteritems():
                        parent = record[parent_field]
                        parent_xid = '%s_%s' % (xml_id, parent_model.replace('.', '_'))
                        self.loads[(module, parent_xid)] = (parent_model, parent.id)
                return record.id
            except Exception:
                pass
        return False

    def clear_caches(self):
        """ Clears all orm caches on the object's methods

        :returns: itself
        """
        self.xmlid_lookup.clear_cache(self)
        return self

    @api.multi
    def unlink(self):
        """ Regular unlink method, but make sure to clear the caches. """
        self.clear_caches()
        return super(IrModelData, self).unlink()

    @api.model
    def _update(self, model, module, values, xml_id=False, store=True, noupdate=False, mode='init', res_id=False):
        # records created during module install should not display the messages of OpenChatter
        self = self.with_context(install_mode=True)

        if xml_id and ('.' in xml_id):
            assert len(xml_id.split('.')) == 2, _("'%s' contains too many dots. XML ids should not contain dots ! These are used to refer to other modules data, as in module.reference_id") % xml_id
            module, xml_id = xml_id.split('.')

        action = self.browse()
        record = self.env[model].browse(res_id)

        if xml_id:
            self._cr.execute("""SELECT imd.id, imd.res_id, md.id, imd.model, imd.noupdate
                                FROM ir_model_data imd LEFT JOIN %s md ON (imd.res_id = md.id)
                                WHERE imd.module=%%s AND imd.name=%%s""" % record._table,
                             (module, xml_id))
            results = self._cr.fetchall()
            for imd_id, imd_res_id, real_id, imd_model, imd_noupdate in results:
                # In update mode, do not update a record if it's ir.model.data is flagged as noupdate
                if mode == 'update' and imd_noupdate:
                    return imd_res_id
                if not real_id:
                    self.clear_caches()
                    self._cr.execute('DELETE FROM ir_model_data WHERE id=%s', (imd_id,))
                    record = record.browse()
                else:
                    assert model == imd_model, "External ID conflict, %s already refers to a `%s` record,"\
                        " you can't define a `%s` record with this ID." % (xml_id, imd_model, model)
                    action = self.browse(imd_id)
                    record = record.browse(imd_res_id)

        if action and record:
            record.write(values)
            action.sudo().write({'date_update': fields.Datetime.now()})

        elif record:
            record.write(values)
            if xml_id:
                for parent_model, parent_field in record._inherits.iteritems():
                    self.sudo().create({
                        'name': xml_id + '_' + parent_model.replace('.', '_'),
                        'model': parent_model,
                        'module': module,
                        'res_id': record[parent_field].id,
                        'noupdate': noupdate,
                    })
                self.sudo().create({
                    'name': xml_id,
                    'model': model,
                    'module': module,
                    'res_id': record.id,
                    'noupdate': noupdate,
                })

        elif mode == 'init' or (mode == 'update' and xml_id):
            existing_parents = set()            # {parent_model, ...}
            if xml_id:
                for parent_model, parent_field in record._inherits.iteritems():
                    xid = self.search([
                        ('module', '=', module),
                        ('name', '=', xml_id + '_' + parent_model.replace('.', '_')),
                    ])
                    # XML ID found in the database, try to recover an existing record
                    if xid:
                        parent = self.env[xid.model].browse(xid.res_id)
                        if parent.exists():
                            existing_parents.add(xid.model)
                            values[parent_field] = parent.id
                        else:
                            xid.unlink()

            record = record.create(values)
            if xml_id:
                for parent_model, parent_field in record._inherits.iteritems():
                    if parent_model in existing_parents:
                        continue
                    self.sudo().create({
                        'name': xml_id + '_' + parent_model.replace('.', '_'),
                        'model': parent_model,
                        'module': module,
                        'res_id': record[parent_field].id,
                        'noupdate': noupdate,
                    })
                self.sudo().create({
                    'name': xml_id,
                    'model': model,
                    'module': module,
                    'res_id': record.id,
                    'noupdate': noupdate
                })

        if xml_id and record:
            self.loads[(module, xml_id)] = (model, record.id)
            for parent_model, parent_field in record._inherits.iteritems():
                parent_xml_id = xml_id + '_' + parent_model.replace('.', '_')
                self.loads[(module, parent_xml_id)] = (parent_model, record[parent_field].id)

        return record.id

    @api.model
    def _module_data_uninstall(self, modules_to_remove):
        """Deletes all the records referenced by the ir.model.data entries
        ``ids`` along with their corresponding database backed (including
        dropping tables, columns, FKs, etc, as long as there is no other
        ir.model.data entry holding a reference to them (which indicates that
        they are still owned by another module). 
        Attempts to perform the deletion in an appropriate order to maximize
        the chance of gracefully deleting all records.
        This step is performed as part of the full uninstallation of a module.
        """ 
        if not (self._uid == SUPERUSER_ID or self.env.user.has_group('base.group_system')):
            raise AccessError(_('Administrator access is required to uninstall a module'))

        # enable model/field deletion
        self = self.with_context(**{MODULE_UNINSTALL_FLAG: True})

        datas = self.search([('module', 'in', modules_to_remove)])
        wkf_todo = []
        to_unlink = tools.OrderedSet()

        for data in datas.sorted(key='id', reverse=True):
            model = data.model
            res_id = data.res_id

            to_unlink.add((model, res_id))

            if model == 'workflow.activity':
                # Special treatment for workflow activities: temporarily revert their
                # incoming transition and trigger an update to force all workflow items
                # to move out before deleting them
                self._cr.execute('SELECT res_type, res_id FROM wkf_instance WHERE id IN (SELECT inst_id FROM wkf_workitem WHERE act_id=%s)', (res_id,))
                wkf_todo.extend(self._cr.fetchall())
                self._cr.execute("UPDATE wkf_transition SET condition='True', group_id=NULL, signal=NULL, act_to=act_from, act_from=%s WHERE act_to=%s", (res_id, res_id))
                self.invalidate_cache()

        for model, res_id in wkf_todo:
            try:
                record = self.env[model].browse(res_id)
                record.step_workflow()
            except Exception:
                _logger.info('Unable to force processing of workflow for item %s@%s in order to leave activity to be deleted', res_id, model, exc_info=True)

        def unlink_if_refcount(to_unlink):
            for model, res_id in to_unlink:
                external_ids = self.search([('model', '=', model), ('res_id', '=', res_id)])
                if external_ids - datas:
                    # if other modules have defined this record, we must not delete it
                    continue
                if model == 'ir.model.fields':
                    # Don't remove the LOG_ACCESS_COLUMNS unless _log_access
                    # has been turned off on the model.
                    field = self.env[model].browse(res_id)
                    if not field.exists():
                        _logger.info('Deleting orphan external_ids %s', external_ids)
                        external_ids.unlink()
                        continue
                    if field.name in models.LOG_ACCESS_COLUMNS and field.model in self.env and self.env[field.model]._log_access:
                        continue
                    if field.name == 'id':
                        continue
                _logger.info('Deleting %s@%s', res_id, model)
                try:
                    self._cr.execute('SAVEPOINT record_unlink_save')
                    self.env[model].browse(res_id).unlink()
                except Exception:
                    _logger.info('Unable to delete %s@%s', res_id, model, exc_info=True)
                    self._cr.execute('ROLLBACK TO SAVEPOINT record_unlink_save')
                else:
                    self._cr.execute('RELEASE SAVEPOINT record_unlink_save')

        # Remove non-model records first, then model fields, and finish with models
        unlink_if_refcount(item for item in to_unlink if item[0] not in ('ir.model', 'ir.model.fields', 'ir.model.constraint'))
        unlink_if_refcount(item for item in to_unlink if item[0] == 'ir.model.constraint')

        modules = self.env['ir.module.module'].search([('name', 'in', modules_to_remove)])
        constraints = self.env['ir.model.constraint'].search([('module', 'in', modules.ids)])
        constraints._module_data_uninstall()

        unlink_if_refcount(item for item in to_unlink if item[0] == 'ir.model.fields')

        relations = self.env['ir.model.relation'].search([('module', 'in', modules.ids)])
        relations._module_data_uninstall()

        unlink_if_refcount(item for item in to_unlink if item[0] == 'ir.model')


        datas.unlink()

    @api.model
    def _process_end(self, modules):
        """ Clear records removed from updated module data.
        This method is called at the end of the module loading process.
        It is meant to removed records that are no longer present in the
        updated data. Such records are recognised as the one with an xml id
        and a module in ir_model_data and noupdate set to false, but not
        present in self.loads.
        """
        if not modules or tools.config.get('import_partial'):
            return True

        bad_imd_ids = []
        self = self.with_context({MODULE_UNINSTALL_FLAG: True})

        query = """ SELECT id, name, model, res_id, module FROM ir_model_data
                    WHERE module IN %s AND res_id IS NOT NULL AND noupdate=%s ORDER BY id DESC
                """
        self._cr.execute(query, (tuple(modules), False))
        for (id, name, model, res_id, module) in self._cr.fetchall():
            if (module, name) not in self.loads:
                if model in self.env:
                    _logger.info('Deleting %s@%s (%s.%s)', res_id, model, module, name)
                    record = self.env[model].browse(res_id)
                    if record.exists():
                        record.unlink()
                    else:
                        bad_imd_ids.append(id)
        if bad_imd_ids:
            self.browse(bad_imd_ids).unlink()
        self.loads.clear()


class WizardModelMenu(models.TransientModel):
    _name = 'wizard.ir.model.menu.create'

    menu_id = fields.Many2one('ir.ui.menu', string='Parent Menu', required=True)
    name = fields.Char(string='Menu Name', required=True)

    @api.multi
    def menu_create(self):
        for menu in self:
            model = self.env['ir.model'].browse(self._context.get('model_id'))
            vals = {
                'name': menu.name,
                'res_model': model.model,
                'view_mode': 'tree,form',
            }
            action_id = self.env['ir.actions.act_window'].create(vals)
            self.env['ir.ui.menu'].create({
                'name': menu.name,
                'parent_id': menu.menu_id.id,
                'action': 'ir.actions.act_window,%d' % (action_id,)
            })
        return {'type': 'ir.actions.act_window_close'}<|MERGE_RESOLUTION|>--- conflicted
+++ resolved
@@ -112,17 +112,9 @@
         if not self._context.get(MODULE_UNINSTALL_FLAG):
             for model in self:
                 if model.state != 'manual':
-<<<<<<< HEAD
                     raise UserError(_("Model '%s' contains module data and cannot be removed!") % model.name)
-
-        # prevent screwing up fields that depend on these models' fields
-        for model in self:
-            model.field_id._prepare_update()
-=======
-                    raise UserError(_("Model '%s' contains module data and cannot be removed!") % (model.name,))
                 # prevent screwing up fields that depend on these models' fields
                 model.field_id._prepare_update()
->>>>>>> eaddb7ca
 
         self._drop_table()
         res = super(IrModel, self).unlink()
