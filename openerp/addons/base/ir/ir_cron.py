--- conflicted
+++ resolved
@@ -88,13 +88,7 @@
         :param job_exception: exception raised by the job.
 
         """
-<<<<<<< HEAD
         self._cr.rollback()
-        _logger.exception("Call of self.env[%r].%s(*%r) failed in Job %s",
-                          model_name, method_name, args, job_id)
-=======
-        cr.rollback()
->>>>>>> c65db01e
 
     @api.model
     def _callback(self, model_name, method_name, args, job_id):
@@ -127,12 +121,9 @@
             else:
                 _logger.warning("Model %r does not exist.", model_name)
         except Exception, e:
-<<<<<<< HEAD
+            _logger.exception("Call of self.env[%r].%s(*%r) failed in Job #%s",
+                              model_name, method_name, args, job_id)
             self._handle_callback_exception(model_name, method_name, args, job_id, e)
-=======
-            _logger.exception("Call of self.pool.get('%s').%s(cr, uid, *%r) failed in Job %s" % (model_name, method_name, args, job_id))
-            self._handle_callback_exception(cr, uid, model_name, method_name, args, job_id, e)
->>>>>>> c65db01e
 
     def _process_job(self, job_cr, job, cron_cr):
         """ Run a given job taking care of the repetition.
