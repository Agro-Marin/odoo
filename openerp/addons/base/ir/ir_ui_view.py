# -*- coding: utf-8 -*-
##############################################################################
#
#    OpenERP, Open Source Management Solution
#    Copyright (C) 2004-2009 Tiny SPRL (<http://tiny.be>).
#
#    This program is free software: you can redistribute it and/or modify
#    it under the terms of the GNU Affero General Public License as
#    published by the Free Software Foundation, either version 3 of the
#    License, or (at your option) any later version.
#
#    This program is distributed in the hope that it will be useful,
#    but WITHOUT ANY WARRANTY; without even the implied warranty of
#    MERCHANTABILITY or FITNESS FOR A PARTICULAR PURPOSE.  See the
#    GNU Affero General Public License for more details.
#
#    You should have received a copy of the GNU Affero General Public License
#    along with this program.  If not, see <http://www.gnu.org/licenses/>.
#
##############################################################################
import collections
import copy
import logging
<<<<<<< HEAD
=======
from lxml import etree
from operator import itemgetter
>>>>>>> 5639037c
import os
import sys
import re
import time

import HTMLParser
from lxml import etree, html
from functools import partial

from openerp import tools
from openerp.osv import fields, osv, orm
from openerp.tools import graph, SKIPPED_ELEMENT_TYPES
from openerp.tools.safe_eval import safe_eval as eval
from openerp.tools.view_validation import valid_view
from openerp.tools import misc, qweb

_logger = logging.getLogger(__name__)

class view_custom(osv.osv):
    _name = 'ir.ui.view.custom'
    _order = 'create_date desc'  # search(limit=1) should return the last customization
    _columns = {
        'ref_id': fields.many2one('ir.ui.view', 'Original View', select=True, required=True, ondelete='cascade'),
        'user_id': fields.many2one('res.users', 'User', select=True, required=True, ondelete='cascade'),
        'arch': fields.text('View Architecture', required=True),
    }

    def _auto_init(self, cr, context=None):
        super(view_custom, self)._auto_init(cr, context)
        cr.execute('SELECT indexname FROM pg_indexes WHERE indexname = \'ir_ui_view_custom_user_id_ref_id\'')
        if not cr.fetchone():
            cr.execute('CREATE INDEX ir_ui_view_custom_user_id_ref_id ON ir_ui_view_custom (user_id, ref_id)')

class view(osv.osv):
    _name = 'ir.ui.view'

    _columns = {
        'name': fields.char('View Name', required=True),
        'model': fields.char('Object', size=64, select=True),
        'priority': fields.integer('Sequence', required=True),
        'type': fields.selection([
            ('tree','Tree'),
            ('form','Form'),
            ('mdx','mdx'),
            ('graph', 'Graph'),
            ('calendar', 'Calendar'),
            ('diagram','Diagram'),
            ('gantt', 'Gantt'),
            ('kanban', 'Kanban'),
            ('search','Search'),
            ('qweb', 'QWeb')], string='View Type'),
        'arch': fields.text('View Architecture', required=True),
        'inherit_id': fields.many2one('ir.ui.view', 'Inherited View', ondelete='cascade', select=True),
        'inherit_children_ids': fields.one2many('ir.ui.view','inherit_id', 'Inherit Views'),
        'field_parent': fields.char('Child Field',size=64),
        'xml_id': fields.function(osv.osv.get_xml_id, type='char', size=128, string="External ID",
                                  help="ID of the view defined in xml file"),
        'groups_id': fields.many2many('res.groups', 'ir_ui_view_group_rel', 'view_id', 'group_id',
            string='Groups', help="If this field is empty, the view applies to all users. Otherwise, the view applies to the users of those groups only."),
        'model_ids': fields.one2many('ir.model.data', 'res_id', auto_join=True),
    }
    _defaults = {
        'priority': 16,
    }
    _order = "priority,name"

    # Holds the RNG schema
    _relaxng_validator = None

    def _relaxng(self):
        if not self._relaxng_validator:
            frng = tools.file_open(os.path.join('base','rng','view.rng'))
            try:
                relaxng_doc = etree.parse(frng)
                self._relaxng_validator = etree.RelaxNG(relaxng_doc)
            except Exception:
                _logger.exception('Failed to load RelaxNG XML schema for views validation')
            finally:
                frng.close()
        return self._relaxng_validator

<<<<<<< HEAD
=======
    def _check_render_view(self, cr, uid, view, context=None):
        """Verify that the given view's hierarchy is valid for rendering, along with all the changes applied by
           its inherited views, by rendering it using ``fields_view_get()``.
           
           @param browse_record view: view to validate
           @return: the rendered definition (arch) of the view, always utf-8 bytestring (legacy convention)
               if no error occurred, else False.  
        """
        if view.model not in self.pool:
            return False
        try:
            fvg = self.pool[view.model].fields_view_get(cr, uid, view_id=view.id, view_type=view.type, context=context)
            return fvg['arch']
        except Exception:
            _logger.exception('cannot render view %s', view.xml_id)
            return False

>>>>>>> 5639037c
    def _check_xml(self, cr, uid, ids, context=None):
        if context is None:
            context = {}
        context['check_view_ids'] = ids

        for view in self.browse(cr, uid, ids, context):
            # Sanity check: the view should not break anything upon rendering!
            try:
                fvg = self.read_combined(cr, uid, view.id, None, context=context)
                view_arch_utf8 = fvg['arch']
            except Exception, e:
                _logger.exception(e)
                return False
            if view.type != 'qweb':
                # RNG-based validation is not possible anymore with 7.0 forms
                # TODO 7.0: provide alternative assertion-based validation of view_arch_utf8
                view_docs = [etree.fromstring(view_arch_utf8)]
                if view_docs[0].tag == 'data':
                    # A <data> element is a wrapper for multiple root nodes
                    view_docs = view_docs[0]
                validator = self._relaxng()
                for view_arch in view_docs:
                    if (view_arch.get('version') < '7.0') and validator and not validator.validate(view_arch):
                        for error in validator.error_log:
                            _logger.error(tools.ustr(error))
                        return False
                    if not valid_view(view_arch):
                        return False
        return True

    _constraints = [
        (_check_xml, 'Invalid XML for View Architecture!', ['arch'])
    ]

    def _auto_init(self, cr, context=None):
        super(view, self)._auto_init(cr, context)
        cr.execute('SELECT indexname FROM pg_indexes WHERE indexname = \'ir_ui_view_model_type_inherit_id\'')
        if not cr.fetchone():
            cr.execute('CREATE INDEX ir_ui_view_model_type_inherit_id ON ir_ui_view (model, inherit_id)')

    def create(self, cr, uid, values, context=None):
        if 'type' not in values:
            if values.get('inherit_id'):
                values['type'] = self.browse(cr, uid, values['inherit_id'], context).type
            else:
                values['type'] = etree.fromstring(values['arch']).tag

        if not values.get('name'):
            values['name'] = "%s %s" % (values['model'], values['type'])
        return super(view, self).create(cr, uid, values, context)

    def write(self, cr, uid, ids, vals, context=None):
        if not isinstance(ids, (list, tuple)):
            ids = [ids]

        # drop the corresponding view customizations (used for dashboards for example), otherwise
        # not all users would see the updated views
        custom_view_ids = self.pool.get('ir.ui.view.custom').search(cr, uid, [('ref_id','in',ids)])
        if custom_view_ids:
            self.pool.get('ir.ui.view.custom').unlink(cr, uid, custom_view_ids)

        return super(view, self).write(cr, uid, ids, vals, context)

    # default view selection

    def default_view(self, cr, uid, model, view_type, context=None):
        """ Fetches the default view for the provided (model, view_type) pair:
         view with no parent (inherit_id=Fase) with the lowest priority.

        :param str model:
        :param int view_type:
        :return: id of the default view of False if none found
        :rtype: int
        """
        domain = [
            ['model', '=', model],
            ['type', '=', view_type],
            ['inherit_id', '=', False],
        ]
        ids = self.search(cr, uid, domain, limit=1, order='priority', context=context)
        if not ids:
            return False
        return ids[0]

    # inheritance

    def get_inheriting_views_arch(self, cr, uid, view_id, model, context=None):
        """Retrieves the architecture of views that inherit from the given view, from the sets of
           views that should currently be used in the system. During the module upgrade phase it
           may happen that a view is present in the database but the fields it relies on are not
           fully loaded yet. This method only considers views that belong to modules whose code
           is already loaded. Custom views defined directly in the database are loaded only
           after the module initialization phase is completely finished.

           :param int view_id: id of the view whose inheriting views should be retrieved
           :param str model: model identifier of the inheriting views.
           :rtype: list of tuples
           :return: [(view_arch,view_id), ...]
        """

        user_groups = frozenset(self.pool.get('res.users').browse(cr, 1, uid, context).groups_id)

        conditions = [['inherit_id', '=', view_id], ['model', '=', model]]
        if self.pool._init:
<<<<<<< HEAD
            # Module init currently in progress, only consider views from
            # modules whose code is already loaded
            conditions.extend([
                ['model_ids.model', '=', 'ir.ui.view'],
                ['model_ids.module', 'in', tuple(self.pool._init_modules)],
            ])
        view_ids = self.search(cr, uid, conditions, context=context)

=======
            # Module init currently in progress, only consider views from modules whose code was already loaded 
            check_view_ids = context and context.get('check_view_ids') or (0,)
            query = """SELECT v.id FROM ir_ui_view v LEFT JOIN ir_model_data md ON (md.model = 'ir.ui.view' AND md.res_id = v.id)
                       WHERE v.inherit_id=%s AND v.model=%s AND (md.module in %s OR v.id in %s)
                       ORDER BY priority"""
            query_params = (view_id, model, tuple(self.pool._init_modules), tuple(check_view_ids))
        else:
            # Modules fully loaded, consider all views
            query = """SELECT v.id FROM ir_ui_view v
                       WHERE v.inherit_id=%s AND v.model=%s  
                       ORDER BY priority"""
            query_params = (view_id, model)
        cr.execute(query, query_params)
        view_ids = [v[0] for v in cr.fetchall()]
        # filter views based on user groups
>>>>>>> 5639037c
        return [(view.arch, view.id)
                for view in self.browse(cr, 1, view_ids, context)
                if not (view.groups_id and user_groups.isdisjoint(view.groups_id))]

    def raise_view_error(self, cr, uid, message, view_id, context=None):
        view = self.browse(cr, uid, [view_id], context)[0]
        message = "Inherit error: %s view_id: %s, xml_id: %s, model: %s, parent_view: %s" % (message, view_id, view.xml_id, view.model, view.inherit_id)
        raise AttributeError(message)

    def locate_node(self, arch, spec):
        """ Locate a node in a source (parent) architecture.

        Given a complete source (parent) architecture (i.e. the field
        `arch` in a view), and a 'spec' node (a node in an inheriting
        view that specifies the location in the source view of what
        should be changed), return (if it exists) the node in the
        source view matching the specification.

        :param arch: a parent architecture to modify
        :param spec: a modifying node in an inheriting view
        :return: a node in the source matching the spec
        """
        if spec.tag == 'xpath':
            nodes = arch.xpath(spec.get('expr'))
            return nodes[0] if nodes else None
        elif spec.tag == 'field':
            # Only compare the field name: a field can be only once in a given view
            # at a given level (and for multilevel expressions, we should use xpath
            # inheritance spec anyway).
            for node in arch.iter('field'):
                if node.get('name') == spec.get('name'):
                    return node
            return None

        for node in arch.iter(spec.tag):
            if isinstance(node, SKIPPED_ELEMENT_TYPES):
                continue
            if all(node.get(attr) == spec.get(attr) for attr in spec.attrib
                   if attr not in ('position','version')):
                # Version spec should match parent's root element's version
                if spec.get('version') and spec.get('version') != arch.get('version'):
                    return None
                return node
        return None

    def inherit_branding(self, specs_tree, view_id, source_id):
        for node in specs_tree.iterchildren(tag=etree.Element):
            xpath = node.getroottree().getpath(node)
            if node.tag == 'data' or node.tag == 'xpath':
                self.inherit_branding(node, view_id, source_id)
            else:
                node.set('data-oe-id', str(view_id))
                node.set('data-oe-source-id', str(source_id))
                node.set('data-oe-xpath', xpath)
                node.set('data-oe-model', 'ir.ui.view')
                node.set('data-oe-field', 'arch')

        return specs_tree

    def apply_inheritance_specs(self, cr, uid, source, specs_tree, inherit_id, context=None):
        """ Apply an inheriting view (a descendant of the base view)

        Apply to a source architecture all the spec nodes (i.e. nodes
        describing where and what changes to apply to some parent
        architecture) given by an inheriting view.

        :param Element source: a parent architecture to modify
        :param Elepect specs_tree: a modifying architecture in an inheriting view
        :param inherit_id: the database id of specs_arch
        :return: a modified source where the specs are applied
        :rtype: Element
        """
        # Queue of specification nodes (i.e. nodes describing where and
        # changes to apply to some parent architecture).
        specs = [specs_tree]

        while len(specs):
            spec = specs.pop(0)
            if isinstance(spec, SKIPPED_ELEMENT_TYPES):
                continue
            if spec.tag == 'data':
                specs += [ c for c in specs_tree ]
                continue
            node = self.locate_node(source, spec)
            if node is not None:
                pos = spec.get('position', 'inside')
                if pos == 'replace':
                    if node.getparent() is None:
                        source = copy.deepcopy(spec[0])
                    else:
                        for child in spec:
                            node.addprevious(child)
                        node.getparent().remove(node)
                elif pos == 'attributes':
                    for child in spec.getiterator('attribute'):
                        attribute = (child.get('name'), child.text and child.text.encode('utf8') or None)
                        if attribute[1]:
                            node.set(attribute[0], attribute[1])
                        else:
                            del(node.attrib[attribute[0]])
                else:
                    sib = node.getnext()
                    for child in spec:
                        if pos == 'inside':
                            node.append(child)
                        elif pos == 'after':
                            if sib is None:
                                node.addnext(child)
                                node = child
                            else:
                                sib.addprevious(child)
                        elif pos == 'before':
                            node.addprevious(child)
                        else:
                            self.raise_view_error(cr, uid, "Invalid position value: '%s'" % pos, inherit_id, context=context)
            else:
                attrs = ''.join([
                    ' %s="%s"' % (attr, spec.get(attr))
                    for attr in spec.attrib
                    if attr != 'position'
                ])
                tag = "<%s%s>" % (spec.tag, attrs)
                self.raise_view_error(cr, uid, "Element '%s' not found in parent view " % tag, inherit_id, context=context)

        return source

    def apply_view_inheritance(self, cr, uid, source, source_id, model, context=None):
        """ Apply all the (directly and indirectly) inheriting views.

        :param source: a parent architecture to modify (with parent modifications already applied)
        :param source_id: the database view_id of the parent view
        :param model: the original model for which we create a view (not
            necessarily the same as the source's model); only the inheriting
            views with that specific model will be applied.
        :return: a modified source where all the modifying architecture are applied
        """
        if context is None: context = {}
        sql_inherit = self.pool.get('ir.ui.view').get_inheriting_views_arch(cr, uid, source_id, model)
        for (specs, view_id) in sql_inherit:
            specs_tree = etree.fromstring(specs.encode('utf-8'))
            if context.get('inherit_branding'):
                self.inherit_branding(specs_tree, view_id, source_id)
            source = self.apply_inheritance_specs(cr, uid, source, specs_tree, view_id, context=context)
            source = self.apply_view_inheritance(cr, uid, source, view_id, model, context=context)
        return source

    def read_combined(self, cr, uid, view_id, fields=None, context=None):
        """
        Utility function to get a view combined with its inherited views.

        * Gets the top of the view tree if a sub-view is requested
        * Applies all inherited archs on the root view
        * Returns the view with all requested fields
          .. note:: ``arch`` is always added to the fields list even if not
                    requested (similar to ``id``)
        """
        if context is None: context = {}

        # if view_id is not a root view, climb back to the top.
        v = self.browse(cr, uid, view_id, context=context)
        while v.inherit_id:
            v = v.inherit_id
        root_id = v.id

        # arch and model fields are always returned
        if fields:
            fields = list(set(fields) | set(['arch', 'model']))

        # read the view arch
        [view] = self.read(cr, uid, [root_id], fields=fields, context=context)
        arch_tree = etree.fromstring(view['arch'].encode('utf-8'))

        if context.get('inherit_branding'):
            arch_tree.attrib.update({
                'data-oe-model': 'ir.ui.view',
                'data-oe-id': str(root_id),
                'data-oe-field': 'arch',
            })

        # and apply inheritance
        arch = self.apply_view_inheritance(cr, uid, arch_tree, root_id, v.model, context=context)

        return dict(view, arch=etree.tostring(arch, encoding='utf-8'))

    # postprocessing: groups, modifiers, ...

    def postprocess(self, cr, user, model, node, view_id, in_tree_view, model_fields, context=None):
        """Return the description of the fields in the node.

        In a normal call to this method, node is a complete view architecture
        but it is actually possible to give some sub-node (this is used so
        that the method can call itself recursively).

        Originally, the field descriptions are drawn from the node itself.
        But there is now some code calling fields_get() in order to merge some
        of those information in the architecture.

        """
        if context is None:
            context = {}
        result = False
        fields = {}
        children = True

        modifiers = {}
        Model = self.pool.get(model)

        def encode(s):
            if isinstance(s, unicode):
                return s.encode('utf8')
            return s

        def check_group(node):
            """Apply group restrictions,  may be set at view level or model level::
               * at view level this means the element should be made invisible to
                 people who are not members
               * at model level (exclusively for fields, obviously), this means
                 the field should be completely removed from the view, as it is
                 completely unavailable for non-members

               :return: True if field should be included in the result of fields_view_get
            """
            if Model and node.tag == 'field' and node.get('name') in Model._all_columns:
                column = Model._all_columns[node.get('name')].column
                if column.groups and not self.user_has_groups(
                        cr, user, groups=column.groups, context=context):
                    node.getparent().remove(node)
                    fields.pop(node.get('name'), None)
                    # no point processing view-level ``groups`` anymore, return
                    return False
            if node.get('groups'):
                can_see = self.user_has_groups(
                    cr, user, groups=node.get('groups'), context=context)
                if not can_see:
                    node.set('invisible', '1')
                    modifiers['invisible'] = True
                    if 'attrs' in node.attrib:
                        del(node.attrib['attrs']) #avoid making field visible later
                del(node.attrib['groups'])
            return True

        if node.tag in ('field', 'node', 'arrow'):
            if node.get('object'):
                attrs = {}
                views = {}
                xml = "<form>"
                for f in node:
                    if f.tag == 'field':
                        xml += etree.tostring(f, encoding="utf-8")
                xml += "</form>"
                new_xml = etree.fromstring(encode(xml))
                ctx = context.copy()
                ctx['base_model_name'] = model
                xarch, xfields = self.postprocess_and_fields(cr, user, node.get('object'), new_xml, view_id, ctx)
                views['form'] = {
                    'arch': xarch,
                    'fields': xfields
                }
                attrs = {'views': views}
                fields = xfields
            if node.get('name'):
                attrs = {}
                try:
                    if node.get('name') in Model._columns:
                        column = Model._columns[node.get('name')]
                    else:
                        column = Model._inherit_fields[node.get('name')][2]
                except Exception:
                    column = False

                if column:
                    relation = self.pool[column._obj] if column._obj else None

                    children = False
                    views = {}
                    for f in node:
                        if f.tag in ('form', 'tree', 'graph', 'kanban'):
                            node.remove(f)
                            ctx = context.copy()
                            ctx['base_model_name'] = Model
                            xarch, xfields = self.postprocess_and_fields(cr, user, column._obj or None, f, view_id, ctx)
                            views[str(f.tag)] = {
                                'arch': xarch,
                                'fields': xfields
                            }
                    attrs = {'views': views}
                    if node.get('widget') and node.get('widget') == 'selection':
                        # Prepare the cached selection list for the client. This needs to be
                        # done even when the field is invisible to the current user, because
                        # other events could need to change its value to any of the selectable ones
                        # (such as on_change events, refreshes, etc.)

                        # If domain and context are strings, we keep them for client-side, otherwise
                        # we evaluate them server-side to consider them when generating the list of
                        # possible values
                        # TODO: find a way to remove this hack, by allow dynamic domains
                        dom = []
                        if column._domain and not isinstance(column._domain, basestring):
                            dom = list(column._domain)
                        dom += eval(node.get('domain', '[]'), {'uid': user, 'time': time})
                        search_context = dict(context)
                        if column._context and not isinstance(column._context, basestring):
                            search_context.update(column._context)
                        attrs['selection'] = relation._name_search(cr, user, '', dom, context=search_context, limit=None, name_get_uid=1)
                        if (node.get('required') and not int(node.get('required'))) or not column.required:
                            attrs['selection'].append((False, ''))
                fields[node.get('name')] = attrs

                field = model_fields.get(node.get('name'))
                if field:
                    orm.transfer_field_to_modifiers(field, modifiers)


        elif node.tag in ('form', 'tree'):
            result = Model.view_header_get(cr, user, False, node.tag, context)
            if result:
                node.set('string', result)
            in_tree_view = node.tag == 'tree'

        elif node.tag == 'calendar':
            for additional_field in ('date_start', 'date_delay', 'date_stop', 'color'):
                if node.get(additional_field):
                    fields[node.get(additional_field)] = {}

        if not check_group(node):
            # node must be removed, no need to proceed further with its children
            return fields

        # The view architeture overrides the python model.
        # Get the attrs before they are (possibly) deleted by check_group below
        orm.transfer_node_to_modifiers(node, modifiers, context, in_tree_view)

        # TODO remove attrs couterpart in modifiers when invisible is true ?

        # translate view
        if 'lang' in context:
            Translations = self.pool['ir.translation']
            if node.text and node.text.strip():
                trans = Translations._get_source(cr, user, model, 'view', context['lang'], node.text.strip())
                if trans:
                    node.text = node.text.replace(node.text.strip(), trans)
            if node.tail and node.tail.strip():
                trans = Translations._get_source(cr, user, model, 'view', context['lang'], node.tail.strip())
                if trans:
                    node.tail =  node.tail.replace(node.tail.strip(), trans)

            if node.get('string') and not result:
                trans = Translations._get_source(cr, user, model, 'view', context['lang'], node.get('string'))
                if trans == node.get('string') and ('base_model_name' in context):
                    # If translation is same as source, perhaps we'd have more luck with the alternative model name
                    # (in case we are in a mixed situation, such as an inherited view where parent_view.model != model
                    trans = Translations._get_source(cr, user, context['base_model_name'], 'view', context['lang'], node.get('string'))
                if trans:
                    node.set('string', trans)

            for attr_name in ('confirm', 'sum', 'avg', 'help', 'placeholder'):
                attr_value = node.get(attr_name)
                if attr_value:
                    trans = Translations._get_source(cr, user, model, 'view', context['lang'], attr_value)
                    if trans:
                        node.set(attr_name, trans)

        for f in node:
            if children or (node.tag == 'field' and f.tag in ('filter','separator')):
                fields.update(self.postprocess(cr, user, model, f, view_id, in_tree_view, model_fields, context))

        orm.transfer_modifiers_to_node(modifiers, node)
        return fields

    def _disable_workflow_buttons(self, cr, user, model, node):
        """ Set the buttons in node to readonly if the user can't activate them. """
        if model is None or user == 1:
            # admin user can always activate workflow buttons
            return node

        # TODO handle the case of more than one workflow for a model or multiple
        # transitions with different groups and same signal
        usersobj = self.pool.get('res.users')
        buttons = (n for n in node.getiterator('button') if n.get('type') != 'object')
        for button in buttons:
            user_groups = usersobj.read(cr, user, [user], ['groups_id'])[0]['groups_id']
            cr.execute("""SELECT DISTINCT t.group_id
                        FROM wkf
                  INNER JOIN wkf_activity a ON a.wkf_id = wkf.id
                  INNER JOIN wkf_transition t ON (t.act_to = a.id)
                       WHERE wkf.osv = %s
                         AND t.signal = %s
                         AND t.group_id is NOT NULL
                   """, (model, button.get('name')))
            group_ids = [x[0] for x in cr.fetchall() if x[0]]
            can_click = not group_ids or bool(set(user_groups).intersection(group_ids))
            button.set('readonly', str(int(not can_click)))
        return node

    def postprocess_and_fields(self, cr, user, model, node, view_id, context=None):
        """ Return an architecture and a description of all the fields.

        The field description combines the result of fields_get() and
        postprocess().

        :param node: the architecture as as an etree
        :return: a tuple (arch, fields) where arch is the given node as a
            string and fields is the description of all the fields.

        """
        fields = {}
        Model = self.pool.get(model)

        if node.tag == 'diagram':
            if node.getchildren()[0].tag == 'node':
                node_model = self.pool[node.getchildren()[0].get('object')]
                node_fields = node_model.fields_get(cr, user, None, context)
                fields.update(node_fields)
                if not node.get("create") and not node_model.check_access_rights(cr, user, 'create', raise_exception=False):
                    node.set("create", 'false')
            if node.getchildren()[1].tag == 'arrow':
                arrow_fields = self.pool[node.getchildren()[1].get('object')].fields_get(cr, user, None, context)
                fields.update(arrow_fields)
        elif Model:
            fields = Model.fields_get(cr, user, None, context)

        fields_def = self.postprocess(cr, user, model, node, view_id, False, fields, context=context)
        node = self._disable_workflow_buttons(cr, user, model, node)
        if node.tag in ('kanban', 'tree', 'form', 'gantt'):
            for action, operation in (('create', 'create'), ('delete', 'unlink'), ('edit', 'write')):
                if not node.get(action) and not Model.check_access_rights(cr, user, operation, raise_exception=False):
                    node.set(action, 'false')
        arch = etree.tostring(node, encoding="utf-8").replace('\t', '')
        for k in fields.keys():
            if k not in fields_def:
                del fields[k]
        for field in fields_def:
            if field == 'id':
                # sometime, the view may contain the (invisible) field 'id' needed for a domain (when 2 objects have cross references)
                fields['id'] = {'readonly': True, 'type': 'integer', 'string': 'ID'}
            elif field in fields:
                fields[field].update(fields_def[field])
            else:
                cr.execute('select name, model from ir_ui_view where (id=%s or inherit_id=%s) and arch like %s', (view_id, view_id, '%%%s%%' % field))
                res = cr.fetchall()[:]
                model = res[0][1]
                res.insert(0, ("Can't find field '%s' in the following view parts composing the view of object model '%s':" % (field, model), None))
                msg = "\n * ".join([r[0] for r in res])
                msg += "\n\nEither you wrongly customized this view, or some modules bringing those views are not compatible with your current data model"
                _logger.error(msg)
                raise orm.except_orm('View error', msg)
        return arch, fields

    # view used as templates

    def read_template(self, cr, uid, id_, context=None):
        try:
            id_ = int(id_)
        except ValueError:
            if '.' not in id_:
                raise ValueError('Invalid id: %r' % (id_,))
            IMD = self.pool['ir.model.data']
            m, _, n = id_.partition('.')
            _, id_ = IMD.get_object_reference(cr, uid, m, n)

        arch = self.read_combined(cr, uid, id_, fields=['arch'], context=context)['arch']
        arch_tree = etree.fromstring(arch)
        if 'lang' in context:
            arch_tree = self.translate_qweb(cr, uid, id_, arch_tree, context['lang'], context)
        self.distribute_branding(arch_tree)
        root = etree.Element('tpl')
        root.append(arch_tree)
        arch = etree.tostring(root, encoding='utf-8', xml_declaration=True)
        return arch

    def distribute_branding(self, e, branding=None, parent_xpath='',
                            index_map=misc.ConstantMapping(1)):
        if e.get('t-ignore') or e.tag == 'head':
            # TODO: find a better name and check if we have a string to boolean helper
            return

        node_path = e.get('data-oe-xpath')
        if node_path is None:
            node_path = "%s/%s[%d]" % (parent_xpath, e.tag, index_map[e.tag])
        if branding and not (e.get('data-oe-model') or e.get('t-field')):
            e.attrib.update(branding)
            e.set('data-oe-xpath', node_path)
        if not e.get('data-oe-model'): return

        # if a branded element contains branded elements distribute own
        # branding to children unless it's t-raw, then just remove branding
        # on current element
        if e.tag == 't' or 't-raw' in e.attrib or \
                any(self.is_node_branded(child) for child in e.iterdescendants()):
            distributed_branding = dict(
                (attribute, e.attrib.pop(attribute))
                for attribute in MOVABLE_BRANDING
                if e.get(attribute))

            if 't-raw' not in e.attrib:
                # TODO: collections.Counter if remove p2.6 compat
                # running index by tag type, for XPath query generation
                indexes = collections.defaultdict(lambda: 0)
                for child in e.iterchildren(tag=etree.Element):
                    indexes[child.tag] += 1
                    self.distribute_branding(child, distributed_branding,
                                             parent_xpath=node_path,
                                             index_map=indexes)

    def is_node_branded(self, node):
        """ Finds out whether a node is branded or qweb-active (bears a
        @data-oe-model or a @t-* *which is not t-field* as t-field does not
        section out views)

        :param node: an etree-compatible element to test
        :type node: etree._Element
        :rtype: boolean
        """
        return any(
            (attr == 'data-oe-model' or (attr != 't-field' and attr.startswith('t-')))
            for attr in node.attrib
        )

    def translate_qweb(self, cr, uid, id_, arch, lang, context=None):
        # TODO: this should be moved in a place before inheritance is applied
        #       but process() is only called on fields_view_get()
        Translations = self.pool['ir.translation']
        h = HTMLParser.HTMLParser()
        def get_trans(text):
            if not text or not text.strip():
                return None
            text = h.unescape(text.strip())
            if len(text) < 2 or (text.startswith('<!') and text.endswith('>')):
                return None
            # if text == 'Our Events':
            #     from pudb import set_trace;set_trace() ############################## Breakpoint ##############################
            return Translations._get_source(cr, uid, 'website', 'view', lang, text, id_)

        if arch.tag not in ['script']:
            text = get_trans(arch.text)
            if text:
                arch.text = arch.text.replace(arch.text.strip(), text)
            tail = get_trans(arch.tail)
            if tail:
                arch.tail = arch.tail.replace(arch.tail.strip(), tail)

            for attr_name in ('title', 'alt', 'placeholder'):
                attr = get_trans(arch.get(attr_name))
                if attr:
                    arch.set(attr_name, attr)
            for node in arch.iterchildren("*"):
                self.translate_qweb(cr, uid, id_, node, lang, context)
        return arch

    def render(self, cr, uid, id_or_xml_id, values, context=None):
        if not context:
            context = {}
        def loader(name):
            return self.read_template(cr, uid, name, context=context)

        engine = qweb.QWebXml(loader=loader, undefined_handler=lambda key, v: None)
        return engine.render(id_or_xml_id, values)

    # maybe used to print the workflow ?

    def graph_get(self, cr, uid, id, model, node_obj, conn_obj, src_node, des_node, label, scale, context=None):
        nodes=[]
        nodes_name=[]
        transitions=[]
        start=[]
        tres={}
        labels={}
        no_ancester=[]
        blank_nodes = []

        _Model_Obj = self.pool[model]
        _Node_Obj = self.pool[node_obj]
        _Arrow_Obj = self.pool[conn_obj]

        for model_key,model_value in _Model_Obj._columns.items():
                if model_value._type=='one2many':
                    if model_value._obj==node_obj:
                        _Node_Field=model_key
                        _Model_Field=model_value._fields_id
                    flag=False
                    for node_key,node_value in _Node_Obj._columns.items():
                        if node_value._type=='one2many':
                             if node_value._obj==conn_obj:
                                 if src_node in _Arrow_Obj._columns and flag:
                                    _Source_Field=node_key
                                 if des_node in _Arrow_Obj._columns and not flag:
                                    _Destination_Field=node_key
                                    flag = True

        datas = _Model_Obj.read(cr, uid, id, [],context)
        for a in _Node_Obj.read(cr,uid,datas[_Node_Field],[]):
            if a[_Source_Field] or a[_Destination_Field]:
                nodes_name.append((a['id'],a['name']))
                nodes.append(a['id'])
            else:
                blank_nodes.append({'id': a['id'],'name':a['name']})

            if a.has_key('flow_start') and a['flow_start']:
                start.append(a['id'])
            else:
                if not a[_Source_Field]:
                    no_ancester.append(a['id'])
            for t in _Arrow_Obj.read(cr,uid, a[_Destination_Field],[]):
                transitions.append((a['id'], t[des_node][0]))
                tres[str(t['id'])] = (a['id'],t[des_node][0])
                label_string = ""
                if label:
                    for lbl in eval(label):
                        if t.has_key(tools.ustr(lbl)) and tools.ustr(t[lbl])=='False':
                            label_string += ' '
                        else:
                            label_string = label_string + " " + tools.ustr(t[lbl])
                labels[str(t['id'])] = (a['id'],label_string)
        g  = graph(nodes, transitions, no_ancester)
        g.process(start)
        g.scale(*scale)
        result = g.result_get()
        results = {}
        for node in nodes_name:
            results[str(node[0])] = result[node[0]]
            results[str(node[0])]['name'] = node[1]
        return {'nodes': results,
                'transitions': tres,
                'label' : labels,
                'blank_nodes': blank_nodes,
                'node_parent_field': _Model_Field,}

<<<<<<< HEAD
    def copy(self, cr, uid, id, default=None, context=None):
        if not default:
            default = {}
        default.update({
            'model_ids': [],
        })
        return super(view, self).copy(cr, uid, id, default, context=context)

MOVABLE_BRANDING = ['data-oe-model','data-oe-id','data-oe-field','data-oe-xpath']
=======
    def _validate_custom_views(self, cr, uid, model):
        """Validate architecture of custom views (= without xml id) for a given model.
            This method is called at the end of registry update.
        """
        cr.execute("""SELECT max(v.id)
                        FROM ir_ui_view v
                   LEFT JOIN ir_model_data md ON (md.model = 'ir.ui.view' AND md.res_id = v.id)
                       WHERE md.module IS NULL
                         AND v.model = %s
                    GROUP BY coalesce(v.inherit_id, v.id)
                   """, (model,))

        ids = map(itemgetter(0), cr.fetchall())
        return self._check_xml(cr, uid, ids)

>>>>>>> 5639037c

class view_sc(osv.osv):
    _name = 'ir.ui.view_sc'
    _columns = {
        'name': fields.char('Shortcut Name', size=64), # Kept for backwards compatibility only - resource name used instead (translatable)
        'res_id': fields.integer('Resource Ref.', help="Reference of the target resource, whose model/table depends on the 'Resource Name' field."),
        'sequence': fields.integer('Sequence'),
        'user_id': fields.many2one('res.users', 'User Ref.', required=True, ondelete='cascade', select=True),
        'resource': fields.char('Resource Name', size=64, required=True, select=True)
    }

    def _auto_init(self, cr, context=None):
        super(view_sc, self)._auto_init(cr, context)
        cr.execute('SELECT indexname FROM pg_indexes WHERE indexname = \'ir_ui_view_sc_user_id_resource\'')
        if not cr.fetchone():
            cr.execute('CREATE INDEX ir_ui_view_sc_user_id_resource ON ir_ui_view_sc (user_id, resource)')

    def get_sc(self, cr, uid, user_id, model='ir.ui.menu', context=None):
        ids = self.search(cr, uid, [('user_id','=',user_id),('resource','=',model)], context=context)
        results = self.read(cr, uid, ids, ['res_id'], context=context)
        name_map = dict(self.pool[model].name_get(cr, uid, [x['res_id'] for x in results], context=context))
        # Make sure to return only shortcuts pointing to exisintg menu items.
        filtered_results = filter(lambda result: result['res_id'] in name_map, results)
        for result in filtered_results:
            result.update(name=name_map[result['res_id']])
        return filtered_results

    _order = 'sequence,name'
    _defaults = {
        'resource': 'ir.ui.menu',
        'user_id': lambda obj, cr, uid, context: uid,
    }
    _sql_constraints = [
        ('shortcut_unique', 'unique(res_id, resource, user_id)', 'Shortcut for this menu already exists!'),
    ]


# vim:expandtab:smartindent:tabstop=4:softtabstop=4:shiftwidth=4:
<|MERGE_RESOLUTION|>--- conflicted
+++ resolved
@@ -21,11 +21,8 @@
 import collections
 import copy
 import logging
-<<<<<<< HEAD
-=======
 from lxml import etree
 from operator import itemgetter
->>>>>>> 5639037c
 import os
 import sys
 import re
@@ -107,26 +104,6 @@
                 frng.close()
         return self._relaxng_validator
 
-<<<<<<< HEAD
-=======
-    def _check_render_view(self, cr, uid, view, context=None):
-        """Verify that the given view's hierarchy is valid for rendering, along with all the changes applied by
-           its inherited views, by rendering it using ``fields_view_get()``.
-           
-           @param browse_record view: view to validate
-           @return: the rendered definition (arch) of the view, always utf-8 bytestring (legacy convention)
-               if no error occurred, else False.  
-        """
-        if view.model not in self.pool:
-            return False
-        try:
-            fvg = self.pool[view.model].fields_view_get(cr, uid, view_id=view.id, view_type=view.type, context=context)
-            return fvg['arch']
-        except Exception:
-            _logger.exception('cannot render view %s', view.xml_id)
-            return False
-
->>>>>>> 5639037c
     def _check_xml(self, cr, uid, ids, context=None):
         if context is None:
             context = {}
@@ -229,34 +206,19 @@
 
         user_groups = frozenset(self.pool.get('res.users').browse(cr, 1, uid, context).groups_id)
 
+        check_view_ids = context and context.get('check_view_ids') or (0,)
         conditions = [['inherit_id', '=', view_id], ['model', '=', model]]
         if self.pool._init:
-<<<<<<< HEAD
             # Module init currently in progress, only consider views from
             # modules whose code is already loaded
             conditions.extend([
                 ['model_ids.model', '=', 'ir.ui.view'],
+                '|',
                 ['model_ids.module', 'in', tuple(self.pool._init_modules)],
+                ['id', 'in', check_view_ids],
             ])
         view_ids = self.search(cr, uid, conditions, context=context)
 
-=======
-            # Module init currently in progress, only consider views from modules whose code was already loaded 
-            check_view_ids = context and context.get('check_view_ids') or (0,)
-            query = """SELECT v.id FROM ir_ui_view v LEFT JOIN ir_model_data md ON (md.model = 'ir.ui.view' AND md.res_id = v.id)
-                       WHERE v.inherit_id=%s AND v.model=%s AND (md.module in %s OR v.id in %s)
-                       ORDER BY priority"""
-            query_params = (view_id, model, tuple(self.pool._init_modules), tuple(check_view_ids))
-        else:
-            # Modules fully loaded, consider all views
-            query = """SELECT v.id FROM ir_ui_view v
-                       WHERE v.inherit_id=%s AND v.model=%s  
-                       ORDER BY priority"""
-            query_params = (view_id, model)
-        cr.execute(query, query_params)
-        view_ids = [v[0] for v in cr.fetchall()]
-        # filter views based on user groups
->>>>>>> 5639037c
         return [(view.arch, view.id)
                 for view in self.browse(cr, 1, view_ids, context)
                 if not (view.groups_id and user_groups.isdisjoint(view.groups_id))]
@@ -394,7 +356,7 @@
         :return: a modified source where all the modifying architecture are applied
         """
         if context is None: context = {}
-        sql_inherit = self.pool.get('ir.ui.view').get_inheriting_views_arch(cr, uid, source_id, model)
+        sql_inherit = self.pool.get('ir.ui.view').get_inheriting_views_arch(cr, uid, source_id, model, context=context)
         for (specs, view_id) in sql_inherit:
             specs_tree = etree.fromstring(specs.encode('utf-8'))
             if context.get('inherit_branding'):
@@ -884,7 +846,6 @@
                 'blank_nodes': blank_nodes,
                 'node_parent_field': _Model_Field,}
 
-<<<<<<< HEAD
     def copy(self, cr, uid, id, default=None, context=None):
         if not default:
             default = {}
@@ -893,8 +854,6 @@
         })
         return super(view, self).copy(cr, uid, id, default, context=context)
 
-MOVABLE_BRANDING = ['data-oe-model','data-oe-id','data-oe-field','data-oe-xpath']
-=======
     def _validate_custom_views(self, cr, uid, model):
         """Validate architecture of custom views (= without xml id) for a given model.
             This method is called at the end of registry update.
@@ -910,7 +869,8 @@
         ids = map(itemgetter(0), cr.fetchall())
         return self._check_xml(cr, uid, ids)
 
->>>>>>> 5639037c
+
+MOVABLE_BRANDING = ['data-oe-model','data-oe-id','data-oe-field','data-oe-xpath']
 
 class view_sc(osv.osv):
     _name = 'ir.ui.view_sc'
