# -*- coding: utf-8 -*-
# Part of Odoo. See LICENSE file for full copyright and licensing details.

import logging
from collections import defaultdict
from difflib import get_close_matches

from odoo import api, fields, models, tools, SUPERUSER_ID, _
from odoo.exceptions import AccessError, UserError, ValidationError
from odoo.modules import get_module_path, get_module_resource

_logger = logging.getLogger(__name__)

TRANSLATION_TYPE = [
    ('field', 'Field'),                         # deprecated
    ('model', 'Object'),
    ('report', 'Report/Template'),
    ('selection', 'Selection'),
    ('view', 'View'),                           # deprecated
    ('help', 'Help'),                           # deprecated
    ('code', 'Code'),
    ('constraint', 'Constraint'),
    ('sql_constraint', 'SQL Constraint')
]


class IrTranslationImport(object):
    """ Temporary cursor for optimizing mass insert into model 'ir.translation'.

    Open it (attached to a sql cursor), feed it with translation data and
    finish() it in order to insert multiple translations in a batch.
    """
    _table = 'tmp_ir_translation_import'

    def __init__(self, model):
        """ Store some values, and also create a temporary SQL table to accept
        the data.

        :param model: the model to insert the data into (as a recordset)
        """
        self._cr = model._cr
        self._model_table = model._table
        self._overwrite = model._context.get('overwrite', False)
        self._debug = False

        # Note that Postgres will NOT inherit the constraints or indexes
        # of ir_translation, so this copy will be much faster.
<<<<<<< HEAD
        query = """ CREATE TEMP TABLE %s (
                        imd_model VARCHAR(64),
                        imd_name VARCHAR(128)
                    ) INHERITS (%s) """ % (self._table, self._model_table)
        self._cr.execute(query)
=======
        cr.execute('''CREATE TEMP TABLE %s(
            imd_model VARCHAR(64),
            imd_name VARCHAR(128),
            noupdate BOOLEAN
            ) INHERITS (%s) ''' % (self._table_name, self._parent_table))
>>>>>>> 26627391

    def push(self, trans_dict):
        """ Feed a translation, as a dictionary, into the cursor """
        if not trans_dict['value']:
            return

        params = dict(trans_dict, state="translated")

        if params['type'] == 'view':
            # ugly hack for QWeb views - pending refactoring of translations in master
            if params['imd_model'] == 'website':
                params['imd_model'] = "ir.ui.view"
            # non-QWeb views do not need a matching res_id in case they do not
            # have an xml id -> force to 0 to avoid dropping them
            elif params['res_id'] is None and not params['imd_name']:
                # maybe we should insert this translation for all views of the
                # given model?
                params['res_id'] = 0

        # backward compatibility: convert 'field', 'help', 'view' into 'model'
        if params['type'] == 'field':
            model, field = params['name'].split(',')
            params['type'] = 'model'
            params['name'] = 'ir.model.fields,field_description'
            params['imd_model'] = 'ir.model.fields'
            params['imd_name'] = 'field_%s_%s' % (model.replace('.', '_'), field)

        elif params['type'] == 'help':
            model, field = params['name'].split(',')
            params['type'] = 'model'
            params['name'] = 'ir.model.fields,help'
            params['imd_model'] = 'ir.model.fields'
            params['imd_name'] = 'field_%s_%s' % (model.replace('.', '_'), field)

        elif params['type'] == 'view':
            params['type'] = 'model'
            params['name'] = 'ir.ui.view,arch_db'
            params['imd_model'] = "ir.ui.view"

        query = """ INSERT INTO %s (name, lang, res_id, src, type, imd_model, module, imd_name, value, state, comments)
                    VALUES (%%(name)s, %%(lang)s, %%(res_id)s, %%(src)s, %%(type)s, %%(imd_model)s, %%(module)s,
                            %%(imd_name)s, %%(value)s, %%(state)s, %%(comments)s) """ % self._table
        self._cr.execute(query, params)

    def finish(self):
        """ Transfer the data from the temp table to ir.translation """
        cr = self._cr
        if self._debug:
            cr.execute("SELECT count(*) FROM %s" % self._table)
            count = cr.fetchone()[0]
            _logger.debug("ir.translation.cursor: We have %d entries to process", count)

        # Step 1: resolve ir.model.data references to res_ids
<<<<<<< HEAD
        cr.execute(""" UPDATE %s AS ti
                       SET res_id = imd.res_id
                       FROM ir_model_data AS imd
                       WHERE ti.res_id IS NULL
                       AND ti.module IS NOT NULL AND ti.imd_name IS NOT NULL
                       AND ti.module = imd.module AND ti.imd_name = imd.name
                       AND ti.imd_model = imd.model; """ % self._table)
=======
        cr.execute("""UPDATE %s AS ti
            SET res_id = imd.res_id,
                noupdate = imd.noupdate
            FROM ir_model_data AS imd
            WHERE ti.res_id IS NULL
                AND ti.module IS NOT NULL AND ti.imd_name IS NOT NULL
                AND ti.module = imd.module AND ti.imd_name = imd.name
                AND ti.imd_model = imd.model; """ % self._table_name)
>>>>>>> 26627391

        if self._debug:
            cr.execute(""" SELECT module, imd_name, imd_model FROM %s
                           WHERE res_id IS NULL AND module IS NOT NULL """ % self._table)
            for row in cr.fetchall():
                _logger.info("ir.translation.cursor: missing res_id for %s.%s <%s> ", *row)

        # Records w/o res_id must _not_ be inserted into our db, because they are
        # referencing non-existent data.
        cr.execute("DELETE FROM %s WHERE res_id IS NULL AND module IS NOT NULL" % self._table)

        # detect the xml_translate fields, where the src must be the same
        env = api.Environment(cr, SUPERUSER_ID, {})
        src_relevant_fields = []
        for model in env:
            for field_name, field in env[model]._fields.items():
                if hasattr(field, 'translate') and callable(field.translate):
                    src_relevant_fields.append("%s,%s" % (model, field_name))

        find_expr = """
                irt.lang = ti.lang
            AND irt.type = ti.type
            AND irt.name = ti.name
            AND (
                    (ti.type = 'model' AND ti.res_id = irt.res_id AND ti.name IN %s AND irt.src = ti.src)
                 OR (ti.type = 'model' AND ti.res_id = irt.res_id AND ti.name NOT IN %s)
                 OR (ti.type = 'view' AND (irt.res_id IS NULL OR ti.res_id = irt.res_id) AND irt.src = ti.src)
                 OR (ti.type = 'field')
                 OR (ti.type = 'help')
                 OR (ti.type NOT IN ('model', 'view', 'field', 'help') AND irt.src = ti.src)
            )
        """

        # Step 2: update existing (matching) translations
        if self._overwrite:
<<<<<<< HEAD
            cr.execute(""" UPDATE ONLY %s AS irt
                           SET value = ti.value,
                               src = ti.src,
                               state = 'translated'
                           FROM %s AS ti
                           WHERE %s AND ti.value IS NOT NULL AND ti.value != ''
                       """ % (self._model_table, self._table, find_expr),
=======
            cr.execute("""UPDATE ONLY %s AS irt
                SET value = ti.value,
                    src = ti.src,
                    state = 'translated'
                FROM %s AS ti
                WHERE %s
                AND ti.value IS NOT NULL
                AND ti.value != ''
                AND noupdate IS NOT TRUE
                """ % (self._parent_table, self._table_name, find_expr),
>>>>>>> 26627391
                       (tuple(src_relevant_fields), tuple(src_relevant_fields)))

        # Step 3: insert new translations
        cr.execute(""" INSERT INTO %s(name, lang, res_id, src, type, value, module, state, comments)
                       SELECT name, lang, res_id, src, type, value, module, state, comments
                       FROM %s AS ti
                       WHERE NOT EXISTS(SELECT 1 FROM ONLY %s AS irt WHERE %s);
                   """ % (self._model_table, self._table, self._model_table, find_expr),
                   (tuple(src_relevant_fields), tuple(src_relevant_fields)))

        if self._debug:
            cr.execute("SELECT COUNT(*) FROM ONLY %s" % self._model_table)
            total = cr.fetchone()[0]
            cr.execute("SELECT COUNT(*) FROM ONLY %s AS irt, %s AS ti WHERE %s" % \
                       (self._model_table, self._table, find_expr),
                       (tuple(src_relevant_fields), tuple(src_relevant_fields)))
            count = cr.fetchone()[0]
            _logger.debug("ir.translation.cursor: %d entries now in ir.translation, %d common entries with tmp", total, count)

        # Step 4: cleanup
        cr.execute("DROP TABLE %s" % self._table)
        return True


class IrTranslation(models.Model):
    _name = "ir.translation"
    _log_access = False

    name = fields.Char(string='Translated field', required=True)
    res_id = fields.Integer(string='Record ID', index=True)
    lang = fields.Selection(selection='_get_languages', string='Language')
    type = fields.Selection(TRANSLATION_TYPE, string='Type', index=True)
    src = fields.Text(string='Internal Source')  # stored in database, kept for backward compatibility
    source = fields.Text(string='Source term', compute='_compute_source',
                         inverse='_inverse_source', search='_search_source')
    value = fields.Text(string='Translation Value')
    module = fields.Char(index=True, help="Module this term belongs to")

    state = fields.Selection([('to_translate', 'To Translate'),
                              ('inprogress', 'Translation in Progress'),
                              ('translated', 'Translated')],
                             string="Status", default='to_translate',
                             help="Automatically set to let administators find new terms that might need to be translated")

    # aka gettext extracted-comments - we use them to flag openerp-web translation
    # cfr: http://www.gnu.org/savannah-checkouts/gnu/gettext/manual/html_node/PO-Files.html
    comments = fields.Text(string='Translation comments', index=True)

    _sql_constraints = [
        ('lang_fkey_res_lang', 'FOREIGN KEY(lang) REFERENCES res_lang(code)',
         'Language code of translation item must be among known languages'),
    ]

    @api.model
    def _get_languages(self):
        langs = self.env['res.lang'].search([('translatable', '=', True)])
        return [(lang.code, lang.name) for lang in langs]

    @api.depends('type', 'name', 'res_id')
    def _compute_source(self):
        ''' Get source name for the translation. If object type is model, return
        the value stored in db. Otherwise, return value store in src field.
        '''
        for record in self:
            record.source = record.src
            if record.type != 'model':
                continue
            model_name, field_name = record.name.split(',')
            if model_name not in self.env:
                continue
            model = self.env[model_name]
            field = model._fields.get(field_name)
            if field is None:
                continue
            if not callable(field.translate):
                # Pass context without lang, need to read real stored field, not translation
                result = model.browse(record.res_id).with_context(lang=None).read([field_name])
                record.source = result[0][field_name] if result else False

    def _inverse_source(self):
        ''' When changing source term of a translation, change its value in db
        for the associated object, and the src field.
        '''
        for record in self:
            if record.type == 'model':
                model_name, field_name = record.name.split(',')
                model = self.env[model_name]
                field = model._fields[field_name]
                if not callable(field.translate):
                    # Make a context without language information, because we want
                    # to write on the value stored in db and not on the one
                    # associated with the current language. Also not removing lang
                    # from context trigger an error when lang is different.
                    model.browse(record.res_id).with_context(lang=None).write({field_name: record.source})
        return self.write({'src': self.source})

    def _search_source(self, operator, value):
        ''' the source term is stored on 'src' field '''
        return [('src', operator, value)]

    @api.model_cr_context
    def _auto_init(self):
        res = super(IrTranslation, self)._auto_init()
        cr = self._cr

        cr.execute("SELECT indexname FROM pg_indexes WHERE indexname LIKE 'ir_translation_%'")
        indexes = [row[0] for row in cr.fetchall()]

        # Removed because there is a size limit on btree indexed values (problem with column src):
        # cr.execute('CREATE INDEX ir_translation_ltns ON ir_translation (name, lang, type, src)')
        # cr.execute('CREATE INDEX ir_translation_lts ON ir_translation (lang, type, src)')
        #
        # Removed because hash indexes are not compatible with postgres streaming replication:
        # cr.execute('CREATE INDEX ir_translation_src_hash_idx ON ir_translation USING hash (src)')
        if set(indexes) & set(['ir_translation_ltns', 'ir_translation_lts', 'ir_translation_src_hash_idx']):
            cr.execute('DROP INDEX IF EXISTS ir_translation_ltns, ir_translation_lts, ir_translation_src_hash_idx')
            cr.commit()

        # Add separate md5 index on src (no size limit on values, and good performance).
        if 'ir_translation_src_md5' not in indexes:
            cr.execute('CREATE INDEX ir_translation_src_md5 ON ir_translation (md5(src))')
            cr.commit()

        if 'ir_translation_ltn' not in indexes:
            cr.execute('CREATE INDEX ir_translation_ltn ON ir_translation (name, lang, type)')
            cr.commit()
        return res

    @api.model
    def _check_selection_field_value(self, field, value):
        if field == 'lang':
            return
        return super(IrTranslation, self)._check_selection_field_value(field, value)

    @api.model
    def _get_ids(self, name, tt, lang, ids):
        """ Return the translations of records.

        :param name: a string defined as "<model_name>,<field_name>"
        :param tt: the type of translation (should always be "model")
        :param lang: the language code
        :param ids: the ids of the given records
        """
        translations = dict.fromkeys(ids, False)
        if ids:
            self._cr.execute("""SELECT res_id, value FROM ir_translation
                                WHERE lang=%s AND type=%s AND name=%s AND res_id IN %s""",
                             (lang, tt, name, tuple(ids)))
            for res_id, value in self._cr.fetchall():
                translations[res_id] = value
        return translations

    CACHED_MODELS = {'ir.model.fields', 'ir.ui.view'}

    def _modified_model(self, model_name):
        """ Invalidate the ormcache if necessary, depending on ``model_name``.
        This should be called when modifying translations of type 'model'.
        """
        if model_name in self.CACHED_MODELS:
            self.clear_caches()

    @api.multi
    def _modified(self):
        """ Invalidate the ormcache if necessary, depending on the translations ``self``. """
        for trans in self:
            if trans.type != 'model' or trans.name.split(',')[0] in self.CACHED_MODELS:
                self.clear_caches()
                break

    @api.model
    def _set_ids(self, name, tt, lang, ids, value, src=None):
        """ Update the translations of records.

        :param name: a string defined as "<model_name>,<field_name>"
        :param tt: the type of translation (should always be "model")
        :param lang: the language code
        :param ids: the ids of the given records
        :param value: the value of the translation
        :param src: the source of the translation
        """
        self._modified_model(name.split(',')[0])

        # update existing translations
        self._cr.execute("""UPDATE ir_translation
                            SET value=%s, src=%s, state=%s
                            WHERE lang=%s AND type=%s AND name=%s AND res_id IN %s
                            RETURNING res_id""",
                         (value, src, 'translated', lang, tt, name, tuple(ids)))
        existing_ids = [row[0] for row in self._cr.fetchall()]

        # create missing translations
        for res_id in set(ids) - set(existing_ids):
            self.create({
                'lang': lang,
                'type': tt,
                'name': name,
                'res_id': res_id,
                'value': value,
                'src': src,
                'state': 'translated',
            })
        return len(ids)

    @api.model
    def _get_source_query(self, name, types, lang, source, res_id):
        if source:
            # Note: the extra test on md5(src) is a hint for postgres to use the
            # index ir_translation_src_md5
            query = """SELECT value FROM ir_translation
                       WHERE lang=%s AND type in %s AND src=%s AND md5(src)=md5(%s)"""
            source = tools.ustr(source)
            params = (lang or '', types, source, source)
            if res_id:
                query += " AND res_id in %s"
                params += (res_id,)
            if name:
                query += " AND name=%s"
                params += (tools.ustr(name),)
        else:
            query = """ SELECT value FROM ir_translation
                        WHERE lang=%s AND type in %s AND name=%s """
            params = (lang or '', types, tools.ustr(name))

        return (query, params)

    @tools.ormcache('name', 'types', 'lang', 'source', 'res_id')
    def __get_source(self, name, types, lang, source, res_id):
        # res_id is a tuple or None, otherwise ormcache cannot cache it!
        query, params = self._get_source_query(name, types, lang, source, res_id)
        self._cr.execute(query, params)
        res = self._cr.fetchone()
        trad = res and res[0] or u''
        if source and not trad:
            return tools.ustr(source)
        return trad

    @api.model
    def _get_source(self, name, types, lang, source=None, res_id=None):
        """ Return the translation for the given combination of ``name``,
        ``type``, ``language`` and ``source``. All values passed to this method
        should be unicode (not byte strings), especially ``source``.

        :param name: identification of the term to translate, such as field name (optional if source is passed)
        :param types: single string defining type of term to translate (see ``type`` field on ir.translation), or sequence of allowed types (strings)
        :param lang: language code of the desired translation
        :param source: optional source term to translate (should be unicode)
        :param res_id: optional resource id or a list of ids to translate (if used, ``source`` should be set)
        :rtype: unicode
        :return: the request translation, or an empty unicode string if no translation was
                 found and `source` was not passed
        """
        # FIXME: should assert that `source` is unicode and fix all callers to
        # always pass unicode so we can remove the string encoding/decoding.
        if not lang:
            return tools.ustr(source or '')
        if isinstance(types, basestring):
            types = (types,)
        if res_id:
            if isinstance(res_id, (int, long)):
                res_id = (res_id,)
            else:
                res_id = tuple(res_id)
        return self.__get_source(name, types, lang, source, res_id)

    @api.model
    def _get_terms_query(self, field, records):
        """ Utility function that makes the query for field terms. """
        query = """ SELECT * FROM ir_translation
                    WHERE lang=%s AND type=%s AND name=%s AND res_id IN %s """
        name = "%s,%s" % (field.model_name, field.name)
        params = (records.env.lang, 'model', name, tuple(records.ids))
        return query, params

    @api.model
    def _get_terms_mapping(self, field, records):
        """ Return a function mapping a ir_translation row (dict) to a value.
        This method is called before querying the database for translations.
        """
        return lambda data: data['value']

    @api.model
    def _get_terms_translations(self, field, records):
        """ Return the terms and translations of a given `field` on `records`.

        :return: {record_id: {source: value}}
        """
        result = {rid: {} for rid in records.ids}
        if records:
            map_trans = self._get_terms_mapping(field, records)
            query, params = self._get_terms_query(field, records)
            self._cr.execute(query, params)
            for data in self._cr.dictfetchall():
                result[data['res_id']][data['src']] = map_trans(data)
        return result

    @api.model
    def _sync_terms_translations(self, field, records):
        """ Synchronize the translations to the terms to translate, after the
        English value of a field is modified. The algorithm tries to match
        existing translations to the terms to translate, provided the distance
        between modified strings is not too large. It allows to not retranslate
        data where a typo has been fixed in the English value.
        """
        if not callable(getattr(field, 'translate', None)):
            return

        trans = self.env['ir.translation']
        outdated = trans
        discarded = trans

        for record in records:
            # get field value and terms to translate
            value = record[field.name]
            terms = set(field.get_trans_terms(value))
            record_trans = trans.search([
                ('type', '=', 'model'),
                ('name', '=', "%s,%s" % (field.model_name, field.name)),
                ('res_id', '=', record.id),
            ])

            if not terms:
                # discard all translations for that field
                discarded += record_trans
                continue

            # remap existing translations on terms when possible
            for trans in record_trans:
                if trans.src == trans.value:
                    discarded += trans
                elif trans.src not in terms:
                    matches = get_close_matches(trans.src, terms, 1, 0.9)
                    if matches:
                        trans.write({'src': matches[0], 'state': trans.state})
                    else:
                        outdated += trans

        # process outdated and discarded translations
        outdated.write({'state': 'to_translate'})
        discarded.unlink()

    @api.model
    @tools.ormcache_context('model_name', keys=('lang',))
    def get_field_string(self, model_name):
        """ Return the translation of fields strings in the context's language.
        Note that the result contains the available translations only.

        :param model_name: the name of a model
        :return: the model's fields' strings as a dictionary `{field_name: field_string}`
        """
        fields = self.env['ir.model.fields'].search([('model', '=', model_name)])
        return {field.name: field.field_description for field in fields}

    @api.model
    @tools.ormcache_context('model_name', keys=('lang',))
    def get_field_help(self, model_name):
        """ Return the translation of fields help in the context's language.
        Note that the result contains the available translations only.

        :param model_name: the name of a model
        :return: the model's fields' help as a dictionary `{field_name: field_help}`
        """
        fields = self.env['ir.model.fields'].search([('model', '=', model_name)])
        return {field.name: field.help for field in fields}

    @api.multi
    def check(self, mode):
        """ Check access rights of operation ``mode`` on ``self`` for the
        current user. Raise an AccessError in case conditions are not met.
        """
        if self.env.user._is_admin():
            return

        # collect translated field records (model_ids) and other translations
        trans_ids = []
        model_ids = defaultdict(list)
        model_fields = defaultdict(list)
        for trans in self:
            if trans.type == 'model':
                mname, fname = trans.name.split(',')
                model_ids[mname].append(trans.res_id)
                model_fields[mname].append(fname)
            else:
                trans_ids.append(trans.id)

        # check for regular access rights on other translations
        if trans_ids:
            records = self.browse(trans_ids)
            records.check_access_rights(mode)
            records.check_access_rule(mode)

        # check for read/write access on translated field records
        fmode = 'read' if mode == 'read' else 'write'
        for mname, ids in model_ids.iteritems():
            records = self.env[mname].browse(ids)
            records.check_access_rights(fmode)
            records.check_field_access_rights(fmode, model_fields[mname])
            records.check_access_rule(fmode)

    @api.constrains('type', 'name', 'value')
    def _check_value(self):
        for trans in self.with_context(lang=None):
            if trans.type == 'model' and trans.value:
                mname, fname = trans.name.split(',')
                record = trans.env[mname].browse(trans.res_id)
                field = record._fields[fname]
                if callable(field.translate):
                    # check whether applying (trans.src -> trans.value) then
                    # (trans.value -> trans.src) gives the original value back
                    value0 = field.translate(lambda term: None, record[fname])
                    value1 = field.translate({trans.src: trans.value}.get, value0)
                    # don't check the reverse if no translation happened
                    if value0 == value1:
                        continue
                    value2 = field.translate({trans.value: trans.src}.get, value1)
                    if value2 != value0:
                        raise ValidationError(_("Translation is not valid:\n%s") % trans.value)

    @api.model
    def create(self, vals):
        record = super(IrTranslation, self.sudo()).create(vals).with_env(self.env)
        record.check('create')
        record._modified()
        return record

    @api.multi
    def write(self, vals):
        if vals.get('value'):
            vals.setdefault('state', 'translated')
        elif vals.get('src') or not vals.get('value', True):
            vals.setdefault('state', 'to_translate')
        self.check('write')
        result = super(IrTranslation, self.sudo()).write(vals)
        self.check('write')
        self._modified()
        return result

    @api.multi
    def unlink(self):
        self.check('unlink')
        self._modified()
        return super(IrTranslation, self.sudo()).unlink()

    @api.model
    def insert_missing(self, field, records):
        """ Insert missing translations for `field` on `records`. """
        records = records.with_context(lang=None)
        external_ids = records.get_external_id()  # if no xml_id, empty string
        if callable(field.translate):
            # insert missing translations for each term in src
            query = """ INSERT INTO ir_translation (lang, type, name, res_id, src, value, module)
                        SELECT l.code, 'model', %(name)s, %(res_id)s, %(src)s, %(src)s, %(module)s
                        FROM res_lang l
                        WHERE l.active AND NOT EXISTS (
                            SELECT 1 FROM ir_translation
                            WHERE lang=l.code AND type='model' AND name=%(name)s AND res_id=%(res_id)s AND src=%(src)s
                        );
                    """
            for record in records:
                module = external_ids[record.id].split('.')[0]
                src = record[field.name] or None
                for term in set(field.get_trans_terms(src)):
                    self._cr.execute(query, {
                        'name': "%s,%s" % (field.model_name, field.name),
                        'res_id': record.id,
                        'src': term,
                        'module': module
                    })
        else:
            # insert missing translations for src
            query = """ INSERT INTO ir_translation (lang, type, name, res_id, src, value, module)
                        SELECT l.code, 'model', %(name)s, %(res_id)s, %(src)s, %(src)s, %(module)s
                        FROM res_lang l
                        WHERE l.active AND l.code != 'en_US' AND NOT EXISTS (
                            SELECT 1 FROM ir_translation
                            WHERE lang=l.code AND type='model' AND name=%(name)s AND res_id=%(res_id)s
                        );
                        UPDATE ir_translation SET src=%(src)s
                        WHERE type='model' AND name=%(name)s AND res_id=%(res_id)s;
                    """
            for record in records:
                module = external_ids[record.id].split('.')[0]
                self._cr.execute(query, {
                    'name': "%s,%s" % (field.model_name, field.name),
                    'res_id': record.id,
                    'src': record[field.name] or None,
                    'module': module
                })
        self._modified_model(field.model_name)

    @api.model
    def translate_fields(self, model, id, field=None):
        """ Open a view for translating the field(s) of the record (model, id). """
        main_lang = 'en_US'
        if not self.env['res.lang'].search_count([('code', '!=', main_lang)]):
            raise UserError(_("Translation features are unavailable until you install an extra translation."))

        # determine domain for selecting translations
        record = self.env[model].with_context(lang=main_lang).browse(id)
        domain = ['&', ('res_id', '=', id), ('name', '=like', model + ',%')]

        def make_domain(fld, rec):
            name = "%s,%s" % (fld.model_name, fld.name)
            return ['&', ('res_id', '=', rec.id), ('name', '=', name)]

        # insert missing translations, and extend domain for related fields
        for name, fld in record._fields.items():
            if not getattr(fld, 'translate', False):
                continue

            rec = record
            if fld.related:
                try:
                    # traverse related fields up to their data source
                    while fld.related:
                        rec, fld = fld.traverse_related(rec)
                    if rec:
                        domain = ['|'] + domain + make_domain(fld, rec)
                except AccessError:
                    continue

            assert fld.translate and rec._name == fld.model_name
            self.insert_missing(fld, rec)

        action = {
            'name': 'Translate',
            'res_model': 'ir.translation',
            'type': 'ir.actions.act_window',
            'view_mode': 'tree',
            'view_id': self.env.ref('base.view_translation_dialog_tree').id,
            'target': 'current',
            'flags': {'search_view': True, 'action_buttons': True},
            'domain': domain,
        }
        if field:
            fld = record._fields[field]
            if not fld.related:
                action['context'] = {
                    'search_default_name': "%s,%s" % (fld.model_name, fld.name),
                }
        return action

    @api.model
    def _get_import_cursor(self):
        """ Return a cursor-like object for fast inserting translations """
        return IrTranslationImport(self)

    @api.model_cr_context
    def load_module_terms(self, modules, langs):
        """ Load PO files of the given modules for the given languages. """
        # make sure the given languages are active
        res_lang = self.env['res.lang'].sudo()
        for lang in langs:
            res_lang.load_lang(lang)
        # load i18n files
        for module_name in modules:
            modpath = get_module_path(module_name)
            if not modpath:
                continue
            for lang in langs:
                context = dict(self._context)
                lang_code = tools.get_iso_codes(lang)
                base_lang_code = None
                if '_' in lang_code:
                    base_lang_code = lang_code.split('_')[0]

                # Step 1: for sub-languages, load base language first (e.g. es_CL.po is loaded over es.po)
                if base_lang_code:
                    base_trans_file = get_module_resource(module_name, 'i18n', base_lang_code + '.po')
                    if base_trans_file:
                        _logger.info('module %s: loading base translation file %s for language %s', module_name, base_lang_code, lang)
                        tools.trans_load(self._cr, base_trans_file, lang, verbose=False, module_name=module_name, context=context)
                        context['overwrite'] = True  # make sure the requested translation will override the base terms later

                    # i18n_extra folder is for additional translations handle manually (eg: for l10n_be)
                    base_trans_extra_file = get_module_resource(module_name, 'i18n_extra', base_lang_code + '.po')
                    if base_trans_extra_file:
                        _logger.info('module %s: loading extra base translation file %s for language %s', module_name, base_lang_code, lang)
                        tools.trans_load(self._cr, base_trans_extra_file, lang, verbose=False, module_name=module_name, context=context)
                        context['overwrite'] = True  # make sure the requested translation will override the base terms later

                # Step 2: then load the main translation file, possibly overriding the terms coming from the base language
                trans_file = get_module_resource(module_name, 'i18n', lang_code + '.po')
                if trans_file:
                    _logger.info('module %s: loading translation file (%s) for language %s', module_name, lang_code, lang)
                    tools.trans_load(self._cr, trans_file, lang, verbose=False, module_name=module_name, context=context)
                elif lang_code != 'en_US':
                    _logger.info('module %s: no translation for language %s', module_name, lang_code)

                trans_extra_file = get_module_resource(module_name, 'i18n_extra', lang_code + '.po')
                if trans_extra_file:
                    _logger.info('module %s: loading extra translation file (%s) for language %s', module_name, lang_code, lang)
                    tools.trans_load(self._cr, trans_extra_file, lang, verbose=False, module_name=module_name, context=context)
        return True

    @api.model
    def get_technical_translations(self, model_name):
        """ Find the translations for the fields of `model_name`

        Find the technical translations for the fields of the model, including
        string, tooltip and available selections.

        :return: action definition to open the list of available translations
        """
        fields = self.env['ir.model.fields'].search([('model', '=', model_name)])
        view = self.env.ref("base.view_translation_tree", False) or self.env['ir.ui.view']
        return {
            'name': _("Technical Translations"),
            'view_mode': 'tree',
            'views': [(view.id, "list")],
            'res_model': 'ir.translation',
            'type': 'ir.actions.act_window',
            'domain': [
                '|',
                    '&', ('type', '=', 'model'),
                        '&', ('res_id', 'in', fields.ids),
                             ('name', 'like', 'ir.model.fields,'),
                    '&', ('type', '=', 'selection'),
                         ('name', 'like', model_name+','),
            ],
        }<|MERGE_RESOLUTION|>--- conflicted
+++ resolved
@@ -45,19 +45,12 @@
 
         # Note that Postgres will NOT inherit the constraints or indexes
         # of ir_translation, so this copy will be much faster.
-<<<<<<< HEAD
         query = """ CREATE TEMP TABLE %s (
                         imd_model VARCHAR(64),
-                        imd_name VARCHAR(128)
+                        imd_name VARCHAR(128),
+                        noupdate BOOLEAN
                     ) INHERITS (%s) """ % (self._table, self._model_table)
         self._cr.execute(query)
-=======
-        cr.execute('''CREATE TEMP TABLE %s(
-            imd_model VARCHAR(64),
-            imd_name VARCHAR(128),
-            noupdate BOOLEAN
-            ) INHERITS (%s) ''' % (self._table_name, self._parent_table))
->>>>>>> 26627391
 
     def push(self, trans_dict):
         """ Feed a translation, as a dictionary, into the cursor """
@@ -111,24 +104,14 @@
             _logger.debug("ir.translation.cursor: We have %d entries to process", count)
 
         # Step 1: resolve ir.model.data references to res_ids
-<<<<<<< HEAD
         cr.execute(""" UPDATE %s AS ti
-                       SET res_id = imd.res_id
+                          SET res_id = imd.res_id,
+                              noupdate = imd.noupdate
                        FROM ir_model_data AS imd
                        WHERE ti.res_id IS NULL
                        AND ti.module IS NOT NULL AND ti.imd_name IS NOT NULL
                        AND ti.module = imd.module AND ti.imd_name = imd.name
                        AND ti.imd_model = imd.model; """ % self._table)
-=======
-        cr.execute("""UPDATE %s AS ti
-            SET res_id = imd.res_id,
-                noupdate = imd.noupdate
-            FROM ir_model_data AS imd
-            WHERE ti.res_id IS NULL
-                AND ti.module IS NOT NULL AND ti.imd_name IS NOT NULL
-                AND ti.module = imd.module AND ti.imd_name = imd.name
-                AND ti.imd_model = imd.model; """ % self._table_name)
->>>>>>> 26627391
 
         if self._debug:
             cr.execute(""" SELECT module, imd_name, imd_model FROM %s
@@ -164,26 +147,16 @@
 
         # Step 2: update existing (matching) translations
         if self._overwrite:
-<<<<<<< HEAD
             cr.execute(""" UPDATE ONLY %s AS irt
                            SET value = ti.value,
                                src = ti.src,
                                state = 'translated'
                            FROM %s AS ti
-                           WHERE %s AND ti.value IS NOT NULL AND ti.value != ''
+                          WHERE %s
+                            AND ti.value IS NOT NULL
+                            AND ti.value != ''
+                            AND noupdate IS NOT TRUE
                        """ % (self._model_table, self._table, find_expr),
-=======
-            cr.execute("""UPDATE ONLY %s AS irt
-                SET value = ti.value,
-                    src = ti.src,
-                    state = 'translated'
-                FROM %s AS ti
-                WHERE %s
-                AND ti.value IS NOT NULL
-                AND ti.value != ''
-                AND noupdate IS NOT TRUE
-                """ % (self._parent_table, self._table_name, find_expr),
->>>>>>> 26627391
                        (tuple(src_relevant_fields), tuple(src_relevant_fields)))
 
         # Step 3: insert new translations
