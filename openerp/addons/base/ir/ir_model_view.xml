<?xml version="1.0" encoding="utf-8"?>
<openerp>
    <data>

        <!-- menu_create from model form -->
        <record id="view_model_menu_create" model="ir.ui.view">
            <field name="name">Create Menu</field>
            <field name="model">wizard.ir.model.menu.create</field>
            <field name="arch" type="xml">
                <form string="Create Menu">
                    <group>
                        <field name="name"/>
                        <field name="menu_id" domain="[('parent_id','&lt;&gt;',False)]"/>
                    </group>
                    <footer>
                        <button name="menu_create" string="Create _Menu" type="object" class="btn-primary"/>
                        <button string="Cancel" class="btn-default" special="cancel" />
                    </footer>
                </form>
            </field>
        </record>
        <act_window context="{'model_id': active_id}" id="act_menu_create" name="Create Menu" res_model="wizard.ir.model.menu.create" target="new" view_mode="form"/>

        <!-- model -->
        <record id="view_model_form" model="ir.ui.view">
            <field name="model">ir.model</field>
            <field name="arch" type="xml">
                <form string="Model Description">
                  <sheet>
                    <group>
                        <group>
                            <field name="id" invisible="1"/>
                            <field name="name"/>
                            <field name="model" attrs="{'readonly': [('id', '!=', False)]}"/>
                            <field name="transient" attrs="{'readonly': [('id', '!=', False)]}"/>
                        </group>
                        <group>
                            <field name="state" attrs="{'readonly': [('id', '!=', False)]}"/>
                            <field name="modules"/>
                        </group>
                    </group>
                    <notebook>
                        <page string="Fields">
                            <field name="field_id">
                                <tree string="Fields Description">
                                    <field name="name"/>
                                    <field name="field_description"/>
                                    <field name="ttype"/>
                                    <field name="required"/>
                                    <field name="readonly"/>
                                    <field name="index"/>
                                    <field name="state"/>
                                </tree>
                                <form string="Fields Description">
                                    <group>
                                        <field name="name"/>
                                        <field name="field_description"/>
                                        <field name="help"/>
                                        <field name="ttype"/>
                                    </group>
                                    <notebook>
<<<<<<< HEAD
                                        <page name="base" string="Properties">
                                            <group string="Base Properties">
                                                <group>
                                                    <field name="required"/>
                                                    <field name="readonly"/>
                                                    <field name="store"/>
                                                    <field name="index"/>
                                                    <field name="copy"/>
                                                </group>
                                                <group>
                                                    <field name="translate"
                                                        attrs="{'readonly': [('ttype','not in',['char','text'])],
                                                                'invisible': [('ttype','not in',['char','text'])]}"/>
                                                    <field name="selection"
                                                        attrs="{'required': [('ttype','in',['selection','reference'])],
                                                                'readonly': [('ttype','not in',['selection','reference'])],
                                                                'invisible': [('ttype','not in',['selection','reference'])]}"/>
                                                    <field name="size"
                                                        attrs="{'readonly': [('ttype','not in',['char','reference'])],
                                                                'invisible': [('ttype','not in',['char','reference'])]}"/>
                                                    <field name="relation"
                                                        attrs="{'required': [('ttype','in',['many2one','one2many','many2many'])],
                                                                'readonly': [('ttype','not in',['many2one','one2many','many2many'])],
                                                                'invisible': [('ttype','not in',['many2one','one2many','many2many'])]}"/>
                                                    <field name="on_delete"
                                                        attrs="{'readonly': [('ttype','!=','many2one')],
                                                                'invisible': [('ttype','!=','many2one')]}"/>
                                                    <field name="relation_field"
                                                        attrs="{'required': [('ttype','=','one2many')],
                                                                'readonly': [('ttype','!=','one2many')],
                                                                'invisible': [('ttype','!=','one2many')]}"/>
                                                    <field name="relation_table"
                                                        attrs="{'readonly': ['|', ('ttype','!=','many2many'), ('state','!=','manual')],
                                                                'invisible': ['|', ('ttype','!=','many2many'), ('state','!=','manual')]}"/>
                                                    <field name="column1"
                                                        attrs="{'readonly': ['|', ('ttype','!=','many2many'), ('state','!=','manual')],
                                                                'invisible': ['|', ('ttype','!=','many2many'), ('state','!=','manual')]}"/>
                                                    <field name="column2"
                                                        attrs="{'readonly': ['|', ('ttype','!=','many2many'), ('state','!=','manual')],
                                                                'invisible': ['|', ('ttype','!=','many2many'), ('state','!=','manual')]}"/>
                                                    <field name="domain"
                                                        attrs="{'readonly': [('ttype','not in',['many2one','one2many','many2many'])],
                                                                'invisible': [('ttype','not in',['many2one','one2many','many2many'])]}"/>
                                                </group>
=======
                                        <page name="base" string="Base Properties">
                                            <group>
                                                <field name="translate"
                                                    attrs="{'readonly': [('ttype','not in',['char','text','html'])],
                                                            'invisible': [('ttype','not in',['char','text','html'])]}"/>
                                                <field name="selection"
                                                    attrs="{'required': [('ttype','in',['selection','reference'])],
                                                            'readonly': [('ttype','not in',['selection','reference'])],
                                                            'invisible': [('ttype','not in',['selection','reference'])]}"/>
                                                <field name="size"
                                                    attrs="{'readonly': [('ttype','not in',['char','reference'])],
                                                            'invisible': [('ttype','not in',['char','reference'])]}"/>
                                                <field name="relation"
                                                    attrs="{'required': [('ttype','in',['many2one','one2many','many2many'])],
                                                            'readonly': [('ttype','not in',['many2one','one2many','many2many'])],
                                                            'invisible': [('ttype','not in',['many2one','one2many','many2many'])]}"/>
                                                <field name="on_delete"
                                                    attrs="{'readonly': [('ttype','!=','many2one')],
                                                            'invisible': [('ttype','!=','many2one')]}"/>
                                                <field name="relation_field"
                                                    attrs="{'required': [('ttype','=','one2many')],
                                                            'readonly': [('ttype','!=','one2many')],
                                                            'invisible': [('ttype','!=','one2many')]}"/>
                                                <field name="relation_table"
                                                    attrs="{'readonly': ['|', ('ttype','!=','many2many'), ('state','!=','manual')],
                                                            'invisible': ['|', ('ttype','!=','many2many'), ('state','!=','manual')]}"/>
                                                <field name="column1"
                                                    attrs="{'readonly': ['|', ('ttype','!=','many2many'), ('state','!=','manual')],
                                                            'invisible': ['|', ('ttype','!=','many2many'), ('state','!=','manual')]}"/>
                                                <field name="column2"
                                                    attrs="{'readonly': ['|', ('ttype','!=','many2many'), ('state','!=','manual')],
                                                            'invisible': ['|', ('ttype','!=','many2many'), ('state','!=','manual')]}"/>
                                                <field name="domain"
                                                    attrs="{'readonly': [('ttype','not in',['many2one','one2many','many2many'])],
                                                            'invisible': [('ttype','not in',['many2one','one2many','many2many'])]}"/>
                                                <field name="required"/>
                                                <field name="readonly"/>
                                                <field name="index"/>
                                                <field name="copy"/>
>>>>>>> 928bc262
                                            </group>
                                            <group string="Advanced Properties">
                                                <field name="serialization_field_id"
                                                    domain="[('ttype','=','serialized'), ('model_id', '=', model_id)]"
                                                    attrs="{'readonly': [('state','=','base')]}"/>
                                                <field name="related"/>
                                                <field name="depends"/>
                                                <field name="compute"/>
                                            </group>
                                            <h3>How to define a computed field</h3>
                                            <p>Computed fields are defined with the fields
                                            <strong>Dependencies</strong> and <strong>Compute</strong>.</p>
                                            <p>The field <strong>Dependencies</strong> lists the fields that
                                            the current field depends on. It is a comma-separated list of
                                            field names, like <code>name, size</code>. You can also refer to
                                            fields accessible through other relational fields, for instance
                                            <code>partner_id.company_id.name</code>.</p>
                                            <p>The field <strong>Compute</strong> is the Python code to
                                            compute the value of the field on a set of records. The value of
                                            the field must be assigned to each record with a dictionary-like
                                            assignment.</p>
                                            <pre>
    for record in self:
        record['size'] = len(record.name)
</pre>
                                            <p>The only predefined variables are</p>
                                            <ul>
                                                <li><code>self</code> (the set of records to compute)</li>
                                                <li><code>datetime</code> (Python module)</li>
                                                <li><code>dateutil</code> (Python module)</li>
                                                <li><code>time</code> (Python module)</li>
                                            </ul>
                                            <p>Other features are accessible through <code>self</code>, like
                                            <code>self.env</code>, etc.</p>
                                        </page>
                                        <page name="groups" string="Groups">
                                            <field name="groups"/>
                                        </page>
                                        <page name="misc" string="Miscellaneous">
                                            <group>
                                                <field name="state"/>
                                                <field name="modules"/>
                                            </group>
                                        </page>
                                    </notebook>
                                </form>
                            </field>
                            <button
                                icon="gtk-justify-fill"
                                name="%(act_menu_create)d"
                                string="Create a Menu" type="action"
                                target="new" />
                        </page>
                        <page string="Access Rights">
                            <field name="access_ids">
                                <tree string="Access Rules" editable="bottom">
                                    <field name="group_id"/>
                                    <field name="perm_read"/>
                                    <field name="perm_write"/>
                                    <field name="perm_create"/>
                                    <field name="perm_unlink"/>
                                    <field name="name"/>
                                </tree>
                            </field>
                        </page>
                        <page string="Notes">
                            <field name="info"/>
                        </page>
                        <page string="Views">
                            <field name="view_ids"/>
                        </page>
                    </notebook>
                  </sheet>
                </form>
            </field>
        </record>
        <record id="view_model_tree" model="ir.ui.view">
            <field name="model">ir.model</field>
            <field name="arch" type="xml">
                <tree string="Model Description">
                    <field name="model"/>
                    <field name="name"/>
                    <field name="state"/>
                    <field name="transient"/>
                </tree>
            </field>
        </record>
        <record id="view_model_search" model="ir.ui.view">
            <field name="model">ir.model</field>
            <field name="arch" type="xml">
                <search string="Model Description">
                    <field name="name" filter_domain="['|', ('name','ilike',self), ('model','ilike',self)]" string="Model"/>
                    <filter string="Transient" domain="[('transient', '=', True)]"/>
                    <separator/>
                    <filter string="Custom" domain="[('state', '=', 'manual')]"/>
                    <filter string="Base" domain="[('state', '=', 'base')]"/>
                </search>
            </field>
        </record>
        <record id="action_model_model" model="ir.actions.act_window">
            <field name="name">Models</field>
            <field name="res_model">ir.model</field>
            <field name="view_type">form</field>
            <field name="context">{}</field>
            <field name="view_id" ref="view_model_tree"/>
        </record>
        <menuitem action="action_model_model" id="ir_model_model_menu" parent="next_id_9"/>

        <!-- ir model fields -->
        <record id="view_model_fields_form" model="ir.ui.view">
            <field name="model">ir.model.fields</field>
            <field name="arch" type="xml">
                <form string="Fields">
                    <sheet>
                        <group>
                            <field name="name"/>
                            <field name="model_id" attrs="{'readonly': [('state','!=', 'manual')]}"/>
                            <field name="field_description"/>
                            <field name="help"/>
                            <field name="ttype"/>
                        </group>
                        <notebook>
<<<<<<< HEAD
                            <page name="base" string="Properties">
                                <group string="Base Properties">
                                    <group>
                                        <field name="required"/>
                                        <field name="readonly"/>
                                        <field name="store"/>
                                        <field name="index"/>
                                        <field name="copy"/>
                                    </group>
                                    <group>
                                        <field name="translate"
                                            attrs="{'readonly': [('ttype','not in',['char','text'])],
                                                    'invisible': [('ttype','not in',['char','text'])]}"/>
                                        <field name="selection"
                                            attrs="{'required': [('ttype','in',['selection','reference'])],
                                                    'readonly': [('ttype','not in',['selection','reference'])],
                                                    'invisible': [('ttype','not in',['selection','reference'])]}"/>
                                        <field name="size"
                                            attrs="{'readonly': [('ttype','not in',['char','reference'])],
                                                    'invisible': [('ttype','not in',['char','reference'])]}"/>
                                        <field name="relation"
                                            attrs="{'required': [('ttype','in',['many2one','one2many','many2many'])],
                                                    'readonly': [('ttype','not in',['many2one','one2many','many2many'])],
                                                    'invisible': [('ttype','not in',['many2one','one2many','many2many'])]}"/>
                                        <field name="on_delete"
                                            attrs="{'readonly': [('ttype','!=','many2one')],
                                                    'invisible': [('ttype','!=','many2one')]}"/>
                                        <field name="relation_field"
                                            attrs="{'required': [('ttype','=','one2many')],
                                                    'readonly': [('ttype','!=','one2many')],
                                                    'invisible': [('ttype','!=','one2many')]}"/>
                                        <field name="relation_table"
                                            attrs="{'readonly': ['|', ('ttype','!=','many2many'), ('state','!=','manual')],
                                                    'invisible': ['|', ('ttype','!=','many2many'), ('state','!=','manual')]}"/>
                                        <field name="column1"
                                            attrs="{'readonly': ['|', ('ttype','!=','many2many'), ('state','!=','manual')],
                                                    'invisible': ['|', ('ttype','!=','many2many'), ('state','!=','manual')]}"/>
                                        <field name="column2"
                                            attrs="{'readonly': ['|', ('ttype','!=','many2many'), ('state','!=','manual')],
                                                    'invisible': ['|', ('ttype','!=','many2many'), ('state','!=','manual')]}"/>
                                        <field name="domain"
                                            attrs="{'readonly': [('ttype','not in',['many2one','one2many','many2many'])],
                                                    'invisible': [('ttype','not in',['many2one','one2many','many2many'])]}"/>
                                    </group>
=======
                            <page name="base" string="Base Properties">
                                <group>
                                    <field name="translate"
                                        attrs="{'readonly': [('ttype','not in',['char','text','html'])],
                                                'invisible': [('ttype','not in',['char','text','html'])]}"/>
                                    <field name="selection"
                                        attrs="{'required': [('ttype','in',['selection','reference'])],
                                                'readonly': [('ttype','not in',['selection','reference'])],
                                                'invisible': [('ttype','not in',['selection','reference'])]}"/>
                                    <field name="size"
                                        attrs="{'readonly': [('ttype','not in',['char','reference'])],
                                                'invisible': [('ttype','not in',['char','reference'])]}"/>
                                    <field name="relation"
                                        attrs="{'required': [('ttype','in',['many2one','one2many','many2many'])],
                                                'readonly': [('ttype','not in',['many2one','one2many','many2many'])],
                                                'invisible': [('ttype','not in',['many2one','one2many','many2many'])]}"/>
                                    <field name="on_delete"
                                        attrs="{'readonly': [('ttype','!=','many2one')],
                                                'invisible': [('ttype','!=','many2one')]}"/>
                                    <field name="relation_field"
                                        attrs="{'required': [('ttype','=','one2many')],
                                                'readonly': [('ttype','!=','one2many')],
                                                'invisible': [('ttype','!=','one2many')]}"/>
                                    <field name="relation_table"
                                        attrs="{'readonly': ['|', ('ttype','!=','many2many'), ('state','!=','manual')],
                                                'invisible': ['|', ('ttype','!=','many2many'), ('state','!=','manual')]}"/>
                                    <field name="column1"
                                        attrs="{'readonly': ['|', ('ttype','!=','many2many'), ('state','!=','manual')],
                                                'invisible': ['|', ('ttype','!=','many2many'), ('state','!=','manual')]}"/>
                                    <field name="column2"
                                        attrs="{'readonly': ['|', ('ttype','!=','many2many'), ('state','!=','manual')],
                                                'invisible': ['|', ('ttype','!=','many2many'), ('state','!=','manual')]}"/>
                                    <field name="domain"
                                        attrs="{'readonly': [('ttype','not in',['many2one','one2many','many2many'])],
                                                'invisible': [('ttype','not in',['many2one','one2many','many2many'])]}"/>
                                    <field name="required"/>
                                    <field name="readonly"/>
                                    <field name="index"/>
                                    <field name="copy"/>
>>>>>>> 928bc262
                                </group>
                                <group string="Advanced Properties">
                                    <field name="serialization_field_id"
                                        domain="[('ttype','=','serialized'), ('model_id', '=', model_id)]"
                                        attrs="{'readonly': [('state','=','base')]}"/>
                                    <field name="related"/>
                                    <field name="depends" attrs="{'required': [('compute', '!=', False)] }"/>
                                    <field name="compute"/>
                                </group>
                                <h3>How to define a computed field</h3>
                                <p>Computed fields are defined with the fields
                                <strong>Dependencies</strong> and <strong>Compute</strong>.</p>
                                <p>The field <strong>Dependencies</strong> lists the fields that
                                the current field depends on. It is a comma-separated list of
                                field names, like <code>name, size</code>. You can also refer to
                                fields accessible through other relational fields, for instance
                                <code>partner_id.company_id.name</code>.</p>
                                <p>The field <strong>Compute</strong> is the Python code to
                                compute the value of the field on a set of records. The value of
                                the field must be assigned to each record with a dictionary-like
                                assignment.</p>
                                <pre>
    for record in self:
        record['size'] = len(record.name)
</pre>
                                <p>The only predefined variables are</p>
                                <ul>
                                    <li><code>self</code> (the set of records to compute)</li>
                                    <li><code>datetime</code> (Python module)</li>
                                    <li><code>dateutil</code> (Python module)</li>
                                    <li><code>time</code> (Python module)</li>
                                </ul>
                                <p>Other features are accessible through <code>self</code>, like
                                <code>self.env</code>, etc.</p>
                            </page>
                            <page name="groups" string="Groups">
                                <field name="groups"/>
                            </page>
                            <page name="misc" string="Miscellaneous">
                                <group>
                                    <field name="state"/>
                                    <field name="modules"/>
                                </group>
                            </page>
                        </notebook>
                    </sheet>
                </form>
            </field>
        </record>
        <record id="view_model_fields_tree" model="ir.ui.view">
            <field name="model">ir.model.fields</field>
            <field name="arch" type="xml">
                <tree string="Fields">
                    <field name="name"/>
                    <field name="field_description"/>
                    <field name="model_id"/>
                    <field name="ttype"/>
                    <field name="state"/>
                </tree>
            </field>
        </record>
        <record id="view_model_fields_search" model="ir.ui.view">
            <field name="model">ir.model.fields</field>
            <field name="arch" type="xml">
                <search string="Fields">
                    <field name="name" filter_domain="['|', ('name','ilike',self), ('field_description','ilike',self)]" string="Field"/>
                    <filter string="Required" domain="[('required', '=', True)]"/>
                    <separator/>
                    <filter string="Readonly" domain="[('readonly', '=', True)]"/>
                    <separator/>
                    <filter string="Custom" domain="[('state', '=', 'manual')]"/>
                    <filter string="Base" domain="[('state', '=', 'base')]"/>
                    <separator/>
                    <filter string="Translate" domain="[('translate', '=', True)]"/>
                    <field name="model_id"/>
                    <field name="ttype"/>
                    <field name="required"/>
                    <field name="readonly"/>
                    <group expand="0" string="Group By">
                        <filter string="Object" domain="[]" context="{'group_by':'model_id'}"/>
                    </group>
                </search>
            </field>
        </record>
        <record id="action_model_fields" model="ir.actions.act_window">
            <field name="name">Fields</field>
            <field name="res_model">ir.model.fields</field>
            <field name="view_type">form</field>
            <field name="context">{}</field>
            <field name="view_id" ref="view_model_fields_tree"/>
        </record>
        <menuitem action="action_model_fields" id="ir_model_model_fields" parent="base.next_id_9"/>

        <!-- ir model data -->
        <record model="ir.ui.view" id="view_model_data_form">
            <field name="model">ir.model.data</field>
            <field name="arch" type="xml">
                <form string="External Identifiers">
                  <group>
                    <group>
                        <field name="complete_name"/>
                        <field name="module"/>
                        <field name="name"/>
                    </group>
                    <group>
                        <field name="display_name"/>
                        <field name="model"/>
                        <field name="res_id"/>
                    </group>
                    <group>
                        <field name="noupdate"/>
                        <field name="date_update" />
                        <field name="date_init" />
                    </group>
                  </group>
                </form>
            </field>
        </record>
        <record id="view_model_data_list" model="ir.ui.view">
            <field name="model">ir.model.data</field>
            <field name="arch" type="xml">
                <tree string="External Identifiers">
                    <field name="complete_name"/>
                    <field name="display_name"/>
                    <field name="model" groups="base.group_no_one"/>
                    <field name="module" invisible="1"/>
                    <field name="res_id"/>
                </tree>
            </field>
        </record>
        <record id="view_model_data_search" model="ir.ui.view">
            <field name="model">ir.model.data</field>
            <field name="arch" type="xml">
                <search string="External Identifiers">
                    <field name="name" filter_domain="[('name','ilike',self)]" string="External Identifier"/>
                    <filter string="Updatable" domain="[('noupdate', '=', False)]"/>
                    <field name="module"/>
                    <field name="model"/>
                    <field name="res_id"/>
                    <field name="noupdate"/>
                    <group expand="0" string="Group By">
                        <filter string="Module" domain="[]" context="{'group_by':'module'}"/>
                        <filter string="Object" domain="[]" context="{'group_by':'model'}"/>
                    </group>
                </search>
            </field>
        </record>
        <record id="action_model_data" model="ir.actions.act_window">
            <field name="name">External Identifiers</field>
            <field name="res_model">ir.model.data</field>
            <field name="view_type">form</field>
            <field name="view_id" ref="view_model_data_list"/>
        </record>
        <menuitem id="next_id_5" name="Sequences &amp; Identifiers" parent="base.menu_custom" sequence="21" groups="base.group_no_one"/>
        <menuitem action="action_model_data" id="ir_model_data_menu" parent="base.next_id_5"
                  groups="base.group_no_one"/>

        <!-- ir model contraints -->
        <record model="ir.ui.view" id="view_model_constraint_form">
            <field name="model">ir.model.constraint</field>
            <field name="arch" type="xml">
                <form string="Model Constraints">
                    <group col="4">
                        <field name="type"/>
                        <field name="name"/>
                        <field name="module"/>
                        <field name="model"/>
                        <newline/>
                        <field name="date_update" />
                        <field name="date_init" />
                    </group>
                </form>
            </field>
        </record>
        <record id="view_model_constraint_list" model="ir.ui.view">
            <field name="model">ir.model.constraint</field>
            <field name="arch" type="xml">
                <tree string="Model Constraints">
                    <field name="type"/>
                    <field name="name"/>
                    <field name="module"/>
                    <field name="model"/>
                </tree>
            </field>
        </record>
        <record id="action_model_constraint" model="ir.actions.act_window">
            <field name="name">Model Constraints</field>
            <field name="res_model">ir.model.constraint</field>
            <field name="view_type">form</field>
            <field name="view_id" ref="view_model_constraint_list"/>
        </record>
        <menuitem action="action_model_constraint" id="ir_model_constraint_menu" parent="base.next_id_9"
                  groups="base.group_no_one"/>

        <!-- ir model relations -->
        <record model="ir.ui.view" id="view_model_relation_form">
            <field name="model">ir.model.relation</field>
            <field name="arch" type="xml">
                <form string="ManyToMany Relations">
                    <group col="4">
                        <field name="name"/>
                        <field name="module"/>
                        <field name="model"/>
                        <newline/>
                        <field name="date_update" />
                        <field name="date_init" />
                    </group>
                </form>
            </field>
        </record>
        <record id="view_model_relation_list" model="ir.ui.view">
            <field name="model">ir.model.relation</field>
            <field name="arch" type="xml">
                <tree string="ManyToMany Relations">
                    <field name="name"/>
                    <field name="module"/>
                    <field name="model"/>
                </tree>
            </field>
        </record>
        <record id="action_model_relation" model="ir.actions.act_window">
            <field name="name">ManyToMany Relations</field>
            <field name="res_model">ir.model.relation</field>
            <field name="view_type">form</field>
            <field name="view_id" ref="view_model_relation_list"/>
        </record>
        <menuitem action="action_model_relation" id="ir_model_relation_menu" parent="base.next_id_9"
                  groups="base.group_no_one"/>

        <!-- ir.model.access -->
        <record id="ir_access_view_tree" model="ir.ui.view">
            <field name="model">ir.model.access</field>
            <field name="arch" type="xml">
                <tree string="Access Controls" editable="top">
                    <field name="name"/>
                    <field name="model_id"/>
                    <field name="group_id"/>
                    <field name="perm_read"/>
                    <field name="perm_write"/>
                    <field name="perm_create"/>
                    <field name="perm_unlink"/>
                </tree>
            </field>
        </record>
        <record id="ir_access_view_form" model="ir.ui.view">
            <field name="model">ir.model.access</field>
            <field name="arch" type="xml">
                <form string="Access Controls">
                   <sheet>
                    <group col="4">
                        <field name="name"/>
                        <field name="model_id"/>
                        <field name="group_id"/>
                        <field name="active"/>
                    </group>
                    <group string="Access" col="4">
                        <field name="perm_read"/>
                        <field name="perm_write"/>
                        <field name="perm_create"/>
                        <field name="perm_unlink"/>
                    </group>
                   </sheet> 
                </form>
            </field>
        </record>
        <record id="ir_access_view_search" model="ir.ui.view">
            <field name="model">ir.model.access</field>
            <field name="arch" type="xml">
                <search string="Access Controls">
                    <field name="name" string="Access Control"/>
                    <filter string="Global" domain="[('group_id','=',False)]"/>
                    <separator/>
                    <filter string="Full Access" domain="[('perm_read','=',True),('perm_write','=',True),('perm_create','=',True),('perm_unlink','=',True)]"/>
                    <filter string="Read Access" domain="[('perm_read','=',True)]"/>
                    <filter string="Write Access" domain="[('perm_write','=',True)]"/>
                    <field name="model_id"/>
                    <field name="group_id"/>
                    <group expand="0" string="Group By" colspan="11" col="11" groups="base.group_no_one">
                        <filter string="Group" domain="[]" context="{'group_by':'group_id'}"/>
                        <filter string="Object" domain="[]" context="{'group_by':'model_id'}"/>
                    </group>
                </search>
            </field>
        </record>
        <record id="ir_access_act" model="ir.actions.act_window">
            <field name="name">Access Controls List</field>
            <field name="res_model">ir.model.access</field>
            <field name="view_type">form</field>
            <field name="view_id" ref="ir_access_view_tree"/>
            <field name="search_view_id" ref="ir_access_view_search"/>
        </record>
        <menuitem action="ir_access_act" id="menu_ir_access_act" parent="base.menu_security"/>

    </data>
</openerp><|MERGE_RESOLUTION|>--- conflicted
+++ resolved
@@ -59,7 +59,6 @@
                                         <field name="ttype"/>
                                     </group>
                                     <notebook>
-<<<<<<< HEAD
                                         <page name="base" string="Properties">
                                             <group string="Base Properties">
                                                 <group>
@@ -71,8 +70,8 @@
                                                 </group>
                                                 <group>
                                                     <field name="translate"
-                                                        attrs="{'readonly': [('ttype','not in',['char','text'])],
-                                                                'invisible': [('ttype','not in',['char','text'])]}"/>
+                                                        attrs="{'readonly': [('ttype','not in',['char','text','html'])],
+                                                                'invisible': [('ttype','not in',['char','text','html'])]}"/>
                                                     <field name="selection"
                                                         attrs="{'required': [('ttype','in',['selection','reference'])],
                                                                 'readonly': [('ttype','not in',['selection','reference'])],
@@ -104,47 +103,6 @@
                                                         attrs="{'readonly': [('ttype','not in',['many2one','one2many','many2many'])],
                                                                 'invisible': [('ttype','not in',['many2one','one2many','many2many'])]}"/>
                                                 </group>
-=======
-                                        <page name="base" string="Base Properties">
-                                            <group>
-                                                <field name="translate"
-                                                    attrs="{'readonly': [('ttype','not in',['char','text','html'])],
-                                                            'invisible': [('ttype','not in',['char','text','html'])]}"/>
-                                                <field name="selection"
-                                                    attrs="{'required': [('ttype','in',['selection','reference'])],
-                                                            'readonly': [('ttype','not in',['selection','reference'])],
-                                                            'invisible': [('ttype','not in',['selection','reference'])]}"/>
-                                                <field name="size"
-                                                    attrs="{'readonly': [('ttype','not in',['char','reference'])],
-                                                            'invisible': [('ttype','not in',['char','reference'])]}"/>
-                                                <field name="relation"
-                                                    attrs="{'required': [('ttype','in',['many2one','one2many','many2many'])],
-                                                            'readonly': [('ttype','not in',['many2one','one2many','many2many'])],
-                                                            'invisible': [('ttype','not in',['many2one','one2many','many2many'])]}"/>
-                                                <field name="on_delete"
-                                                    attrs="{'readonly': [('ttype','!=','many2one')],
-                                                            'invisible': [('ttype','!=','many2one')]}"/>
-                                                <field name="relation_field"
-                                                    attrs="{'required': [('ttype','=','one2many')],
-                                                            'readonly': [('ttype','!=','one2many')],
-                                                            'invisible': [('ttype','!=','one2many')]}"/>
-                                                <field name="relation_table"
-                                                    attrs="{'readonly': ['|', ('ttype','!=','many2many'), ('state','!=','manual')],
-                                                            'invisible': ['|', ('ttype','!=','many2many'), ('state','!=','manual')]}"/>
-                                                <field name="column1"
-                                                    attrs="{'readonly': ['|', ('ttype','!=','many2many'), ('state','!=','manual')],
-                                                            'invisible': ['|', ('ttype','!=','many2many'), ('state','!=','manual')]}"/>
-                                                <field name="column2"
-                                                    attrs="{'readonly': ['|', ('ttype','!=','many2many'), ('state','!=','manual')],
-                                                            'invisible': ['|', ('ttype','!=','many2many'), ('state','!=','manual')]}"/>
-                                                <field name="domain"
-                                                    attrs="{'readonly': [('ttype','not in',['many2one','one2many','many2many'])],
-                                                            'invisible': [('ttype','not in',['many2one','one2many','many2many'])]}"/>
-                                                <field name="required"/>
-                                                <field name="readonly"/>
-                                                <field name="index"/>
-                                                <field name="copy"/>
->>>>>>> 928bc262
                                             </group>
                                             <group string="Advanced Properties">
                                                 <field name="serialization_field_id"
@@ -267,7 +225,6 @@
                             <field name="ttype"/>
                         </group>
                         <notebook>
-<<<<<<< HEAD
                             <page name="base" string="Properties">
                                 <group string="Base Properties">
                                     <group>
@@ -279,8 +236,8 @@
                                     </group>
                                     <group>
                                         <field name="translate"
-                                            attrs="{'readonly': [('ttype','not in',['char','text'])],
-                                                    'invisible': [('ttype','not in',['char','text'])]}"/>
+                                            attrs="{'readonly': [('ttype','not in',['char','text','html'])],
+                                                    'invisible': [('ttype','not in',['char','text','html'])]}"/>
                                         <field name="selection"
                                             attrs="{'required': [('ttype','in',['selection','reference'])],
                                                     'readonly': [('ttype','not in',['selection','reference'])],
@@ -312,47 +269,6 @@
                                             attrs="{'readonly': [('ttype','not in',['many2one','one2many','many2many'])],
                                                     'invisible': [('ttype','not in',['many2one','one2many','many2many'])]}"/>
                                     </group>
-=======
-                            <page name="base" string="Base Properties">
-                                <group>
-                                    <field name="translate"
-                                        attrs="{'readonly': [('ttype','not in',['char','text','html'])],
-                                                'invisible': [('ttype','not in',['char','text','html'])]}"/>
-                                    <field name="selection"
-                                        attrs="{'required': [('ttype','in',['selection','reference'])],
-                                                'readonly': [('ttype','not in',['selection','reference'])],
-                                                'invisible': [('ttype','not in',['selection','reference'])]}"/>
-                                    <field name="size"
-                                        attrs="{'readonly': [('ttype','not in',['char','reference'])],
-                                                'invisible': [('ttype','not in',['char','reference'])]}"/>
-                                    <field name="relation"
-                                        attrs="{'required': [('ttype','in',['many2one','one2many','many2many'])],
-                                                'readonly': [('ttype','not in',['many2one','one2many','many2many'])],
-                                                'invisible': [('ttype','not in',['many2one','one2many','many2many'])]}"/>
-                                    <field name="on_delete"
-                                        attrs="{'readonly': [('ttype','!=','many2one')],
-                                                'invisible': [('ttype','!=','many2one')]}"/>
-                                    <field name="relation_field"
-                                        attrs="{'required': [('ttype','=','one2many')],
-                                                'readonly': [('ttype','!=','one2many')],
-                                                'invisible': [('ttype','!=','one2many')]}"/>
-                                    <field name="relation_table"
-                                        attrs="{'readonly': ['|', ('ttype','!=','many2many'), ('state','!=','manual')],
-                                                'invisible': ['|', ('ttype','!=','many2many'), ('state','!=','manual')]}"/>
-                                    <field name="column1"
-                                        attrs="{'readonly': ['|', ('ttype','!=','many2many'), ('state','!=','manual')],
-                                                'invisible': ['|', ('ttype','!=','many2many'), ('state','!=','manual')]}"/>
-                                    <field name="column2"
-                                        attrs="{'readonly': ['|', ('ttype','!=','many2many'), ('state','!=','manual')],
-                                                'invisible': ['|', ('ttype','!=','many2many'), ('state','!=','manual')]}"/>
-                                    <field name="domain"
-                                        attrs="{'readonly': [('ttype','not in',['many2one','one2many','many2many'])],
-                                                'invisible': [('ttype','not in',['many2one','one2many','many2many'])]}"/>
-                                    <field name="required"/>
-                                    <field name="readonly"/>
-                                    <field name="index"/>
-                                    <field name="copy"/>
->>>>>>> 928bc262
                                 </group>
                                 <group string="Advanced Properties">
                                     <field name="serialization_field_id"
