import json
from lxml import etree

from ..exceptions import except_orm
from ..models import (
    MetaModel,
    BaseModel,
    Model, TransientModel, AbstractModel,

    MAGIC_COLUMNS,
    LOG_ACCESS_COLUMNS,
)

from openerp.tools.safe_eval import safe_eval as eval

# extra definitions for backward compatibility
browse_record_list = BaseModel

class browse_record(object):
    """ Pseudo-class for testing record instances """
    class __metaclass__(type):
        def __instancecheck__(self, inst):
            return isinstance(inst, BaseModel) and len(inst) <= 1

class browse_null(object):
    """ Pseudo-class for testing null instances """
    class __metaclass__(type):
        def __instancecheck__(self, inst):
            return isinstance(inst, BaseModel) and not inst


def transfer_field_to_modifiers(field, modifiers):
    default_values = {}
    state_exceptions = {}
    for attr in ('invisible', 'readonly', 'required'):
        state_exceptions[attr] = []
        default_values[attr] = bool(field.get(attr))
    for state, modifs in (field.get("states",{})).items():
        for modif in modifs:
            if default_values[modif[0]] != modif[1]:
                state_exceptions[modif[0]].append(state)

    for attr, default_value in default_values.items():
        if state_exceptions[attr]:
            modifiers[attr] = [("state", "not in" if default_value else "in", state_exceptions[attr])]
        else:
            modifiers[attr] = default_value


# Don't deal with groups, it is done by check_group().
# Need the context to evaluate the invisible attribute on tree views.
# For non-tree views, the context shouldn't be given.
def transfer_node_to_modifiers(node, modifiers, context=None, in_tree_view=False):
    if node.get('attrs'):
        modifiers.update(eval(node.get('attrs')))

    if node.get('states'):
        if 'invisible' in modifiers and isinstance(modifiers['invisible'], list):
            # TODO combine with AND or OR, use implicit AND for now.
            modifiers['invisible'].append(('state', 'not in', node.get('states').split(',')))
        else:
            modifiers['invisible'] = [('state', 'not in', node.get('states').split(','))]

    for a in ('invisible', 'readonly', 'required'):
        if node.get(a):
            v = bool(eval(node.get(a), {'context': context or {}}))
            if in_tree_view and a == 'invisible':
                # Invisible in a tree view has a specific meaning, make it a
                # new key in the modifiers attribute.
                modifiers['tree_invisible'] = v
            elif v or (a not in modifiers or not isinstance(modifiers[a], list)):
                # Don't set the attribute to False if a dynamic value was
                # provided (i.e. a domain from attrs or states).
                modifiers[a] = v


def simplify_modifiers(modifiers):
    for a in ('invisible', 'readonly', 'required'):
        if a in modifiers and not modifiers[a]:
            del modifiers[a]


def transfer_modifiers_to_node(modifiers, node):
    if modifiers:
        simplify_modifiers(modifiers)
        node.set('modifiers', json.dumps(modifiers))

def setup_modifiers(node, field=None, context=None, in_tree_view=False):
    """ Processes node attributes and field descriptors to generate
    the ``modifiers`` node attribute and set it on the provided node.

    Alters its first argument in-place.

    :param node: ``field`` node from an OpenERP view
    :type node: lxml.etree._Element
    :param dict field: field descriptor corresponding to the provided node
    :param dict context: execution context used to evaluate node attributes
    :param bool in_tree_view: triggers the ``tree_invisible`` code
                              path (separate from ``invisible``): in
                              tree view there are two levels of
                              invisibility, cell content (a column is
                              present but the cell itself is not
                              displayed) with ``invisible`` and column
                              invisibility (the whole column is
                              hidden) with ``tree_invisible``.
    :returns: nothing
    """
    modifiers = {}
    if field is not None:
        transfer_field_to_modifiers(field, modifiers)
    transfer_node_to_modifiers(
        node, modifiers, context=context, in_tree_view=in_tree_view)
    transfer_modifiers_to_node(modifiers, node)

def test_modifiers(what, expected):
    modifiers = {}
    if isinstance(what, basestring):
        node = etree.fromstring(what)
        transfer_node_to_modifiers(node, modifiers)
        simplify_modifiers(modifiers)
<<<<<<< HEAD
        json = json.dumps(modifiers)
        assert json == expected, "%s != %s" % (json, expected)
    elif isinstance(what, dict):
        transfer_field_to_modifiers(what, modifiers)
        simplify_modifiers(modifiers)
        json = json.dumps(modifiers)
        assert json == expected, "%s != %s" % (json, expected)
=======
        dumped = simplejson.dumps(modifiers)
        assert dumped == expected, "%s != %s" % (dumped, expected)
    elif isinstance(what, dict):
        transfer_field_to_modifiers(what, modifiers)
        simplify_modifiers(modifiers)
        dumped = simplejson.dumps(modifiers)
        assert dumped == expected, "%s != %s" % (dumped, expected)
>>>>>>> 5c05e397


# To use this test:
# import openerp
# openerp.osv.orm.modifiers_tests()
def modifiers_tests():
    test_modifiers('<field name="a"/>', '{}')
    test_modifiers('<field name="a" invisible="1"/>', '{"invisible": true}')
    test_modifiers('<field name="a" readonly="1"/>', '{"readonly": true}')
    test_modifiers('<field name="a" required="1"/>', '{"required": true}')
    test_modifiers('<field name="a" invisible="0"/>', '{}')
    test_modifiers('<field name="a" readonly="0"/>', '{}')
    test_modifiers('<field name="a" required="0"/>', '{}')
    test_modifiers('<field name="a" invisible="1" required="1"/>', '{"invisible": true, "required": true}') # TODO order is not guaranteed
    test_modifiers('<field name="a" invisible="1" required="0"/>', '{"invisible": true}')
    test_modifiers('<field name="a" invisible="0" required="1"/>', '{"required": true}')
    test_modifiers("""<field name="a" attrs="{'invisible': [('b', '=', 'c')]}"/>""", '{"invisible": [["b", "=", "c"]]}')

    # The dictionary is supposed to be the result of fields_get().
    test_modifiers({}, '{}')
    test_modifiers({"invisible": True}, '{"invisible": true}')
    test_modifiers({"invisible": False}, '{}')<|MERGE_RESOLUTION|>--- conflicted
+++ resolved
@@ -118,23 +118,13 @@
         node = etree.fromstring(what)
         transfer_node_to_modifiers(node, modifiers)
         simplify_modifiers(modifiers)
-<<<<<<< HEAD
-        json = json.dumps(modifiers)
-        assert json == expected, "%s != %s" % (json, expected)
-    elif isinstance(what, dict):
-        transfer_field_to_modifiers(what, modifiers)
-        simplify_modifiers(modifiers)
-        json = json.dumps(modifiers)
-        assert json == expected, "%s != %s" % (json, expected)
-=======
-        dumped = simplejson.dumps(modifiers)
+        dumped = json.dumps(modifiers)
         assert dumped == expected, "%s != %s" % (dumped, expected)
     elif isinstance(what, dict):
         transfer_field_to_modifiers(what, modifiers)
         simplify_modifiers(modifiers)
-        dumped = simplejson.dumps(modifiers)
+        dumped = json.dumps(modifiers)
         assert dumped == expected, "%s != %s" % (dumped, expected)
->>>>>>> 5c05e397
 
 
 # To use this test:
