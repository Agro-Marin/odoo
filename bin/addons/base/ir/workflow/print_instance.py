# -*- coding: utf-8 -*-
##############################################################################
#
#    OpenERP, Open Source Management Solution
#    Copyright (C) 2004-2009 Tiny SPRL (<http://tiny.be>).
#
#    This program is free software: you can redistribute it and/or modify
#    it under the terms of the GNU Affero General Public License as
#    published by the Free Software Foundation, either version 3 of the
#    License, or (at your option) any later version.
#
#    This program is distributed in the hope that it will be useful,
#    but WITHOUT ANY WARRANTY; without even the implied warranty of
#    MERCHANTABILITY or FITNESS FOR A PARTICULAR PURPOSE.  See the
#    GNU Affero General Public License for more details.
#
#    You should have received a copy of the GNU Affero General Public License
#    along with this program.  If not, see <http://www.gnu.org/licenses/>.
#
##############################################################################

import time, os

import netsvc
import report,pooler,tools
from operator import itemgetter

def graph_get(cr, graph, wkf_ids, nested=False, workitem={}):
    import pydot
    cr.execute('select * from wkf_activity where wkf_id in ('+','.join(['%s']*len(wkf_ids))+')', wkf_ids)
    nodes = cr.dictfetchall()
    activities = {}
    actfrom = {}
    actto = {}
    for n in nodes:
        activities[n['id']] = n
        if n['subflow_id'] and nested:
            cr.execute('select * from wkf where id=%s', (n['subflow_id'],))
            wkfinfo = cr.dictfetchone()
            graph2 = pydot.Cluster('subflow'+str(n['subflow_id']), fontsize='12', label = """\"Subflow: %s\\nOSV: %s\"""" % ( n['name'], wkfinfo['osv']) )
            (s1,s2) = graph_get(cr, graph2, n['subflow_id'], nested,workitem)
            graph.add_subgraph(graph2)
            actfrom[n['id']] = s2
            actto[n['id']] = s1
        else:
            args = {}
            if n['flow_start'] or n['flow_stop']:
                args['style']='filled'
                args['color']='lightgrey'
            args['label']=n['name']
            if n['subflow_id']:
                args['shape'] = 'box'
            if n['id'] in workitem:
                args['label']+='\\nx '+str(workitem[n['id']])
                args['color'] = "red"
            graph.add_node(pydot.Node(n['id'], **args))
            actfrom[n['id']] = (n['id'],{})
            actto[n['id']] = (n['id'],{})
            node_ids = tuple(map(itemgetter('id'), nodes))
    cr.execute('select * from wkf_transition where act_from IN %s', (node_ids,))
    transitions = cr.dictfetchall()
    for t in transitions:
        if not t['act_to'] in activities:
            continue
        args = {}
        args['label'] = str(t['condition']).replace(' or ', '\\nor ').replace(' and ', '\\nand ')
        if t['signal']:
            args['label'] += '\\n'+str(t['signal'])
            args['style'] = 'bold'

        if activities[t['act_from']]['split_mode']=='AND':
            args['arrowtail']='box'
        elif str(activities[t['act_from']]['split_mode'])=='OR ':
            args['arrowtail']='inv'

        if activities[t['act_to']]['join_mode']=='AND':
            args['arrowhead']='crow'

        activity_from = actfrom[t['act_from']][1].get(t['signal'], actfrom[t['act_from']][0])
        activity_to = actto[t['act_to']][1].get(t['signal'], actto[t['act_to']][0])
        graph.add_edge(pydot.Edge( str(activity_from) ,str(activity_to), fontsize='10', **args))
    nodes = cr.dictfetchall()
    cr.execute('select * from wkf_activity where flow_start=True and wkf_id in ('+','.join(['%s']*len(wkf_ids))+')', wkf_ids)
    start = cr.fetchone()[0]
    cr.execute("select 'subflow.'||name,id from wkf_activity where flow_stop=True and wkf_id in ("+','.join(['%s']*len(wkf_ids))+')', wkf_ids)
    stop = cr.fetchall()
    if (stop):
        stop = (stop[0][1], dict(stop))
    else:
        stop = ("stop",{})
    return ((start,{}),stop)


def graph_instance_get(cr, graph, inst_id, nested=False):
    workitems = {}
    cr.execute('select wkf_id from wkf_instance where id=%s', (inst_id,))
    inst = cr.fetchall()

    def workitem_get(instance):
        cr.execute('select act_id,count(*) from wkf_workitem where inst_id=%s group by act_id', (instance,))
        workitems = dict(cr.fetchall())

        cr.execute('select subflow_id from wkf_workitem where inst_id=%s', (instance,))
        for (subflow_id,) in cr.fetchall():
            workitems.update(workitem_get(subflow_id))
        return workitems
    graph_get(cr, graph, [x[0] for x in inst], nested, workitem_get(inst_id))

#
# TODO: pas clean: concurrent !!!
#

class report_graph_instance(object):
    def __init__(self, cr, uid, ids, data):
        logger = netsvc.Logger()
        try:
            import pydot
        except Exception,e:
            logger.notifyChannel('workflow', netsvc.LOG_WARNING,
                    'Import Error for pydot, you will not be able to render workflows\n'
                    'Consider Installing PyDot or dependencies: http://dkbza.org/pydot.html')
            raise e
        self.done = False

        try:
            cr.execute('select * from wkf where osv=%s limit 1',
                    (data['model'],))
            wkfinfo = cr.dictfetchone()
            if not wkfinfo:
                ps_string = '''%PS-Adobe-3.0
/inch {72 mul} def
/Times-Roman findfont 50 scalefont setfont
1.5 inch 15 inch moveto
(No workflow defined) show
showpage'''
            else:
                cr.execute('select i.id from wkf_instance i left join wkf w on (i.wkf_id=w.id) where res_id=%s and osv=%s',(data['id'],data['model']))
                inst_ids = cr.fetchall()
                if not inst_ids:
                    ps_string = '''%PS-Adobe-3.0
/inch {72 mul} def
/Times-Roman findfont 50 scalefont setfont
1.5 inch 15 inch moveto
(No workflow instance defined) show
showpage'''
                else:
<<<<<<< HEAD
                    inst_id = inst_id[0]
                    graph = pydot.Dot(fontsize='16', label="""\\\n\\nWorkflow: %s\\n OSV: %s""" % (wkfinfo['name'],wkfinfo['osv']),
                                      size='7.3, 10.1', center='1', ratio='auto', rotate='0', rankdir='TB',
                                     )
                    graph_instance_get(cr, graph, inst_id, data.get('nested', False))
=======
                    graph = pydot.Dot(
                        fontsize='16',
                        label="""\\\n\\nWorkflow: %s\\n OSV: %s""" % (wkfinfo['name'],wkfinfo['osv']),
                        size='7.3, 10.1', center='1', ratio='auto', rotate='0', rankdir='TB',
                    )
                    for inst_id in inst_ids:
                        inst_id = inst_id[0]
                        graph_instance_get(cr, graph, inst_id, data.get('nested', False))
>>>>>>> 5696ed37
                    ps_string = graph.create(prog='dot', format='ps')
        except Exception, e:
            import traceback, sys
            tb_s = reduce(lambda x, y: x+y, traceback.format_exception(sys.exc_type, sys.exc_value, sys.exc_traceback))
            logger.notifyChannel('workflow', netsvc.LOG_ERROR, 'Exception in call: ' + tb_s)
            # string is in PS, like the success message would have been
            ps_string = '''%PS-Adobe-3.0
/inch {72 mul} def
/Times-Roman findfont 50 scalefont setfont
1.5 inch 15 inch moveto
(No workflow available) show
showpage'''
        if os.name == "nt":
            prog = 'ps2pdf.bat'
        else:
            prog = 'ps2pdf'
        args = (prog, '-', '-')
        input, output = tools.exec_command_pipe(*args)
        input.write(ps_string)
        input.close()
        self.result = output.read()
        output.close()
        self.done = True

    def is_done(self):
        return self.done

    def get(self):
        if self.done:
            return self.result
        else:
            return None

class report_graph(report.interface.report_int):
    def __init__(self, name, table):
        report.interface.report_int.__init__(self, name)
        self.table = table

    def result(self):
        if self.obj.is_done():
            return (True, self.obj.get(), 'pdf')
        else:
            return (False, False, False)

    def create(self, cr, uid, ids, data, context={}):
        self.obj = report_graph_instance(cr, uid, ids, data)
        return (self.obj.get(), 'pdf')

report_graph('report.workflow.instance.graph', 'ir.workflow')

# vim:expandtab:smartindent:tabstop=4:softtabstop=4:shiftwidth=4:
<|MERGE_RESOLUTION|>--- conflicted
+++ resolved
@@ -144,13 +144,6 @@
 (No workflow instance defined) show
 showpage'''
                 else:
-<<<<<<< HEAD
-                    inst_id = inst_id[0]
-                    graph = pydot.Dot(fontsize='16', label="""\\\n\\nWorkflow: %s\\n OSV: %s""" % (wkfinfo['name'],wkfinfo['osv']),
-                                      size='7.3, 10.1', center='1', ratio='auto', rotate='0', rankdir='TB',
-                                     )
-                    graph_instance_get(cr, graph, inst_id, data.get('nested', False))
-=======
                     graph = pydot.Dot(
                         fontsize='16',
                         label="""\\\n\\nWorkflow: %s\\n OSV: %s""" % (wkfinfo['name'],wkfinfo['osv']),
@@ -159,7 +152,6 @@
                     for inst_id in inst_ids:
                         inst_id = inst_id[0]
                         graph_instance_get(cr, graph, inst_id, data.get('nested', False))
->>>>>>> 5696ed37
                     ps_string = graph.create(prog='dot', format='ps')
         except Exception, e:
             import traceback, sys
