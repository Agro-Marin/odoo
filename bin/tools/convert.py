# -*- coding: utf-8 -*-
##############################################################################
#    
#    OpenERP, Open Source Management Solution
#    Copyright (C) 2004-2009 Tiny SPRL (<http://tiny.be>).
#
#    This program is free software: you can redistribute it and/or modify
#    it under the terms of the GNU Affero General Public License as
#    published by the Free Software Foundation, either version 3 of the
#    License, or (at your option) any later version.
#
#    This program is distributed in the hope that it will be useful,
#    but WITHOUT ANY WARRANTY; without even the implied warranty of
#    MERCHANTABILITY or FITNESS FOR A PARTICULAR PURPOSE.  See the
#    GNU Affero General Public License for more details.
#
#    You should have received a copy of the GNU Affero General Public License
#    along with this program.  If not, see <http://www.gnu.org/licenses/>.     
#
##############################################################################

import re
import cStringIO
import xml.dom.minidom
import osv
import ir
import pooler

import csv
import os.path
import misc
import netsvc

from config import config
import logging

import sys
try:
    from lxml import etree
except:
    sys.stderr.write("ERROR: pythonic binding for the libxml2 and libxslt libraries is missing\n")
    sys.stderr.write("ERROR: Try to install python-lxml package\n")
    sys.exit(2)
import pickle


class ConvertError(Exception):
    def __init__(self, doc, orig_excpt):
        self.d = doc
        self.orig = orig_excpt

    def __str__(self):
        return 'Exception:\n\t%s\nUsing file:\n%s' % (self.orig, self.d)

def _ref(self, cr):
    return lambda x: self.id_get(cr, False, x)

def _obj(pool, cr, uid, model_str, context=None):
    model = pool.get(model_str)
    return lambda x: model.browse(cr, uid, x, context=context)

def _eval_xml(self,node, pool, cr, uid, idref, context=None):
    if context is None:
        context = {}
    if node.tag in ('field','value'):
            t = node.get('type','') or 'char'
            f_model = node.get("model", '').encode('ascii')
            if len(node.get('search','')):
                f_search = node.get("search",'').encode('utf-8')
                f_use = node.get("use",'').encode('ascii')
                f_name = node.get("name",'').encode('utf-8')
                if len(f_use)==0:
                    f_use = "id"
                q = eval(f_search, idref)
                ids = pool.get(f_model).search(cr, uid, q)
                if f_use<>'id':
                    ids = map(lambda x: x[f_use], pool.get(f_model).read(cr, uid, ids, [f_use]))
                _cols = pool.get(f_model)._columns
                if (f_name in _cols) and _cols[f_name]._type=='many2many':
                    return ids
                f_val = False
                if len(ids):
                    f_val = ids[0]
                    if isinstance(f_val, tuple):
                        f_val = f_val[0]
                return f_val
            a_eval = node.get('eval','')
            if len(a_eval):
                import time
                from mx import DateTime
                idref2 = idref.copy()
                idref2['time'] = time
                idref2['DateTime'] = DateTime
                import release
                idref2['version'] = release.major_version
                idref2['ref'] = lambda x: self.id_get(cr, False, x)
                if len(f_model):
                    idref2['obj'] = _obj(self.pool, cr, uid, f_model, context=context)
                try:
                    import pytz
                except:
                    logger = netsvc.Logger()
                    logger.notifyChannel("init", netsvc.LOG_WARNING, 'could not find pytz library')
                    class pytzclass(object):
                        all_timezones=[]
                    pytz=pytzclass()
                idref2['pytz'] = pytz
                try:
                        return eval(a_eval, idref2)
                except:
                        logger = netsvc.Logger()
                        logger.notifyChannel("init", netsvc.LOG_WARNING, 'could eval(%s) for %s in %s, please get back and fix it!' % (a_eval,node.getAttribute('name'),context))
                        return ""
            if t == 'xml':
                def _process(s, idref):
                    m = re.findall('[^%]%\((.*?)\)[ds]', s)
                    for id in m:
                        if not id in idref:
                            idref[id]=self.id_get(cr, False, id)
                    return s % idref
                txt = '<?xml version="1.0"?>\n'+_process("".join([etree.tostring(i).encode("utf8") for i in node.getchildren()]), idref)

                return txt
            if t in ('char', 'int', 'float'):
                d = node.text
                if t == 'int':
                    d = d.strip()
                    if d=='None':
                        return None
                    else:
                        d=int(d.strip())
                elif t=='float':
                    d=float(d.strip())
                return d
            elif t in ('list','tuple'):
                res=[]
                for n in [i for i in node.getchildren() if (i.tag=='value')]:
                    res.append(_eval_xml(self,n,pool,cr,uid,idref))
                if t=='tuple':
                    return tuple(res)
                return res
    elif node.tag == "getitem":
        for n in [i for i in node.getchildren()]:
            res=_eval_xml(self,n,pool,cr,uid,idref)
        if not res:
            raise LookupError
        elif node.get('type','') in ("int", "list"):
            return res[int(node.get('index',''))]
        else:
            return res[node.get('index','').encode("utf8")]
    elif node.tag == "function":
        args = []
        a_eval = node.get('eval','')
        if len(a_eval):
            idref['ref'] = lambda x: self.id_get(cr, False, x)
            args = eval(a_eval, idref)
        for n in [i for i in node.getchildren()]:
            return_val = _eval_xml(self,n, pool, cr, uid, idref, context)
            if return_val != None:
                args.append(return_val)
        model = pool.get(node.get('model',''))
        method = node.get('name','')
        res = getattr(model, method)(cr, uid, *args)
        return res
    elif node.tag == "test":
        d = node.text
        return d

escape_re = re.compile(r'(?<!\\)/')
def escape(x):
    return x.replace('\\/', '/')

class assertion_report(object):
    def __init__(self):
        self._report = {}

    def record_assertion(self, success, severity):
        """
            Records the result of an assertion for the failed/success count
            returns success
        """
        if severity in self._report:
            self._report[severity][success] += 1
        else:
            self._report[severity] = {success:1, not success: 0}
        return success

    def get_report(self):
        return self._report

    def __str__(self):
        res = '\nAssertions report:\nLevel\tsuccess\tfailed\n'
        success = failed = 0
        for sev in self._report:
            res += sev + '\t' + str(self._report[sev][True]) + '\t' + str(self._report[sev][False]) + '\n'
            success += self._report[sev][True]
            failed += self._report[sev][False]
        res += 'total\t' + str(success) + '\t' + str(failed) + '\n'
        res += 'end of report (' + str(success + failed) + ' assertion(s) checked)'
        return res

class xml_import(object):

    @staticmethod
    def nodeattr2bool(node, attr, default=False):
        if not node.get(attr):
            return default
        val = node.get(attr).strip()
        if not val:
            return default
        return val.lower() not in ('0', 'false', 'off')

    def isnoupdate(self, data_node=None):
        return self.noupdate or (len(data_node) and self.nodeattr2bool(data_node, 'noupdate', False))

    def get_context(self, data_node, node, eval_dict):
        data_node_context = (len(data_node) and data_node.get('context','').encode('utf8'))
        if data_node_context:
            context = eval(data_node_context, eval_dict)
        else:
            context = {}

        node_context = node.get("context",'').encode('utf8')
        if len(node_context):
            context.update(eval(node_context, eval_dict))

        return context

    def get_uid(self, cr, uid, data_node, node):
        node_uid = node.get('uid','') or (len(data_node) and data_node.get('uid',''))
        if len(node_uid):
            return self.id_get(cr, None, node_uid)
        return uid

    def _test_xml_id(self, xml_id):
        id = xml_id
        if '.' in xml_id:
            module, id = xml_id.split('.', 1)
            assert '.' not in id, """The ID reference "%s" must contain
maximum one dot. They are used to refer to other modules ID, in the
form: module.record_id""" % (xml_id,)
            if module != self.module:
                modcnt = self.pool.get('ir.module.module').search_count(self.cr, self.uid, ['&', ('name', '=', module), ('state', 'in', ['installed'])])
                assert modcnt == 1, """The ID "%s" refers to an uninstalled module""" % (xml_id,)

        if len(id) > 64:
            self.logger.notifyChannel('init', netsvc.LOG_ERROR, 'id: %s is to long (max: 64)'% (id,))

    def _tag_delete(self, cr, rec, data_node=None):
        d_model = rec.get("model",'')
        d_search = rec.get("search",'')
        d_id = rec.get("id",'')
        ids = []
        if len(d_search):
            ids = self.pool.get(d_model).search(cr,self.uid,eval(d_search))
        if len(d_id):
            try:
                ids.append(self.id_get(cr, d_model, d_id))
            except:
                # d_id cannot be found. doesn't matter in this case
                pass
        if len(ids):
            self.pool.get(d_model).unlink(cr, self.uid, ids)
            self.pool.get('ir.model.data')._unlink(cr, self.uid, d_model, ids, direct=True)
        return False

    def _tag_report(self, cr, rec, data_node=None):
        res = {}
        for dest,f in (('name','string'),('model','model'),('report_name','name')):
            res[dest] = rec.get(f,'').encode('utf8')
            assert res[dest], "Attribute %s of report is empty !" % (f,)
        for field,dest in (('rml','report_rml'),('xml','report_xml'),('xsl','report_xsl'),('attachment','attachment'),('attachment_use','attachment_use')):
            if rec.get(field):
                res[dest] = rec.get(field,'').encode('utf8')
        if rec.get('auto'):
            res['auto'] = eval(rec.get('auto',''))
        if rec.get('sxw'):
            sxw_content = misc.file_open(rec.get('sxw','')).read()
            res['report_sxw_content'] = sxw_content
<<<<<<< HEAD
        if rec.get('header'):
            res['header'] = eval(rec.get('header',''))
        res['multi'] = rec.get('multi','') and eval(rec.get('multi',''))
        xml_id = rec.get('id','').encode('utf8')
=======
        if rec.hasAttribute('header'):
            res['header'] = eval(rec.getAttribute('header'))
        if rec.hasAttribute('report_type'):
            res['report_type'] = rec.getAttribute('report_type')
        res['multi'] = rec.hasAttribute('multi') and  eval(rec.getAttribute('multi'))
        xml_id = rec.getAttribute('id').encode('utf8')
>>>>>>> f566ea57
        self._test_xml_id(xml_id)

        if rec.get('groups'):
            g_names = rec.get('groups','').split(',')
            groups_value = []
            groups_obj = self.pool.get('res.groups')
            for group in g_names:
                if group.startswith('-'):
                    group_id = self.id_get(cr, 'res.groups', group[1:])
                    groups_value.append((3, group_id))
                else:
                    group_id = self.id_get(cr, 'res.groups', group)
                    groups_value.append((4, group_id))
            res['groups_id'] = groups_value

        id = self.pool.get('ir.model.data')._update(cr, self.uid, "ir.actions.report.xml", self.module, res, xml_id, noupdate=self.isnoupdate(data_node), mode=self.mode)
        self.idref[xml_id] = int(id)


        if not rec.get('menu') or eval(rec.get('menu','')):
            keyword = str(rec.get('keyword','') or 'client_print_multi')
            keys = [('action',keyword),('res_model',res['model'])]
            value = 'ir.actions.report.xml,'+str(id)
            replace = rec.get("replace",'') or True
            self.pool.get('ir.model.data').ir_set(cr, self.uid, 'action', keyword, res['name'], [res['model']], value, replace=replace, isobject=True, xml_id=xml_id)
        return False

    def _tag_function(self, cr, rec, data_node=None):
        if self.isnoupdate(data_node) and self.mode != 'init':
            return
        context = self.get_context(data_node, rec, {'ref': _ref(self, cr)})
        uid = self.get_uid(cr, self.uid, data_node, rec)
        _eval_xml(self,rec, self.pool, cr, uid, self.idref, context=context)
        return False

    def _tag_wizard(self, cr, rec, data_node=None):
        string = rec.get("string",'').encode('utf8')
        model = rec.get("model",'').encode('utf8')
        name = rec.get("name",'').encode('utf8')
        xml_id = rec.get('id','').encode('utf8')
        self._test_xml_id(xml_id)
        multi = rec.get('multi','') and eval(rec.get('multi',''))
        res = {'name': string, 'wiz_name': name, 'multi': multi, 'model': model}

        if rec.get('groups'):
            g_names = rec.get('groups','').split(',')
            groups_value = []
            groups_obj = self.pool.get('res.groups')
            for group in g_names:
                if group.startswith('-'):
                    group_id = self.id_get(cr, 'res.groups', group[1:])
                    groups_value.append((3, group_id))
                else:
                    group_id = self.id_get(cr, 'res.groups', group)
                    groups_value.append((4, group_id))
            res['groups_id'] = groups_value

        id = self.pool.get('ir.model.data')._update(cr, self.uid, "ir.actions.wizard", self.module, res, xml_id, noupdate=self.isnoupdate(data_node), mode=self.mode)
        self.idref[xml_id] = int(id)
        # ir_set
        if (not rec.get('menu') or eval(rec.get('menu',''))) and id:
            keyword = str(rec.get('keyword','') or 'client_action_multi')
            keys = [('action',keyword),('res_model',model)]
            value = 'ir.actions.wizard,'+str(id)
            replace = rec.get("replace",'') or True
            self.pool.get('ir.model.data').ir_set(cr, self.uid, 'action', keyword, string, [model], value, replace=replace, isobject=True, xml_id=xml_id)
        return False

    def _tag_url(self, cr, rec, data_node=None):
        url = rec.get("string",'').encode('utf8')
        target = rec.get("target",'').encode('utf8')
        name = rec.get("name",'').encode('utf8')
        xml_id = rec.get('id','').encode('utf8')
        self._test_xml_id(xml_id)

        res = {'name': name, 'url': url, 'target':target}

        id = self.pool.get('ir.model.data')._update(cr, self.uid, "ir.actions.url", self.module, res, xml_id, noupdate=self.isnoupdate(data_node), mode=self.mode)
        self.idref[xml_id] = int(id)
        # ir_set
        if (not rec.get('menu') or eval(rec.get('menu',''))) and id:
            keyword = str(rec.get('keyword','') or 'client_action_multi')
            keys = [('action',keyword)]
            value = 'ir.actions.url,'+str(id)
            replace = rec.get("replace",'') or True
            self.pool.get('ir.model.data').ir_set(cr, self.uid, 'action', keyword, url, ["ir.actions.url"], value, replace=replace, isobject=True, xml_id=xml_id)
        return False

    def _tag_act_window(self, cr, rec, data_node=None):
        name = rec.get('name','').encode('utf-8')
        xml_id = rec.get('id','').encode('utf8')
        self._test_xml_id(xml_id)
        type = rec.get('type','').encode('utf-8') or 'ir.actions.act_window'
        view_id = False
        if rec.get('view'):
            view_id = self.id_get(cr, 'ir.actions.act_window', rec.get('view','').encode('utf-8'))
        domain = rec.get('domain','').encode('utf-8')
        context = rec.get('context','').encode('utf-8') or '{}'
        res_model = rec.get('res_model','').encode('utf-8')
        src_model = rec.get('src_model','').encode('utf-8')
        view_type = rec.get('view_type','').encode('utf-8') or 'form'
        view_mode = rec.get('view_mode','').encode('utf-8') or 'tree,form'
        usage = rec.get('usage','').encode('utf-8')
        limit = rec.get('limit','').encode('utf-8')
        auto_refresh = rec.get('auto_refresh','').encode('utf-8')

        # def ref() added because , if context has ref('id') eval wil use this ref

        active_id=str("active_id") # for further reference in client/bin/tools/__init__.py

        def ref(str_id):
            return self.id_get(cr, None, str_id)
        context=eval(context)

        res = {
            'name': name,
            'type': type,
            'view_id': view_id,
            'domain': domain,
            'context': context,
            'res_model': res_model,
            'src_model': src_model,
            'view_type': view_type,
            'view_mode': view_mode,
            'usage': usage,
            'limit': limit,
            'auto_refresh': auto_refresh,
#            'groups_id':groups_id,
        }

        if rec.get('groups'):
            g_names = rec.get('groups','').split(',')
            groups_value = []
            groups_obj = self.pool.get('res.groups')
            for group in g_names:
                if group.startswith('-'):
                    group_id = self.id_get(cr, 'res.groups', group[1:])
                    groups_value.append((3, group_id))
                else:
                    group_id = self.id_get(cr, 'res.groups', group)
                    groups_value.append((4, group_id))
            res['groups_id'] = groups_value

        if rec.get('target'):
            res['target'] = rec.get('target','')
        id = self.pool.get('ir.model.data')._update(cr, self.uid, 'ir.actions.act_window', self.module, res, xml_id, noupdate=self.isnoupdate(data_node), mode=self.mode)
        self.idref[xml_id] = int(id)

        if src_model:
            keyword = 'client_action_relate'
            keys = [('action', keyword), ('res_model', res_model)]
            value = 'ir.actions.act_window,'+str(id)
            replace = rec.get('replace','') or True
            self.pool.get('ir.model.data').ir_set(cr, self.uid, 'action', keyword, xml_id, [src_model], value, replace=replace, isobject=True, xml_id=xml_id)
        # TODO add remove ir.model.data
        return False

    def _tag_ir_set(self, cr, rec, data_node=None):
        if not self.mode=='init':
            return False
        res = {}
        for field in [i for i in rec.getchildren() if (i.tag=="field")]:
            f_name = field.get("name",'').encode('utf-8')
            f_val = _eval_xml(self,field,self.pool, cr, self.uid, self.idref)
            res[f_name] = f_val
        self.pool.get('ir.model.data').ir_set(cr, self.uid, res['key'], res['key2'], res['name'], res['models'], res['value'], replace=res.get('replace',True), isobject=res.get('isobject', False), meta=res.get('meta',None))
        return False

    def _tag_workflow(self, cr, rec, data_node=None):
        if self.isnoupdate(data_node) and self.mode != 'init':
            return
        model = str(rec.get('model',''))
        w_ref = rec.get('ref','')
        if len(w_ref):
            id = self.id_get(cr, model, w_ref)
        else:
            assert rec.getchildren(), 'You must define a child node if you dont give a ref'
            element_childs = [i for i in rec.getchildren()]
            assert len(element_childs) == 1, 'Only one child node is accepted (%d given)' % len(rec.getchildren())
            id = _eval_xml(self, element_childs[0], self.pool, cr, self.uid, self.idref)

        uid = self.get_uid(cr, self.uid, data_node, rec)
        wf_service = netsvc.LocalService("workflow")
        wf_service.trg_validate(uid, model,
            id,
            str(rec.get('action','')), cr)
        return False

    #
    # Support two types of notation:
    #   name="Inventory Control/Sending Goods"
    # or
    #   action="action_id"
    #   parent="parent_id"
    #
    def _tag_menuitem(self, cr, rec, data_node=None):
        rec_id = rec.get("id",'').encode('ascii')
        self._test_xml_id(rec_id)
        m_l = map(escape, escape_re.split(rec.get("name",'').encode('utf8')))

        values = {'parent_id': False}
        if not rec.get('parent'):
            pid = False
            for idx, menu_elem in enumerate(m_l):
                if pid:
                    cr.execute('select id from ir_ui_menu where parent_id=%s and name=%s', (pid, menu_elem))
                else:
                    cr.execute('select id from ir_ui_menu where parent_id is null and name=%s', (menu_elem,))
                res = cr.fetchone()
                if idx==len(m_l)-1:
                    values = {'parent_id': pid,'name':menu_elem}
                elif res:
                    pid = res[0]
                    xml_id = idx==len(m_l)-1 and rec.get('id','').encode('utf8')
                    try:
                        npid = self.pool.get('ir.model.data')._update_dummy(cr, self.uid, 'ir.ui.menu', self.module, xml_id, idx==len(m_l)-1)
                    except:
                        self.logger.notifyChannel('init', netsvc.LOG_ERROR, "module: %s xml_id: %s" % (self.module, xml_id))
                else:
                    # the menuitem does't exist but we are in branch (not a leaf)
                    self.logger.notifyChannel("init", netsvc.LOG_WARNING, 'Warning no ID for submenu %s of menu %s !' % (menu_elem, str(m_l)))
                    pid = self.pool.get('ir.ui.menu').create(cr, self.uid, {'parent_id' : pid, 'name' : menu_elem})
        else:
            menu_parent_id = self.id_get(cr, 'ir.ui.menu', rec.get('parent',''))
            values = {'parent_id': menu_parent_id}
            if rec.get('name'):
                values['name'] = rec.get('name','')
            try:
                res = [ self.id_get(cr, 'ir.ui.menu', rec.get('id','')) ]
            except:
                res = None

        if rec.get('action'):
            a_action = rec.get('action','').encode('utf8')
            a_type = rec.get('type','').encode('utf8') or 'act_window'
            icons = {
                "act_window": 'STOCK_NEW',
                "report.xml": 'STOCK_PASTE',
                "wizard": 'STOCK_EXECUTE',
                "url": 'STOCK_JUMP_TO'
            }
            values['icon'] = icons.get(a_type,'STOCK_NEW')
            if a_type=='act_window':
                a_id = self.id_get(cr, 'ir.actions.%s'% a_type, a_action)
                cr.execute('select view_type,view_mode,name,view_id,target from ir_act_window where id=%s', (int(a_id),))
                rrres = cr.fetchone()
                assert rrres, "No window action defined for this id %s !\n" \
                    "Verify that this is a window action or add a type argument." % (a_action,)
                action_type,action_mode,action_name,view_id,target = rrres
                if view_id:
                    cr.execute('SELECT type FROM ir_ui_view WHERE id=%s', (int(view_id),))
                    action_mode, = cr.fetchone()
                cr.execute('SELECT view_mode FROM ir_act_window_view WHERE act_window_id=%s ORDER BY sequence LIMIT 1', (int(a_id),))
                if cr.rowcount:
                    action_mode, = cr.fetchone()
                if action_type=='tree':
                    values['icon'] = 'STOCK_INDENT'
                elif action_mode and action_mode.startswith('tree'):
                    values['icon'] = 'STOCK_JUSTIFY_FILL'
                elif action_mode and action_mode.startswith('graph'):
                    values['icon'] = 'terp-graph'
                elif action_mode and action_mode.startswith('calendar'):
                    values['icon'] = 'terp-calendar'
                if target=='new':
                    values['icon'] = 'STOCK_EXECUTE'
                if not values.get('name', False):
                    values['name'] = action_name
            elif a_type=='wizard':
                a_id = self.id_get(cr, 'ir.actions.%s'% a_type, a_action)
                cr.execute('select name from ir_act_wizard where id=%s', (int(a_id),))
                resw = cr.fetchone()
                if (not values.get('name', False)) and resw:
                    values['name'] = resw[0]
        if rec.get('sequence'):
            values['sequence'] = int(rec.get('sequence',''))
        if rec.get('icon'):
            values['icon'] = str(rec.get('icon',''))
        if rec.get('groups'):
            g_names = rec.get('groups','').split(',')
            groups_value = []
            groups_obj = self.pool.get('res.groups')
            for group in g_names:
                if group.startswith('-'):
                    group_id = self.id_get(cr, 'res.groups', group[1:])
                    groups_value.append((3, group_id))
                else:
                    group_id = self.id_get(cr, 'res.groups', group)
                    groups_value.append((4, group_id))
            values['groups_id'] = groups_value

        xml_id = rec.get('id','').encode('utf8')
        self._test_xml_id(xml_id)
        pid = self.pool.get('ir.model.data')._update(cr, self.uid, 'ir.ui.menu', self.module, values, xml_id, noupdate=self.isnoupdate(data_node), mode=self.mode, res_id=res and res[0] or False)

        if rec_id and pid:
            self.idref[rec_id] = int(pid)

        if rec.get('action') and pid:
            a_action = rec.get('action','').encode('utf8')
            a_type = rec.get('type','').encode('utf8') or 'act_window'
            a_id = self.id_get(cr, 'ir.actions.%s' % a_type, a_action)
            action = "ir.actions.%s,%d" % (a_type, a_id)
            self.pool.get('ir.model.data').ir_set(cr, self.uid, 'action', 'tree_but_open', 'Menuitem', [('ir.ui.menu', int(pid))], action, True, True, xml_id=rec_id)
        return ('ir.ui.menu', pid)

    def _assert_equals(self, f1, f2, prec = 4):
        return not round(f1 - f2, prec)

    def _tag_assert(self, cr, rec, data_node=None):
        if self.isnoupdate(data_node) and self.mode != 'init':
            return

        rec_model = rec.get("model",'').encode('ascii')
        model = self.pool.get(rec_model)
        assert model, "The model %s does not exist !" % (rec_model,)
        rec_id = rec.get("id",'').encode('ascii')
        self._test_xml_id(rec_id)
        rec_src = rec.get("search",'').encode('utf8')
        rec_src_count = rec.get("count",'')

        severity = rec.get("severity",'').encode('ascii') or netsvc.LOG_ERROR
        rec_string = rec.get("string",'').encode('utf8') or 'unknown'

        ids = None
        eval_dict = {'ref': _ref(self, cr)}
        context = self.get_context(data_node, rec, eval_dict)
        uid = self.get_uid(cr, self.uid, data_node, rec)
        if len(rec_id):
            ids = [self.id_get(cr, rec_model, rec_id)]
        elif len(rec_src):
            q = eval(rec_src, eval_dict)
            ids = self.pool.get(rec_model).search(cr, uid, q, context=context)
            if len(rec_src_count):
                count = int(rec_src_count)
                if len(ids) != count:
                    self.assert_report.record_assertion(False, severity)
                    msg = 'assertion "%s" failed!\n'    \
                          ' Incorrect search count:\n'  \
                          ' expected count: %d\n'       \
                          ' obtained count: %d\n'       \
                          % (rec_string, count, len(ids))
                    self.logger.notifyChannel('init', severity, msg)
                    sevval = getattr(logging, severity.upper())
                    if sevval >= config['assert_exit_level']:
                        # TODO: define a dedicated exception
                        raise Exception('Severe assertion failure')
                    return

        assert ids != None, 'You must give either an id or a search criteria'

        ref = _ref(self, cr)
        for id in ids:
            brrec =  model.browse(cr, uid, id, context)
            class d(dict):
                def __getitem__(self2, key):
                    if key in brrec:
                        return brrec[key]
                    return dict.__getitem__(self2, key)
            globals = d()
            globals['floatEqual'] = self._assert_equals
            globals['ref'] = ref
            globals['_ref'] = ref
            for test in [i for i in rec.getchildren() if (i.tag=="test")]:
                f_expr = test.get("expr",'').encode('utf-8')
                expected_value = _eval_xml(self, test, self.pool, cr, uid, self.idref, context=context) or True
                expression_value = eval(f_expr, globals)
                if expression_value != expected_value: # assertion failed
                    self.assert_report.record_assertion(False, severity)
                    msg = 'assertion "%s" failed!\n'    \
                          ' xmltag: %s\n'               \
                          ' expected value: %r\n'       \
                          ' obtained value: %r\n'       \
                          % (rec_string, etree.tostring(test), expected_value, expression_value)
                    self.logger.notifyChannel('init', severity, msg)
                    sevval = getattr(logging, severity.upper())
                    if sevval >= config['assert_exit_level']:
                        # TODO: define a dedicated exception
                        raise Exception('Severe assertion failure')
                    return
        else: # all tests were successful for this assertion tag (no break)
            self.assert_report.record_assertion(True, severity)

    def _tag_record(self, cr, rec, data_node=None):
        rec_model = rec.get("model").encode('ascii')
        model = self.pool.get(rec_model)
        assert model, "The model %s does not exist !" % (rec_model,)
        rec_id = rec.get("id",'').encode('ascii')
        rec_context = rec.get("context", None)
        if rec_context:
            rec_context = eval(rec_context)
        self._test_xml_id(rec_id)

        if self.isnoupdate(data_node) and self.mode != 'init':
            # check if the xml record has an id string
            if rec_id:
                if '.' in rec_id:
                    module,rec_id2 = rec_id.split('.')
                else:
                    module = self.module
                    rec_id2 = rec_id
                id = self.pool.get('ir.model.data')._update_dummy(cr, self.uid, rec_model, module, rec_id2)
                # check if the resource already existed at the last update
                if id:
                    # if it existed, we don't update the data, but we need to
                    # know the id of the existing record anyway
                    self.idref[rec_id] = int(id)
                    return None
                else:
                    # if the resource didn't exist
                    if not self.nodeattr2bool(rec, 'forcecreate', True):
                        # we don't want to create it, so we skip it
                        return None
                    # else, we let the record to be created

            else:
                # otherwise it is skipped
                return None

        res = {}
        for field in [i for i in rec.getchildren() if (i.tag == "field")]:
#TODO: most of this code is duplicated above (in _eval_xml)...
            f_name = field.get("name",'').encode('utf-8')
            f_ref = field.get("ref",'').encode('ascii')
            f_search = field.get("search",'').encode('utf-8')
            f_model = field.get("model",'').encode('ascii')
            if not f_model and model._columns.get(f_name,False):
                f_model = model._columns[f_name]._obj
            f_use = field.get("use",'').encode('ascii') or 'id'
            f_val = False

            if len(f_search):
                q = eval(f_search, self.idref)
                field = []
                assert f_model, 'Define an attribute model="..." in your .XML file !'
                f_obj = self.pool.get(f_model)
                # browse the objects searched
                s = f_obj.browse(cr, self.uid, f_obj.search(cr, self.uid, q))
                # column definitions of the "local" object
                _cols = self.pool.get(rec_model)._columns
                # if the current field is many2many
                if (f_name in _cols) and _cols[f_name]._type=='many2many':
                    f_val = [(6, 0, map(lambda x: x[f_use], s))]
                elif len(s):
                    # otherwise (we are probably in a many2one field),
                    # take the first element of the search
                    f_val = s[0][f_use]
            elif len(f_ref):
                if f_ref=="null":
                    f_val = False
                else:
                    f_val = self.id_get(cr, f_model, f_ref)
            else:
                f_val = _eval_xml(self,field, self.pool, cr, self.uid, self.idref)
                if model._columns.has_key(f_name):
                    if isinstance(model._columns[f_name], osv.fields.integer):
                        f_val = int(f_val)
            res[f_name] = f_val

        id = self.pool.get('ir.model.data')._update(cr, self.uid, rec_model, self.module, res, rec_id or False, not self.isnoupdate(data_node), noupdate=self.isnoupdate(data_node), mode=self.mode, context=rec_context )
        if rec_id:
            self.idref[rec_id] = int(id)
        if config.get('import_partial', False):
            cr.commit()
        return rec_model, id

    def id_get(self, cr, model, id_str):
        if id_str in self.idref:
            return self.idref[id_str]
        mod = self.module
        if '.' in id_str:
            mod,id_str = id_str.split('.')
        result = self.pool.get('ir.model.data')._get_id(cr, self.uid, mod, id_str)
        return int(self.pool.get('ir.model.data').read(cr, self.uid, [result], ['res_id'])[0]['res_id'])

    def parse(self, xmlstr):
        de = etree.XML(xmlstr)

        if not de.tag in ['terp', 'openerp']:
            self.logger.notifyChannel("init", netsvc.LOG_ERROR, "Mismatch xml format" )
            raise Exception( "Mismatch xml format: only terp or openerp as root tag" )

        if de.tag == 'terp':
            self.logger.notifyChannel("init", netsvc.LOG_WARNING, "The tag <terp/> is deprecated, use <openerp/>")

        for n in [i for i in de.getchildren() if (i.tag=="data")]:
            for rec in n.getchildren():
                    if rec.tag in self._tags:
                        try:
                            self._tags[rec.tag](self.cr, rec, n)
                        except:
                            self.logger.notifyChannel("init", netsvc.LOG_ERROR, '\n'+etree.tostring(rec))
                            self.cr.rollback()
                            raise
        return True

    def __init__(self, cr, module, idref, mode, report=None, noupdate=False):

        self.logger = netsvc.Logger()
        self.mode = mode
        self.module = module
        self.cr = cr
        self.idref = idref
        self.pool = pooler.get_pool(cr.dbname)
        self.uid = 1
        if report is None:
            report = assertion_report()
        self.assert_report = report
        self.noupdate = noupdate
        self._tags = {
            'menuitem': self._tag_menuitem,
            'record': self._tag_record,
            'assert': self._tag_assert,
            'report': self._tag_report,
            'wizard': self._tag_wizard,
            'delete': self._tag_delete,
            'ir_set': self._tag_ir_set,
            'function': self._tag_function,
            'workflow': self._tag_workflow,
            'act_window': self._tag_act_window,
            'url': self._tag_url
        }

def convert_csv_import(cr, module, fname, csvcontent, idref=None, mode='init',
        noupdate=False):
    '''Import csv file :
        quote: "
        delimiter: ,
        encoding: utf-8'''
    if not idref:
        idref={}
    model = ('.'.join(fname.split('.')[:-1]).split('-'))[0]
    #remove folder path from model
    head, model = os.path.split(model)

    pool = pooler.get_pool(cr.dbname)

    input = cStringIO.StringIO(csvcontent)
    reader = csv.reader(input, quotechar='"', delimiter=',')
    fields = reader.next()
    fname_partial = ""
    if config.get('import_partial'):
        fname_partial = module + '/'+ fname
        if not os.path.isfile(config.get('import_partial')):
            pickle.dump({}, file(config.get('import_partial'),'w+'))
        else:
            data = pickle.load(file(config.get('import_partial')))
            if fname_partial in data:
                if not data[fname_partial]:
                    return
                else:
                    for i in range(data[fname_partial]):
                        reader.next()

    if not (mode == 'init' or 'id' in fields):
        logger = netsvc.Logger()
        logger.notifyChannel("init", netsvc.LOG_ERROR,
            "Import specification does not contain 'id' and we are in init mode, Cannot continue.")
        return

    uid = 1
    datas = []
    for line in reader:
        if (not line) or not reduce(lambda x,y: x or y, line) :
            continue
        try:
            datas.append(map(lambda x: misc.ustr(x), line))
        except:
            logger = netsvc.Logger()
            logger.notifyChannel("init", netsvc.LOG_ERROR, "Cannot import the line: %s" % line)
    pool.get(model).import_data(cr, uid, fields, datas,mode, module,noupdate,filename=fname_partial)
    if config.get('import_partial'):
        data = pickle.load(file(config.get('import_partial')))
        data[fname_partial] = 0
        pickle.dump(data, file(config.get('import_partial'),'wb'))
        cr.commit()

#
# xml import/export
#
def convert_xml_import(cr, module, xmlfile, idref=None, mode='init', noupdate=False, report=None):
    xmlstr = xmlfile.read()
    xmlfile.seek(0)
    relaxng_doc = etree.parse(file(os.path.join( config['root_path'], 'import_xml.rng' )))
    relaxng = etree.RelaxNG(relaxng_doc)

    doc = etree.parse(xmlfile)
    try:
        relaxng.assert_(doc)
    except Exception, e:
        logger = netsvc.Logger()
        logger.notifyChannel('init', netsvc.LOG_ERROR, 'The XML file does not fit the required schema !')
        logger.notifyChannel('init', netsvc.LOG_ERROR, misc.ustr(relaxng.error_log.last_error))
        raise

    if idref is None:
        idref={}
    obj = xml_import(cr, module, idref, mode, report=report, noupdate=noupdate)
    obj.parse(xmlstr)
    del obj
    return True

def convert_xml_export(res):
    uid=1
    pool=pooler.get_pool(cr.dbname)
    cr=pooler.db.cursor()
    idref = {}
    page = etree.Element ( 'terp' )
    doc = etree.ElementTree ( page )
    data = etree.SubElement ( page, 'data' )
    text_node = etree.SubElement ( page, 'text' )
    text_node.text = 'Some textual content.'

    cr.commit()
    cr.close()


# vim:expandtab:smartindent:tabstop=4:softtabstop=4:shiftwidth=4:
<|MERGE_RESOLUTION|>--- conflicted
+++ resolved
@@ -277,19 +277,13 @@
         if rec.get('sxw'):
             sxw_content = misc.file_open(rec.get('sxw','')).read()
             res['report_sxw_content'] = sxw_content
-<<<<<<< HEAD
         if rec.get('header'):
             res['header'] = eval(rec.get('header',''))
+        if rec.get('report_type'):
+            res['report_type'] = rec.get('report_type','')
         res['multi'] = rec.get('multi','') and eval(rec.get('multi',''))
-        xml_id = rec.get('id','').encode('utf8')
-=======
-        if rec.hasAttribute('header'):
-            res['header'] = eval(rec.getAttribute('header'))
-        if rec.hasAttribute('report_type'):
-            res['report_type'] = rec.getAttribute('report_type')
-        res['multi'] = rec.hasAttribute('multi') and  eval(rec.getAttribute('multi'))
-        xml_id = rec.getAttribute('id').encode('utf8')
->>>>>>> f566ea57
+        xml_id = rec.get('id','').encode('utf8')       
+        
         self._test_xml_id(xml_id)
 
         if rec.get('groups'):
