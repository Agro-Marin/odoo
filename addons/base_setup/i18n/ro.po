--- conflicted
+++ resolved
@@ -16,11 +16,7 @@
 msgstr ""
 "Project-Id-Version: Odoo 9.0\n"
 "Report-Msgid-Bugs-To: \n"
-<<<<<<< HEAD
-"POT-Creation-Date: 2016-08-19 10:24+0000\n"
-=======
 "POT-Creation-Date: 2016-08-18 14:07+0000\n"
->>>>>>> bc1a0a32
 "PO-Revision-Date: 2015-09-30 09:24+0000\n"
 "Last-Translator: Martin Trigaux\n"
 "Language-Team: Romanian (http://www.transifex.com/odoo/odoo-9/language/ro/)\n"
@@ -88,6 +84,11 @@
 msgstr "Anulează"
 
 #. module: base_setup
+#: selection:base.setup.terminology,partner:0
+msgid "Client"
+msgstr "Client"
+
+#. module: base_setup
 #: model:ir.actions.act_window,name:base_setup.action_sale_config
 #: model:ir.ui.view,arch_db:base_setup.view_sale_config_settings
 msgid "Configure Sales"
@@ -105,29 +106,34 @@
 
 #. module: base_setup
 #: model:ir.model.fields,field_description:base_setup.field_base_config_settings_create_uid
+#: model:ir.model.fields,field_description:base_setup.field_base_setup_terminology_create_uid
 #: model:ir.model.fields,field_description:base_setup.field_sale_config_settings_create_uid
 msgid "Created by"
 msgstr "Creat de"
 
 #. module: base_setup
 #: model:ir.model.fields,field_description:base_setup.field_base_config_settings_create_date
+#: model:ir.model.fields,field_description:base_setup.field_base_setup_terminology_create_date
 #: model:ir.model.fields,field_description:base_setup.field_sale_config_settings_create_date
 msgid "Created on"
 msgstr "Creat în"
 
 #. module: base_setup
+#: selection:base.setup.terminology,partner:0
+msgid "Customer"
+msgstr "Client"
+
+#. module: base_setup
 #: model:ir.model.fields,field_description:base_setup.field_base_config_settings_display_name
+#: model:ir.model.fields,field_description:base_setup.field_base_setup_terminology_display_name
 #: model:ir.model.fields,field_description:base_setup.field_sale_config_settings_display_name
 msgid "Display Name"
 msgstr "Afiseaza nume"
-<<<<<<< HEAD
-=======
 
 #. module: base_setup
 #: selection:base.setup.terminology,partner:0
 msgid "Donor"
 msgstr "Sponsor"
->>>>>>> bc1a0a32
 
 #. module: base_setup
 #: model:ir.ui.view,arch_db:base_setup.view_general_configuration
@@ -161,7 +167,18 @@
 msgstr ""
 
 #. module: base_setup
+#: selection:base.setup.terminology,partner:0
+msgid "Guest"
+msgstr "Invitat"
+
+#. module: base_setup
+#: model:ir.model.fields,field_description:base_setup.field_base_setup_terminology_partner
+msgid "How do you call a Customer"
+msgstr "Cum sunati un Client"
+
+#. module: base_setup
 #: model:ir.model.fields,field_description:base_setup.field_base_config_settings_id
+#: model:ir.model.fields,field_description:base_setup.field_base_setup_terminology_id
 #: model:ir.model.fields,field_description:base_setup.field_sale_config_settings_id
 msgid "ID"
 msgstr "ID"
@@ -178,18 +195,21 @@
 
 #. module: base_setup
 #: model:ir.model.fields,field_description:base_setup.field_base_config_settings___last_update
+#: model:ir.model.fields,field_description:base_setup.field_base_setup_terminology___last_update
 #: model:ir.model.fields,field_description:base_setup.field_sale_config_settings___last_update
 msgid "Last Modified on"
 msgstr "Ultima modificare la"
 
 #. module: base_setup
 #: model:ir.model.fields,field_description:base_setup.field_base_config_settings_write_uid
+#: model:ir.model.fields,field_description:base_setup.field_base_setup_terminology_write_uid
 #: model:ir.model.fields,field_description:base_setup.field_sale_config_settings_write_uid
 msgid "Last Updated by"
 msgstr "Ultima actualizare făcută de"
 
 #. module: base_setup
 #: model:ir.model.fields,field_description:base_setup.field_base_config_settings_write_date
+#: model:ir.model.fields,field_description:base_setup.field_base_setup_terminology_write_date
 #: model:ir.model.fields,field_description:base_setup.field_sale_config_settings_write_date
 msgid "Last Updated on"
 msgstr "Ultima actualizare în"
@@ -205,6 +225,11 @@
 msgstr "Gestioneaza companii multiple"
 
 #. module: base_setup
+#: selection:base.setup.terminology,partner:0
+msgid "Member"
+msgstr "Membru"
+
+#. module: base_setup
 #: model:ir.ui.view,arch_db:base_setup.view_general_configuration
 msgid "Multi Company"
 msgstr "Multi Companie"
@@ -212,8 +237,6 @@
 #. module: base_setup
 #: model:ir.ui.view,arch_db:base_setup.view_general_configuration
 msgid "Multi Currencies"
-<<<<<<< HEAD
-=======
 msgstr ""
 
 #. module: base_setup
@@ -221,15 +244,17 @@
 msgid ""
 "Once installed, you can configure your API credentials for \"Google calendar"
 "\""
->>>>>>> bc1a0a32
-msgstr ""
-
-#. module: base_setup
-#: model:ir.ui.view,arch_db:base_setup.view_general_configuration
-msgid ""
-"Once installed, you can configure your API credentials for \"Google calendar"
-"\""
-msgstr ""
+msgstr ""
+
+#. module: base_setup
+#: selection:base.setup.terminology,partner:0
+msgid "Partner"
+msgstr "Partener"
+
+#. module: base_setup
+#: selection:base.setup.terminology,partner:0
+msgid "Patient"
+msgstr "Rabdator"
 
 #. module: base_setup
 #: model:ir.ui.view,arch_db:base_setup.view_general_configuration
@@ -262,6 +287,16 @@
 msgstr ""
 
 #. module: base_setup
+#: model:ir.ui.view,arch_db:base_setup.base_setup_terminology_form
+msgid "Specify Your Terminology"
+msgstr "Specificati-va Terminologia"
+
+#. module: base_setup
+#: selection:base.setup.terminology,partner:0
+msgid "Tenant"
+msgstr "Chirias"
+
+#. module: base_setup
 #: model:ir.model.fields,help:base_setup.field_base_config_settings_module_google_calendar
 msgid "This installs the module google_calendar."
 msgstr ""
@@ -280,8 +315,13 @@
 msgstr ""
 
 #. module: base_setup
+#: model:ir.actions.act_window,name:base_setup.action_partner_terminology_config_form
+msgid "Use another word to say \"Customer\""
+msgstr "Folositi alt cuvant pentru a spune \"Client\""
+
+#. module: base_setup
 #: model:ir.model.fields,field_description:base_setup.field_base_config_settings_module_auth_oauth
-msgid "Use external authentication providers (OAuth)"
+msgid "Use external authentication providers, sign in with Google..."
 msgstr ""
 
 #. module: base_setup
@@ -294,9 +334,6 @@
 "documents,\n"
 "                                    read your company news, check his "
 "projects,\n"
-<<<<<<< HEAD
-"                                    etc."
-=======
 "                                    etc."
 msgstr ""
 "Atunci cand trimiteti un document unui client\n"
@@ -313,31 +350,16 @@
 msgid ""
 "Work in multi-company environments, with appropriate security access between "
 "companies."
->>>>>>> bc1a0a32
-msgstr ""
-"Atunci cand trimiteti un document unui client\n"
-"                                    (cotatie, factura), clientul "
-"dumneavoastra va putea\n"
-"                                    sa se inregistreze ca sa primeasca toate "
-"documentele,\n"
-"                                    sa citeasca stirile companiei, sa isi "
-"verifice proiectele,\n"
-"                                    etc."
-
-#. module: base_setup
-#: model:ir.model.fields,help:base_setup.field_base_config_settings_group_multi_company
-msgid ""
-<<<<<<< HEAD
-"Work in multi-company environments, with appropriate security access between "
-"companies."
-msgstr ""
-=======
+msgstr ""
+
+#. module: base_setup
+#: model:ir.ui.view,arch_db:base_setup.base_setup_terminology_form
+msgid ""
 "You can use this wizard to change the terminologies for customers in the "
 "whole application."
 msgstr ""
 "Puteti folosi acest wizard pentru a schimba terminologiile din intreaga "
 "aplicatie pentru clienti."
->>>>>>> bc1a0a32
 
 #. module: base_setup
 #: model:ir.ui.view,arch_db:base_setup.view_general_configuration
@@ -354,49 +376,11 @@
 msgstr "base.config.settings (setari.config.de_baza)"
 
 #. module: base_setup
+#: model:ir.model,name:base_setup.model_base_setup_terminology
+msgid "base.setup.terminology"
+msgstr "terminologie.setup.baza"
+
+#. module: base_setup
 #: model:ir.model,name:base_setup.model_sale_config_settings
 msgid "sale.config.settings"
-msgstr "setari.config.vanzare"
-
-#~ msgid "Client"
-#~ msgstr "Client"
-
-#~ msgid "Customer"
-#~ msgstr "Client"
-
-#~ msgid "Donor"
-#~ msgstr "Sponsor"
-
-#~ msgid "Guest"
-#~ msgstr "Invitat"
-
-#~ msgid "How do you call a Customer"
-#~ msgstr "Cum sunati un Client"
-
-#~ msgid "Member"
-#~ msgstr "Membru"
-
-#~ msgid "Partner"
-#~ msgstr "Partener"
-
-#~ msgid "Patient"
-#~ msgstr "Rabdator"
-
-#~ msgid "Specify Your Terminology"
-#~ msgstr "Specificati-va Terminologia"
-
-#~ msgid "Tenant"
-#~ msgstr "Chirias"
-
-#~ msgid "Use another word to say \"Customer\""
-#~ msgstr "Folositi alt cuvant pentru a spune \"Client\""
-
-#~ msgid ""
-#~ "You can use this wizard to change the terminologies for customers in the "
-#~ "whole application."
-#~ msgstr ""
-#~ "Puteti folosi acest wizard pentru a schimba terminologiile din intreaga "
-#~ "aplicatie pentru clienti."
-
-#~ msgid "base.setup.terminology"
-#~ msgstr "terminologie.setup.baza"+msgstr "setari.config.vanzare"