--- conflicted
+++ resolved
@@ -1366,11 +1366,7 @@
                                     </t>
                                 </div>
                                 <t t-call="website_sale.total">
-<<<<<<< HEAD
                                     <t t-set='extra_class' t-value='"col-md-5 col-md-offset-7 col-xs-8 col-xs-offset-4"'/>
-=======
-                                    <t t-set='extra_class' t-value='"col-lg-7 col-sm-6 col-xs-12"'/>
->>>>>>> a4d5e64a
                                 </t>
                             </div>
                             <div class="clearfix" />
