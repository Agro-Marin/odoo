--- conflicted
+++ resolved
@@ -273,7 +273,25 @@
     def sale_product_domain(self, cr, uid, ids, context=None):
         return [("sale_ok", "=", True)]
 
-<<<<<<< HEAD
+    def _prepare_sale_order_values(self, cr, uid, w, partner, pricelist, context=None): 
+        affiliate_id = request.session.get('affiliate_id')
+        salesperson_id = affiliate_id if self.pool['res.users'].exists(cr, SUPERUSER_ID, affiliate_id, context=context) else request.website.salesperson_id.id    
+        addr = partner.address_get(['delivery', 'invoice'])
+        values = {
+            'partner_id': partner.id,
+            'pricelist_id': pricelist.id,
+            'payment_term_id': partner.property_payment_term_id.id if partner.property_payment_term_id else False,
+            'team_id': w.salesteam_id.id,
+            'partner_invoice_id': addr['invoice'],
+            'partner_shipping_id': addr['delivery'],
+            'user_id': salesperson_id or w.salesperson_id.id,
+        }
+        company_id = w.company_id or pricelist.company_id
+        if company_id:
+            values['company_id'] = company_id.id        
+        
+        return values
+
     def get_partner(self, cr, uid):
         return self.pool['res.users'].browse(cr, SUPERUSER_ID, uid).partner_id
 
@@ -289,20 +307,6 @@
         :returns: browse record for the current sale order
         """
         partner = self.get_partner(cr, uid)
-=======
-    def _prepare_sale_order_values(self, cr, uid, w, partner, context=None):
-        pricelist = partner.with_context(force_company=w.company_id.id).property_product_pricelist
-        values = {
-            'user_id': w.user_id.id,
-            'partner_id': partner.id,
-            'pricelist_id': pricelist.id,
-            'team_id': self.pool.get('ir.model.data').get_object_reference(cr, uid, 'website', 'salesteam_website_sales')[1],
-            'company_id': pricelist.company_id.id or w.company_id.id,
-        }
-        return values
-
-    def sale_get_order(self, cr, uid, ids, force_create=False, code=None, update_pricelist=None, context=None):
->>>>>>> 7cb977fc
         sale_order_obj = self.pool['sale.order']
         sale_order_id = request.session.get('sale_order_id')
         if not sale_order_id:
@@ -327,27 +331,9 @@
         # create so if needed
         if not sale_order_id and (force_create or code):
             # TODO cache partner_id session
-            user_obj = self.pool['res.users']
-            affiliate_id = request.session.get('affiliate_id')
-            salesperson_id = affiliate_id if user_obj.exists(cr, SUPERUSER_ID, affiliate_id, context=context) else request.website.salesperson_id.id
+            pricelist = self.pool['product.pricelist'].browse(cr, SUPERUSER_ID, [pricelist_id], context=context)
             for w in self.browse(cr, uid, ids):
-<<<<<<< HEAD
-                addr = partner.address_get(['delivery', 'invoice'])
-                values = {
-                    'partner_id': partner.id,
-                    'pricelist_id': pricelist_id,
-                    'payment_term_id': partner.property_payment_term_id.id if partner.property_payment_term_id else False,
-                    'team_id': w.salesteam_id.id,
-                    'partner_invoice_id': addr['invoice'],
-                    'partner_shipping_id': addr['delivery'],
-                    'user_id': salesperson_id or w.salesperson_id.id,
-                }
-                company_id = w.company_id or self.pool['product.pricelist'].browse(cr, SUPERUSER_ID, [pricelist_id], context=context).company_id
-                if company_id:
-                    values['company_id'] = company_id.id
-=======
-                values = self._prepare_sale_order_values(cr, uid, w, partner, context=context)
->>>>>>> 7cb977fc
+                values = self._prepare_sale_order_values(cr, uid, w, partner, pricelist, context=context)
                 sale_order_id = sale_order_obj.create(cr, SUPERUSER_ID, values, context=context)
                 request.session['sale_order_id'] = sale_order_id
                 sale_order = sale_order_obj.browse(cr, SUPERUSER_ID, sale_order_id, context=context)
