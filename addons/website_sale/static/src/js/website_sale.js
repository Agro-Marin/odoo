--- conflicted
+++ resolved
@@ -1,20 +1,12 @@
 $(document).ready(function () {
-<<<<<<< HEAD
 $('.oe_website_sale').each(function () {
     var oe_website_sale = this;
 
-    var $shippingDifferent = $("input[name='shipping_different']", oe_website_sale);
-    if ($shippingDifferent.is(':checked')) {
-       $(".js_shipping", oe_website_sale).show();
-    }
-    $shippingDifferent.change(function () {
-        $(".js_shipping", oe_website_sale).toggle();
-=======
-    var $shippingDifferent = $(".oe_website_sale select[name='shipping_id']");
+    var $shippingDifferent = $("select[name='shipping_id']", oe_website_sale);
     $shippingDifferent.change(function (event) {
         var value = +$shippingDifferent.val();
         var data = $shippingDifferent.find("option:selected").data();
-        var $snipping = $(".oe_website_sale .js_shipping");
+        var $snipping = $(".js_shipping", oe_website_sale);
         var $inputs = $snipping.find("input,select");
 
         $snipping.toggle(!!value);
@@ -23,7 +15,6 @@
         $inputs.each(function () {
             $(this).val( data[$(this).attr("name")] || "" );
         });
->>>>>>> 655a5b94
     });
 
     // change for css
