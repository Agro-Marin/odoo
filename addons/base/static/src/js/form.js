--- conflicted
+++ resolved
@@ -42,30 +42,14 @@
         _.each(this.widgets, function(w) {
             w.start();
         });
-<<<<<<< HEAD
-        this.$element.find('button.form_save').click(this.do_save);
-
-//        this.dataset.on_active_id.add(this.on_record_loaded);
-//        this.dataset.active_id(fields of the form, this.on_record_loaded);
-
-        // sidebar stuff
-        if (this.view_manager.sidebar)
-            this.view_manager.sidebar.load_multi_actions();
-    },
-    on_next: function() {
-//        this.dataset.next();
-//        this.dataset.active_id(fields of the form, this.on_record_loaded);
-    },
-    on_prev: function() {
-
-//        this.dataset.prev();
-//        this.dataset.active_id(fields of the form, this.on_record_loaded);
-=======
         this.$element.find('div.oe_form_pager button[data-pager-action]').click(function() {
             var action = $(this).data('pager-action');
             self.on_pager_action(action);
         });
->>>>>>> 9cccfd13
+        
+        // sidebar stuff
+        if (this.view_manager.sidebar)
+            this.view_manager.sidebar.load_multi_actions();
     },
     on_record_loaded: function(record) {
         if (record.length) {
