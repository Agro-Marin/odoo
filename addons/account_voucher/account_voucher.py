--- conflicted
+++ resolved
@@ -539,40 +539,6 @@
         self.write(cr, uid, ids, res)
         return True
 
-<<<<<<< HEAD
-    def do_check(self, cr, uid, ids, context=None):
-        mod_obj = self.pool.get('ir.model.data')
-        if context is None:
-            context = {}
-        voucher = self.browse(cr, uid, ids, context=context)[0]
-        debit= credit = 0.0
-        if voucher.line_dr_ids:
-            for line in voucher.line_dr_ids:
-                debit += line.amount_original
-        if voucher.line_cr_ids:
-            for line in voucher.line_cr_ids:
-                credit += line.amount_original
-        if (voucher.amount + debit) != credit:
-            model_data_ids = mod_obj.search(cr, uid,[('model', '=', 'ir.ui.view'), ('name', '=', 'view_account_voucher_pay_writeoff')], context=context)
-            resource_id = mod_obj.read(cr, uid, model_data_ids, fields=['res_id'], context=context)[0]['res_id']
-            context.update({'voucher_id': ids[0]})
-            return {
-                'name': _('Information addendum'),
-                'context': context,
-                'view_type': 'form',
-                'view_mode': 'tree,form',
-                'res_model': 'account.voucher.pay.writeoff',
-                'views': [(resource_id, 'form')],
-                'type': 'ir.actions.act_window',
-                'target': 'new',
-                'nodestroy': True
-            }
-        else:
-            self.action_move_line_create(cr, uid, ids, context=context)
-            return True
-
-=======
->>>>>>> 33180d80
     def unlink(self, cr, uid, ids, context=None):
         for t in self.read(cr, uid, ids, ['state'], context=context):
             if t['state'] not in ('draft', 'cancel'):
@@ -770,12 +736,9 @@
                 'number': name,
             })
             move_pool.post(cr, uid, [move_id], context={})
-<<<<<<< HEAD
-=======
             for rec_ids in rec_list_ids:
                 if len(rec_ids) >= 2:
                     move_line_pool.reconcile_partial(cr, uid, rec_ids)
->>>>>>> 33180d80
         return True
 
     def copy(self, cr, uid, id, default={}, context=None):
