--- conflicted
+++ resolved
@@ -3,17 +3,14 @@
 # * web
 # 
 # Translators:
+# Ali zuaby <ali@zuaby.net>, 2015
+# hamza tayseer atieh <hamza.atieh@minervadata.com>, 2015
 msgid ""
 msgstr ""
 "Project-Id-Version: Odoo 9.0\n"
 "Report-Msgid-Bugs-To: \n"
-<<<<<<< HEAD
-"POT-Creation-Date: 2015-10-12 14:29+0000\n"
-"PO-Revision-Date: 2015-10-13 09:50+0000\n"
-=======
 "POT-Creation-Date: 2016-01-13 14:43+0000\n"
 "PO-Revision-Date: 2016-01-14 10:16+0000\n"
->>>>>>> ddd3e08f
 "Last-Translator: Martin Trigaux\n"
 "Language-Team: Arabic (http://www.transifex.com/odoo/odoo-9/language/ar/)\n"
 "MIME-Version: 1.0\n"
@@ -27,7 +24,7 @@
 #: code:addons/web/static/src/js/views/form_common.js:870
 #, python-format
 msgid " & Close"
-msgstr ""
+msgstr "مغلق"
 
 #. module: web
 #. openerp-web
@@ -224,7 +221,7 @@
 #. module: web
 #: model:ir.ui.view,arch_db:web.menu_secondary
 msgid "<span class=\"oe_logo_edit\">Edit Company data</span>"
-msgstr ""
+msgstr "<span class=\"oe_logo_edit\">اعداد بيانات الشركة</span>"
 
 #. module: web
 #: model:ir.ui.view,arch_db:web.menu_secondary
@@ -251,7 +248,7 @@
 #: code:addons/web/static/src/js/framework/crash_manager.js:21
 #, python-format
 msgid "Access Error"
-msgstr ""
+msgstr "خطأ فالدخول"
 
 #. module: web
 #. openerp-web
@@ -286,7 +283,7 @@
 #: code:addons/web/static/src/js/views/form_widgets.js:660
 #, python-format
 msgid "Activate"
-msgstr ""
+msgstr "تفعيل"
 
 #. module: web
 #. openerp-web
@@ -316,7 +313,7 @@
 #: code:addons/web/static/src/xml/base.xml:1216
 #, python-format
 msgid "Add Custom Filter"
-msgstr ""
+msgstr "إضافة تصفية مخصصة"
 
 #. module: web
 #. openerp-web
@@ -337,7 +334,7 @@
 #: code:addons/web/static/src/xml/base.xml:1227
 #, python-format
 msgid "Add custom group"
-msgstr ""
+msgstr "إضافة مجموعة مخصصة"
 
 #. module: web
 #. openerp-web
@@ -365,7 +362,7 @@
 #: code:addons/web/static/src/js/framework/dialog.js:162
 #, python-format
 msgid "Alert"
-msgstr ""
+msgstr "تنبيه"
 
 #. module: web
 #. openerp-web
@@ -395,21 +392,21 @@
 #: code:addons/web/static/src/js/views/list_view.js:308
 #, python-format
 msgid "Archive"
-msgstr ""
+msgstr "أرشفة"
 
 #. module: web
 #. openerp-web
 #: code:addons/web/static/src/js/views/form_widgets.js:671
 #, python-format
 msgid "Archived"
-msgstr ""
+msgstr "مؤرشف"
 
 #. module: web
 #. openerp-web
 #: code:addons/web/static/src/js/views/search_menus.js:243
 #, python-format
 msgid "Are you sure that you want to remove this filter?"
-msgstr ""
+msgstr "تأكيد إزالة عامل التصفية هذا؟"
 
 #. module: web
 #. openerp-web
@@ -437,7 +434,7 @@
 #: code:addons/web/static/src/js/views/list_view.js:1955
 #, python-format
 msgid "Binary file"
-msgstr ""
+msgstr "ملف ثنائي"
 
 #. module: web
 #. openerp-web
@@ -550,7 +547,7 @@
 #: code:addons/web/static/src/xml/base.xml:53
 #, python-format
 msgid "Confirm New Password:"
-msgstr ""
+msgstr "تأكيد كلمة السر الجديدة:"
 
 #. module: web
 #. openerp-web
@@ -571,7 +568,7 @@
 #: code:addons/web/static/src/xml/base.xml:116
 #, python-format
 msgid "Copyright © 2004-2015 Odoo S.A."
-msgstr ""
+msgstr "حقوق الطبع والنشر © 2004-2015 Odoo ش.م"
 
 #. module: web
 #. openerp-web
@@ -694,7 +691,7 @@
 #: code:addons/web/static/src/js/views/form_widgets.js:658
 #, python-format
 msgid "Deactivate"
-msgstr ""
+msgstr "إيقاف"
 
 #. module: web
 #. openerp-web
@@ -797,7 +794,7 @@
 #: code:addons/web/static/src/js/views/pivot_view.js:123
 #, python-format
 msgid "Download xls"
-msgstr ""
+msgstr "تنزيل إكسلس"
 
 #. module: web
 #. openerp-web
@@ -882,7 +879,7 @@
 #: code:addons/web/static/src/xml/base.xml:599
 #, python-format
 msgid "Expand all"
-msgstr ""
+msgstr "إظهار الكل"
 
 #. module: web
 #. openerp-web
@@ -1010,7 +1007,7 @@
 #: code:addons/web/static/src/js/views/search_menus.js:90
 #, python-format
 msgid "Filter with same name already exists."
-msgstr ""
+msgstr "تصفية بنفس الاسم الموجود بالفعل."
 
 #. module: web
 #. openerp-web
@@ -1132,7 +1129,7 @@
 #: code:addons/web/static/src/js/views/graph_widget.js:197
 #, python-format
 msgid "Invalid data"
-msgstr ""
+msgstr "بيانات غير صحيحة"
 
 #. module: web
 #. openerp-web
@@ -1167,7 +1164,7 @@
 #: code:addons/web/static/src/xml/base.xml:223
 #, python-format
 msgid "Leave Debug Mode"
-msgstr ""
+msgstr "الخروج من وضع التصحيح"
 
 #. module: web
 #. openerp-web
@@ -1275,7 +1272,7 @@
 #: code:addons/web/static/src/xml/base.xml:570
 #, python-format
 msgid "Measure"
-msgstr ""
+msgstr "المقياس"
 
 #. module: web
 #. openerp-web
@@ -1303,7 +1300,7 @@
 #: code:addons/web/static/src/js/framework/crash_manager.js:22
 #, python-format
 msgid "Missing Record"
-msgstr ""
+msgstr "سجل مفقود"
 
 #. module: web
 #. openerp-web
@@ -1357,28 +1354,28 @@
 #: code:addons/web/static/src/xml/base.xml:1303
 #, python-format
 msgid "Move Down"
-msgstr ""
+msgstr "انتقال للأسفل"
 
 #. module: web
 #. openerp-web
 #: code:addons/web/static/src/xml/base.xml:1302
 #, python-format
 msgid "Move Up"
-msgstr ""
+msgstr "انتقال للأعلى"
 
 #. module: web
 #. openerp-web
 #: code:addons/web/static/src/js/tour.js:180
 #, python-format
 msgid "Move your mouse"
-msgstr ""
+msgstr "قم بتحريك الفأرة"
 
 #. module: web
 #. openerp-web
 #: code:addons/web/static/src/js/tour.js:181
 #, python-format
 msgid "Move your mouse here to open the insert block"
-msgstr ""
+msgstr "قم بتحريك الفأرة هنا لفتح خاصية إدراج قالب"
 
 #. module: web
 #. openerp-web
@@ -1413,7 +1410,7 @@
 #: code:addons/web/static/src/xml/base.xml:48
 #, python-format
 msgid "New Password:"
-msgstr ""
+msgstr "كلمة سر جديدة:"
 
 #. module: web
 #. openerp-web
@@ -1434,7 +1431,7 @@
 #: code:addons/web/static/src/xml/base.xml:192
 #, python-format
 msgid "No Update:"
-msgstr ""
+msgstr "لا يوجد تحديث:"
 
 #. module: web
 #. openerp-web
@@ -1551,7 +1548,7 @@
 #: code:addons/web/static/src/js/apps.js:189
 #, python-format
 msgid "Odoo Apps will be available soon"
-msgstr ""
+msgstr "تطبيقات odoo ستكون متاحة قريبا"
 
 #. module: web
 #. openerp-web
@@ -1608,7 +1605,7 @@
 #: code:addons/web/static/src/xml/base.xml:43
 #, python-format
 msgid "Old Password:"
-msgstr ""
+msgstr "كلمة السر القديمة:"
 
 #. module: web
 #. openerp-web
@@ -2155,7 +2152,7 @@
 msgid ""
 "Timezone Mismatch : The timezone of your browser doesn't match the selected "
 "one. The time in Odoo is displayed according to your field timezone."
-msgstr ""
+msgstr "التوقيت الزمني مختلف : التوقيت لمتصفحك الخاص لا يطابق الدي اخترته . التوقيت\nفي odoo يعرض حسب توقيت منطقتك ."
 
 #. module: web
 #. openerp-web
@@ -2190,7 +2187,7 @@
 #: code:addons/web/static/src/js/framework/crash_manager.js:48
 #, python-format
 msgid "Trying to reconnect... "
-msgstr ""
+msgstr "محاولة إعادة الاتصال..."
 
 #. module: web
 #. openerp-web
@@ -2205,7 +2202,7 @@
 #: code:addons/web/static/src/js/views/list_view.js:309
 #, python-format
 msgid "Unarchive"
-msgstr ""
+msgstr "غير موثق"
 
 #. module: web
 #. openerp-web
@@ -2285,7 +2282,7 @@
 #: code:addons/web/static/src/js/views/form_widgets.js:1658
 #, python-format
 msgid "Upgrade now"
-msgstr ""
+msgstr "تطوير"
 
 #. module: web
 #. openerp-web
@@ -2550,7 +2547,7 @@
 #: code:addons/web/static/src/js/views/search_filters.js:242
 #, python-format
 msgid "greater than or equal to"
-msgstr ""
+msgstr "أكبر من أو يساوي"
 
 #. module: web
 #. openerp-web
@@ -2646,7 +2643,7 @@
 #: code:addons/web/static/src/js/views/search_filters.js:243
 #, python-format
 msgid "less than or equal to"
-msgstr ""
+msgstr "أقل من أو يساوي"
 
 #. module: web
 #. openerp-web
