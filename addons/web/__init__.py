--- conflicted
+++ resolved
@@ -1,9 +1,6 @@
 import http
 import controllers
-<<<<<<< HEAD
+import cli
 from . import ir_module
-=======
-import cli
->>>>>>> 5d2d4dea
 
 wsgi_postload = http.wsgi_postload