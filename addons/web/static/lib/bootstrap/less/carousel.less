--- conflicted
+++ resolved
@@ -29,11 +29,7 @@
     @media all and (transform-3d), (-webkit-transform-3d) {
       .transition-transform(~'0.6s ease-in-out');
       .backface-visibility(~'hidden');
-<<<<<<< HEAD
-      .perspective(1000);
-=======
       .perspective(1000px);
->>>>>>> 63e92cbc
 
       &.next,
       &.active.right {
@@ -152,10 +148,7 @@
   .icon-next {
     width:  20px;
     height: 20px;
-<<<<<<< HEAD
-    margin-top: -10px;
-=======
->>>>>>> 63e92cbc
+    line-height: 1;
     line-height: 1;
     font-family: serif;
   }
