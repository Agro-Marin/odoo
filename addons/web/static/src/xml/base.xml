<?xml version="1.0" encoding="UTF-8"?>
<templates id="template" xml:space="preserve">
<t t-name="EmptyComponent">
    <div></div>
</t>
<t t-name="Loading">
    <div class="oe_loading">
        Loading...
    </div>
</t>
<t t-name="Notification">
    <div class="oe_notification" t-translation="off">
        <div id="oe_notification_default">
            <a class="ui-notify-cross ui-notify-close" href="#">x</a>
            <h1>#{title}</h1>
            <p>#{text}</p>
        </div>
        <div id="oe_notification_alert" class="ui-state-error">
            <a class="ui-notify-cross ui-notify-close" href="#">x</a>
            <span style="float:left; margin:2px 5px 0 0;" class="ui-icon ui-icon-alert"></span>
            <h1>#{title}</h1>
            <p>#{text}</p>
        </div>
    </div>
</t>
<t t-name="Dialog">
    <div class="modal" tabindex="-1" data-backdrop="static" role="dialog" aria-hidden="true">
        <div class="modal-dialog modal-lg">
            <div class="modal-content">
                <div class="modal-header">
                    <button type="button" class="close" data-dismiss="modal" aria-hidden="true">×</button>
                    <h3 class="modal-title"><t t-raw="title"/><span class="text-muted"><t t-esc="subtitle"/></span></h3>
                </div>
                <div class="modal-body">
                </div>
            </div>
        </div>
    </div>
</t>
<t t-name="CrashManager.warning">
    <table cellspacing="0" cellpadding="0" border="0" class="oe_dialog_warning">
    <tr>
        <td>
            <p>
                <t t-js="d">
                    var message = d.message ? d.message : d.error.data.message;
                    d.html_error = context.engine.tools.html_escape(message)
                        .replace(/\n/g, '<br/>');
                </t>
                <t t-raw="html_error"/>
            </p>
        </td>
    </tr>
    </table>
</t>
<t t-name="CrashManager.error">
    <div class="oe_error_detail">
        <pre><t t-esc="error.message"/></pre>
        <hr/>
        <pre><t t-esc="error.data.debug"/></pre>
    </div>
</t>

<t t-name="DatabaseManager">
    <div class="oe_view_manager_view_form">
        <div class="oe_form">
            <form id="db_create" name="create_db_form" style="display: block;">
                <div class="oe_view_manager oe_view_manager_current">
                    <div class="oe_view_manager_header" style="padding: 8px;">
                        <div class="oe_header_row">
                            <h2 class="oe_view_title">
                                <span class="oe_view_title_text oe_breadcrumb_title">Create a New Database</span>
                            </h2>
                        </div>
                    </div>
                </div>
                <p class="oe_grey" style="margin: 10px">
                    Fill in this form to create an Odoo database. You can
                    create databases for different companies or for different
                    goals (testing, production). Once the database is created,
                    you will be able to install your first application.
                </p>
                <p class="oe_grey" style="margin: 10px">
                    By default, the master password is 'admin'. This password
                    is required to create, delete, dump or restore databases.
                </p>
                <table class="db_option_table" style="margin: 10px">
                    <tr>
                        <td><label for="super_admin_pwd">Master password:</label></td>
                        <td>
                            <input type="password" name="super_admin_pwd" class="required" value="admin"/>
                        </td>
                    </tr>
                    <tr>
                        <td><label for="db_name">Select a database name:</label></td>
                        <td>
                            <input type="text" name="db_name" class="required" matches="^[a-zA-Z0-9][a-zA-Z0-9_-]+$" autofocus="true" placeholder="e.g. mycompany"/>
                        </td>
                    </tr>
                    <tr>
                        <td><label for="demo_data">Load demonstration data:</label></td>
                        <td class="oe_form_group_cell">
                            <span class="oe_form_field oe_form_field_boolean oe_grey" >
                                <input type="checkbox" name="demo_data" />
                                Check this box to evaluate Odoo.
                            </span>
                        </td>
                    </tr>
                    <tr>
                        <td><label for="db_lang">Default language:</label></td>
                        <td class="oe_form_field oe_form_field_selection">
                            <select name="db_lang" t-if="widget.lang_list" class="oe_inline">
                                <t t-foreach="widget.lang_list" t-as="lang">
                                    <option t-att-value="lang[0]" t-att-selected="lang[0] === 'en_US' ? 'selected' : undefined">
                                        <t t-esc="lang[1]" />
                                    </option>
                                </t>
                            </select>
                        </td>
                    </tr>
                    <tr>
                        <td><label for="create_admin_pwd">Choose a password:</label></td>
                        <td><input type="password" name="create_admin_pwd" class="required" /></td>
                    </tr>
                    <tr>
                        <td><label for="create_confirm_pwd">Confirm password:</label></td>
                        <td><input type="password" name="create_confirm_pwd" class="required" equalTo="input[name=create_admin_pwd]"/></td>
                    </tr>
                    <tr>
                        <td></td>
                        <td><button type="submit" class="oe_button oe_highlight db_create">Create Database</button></td>
                    </tr>
                </table>
            </form>
            <form id="db_duplicate" name="duplicate_db_form" style="display: none;">
                <div class="oe_view_manager oe_view_manager_current">
                    <div class="oe_view_manager_header" style="padding: 8px;">
                        <div class="oe_header_row">
                            <h2 class="oe_view_title">
                                <span class="oe_view_title_text oe_breadcrumb_title">Duplicate Database</span>
                            </h2>
                            <button type="submit" class="oe_button oe_highlight db_duplicate">Duplicate</button>
                        </div>
                    </div>
                </div>
                <table align="center" class="db_option_table">
                    <tr>
                        <td><label for="super_admin_pwd">Master password:</label></td>
                        <td><input type="password" name="super_admin_pwd" class="required" value="admin" /></td>
                    </tr>
                    <tr>
                        <td><label for="db_original_name">Original database name:</label></td>
                        <td><input type="text" name="db_original_name" class="required" matches="^[a-zA-Z][a-zA-Z0-9_-]+$" autofocus="true"/></td>
                    </tr>
                    <tr>
                        <td><label for="db_name">New database name:</label></td>
                        <td><input type="text" name="db_name" class="required" matches="^[a-zA-Z][a-zA-Z0-9_-]+$" /></td>
                    </tr>
                </table>
            </form>
            <form id="db_drop" name="drop_db_form" style="display: none; ">
                <div class="oe_view_manager oe_view_manager_current">
                    <div class="oe_view_manager_header" style="padding: 8px;">
                        <div class="oe_header_row">
                            <h2 class="oe_view_title">
                                <span class="oe_view_title_text oe_breadcrumb_title">Drop Database</span>
                            </h2>
                            <button type="submit" class="oe_button oe_highlight db_drop">Drop</button>
                        </div>
                    </div>
                </div>
                <table align="center" class="db_option_table">
                    <tr>
                        <td><label for="drop_db">Database:</label></td>
                        <td class="oe_form_field oe_form_field_selection">
                            <select t-if="widget.db_list" name="drop_db" autofocus="autofocus">
                                <t t-foreach="widget.db_list" t-as="db">
                                    <option t-att-value="db">
                                        <t t-esc="db" />
                                    </option>
                                </t>
                            </select>
                            <input t-if="!widget.db_list" name="drop_db" class="required" type="text" autofocus="autofocus"/>
                        </td>
                    </tr>
                    <tr>
                        <td><label for="drop_password">Master Password:</label></td>
                        <td><input type="password" name="drop_pwd" class="required" /></td>
                    </tr>
                </table>
            </form>
            <form id="db_backup" name="backup_db_form" target="backup-target" action="/web/database/backup" style="display: none;">
                <div class="oe_view_manager oe_view_manager_current">
                    <div class="oe_view_manager_header" style="padding: 8px;">
                        <div class="oe_header_row">
                            <h2 class="oe_view_title">
                                <span class="oe_view_title_text oe_breadcrumb_title">Backup Database</span>
                            </h2>
                            <button type="submit" class="oe_button oe_highlight db_backup">Backup</button>
                        </div>
                    </div>
                </div>
                <input type="hidden" name="token" />
                <table align="center" class="db_option_table">
                    <tr>
                        <td><label for="backup_db">Database:</label></td>
                        <td class="oe_form_field oe_form_field_selection ">
                            <select t-if="widget.db_list" name="backup_db" autofocus="autofocus">
                                <t t-foreach="widget.db_list" t-as="db">
                                    <option t-att-value="db">
                                        <t t-esc="db" />
                                    </option>
                                </t>
                            </select>
                            <input t-if="!widget.db_list" name="backup_db" class="required" type="text" autofocus="autofocus"/>
                        </td>
                    </tr>
                    <tr>
                        <td><label for="backup_format">Backup format:</label></td>
                        <td class="oe_form_field oe_form_field_selection">
                            <select name="backup_format">
                                <option value="zip">zip (includes filestore)</option>
                                <option value="dump">pg_dump custom format (without filestore)</option>
                            </select>
                        </td>
                    </tr>
                    <tr>
                        <td><label for="backup_pwd">Master Password:</label></td>
                        <td><input type="password" name="backup_pwd" class="required" /></td>
                    </tr>
                    <tr>
                        <td><label>Format:</label></td>
                        <td>
                            <input type="radio" name="format" checked="checked" value="zip" />
                            <label for="format" title="Archive containing a dump of your database and your whole filestore">Zip</label>
                            <input type="radio" name="format" value="binary" />
                            <label for="format" title="Binary dump of your database (PostgreSQL dump)">Binary</label>
                        </td>
                    </tr>
                </table>
            </form>
            <form id="db_restore" name="restore_db_form" style="display: none; ">
                <div class="oe_view_manager oe_view_manager_current">
                    <div class="oe_view_manager_header" style="padding: 8px;">
                        <div class="oe_header_row">
                            <h2 class="oe_view_title">
                                <span class="oe_view_title_text oe_breadcrumb_title">Restore Database</span>
                            </h2>
                            <button type="submit" class="oe_button oe_highlight db_restore">Restore</button>
                        </div>
                    </div>
                </div>
                <table align="center" class="db_option_table">
                    <tr>
                        <td><label for="restore_pwd">Master Password:</label></td>
                        <td><input type="password" name="restore_pwd" class="required" autofocus="autofocus"/></td>
                    </tr>
                    <tr>
                        <td><label for="restore_db">File:</label></td>
                        <td><input type="file" name="db_file" class="required"/></td>
                    </tr>
                    <tr>
                        <td><label for="new_db">New database name:</label></td>
                        <td><input type="text" name="new_db" class="required"/></td>
                    </tr>
                    <tr>
                        <td><label for="mode">Mode:</label></td>
                        <td><select name="mode" class="required">
                            <option value="restore">Backup Restore</option>
                            <option value="copy">Copy of an existing database</option>
                        </select></td>
                    </tr>
                </table>
            </form>
            <form id="db_change_password" name="change_pwd_form" style="display: none;">
                <div class="oe_view_manager oe_view_manager_current">
                    <div class="oe_view_manager_header" style="padding: 8px;">
                        <div class="oe_header_row">
                            <h2 class="oe_view_title">
                                <span class="oe_view_title_text oe_breadcrumb_title">Change Master Password</span>
                            </h2>
                            <button type="submit" class="oe_button oe_highlight db-change-password">Change Password</button>
                        </div>
                    </div>
                </div>
                <table align="center" class="db_option_table">
                    <tr>
                        <td><label for="old_pwd">Master password:</label></td>
                        <td><input type="password" name="old_pwd" class="required" minlength="1" autofocus="autofocus"/></td>
                    </tr>
                    <tr>
                        <td><label for="new_pwd">New master password:</label></td>
                        <td><input type="password" name="new_pwd" class="required" minlength="1"/></td>
                    </tr>
                    <tr>
                        <td><label for="confirm_pwd">Confirm new master password:</label></td>
                        <td><input type="password" name="confirm_pwd" class="required" equalTo="input[name=new_pwd]" minlength="1"/> </td>
                    </tr>
                </table>
            </form>
        </div>
    </div>
</t>
<t t-name="DatabaseManager.user_menu">
    <li>
         <a id="back-to-login" href="#">Back to Login</a>
    </li>
</t>
<t t-name="DatabaseManager.menu">
    <div class="oe_secondary_menu_section">Database Management</div>
    <ul class="oe_secondary_submenu nav nav-pills nav-stacked">
        <li><a href="#db_create">Create</a></li>
        <li><a href="#db_duplicate">Duplicate</a></li>
        <li><a href="#db_drop">Drop</a></li>
        <li><a href="#db_backup">Backup</a></li>
        <li><a href="#db_restore">Restore</a></li>
        <li><a href="#db_change_password">Password</a></li>
    </ul>
</t>

<t t-name="ChangePassword">
    <form name="change_password_form" method="POST">
      <div class="oe_form">
        <table align="center">
            <tr>
                <td class="oe_form_group_cell oe_form_group_cell_label"><label for="old_pwd" class="oe_form_label">Old Password:</label></td>
                <td class="oe_form_group_cell"><input type="password" name="old_pwd"
                           minlength="1" autofocus="autofocus"/></td>
            </tr>
            <tr>
            <td class="oe_form_group_cell oe_form_group_cell_label"><label for="new_password" class="oe_form_label">New Password:</label></td>
            <td class="oe_form_group_cell"><input type="password" name="new_password"
                       minlength="1"/></td>
            </tr>
            <tr>
                <td class="oe_form_group_cell oe_form_group_cell_label"><label for="confirm_pwd" class="oe_form_label">Confirm New Password:</label></td>
                <td class="oe_form_group_cell"><input type="password" name="confirm_pwd"
                             minlength="1"/></td>
            </tr>
            <tr>
                <td colspan="2" align="right">
                    <button class='oe_button oe_form_button'>Change Password</button>
                    <span class="oe_fade oe_form_button"> or </span>
                    <button type="button" class="oe_button oe_form_button_cancel oe_form_button oe_link" href="javascript:void(0)"><span>Cancel</span></button>
                </td>
            </tr>
        </table>
      </div>
    </form>
</t>

<t t-name="Menu.needaction_counter">
    <div id="menu_counter" class="badge pull-right">
        <t t-if="widget.needaction_counter &gt; 99"> 99+ </t>
        <t t-if="widget.needaction_counter &lt;= 99"> <t t-esc="widget.needaction_counter"/> </t>
    </div>
</t>

<t t-name="UserMenu">
        <li class="dropdown">
            <a href="#" class="dropdown-toggle" data-toggle="dropdown">
                <img class="oe_topbar_avatar" t-att-data-default-src="_s + '/web/static/src/img/user_menu_avatar.png'"/>
                <span class="oe_topbar_name"/> <b class="caret"></b>
            </a>
            <ul class="dropdown-menu">
                <li><a href="#" data-menu="settings">Preferences</a></li>
                <li><a href="#" data-menu="account">My Odoo.com account</a></li>
                <li><a href="#" data-menu="about">About Odoo</a></li>
                <li><a href="#" data-menu="help">Help</a></li>
                <li><a href="#" data-menu="logout">Log out</a></li>
            </ul>
        </li>
</t>
<t t-name="UserMenu.about">

    <div class="oe_about">

        <div class="container-fluid">
            <div class="row">
                <a class="oe_activate_debug_mode oe_right label label-primary" href="?debug" >Activate the developer mode</a>
            </div>
            <div class="row">
                <div class="col-sm-offset-2 col-md-offset-2 col-sm-8 col-md-8 user-details">
                    <div class="user-image">
                        <img src="/web/static/src/img/logo2.png" alt="Odoo (Formerly OpenERP)" title="Odoo (Formerly OpenERP)" class="img-circle"/>
                    </div>
                    <div class="user-info-block">
                        <div class="user-heading">
                            <br/><span class="help-block">(Formerly OpenERP)</span>
                            <h3>Version <t t-esc="version_info.server_version"/></h3>
                        </div>

                        <ul class="list-inline text-center navigation">
                            <li class="active">
                                <a data-toggle="tab" href="#settings">
                                    <span class="glyphicon glyphicon-cog"></span>
                                </a>
                            </li>
                            <li>
                                <a data-toggle="tab" href="#email">
                                    <span class="glyphicon glyphicon-envelope"></span>
                                </a>
                            </li>
                            <li>
                                <a data-toggle="tab" href="#events">
                                    <span class="glyphicon glyphicon-calendar"></span>
                                </a>
                            </li>
                             <li>
                                <a data-toggle="tab" href="#social">
                                    <span class="glyphicon glyphicon-share"></span>
                                </a>
                            </li>
                        </ul>
                        <div class="user-body">
                            <div class="tab-content">
                                <div id="settings" class="tab-pane active">
                                    <h4>Copyright © 2004-TODAY OpenERP SA. All Rights Reserved.</h4>
                                    <p>Odoo is a trademark of the <a target="_blank" href="https://www.odoo.com" style="text-decoration: underline;">OpenERP SA Company</a>.</p>
                                    <p>Licenced under the terms of <a target="_blank" href="http://www.gnu.org/licenses/agpl.html" style="text-decoration: underline;">GNU Affero General Public License</a></p>
                                    <p>For more information visit <a target="_blank" href="https://www.odoo.com" style="text-decoration: underline;">Odoo.com</a></p>
                                </div>
                                <div id="email" class="tab-pane">
                                    <h4>OpenERP S.A.</h4>
                                    <p>
                                        Chaussée de Namur 40<br/>
                                        1367 Grand-Rosière <br/>
                                        Belgium
                                    </p>
                                    <!-- TODO - ALIAS contactus -->
                                    <a class='btn btn-link' href='https://www.odoo.com/web/about/contactus'>Our website</a>
                                </div>
                                <div id="events" class="tab-pane">
                                    <h4>Discover Events of Odoo around the world...</h4>
                                    <a class='btn btn-link' href='https://www.odoo.com/web/about/event'> Our next Events</a>
                                </div>
                                <div id="social" class="tab-pane">
                                    <h4>Follow Us...</h4>
                                    <a href="https://www.odoo.com/web/about/facebook"><i class="fa fa-facebook-square fa-3x social-fb"></i></a>
                                    <a href="https://www.odoo.com/web/about/twitter"><i class="fa fa-twitter-square fa-3x social-tw"></i></a>
                                    <a href="https://www.odoo.com/web/about/googleplus"><i class="fa fa-google-plus-square fa-3x social-gp"></i></a>
                                    <a href="https://www.odoo.com/web/about/linkedin"><i class="fa fa-linkedin-square fa-3x social-lk"></i></a>
                                </div>
                            </div>
                        </div>
                    </div>
                </div>
            </div>
        </div>
    </div>
</t>

<t t-name="WebClient.timezone_notification">
    <div class="oe_webclient_timezone_notification">
        <p>Your user's preference timezone does not match your browser timezone:</p>

        <dl>
            <dt>User's timezone</dt>
            <dd><t t-esc="user_timezone"/> (<t t-esc="user_offset"/>)</dd>
            <dt>Browser's timezone</dt>
            <dd><t t-esc="browser_offset"/></dd>
        </dl>

        <p><a href="#">Click here to change your user's timezone.</a></p>
    </div>
</t>
<t t-name="WebClient.timezone_systray">
    <li class="oe_topbar_item oe_timezone_systray" title="Timezone mismatch">
        <a href="#"><i class="fa fa-exclamation-triangle" style="color:red;"></i></a>
    </li>
</t>

<t t-name="EmbedClient">
    <div class="openerp">
        <div class="oe_application"></div>
    </div>
</t>

<div t-name="ActionManager" class="oe_application" />

<div t-name="ViewManager" class="oe-view-manager">
    <div class="oe-view-manager-header container-fluid">
        <div class="row">
            <div class="col-md-6 oe-header-title">
                <div t-if="widget.session.debug" class="oe_debug_view btn-group btn-group-sm"/>
                <ol class="oe-view-title breadcrumb" t-if="widget.flags.display_title !== false">
                </ol>
            </div>
            <div class="oe-view-manager-search-view col-md-6" />
        </div>
        <div class="row">
            <div class="col-md-6 oe-button-column">
                <div class="oe-view-manager-buttons">
                    <t t-foreach="widget.views" t-as="view">
                        <div t-attf-class="oe-#{view}-buttons"/>
                    </t>
                </div>
                <div class="oe-view-manager-sidebar"></div>
            </div>
            <div class="col-md-6">
                <div class="oe-search-options btn-group"/>
                <div class="oe-right-toolbar">
                    <div class="oe-view-manager-pager"></div>
                    <t t-if="widget.multiple_views">
                        <div class="oe-view-manager-switch btn-group btn-group-sm">
                            <t t-foreach="widget.view_order" t-as="view">
                                <button type="button" t-attf-class="btn btn-default fa oe-vm-switch-#{view.type}" t-att-data-view-type="view.type" t-att-title="view.label">
                                </button>
                            </t>
                        </div>
                    </t>
                </div>
            </div>
        </div>
    </div>
    <div class="oe-view-manager-content">
        <t t-foreach="widget.views" t-as="view">
            <div t-attf-class="oe-view-manager-view-#{view} fade"/>
        </t>
    </div>
</div>
<t t-name="ViewManagerDebug">
    <button type="button" class="btn btn-default dropdown-toggle fa fa-bug oe-view-manager-debug" data-toggle="dropdown"> <span class="caret"/>
    </button>
    <ul class="dropdown-menu" role="menu">
        <t t-if="view_manager.active_view.type === 'form'">
            <li><a data-action="get_metadata">View Metadata</a></li>
            <li><a data-action="toggle_layout_outline">Toggle Form Layout Outline</a></li>
            <li><a data-action="set_defaults">Set Defaults</a></li>
        </t>
        <li><a data-action="tests">JS Tests</a></li>
        <li><a data-action="fields">View Fields</a></li>
        <li><a data-action="fvg">Fields View Get</a></li>
        <li><a data-action="manage_filters">Manage Filters</a></li>
        <t t-if="is_admin">
            <li><a data-action="translate">Technical Translation</a></li>
            <li><a data-action="manage_views">Manage Views</a></li>
            <li><a data-action="edit" data-model="ir.ui.view" t-att-data-id="view.fields_view.view_id">Edit <t t-esc="_.str.capitalize(view.fields_view.type)"/> View</a></li>
            <li t-if="view_manager.searchview"><a data-action="edit" data-model="ir.ui.view" t-att-data-id="view_manager.searchview.view_id">Edit SearchView</a></li>
            <li t-if="view_manager.action"><a data-action="edit" t-att-data-model="view_manager.action.type" t-att-data-id="view_manager.action.id">Edit Action</a></li>
            <li><a data-action="edit_workflow">Edit Workflow</a></li>
            <li><a data-action="print_workflow">Print Workflow</a></li>
            <li class="divider"/>
            <li><a data-action="leave_debug">Leave Debug Mode</a></li>
        </t>
    </ul>
</t>
<t t-name="ViewManagerDebugViewLog">
    <div class="oe_debug_view_log">
        <table class="table table-condensed table-striped">
            <tr>
                <th>ID:</th>
                <td><t t-esc="perm.id"/></td>
            </tr>
            <tr>
                <th>XML ID:</th>
                <td><t t-esc="perm.xmlid or '/'"/></td>
            </tr>
            <tr>
                <th>No Update:</th>
                <td><t t-esc="perm.noupdate"/></td>
            </tr>
            <tr>
                <th>Creation User:</th>
                <td><t t-esc="format(perm.create_uid, { 'type' : 'many2one' }, '/')"/></td>
            </tr>
            <tr>
                <th>Creation Date:</th>
                <td><t t-esc="format(perm.create_date, { 'type' : 'datetime' }, '/')"/></td>
            </tr>
            <tr>
                <th>Latest Modification by:</th>
                <td><t t-esc="format(perm.write_uid, { 'type' : 'many2one' }, '/')"/></td>
            </tr>
            <tr>
                <th>Latest Modification Date:</th>
                <td><t t-esc="format(perm.write_date, { 'type' : 'datetime' }, '/')"/></td>
            </tr>
        </table>
    </div>
</t>
<span t-name="ViewPager">
    <div class="oe_pager_value">
        <t t-raw="0"/>
    </div>
    <div class="btn-group btn-group-sm oe-pager-buttons">
        <a class="fa fa-chevron-left btn btn-default oe-pager-button" type="button" data-pager-action="previous"></a>
        <a class="fa fa-chevron-right btn btn-default oe-pager-button" type="button" data-pager-action="next"></a>
    </div>
</span>

<div t-name="Sidebar" class="oe_sidebar btn-group">
    <t t-foreach="widget.sections" t-as="section">
        <div class="oe_form_dropdown_section btn-group btn-group-sm">
            <button class="btn btn-default dropdown-toggle"
                    t-if="section.name != 'buttons'"
                    data-toggle="dropdown">
                <t t-if="section.name == 'files'" t-raw="widget.items[section.name].length || ''"/>
                <t t-esc="section.label"/>
                <span class="caret"></span>
            </button>
            <t t-if="section.name == 'buttons'" t-foreach="widget.items[section.name]" t-as="item" t-att-class="item.classname">
                <button t-att-title="item.title or ''" t-att-data-section="section.name" t-att-data-index="item_index" t-att-href="item.url"
                    target="_blank" class="oe_sidebar_button oe_highlight">
                    <t t-raw="item.label"/>
                </button>
            </t>
            <ul class="dropdown-menu" role="menu">
                <li t-foreach="widget.items[section.name]" t-as="item" t-att-class="item.classname">
                    <t t-if="section.name == 'files'">
                        <t t-set="item.title">
                            <b>Attachment : </b><br/>
                            <t t-raw="item.name"/>
                        </t>
<<<<<<< HEAD
                        <t t-if="item.create_uid and item.create_uid[0]" t-set="item.title">
                            <t t-raw="item.title"/><br/>
                            <b>Created by : </b><br/>
                            <t t-raw="item.create_uid[1] + ' ' + item.create_date"/>
=======
                        <a class="oe_sidebar_action_a" t-att-title="item.title or ''" t-att-data-section="section.name" t-att-data-index="item_index" t-att-href="item.url" target="_blank">
                            <t t-raw="item.label"/>
                        </a>
                         <a t-if="widget.view.is_action_enabled('edit') &amp;&amp; section.name == 'files' and !item.callback" class="oe_sidebar_delete_item" t-att-data-id="item.id" title="Delete this attachment">x</a>
                    </li>
                    <li t-if="widget.view.is_action_enabled('edit') &amp;&amp; section.name == 'files'" class="oe_sidebar_add_attachment">
                        <t t-call="HiddenInputFile">
                            <t t-set="fileupload_id" t-value="widget.fileupload_id"/>
                            <t t-set="fileupload_action" t-translation="off">/web/binary/upload_attachment</t>
                            <input type="hidden" name="model" t-att-value="widget.dataset and widget.dataset.model"/>
                            <input type="hidden" name="id" t-att-value="widget.model_id"/>
                            <input type="hidden" name="session_id" t-att-value="widget.session.session_id" t-if="widget.session.override_session"/>
                            <span>Add...</span>
>>>>>>> 327e471c
                        </t>
                        <t t-if="item.create_uid and item.write_uid and item.create_uid[0] != item.write_uid[0]" t-set="item.title">
                            <t t-raw="item.title"/><br/>
                            <b>Modified by : </b><br/>
                            <t t-raw="item.write_uid[1] + ' ' + item.write_date"/>
                        </t>
                    </t>
                    <a class="oe_file_attachment" t-att-title="item.title or ''" t-att-data-section="section.name" t-att-data-index="item_index" t-att-href="item.url">
                        <t t-raw="item.label"/>
                        <span t-if="section.name == 'files' and !item.callback" class="oe_sidebar_delete_item" t-att-data-id="item.id" title="Delete this attachment">
                            <i class="fa fa-trash-o"/>
                        </span>
                    </a>
                </li>
                <li t-if="section.name == 'files'" class="oe_sidebar_add_attachment">
                    <t t-call="HiddenInputFile">
                        <t t-set="fileupload_id" t-value="widget.fileupload_id"/>
                        <t t-set="fileupload_action" t-translation="off">/web/binary/upload_attachment</t>
                        <input type="hidden" name="model" t-att-value="widget.dataset and widget.dataset.model"/>
                        <input type="hidden" name="id" t-att-value="widget.model_id"/>
                        <input type="hidden" name="session_id" t-att-value="widget.session.session_id" t-if="widget.session.override_session"/>
                        <span>Add...</span>
                    </t>
                </li>
            </ul>
        </div>
    </t>
</div>

<t t-name="TreeView">
    <select t-if="toolbar" style="width: 30%">
    </select>
    <table class="oe_tree_table oe-treeview-table">
        <thead>
            <tr>
                <th t-foreach="fields_view" t-as="field"
                    t-if="!field.attrs.modifiers.tree_invisible"
                    class="treeview-header">
                    <t t-esc="field_value.attrs.string || fields[field.attrs.name].string" />
                </th>
            </tr>
        </thead>
        <tbody>
        </tbody>
    </table>
</t>
<tr t-name="TreeView.rows"
        t-foreach="records" t-as="record"
        t-att-id="'treerow_' + record.id"
        t-att-data-id="record.id" t-att-data-level="level + 1"
        t-att-data-row-parent-id="row_parent_id">
    <t t-set="children" t-value="record[children_field]"/>
    <t t-set="class" t-value="children and children.length ? 'treeview-tr' : 'treeview-td'"/>
    <t t-set="rank" t-value="'oe-treeview-first'"/>
    <t t-set="style" t-value="'background-position: ' + 19*(level) + 'px; padding-left: ' + (4 + 19*(level)) + 'px;'"/>

    <td t-foreach="fields_view" t-as="field"
        t-if="!field.attrs.modifiers.tree_invisible"
        t-att-data-id="record.id"
        t-att-style="color_for(record) + style "
        t-attf-class="#{class} #{rank} #{(fields[field.attrs.name].type === 'float') or (fields[field.attrs.name].type === 'integer') ? 'oe_number' : ''}">

        <span t-if="!field.attrs.modifiers.invisible" >
            <t t-esc="render(record[field.attrs.name], fields[field.attrs.name])" />
        </span>

        <t t-set="class" t-value="'treeview-td'"/>
        <t t-set="rank" t-value="''"/>
        <t t-set="style" t-value="''"/>
    </td>
</tr>

<table t-name="ListView" class="oe_list_content">
    <t t-set="columns_count" t-value="visible_columns.length + (options.selectable ? 1 : 0) + (options.deletable ? 1 : 0)"/>
    <thead>
        <tr t-if="(!!options.action_buttons and !options.$buttons) or (!!options.pager and !options.$pager)">
            <th t-att-colspan="columns_count">
                <div class="oe_list_buttons"/>
                <div class="oe_list_sidebar"/>
                <div class="oe_list_pager"/>
            </th>
        </tr>
        <tr t-if="options.header" class="oe_list_header_columns">
            <t t-foreach="columns" t-as="column">
                <th t-if="column.meta">
                    <t t-esc="column.string"/>
                </th>
            </t>
            <th t-if="options.selectable" width="1"  >
                <input type="checkbox" class="oe_list_record_selector"/>
            </th>
            <t t-foreach="columns" t-as="column">
                <th t-if="!column.meta and column.invisible !== '1'" t-att-data-id="column.id"
                    t-attf-class="oe_list_header_#{column.widget or column.type} #{((options.sortable and column.tag !== 'button') ? 'oe_sortable' : null)}"><div>
                    <t t-if="column.tag !== 'button'"><t t-esc="column.string"/></t>
                </div></th>
            </t>
            <th t-if="options.deletable" class="oe_list_record_delete" width="13px"/>
        </tr>
    </thead>
    <tfoot>
        <tr>
            <td t-if="options.selectable"/>
            <td t-foreach="aggregate_columns" t-as="column" class="oe_list_footer oe_number"
                t-att-data-field="column.id" t-att-title="column.label">
            </td>
            <td t-if="options.deletable" class="oe_list_record_delete"/>
        </tr>
    </tfoot>
</table>
<t t-name="ListView.buttons">
    <div class="oe_list_buttons">
    <t t-if="!widget.no_leaf and widget.options.action_buttons !== false and widget.options.addable and widget.is_action_enabled('create')">
        <button type="button" class="oe_list_add btn btn-primary btn-sm">
            <t t-esc="widget.options.addable"/>
        </button>
    </t>
    </div>
</t>
<t t-name="ListView.pager" t-if="!widget.no_leaf and widget.options.pager !== false" t-call="ViewPager">
    <span class="oe_list_pager_state"></span>
</t>
<t t-name="ListView.rows" t-foreach="records.length" t-as="index">
    <t t-call="ListView.row">
        <t t-set="record" t-value="records.at(index)"/>
    </t>
</t>
<tr t-name="ListView.row"
        t-att-data-id="record.get('id')"
        t-att-style="view.style_for(record)">
    <t t-set="asData" t-value="record.toForm().data"/>
    <t t-foreach="columns" t-as="column">
        <td t-if="column.meta"> </td>
    </t>
    <th t-if="options.selectable" class="oe_list_record_selector" width="1">
        <t t-set="checked" t-value="options.select_view_id == record.get('id') ? 'checked' : null"/>
        <input t-if="options.radio" type="radio" name="radiogroup" t-att-checked="checked"/>
        <input t-if="!options.radio" type="checkbox" name="radiogroup" t-att-checked="checked"/>
    </th>
    <t t-foreach="columns" t-as="column">
        <t t-set="number" t-value="column.type === 'integer' or column.type == 'float'"/>
        <t t-set="modifiers" t-value="column.modifiers_for(asData)"/>
        <td t-if="!column.meta and column.invisible !== '1'" t-att-title="column.help"
            t-attf-class="oe_list_field_cell oe_list_field_#{column.widget or column.type} #{number ? 'oe_number' : ''} #{column.tag === 'button' ? 'oe-button' : ''} #{modifiers.readonly ? 'oe_readonly' : ''} #{modifiers.required ? 'oe_required' : ''}"
            t-att-data-field="column.id"
            ><t t-raw="render_cell(record, column)"/></td>
    </t>
    <td t-if="options.deletable" class='oe_list_record_delete' width="13px">
        <button type="button" name="delete" class="oe_i">d</button>
    </td>
</tr>
<t t-extend="ListView.buttons">
    <t t-jquery="button.oe_list_add" t-operation="after">
        <button class="oe_button oe_list_save oe_highlight"
                type="button">Save</button>
        <span class="oe_alternative">
            <span class="oe_fade">or</span>
            <a href="#" class="oe_bold oe_list_discard">Discard</a>
        </span>
    </t>
</t>
<button t-name="ListView.row.text_button" type="button"
        t-att-title="widget.string" t-att-disabled="disabled || undefined"
        t-att-class="disabled ? 'oe_list_button_disabled btn_txt oe_link' : 'btn_txt oe_link'"
        ><t t-esc="widget.string"/></button>
<button t-name="ListView.row.button" type="button"
        t-att-title="widget.string" t-att-disabled="disabled || undefined"
        t-att-class="disabled ? 'oe_list_button_disabled' : ''"
        ><img t-attf-src="#{prefix}/web/static/src/img/icons/#{widget.icon}.png"
        t-att-alt="widget.string"/></button>
<t t-extend="ListView.row">
    <!-- adds back padding to row being rendered after edition, if necessary
         (if not deletable add back padding), otherwise the row being added is
         missing columns
     -->
    <t t-jquery="&gt; :last" t-operation="after">
        <td t-if="edited and !options.deletable" class="oe-listview-padding"/>
    </t>
</t>

<t t-name="FormView">
    <div class="oe_formview">
        <div class="oe_form_buttons"/>
        <div class="oe_form_sidebar"/>
        <div class="oe_form_pager"/>
        <div class="oe_form_container"/>
    </div>
</t>
<div t-name="FormView.buttons">
    <t t-if="widget.options.action_buttons !== false">
        <div class="oe_form_buttons_view">
            <button t-if="widget.is_action_enabled('edit')"
                    type="button"
                    class="oe_form_button_edit btn btn-default btn-sm" accesskey="E">
                Edit
            </button>
            <button t-if="widget.is_action_enabled('create')"
                    type="button" class="oe_form_button_create btn btn-default btn-sm"
                    accesskey="C">
                Create
            </button>
        </div>
        <span class="oe_form_buttons_edit">
            <button type="button" class="oe_form_button_save btn btn-primary btn-sm" accesskey="S">Save</button>
            <span class="oe_fade">or</span>
            <a href="#" class="oe_bold oe_form_button_cancel" accesskey="D">Discard</a>
        </span>
    </t>
</div>
<t t-name="FormView.pager" t-if="widget.options.pager !== false" t-call="ViewPager">
    <span class="oe_form_pager_state"></span>
</t>
<form t-name="FormView.set_default">
    <t t-set="args" t-value="widget.dialog_options.args"/>
    <table style="width: 100%">
        <tr>
            <td>
                <label for="formview_default_fields"
                       class="oe_label oe_align_right">
                    Default:
                </label>
            </td>
            <td class="oe_form_required">
                <select id="formview_default_fields">
                    <option value=""/>
                    <option t-foreach="args.fields" t-as="field"
                            t-att-value="field.name">
                        <t t-esc="field.string"/> = <t t-esc="field.displayed"/>
                    </option>
                </select>
            </td>
        </tr>
        <tr t-if="args.conditions.length">
            <td>
                <label for="formview_default_conditions"
                       class="oe_label oe_align_right">
                    Condition:
                </label>
            </td>
            <td>
                <select id="formview_default_conditions">
                    <option value=""/>
                    <option t-foreach="args.conditions" t-as="cond"
                            t-att-value="cond.name + '=' + cond.value">
                        <t t-esc="cond.string"/>=<t t-esc="cond.displayed"/>
                    </option>
                </select>
            </td>
        </tr>
        <tr>
            <td colspan="2">
                <input type="radio" id="formview_default_self"
                       value="self" name="scope" checked="checked"/>
                <label for="formview_default_self" class="oe_label"
                       style="display: inline;">
                    Only you
                </label>
                <br/>
                <input type="radio" id="formview_default_all"
                       value="all" name="scope"/>
                <label for="formview_default_all" class="oe_label"
                       style="display: inline;">
                    All users
                </label>
            </td>
        </tr>
    </table>
</form>

<t t-name="FormRenderingForm">
    <div t-attf-class="#{classnames}">
    </div>
</t>
<t t-name="FormRenderingSheet">
    <div class="oe_form_sheetbg">
        <div t-attf-class="oe_form_sheet oe_form_sheet_width #{classnames}">
        </div>
    </div>
</t>
<t t-name="FormRenderingGroup">
    <t t-if="string" t-call="FormRenderingSeparator"/>
    <table border="0" cellpadding="0" cellspacing="0" t-attf-class="oe_form_group #{classnames}"/>
</t>
<t t-name="FormRenderingNotebook">
    <div class="oe_clear">
        <ul t-attf-class="nav nav-tabs #{classnames}" role="tablist">
            <li t-foreach="pages" t-as="page" t-att-modifiers="page.modifiers">
                <a role="tab" t-attf-href="##{page.id}" t-att-accesskey="page.accesskey" data-toggle="tab">
                    <t t-esc="page.string"/>
                </a>
            </li>
        </ul>
        <div class="tab-content">
            <div role="tabpanel" t-foreach="pages" t-as="page" t-attf-class="tab-pane #{classnames}" t-att-id="id">
                <t t-raw="page.contents"/>
            </div>
        </div>
    </div>
</t>
<t t-name="FormRenderingSeparator">
    <div t-attf-class="oe_horizontal_separator oe_clear #{classnames}">
        <t t-esc="string"/>
    </div>
</t>
<t t-name="FormRenderingLabel">
    <label  t-att-for="_for"
            t-attf-class="#{classnames} oe_form_label#{help ? '_help' : ''} oe_align_#{align}">
        <t t-esc="string"/>
    </label>
</t>

<t t-name="GraphView.buttons">
    <div class="btn-group btn-group-sm">
        <button class="btn btn-default fa fa-bar-chart-o oe-bar-mode" title="Bar Chart"></button>
        <button class="btn btn-default fa fa-line-chart oe-line-mode" title="Line Chart"></button>
        <button class="btn btn-default fa fa-pie-chart oe-pie-mode" title="Pie Chart"></button>
    </div>
    <div class="btn-group btn-group-sm">
        <button class="btn btn-default dropdown-toggle" data-toggle="dropdown">
            Measure <span class="caret"/>
        </button>
        <ul class="oe-measure-list dropdown-menu">
            <li t-foreach="measures" t-as="measure" t-att-data-field="measure[0]">
                <a><t t-esc="measure[1].string"/></a>
            </li>
            <li class="divider"></li>
            <li data-field="__count__"><a>Quantity</a></li>
        </ul>
    </div>
</t>

<div t-name="GraphView.error" class="oe_view_nocontent" >
    <div class="oe_empty_custom_dashboard">
        <p><b><t t-esc="title"/></b></p>
        <p><t t-esc="description"/></p>
    </div>
</div>


<div t-name="PivotView" class="oe_pivot">
    <div class="o-field-selection"/>
    <div class="o-pivot-table"/>
</div>

<t t-name="PivotView.buttons">
    <div class="btn-group btn-group-sm">
        <button class="btn btn-default fa fa-expand oe-pivot-flip" title="Flip axis"></button>
        <button class="btn btn-default fa fa-arrows-alt oe-pivot-expand-all" title="Expand all"></button>
    </div>
    <div class="btn-group btn-group-sm">
        <button class="btn btn-default dropdown-toggle" data-toggle="dropdown">
            Measures <span class="caret"/>
        </button>
        <ul class="oe-measure-list dropdown-menu">
            <li t-foreach="measures" t-as="measure" t-att-data-field="measure[0]">
                <a><t t-esc="measure[1].string"/></a>
            </li>
            <li class="divider"></li>
            <li data-field="__count__"><a>Quantity</a></li>
        </ul>
    </div>
</t>

<t t-name="PivotView.FieldSelection">
    <ul class="dropdown-menu multi-level o-field-menu" role="menu">
        <t t-foreach="fields" t-as="field">
            <t t-if="(field[1].type === 'date') || (field[1].type === 'datetime')">
                <li class="pivot-dropdown-submenu" t-att-data-field="field[0]">
                    <a class="field-selection">
                        <t t-esc="field[1].string"/>
                    </a>
                    <ul class="dropdown-menu">
                        <li t-att-data-field="field[0]"><a t-att-data-interval="'day'">Day</a></li>
                        <li t-att-data-field="field[0]"><a t-att-data-interval="'week'">Week</a></li>
                        <li t-att-data-field="field[0]"><a t-att-data-interval="'month'">Month</a></li>
                        <li t-att-data-field="field[0]"><a t-att-data-interval="'quarter'">Quarter</a></li>
                        <li t-att-data-field="field[0]"><a t-att-data-interval="'year'">Year</a></li>
                    </ul>
                </li>
            </t>
            <t t-if="(field[1].type !== 'date') &amp;&amp; (field[1].type !== 'datetime')">
                <li t-att-data-field="field[0]"><a><t t-esc="field[1].string"/></a></li>
            </t>
        </t>
    </ul>
</t>

<div t-name="PivotView.nodata" class="oe_view_nocontent" >
    <div class="oe_empty_custom_dashboard">
        <p><b>No data to display.</b></p>
        <p>
                No data available for this pivot table.  Try to add some records, or make sure
                that there is at least one measure and no active filter in the search bar.
        </p>
    </div>
</div>


<t t-name="Widget">
    Unhandled widget
    <t t-js="dict">console.warn('Unhandled widget', dict.widget);</t>
</t>
<t t-name="WidgetLabel.tooltip">
    <div class="oe_tooltip_string" t-if="widget.string">
        <t t-esc="widget.node.attrs.string"/> <t t-if="debug and widget.nolabel">(nolabel)</t>
    </div>
    <p t-if="widget.node.attrs.help or (widget.field and widget.field.help)" class="oe_tooltip_help"><t t-esc="widget.node.attrs.help || widget.field.help"/></p>
    <ul t-if="debug" class="oe_tooltip_technical">
        <li data-item="field" t-if="widget.name">
            <span class="oe_tooltip_technical_title">Field:</span>
            <t t-esc="widget.name"/>
        </li>
        <li data-item="object" t-if="widget.view and widget.view.fields_view">
            <span class="oe_tooltip_technical_title">Object:</span>
            <t t-esc="widget.view.fields_view.model"/>
        </li>
        <li data-item="type" t-if="widget.field">
            <span class="oe_tooltip_technical_title">Type:</span>
            <t t-esc="widget.field.type"/>
        </li>
        <li t-if="widget.node.attrs.widget" data-item="widget">
            <span class="oe_tooltip_technical_title">Widget:</span>
            <t t-esc="widget.node.attrs.widget"/>
        </li>
        <li t-if="widget.node.attrs.size || (widget.field and widget.field.size)" data-item="size">
            <span class="oe_tooltip_technical_title">Size:</span>
            <t t-esc="widget.node.attrs.size || widget.field.size"/>
        </li>
        <li t-if="widget.node.attrs.context" data-item="context">
            <span class="oe_tooltip_technical_title">Context:</span>
            <t t-esc="widget.node.attrs.context"/>
        </li>
        <li t-if="widget.node.attrs.domain" data-item="domain">
            <span class="oe_tooltip_technical_title">Domain:</span>
            <t t-esc="widget.node.attrs.domain"/>
        </li>
        <li t-if="widget.node.attrs.modifiers and widget.node.attrs.modifiers != '{}'" data-item="modifiers">
            <span class="oe_tooltip_technical_title">Modifiers:</span>
            <t t-esc="widget.node.attrs.modifiers"/>
        </li>
        <li t-if="widget.field and widget.field.change_default" data-item="change_default">
            <span class="oe_tooltip_technical_title">Change default:</span>
            Yes
        </li>
        <li t-if="widget.node.attrs.on_change" data-item="on_change">
            <span class="oe_tooltip_technical_title">On change:</span>
            <t t-esc="widget.node.attrs.on_change"/>
        </li>
        <li t-if="widget.field and widget.field.relation" data-item="relation">
            <span class="oe_tooltip_technical_title">Relation:</span>
            <t t-esc="widget.field.relation"/>
        </li>
        <li t-if="widget.field and widget.field.selection" data-item="selection">
            <span class="oe_tooltip_technical_title">Selection:</span>
            <ul class="oe_tooltip_technical">
                <li t-foreach="widget.field.selection" t-as="option">
                    [<t t-esc="option[0]"/>]
                    <t t-if="option[1]"> - </t>
                    <t t-esc="option[1]"/>
                </li>
            </ul>
        </li>
    </ul>
</t>
<t t-name="FieldChar">
    <span t-att-class="'oe_form_field '+widget.widget_class" t-att-style="widget.node.attrs.style">
        <t t-if="!widget.get('effective_readonly')">
            <input t-att-type="widget.password ? 'password' : 'text'"
                t-att-id="widget.id_for_label"
                t-att-tabindex="widget.node.attrs.tabindex"
                t-att-autofocus="widget.node.attrs.autofocus"
                t-att-placeholder="widget.node.attrs.placeholder"
                t-att-maxlength="widget.field.size"
            /><img class="oe_field_translate oe_input_icon" t-if="widget.field.translate" t-att-src='_s + "/web/static/src/img/icons/terp-translate.png"' width="16" height="16" border="0"/>
        </t>
        <t t-if="widget.get('effective_readonly')">
            <span class="oe_form_char_content"></span>
        </t>
    </span>
</t>
<t t-name="KanbanSelection">
    <div class="btn-group kanban_state">
        <t t-foreach="widget.states" t-as="rec">
            <a t-if="widget.get('value') === rec.name">
                <a class="dropdown-toggle" data-toggle="dropdown">
                    <span t-att-class="rec.state_class" t-if="widget.get('value') === rec.name" t-att-title="rec.tooltip"/>
                    <span class="sr-only">Toggle Dropdown</span>
                </a>
            </a>
        </t>
        <ul class="dropdown-menu state" role="menu">
            <t t-foreach="widget.states" t-as="rec">
                <t t-if="widget.get('value') !== rec.name">
                    <li t-att-data-value="rec.name" ><a href="#">
                        <span t-att-class="rec.state_class" t-att-title="rec.tooltip"/>
                        <t t-raw="rec.state_name" /></a>
                    </li>
                </t>
            </t>
        </ul>
    </div>
</t>
<t t-name="Priority">
    <ul style="list-style: none; padding-left: 2px; display: inline-block;">
        <t t-foreach="widget.priorities" t-as="rec" >
            <li t-att-data-value="rec.click_value" style="display: inline-block;">
                <a t-if="!widget.get('readonly')" href="#" t-att-title="rec.name">
                    <i t-att-class="widget.get('value') gte rec.value and 'fa fa-star oe_star_on' or 'fa fa-star oe_star_off'"/>
                </a>
                <span t-if="widget.get('readonly')" t-att-title="rec.name" t-att-class="widget.get('value') gte rec.value and 'oe_e oe_star_on' or 'oe_e oe_star_off'">7</span>
            </li>
        </t>
    </ul>
</t>
<t t-name="FieldEmail">
    <span class="oe_form_field oe_form_field_email" t-att-style="widget.node.attrs.style">
        <a t-if="widget.get('effective_readonly')" href="#" class="oe_form_uri" target="_blank"/>
        <t t-if="!widget.get('effective_readonly')">
            <div>
                <input type="text"
                    t-att-id="widget.id_for_label"
                    t-att-tabindex="widget.node.attrs.tabindex"
                    t-att-autofocus="widget.node.attrs.autofocus"
                    t-att-placeholder="widget.node.attrs.placeholder"
                t-att-maxlength="widget.field.size"
                />
            </div>
        </t>
    </span>
</t>
<t t-name="FieldUrl" t-extend="FieldEmail">
    <t t-jquery="span:first">
        this.removeClass('oe_form_field_email').addClass('oe_form_field_url');
    </t>
</t>
<t t-name="FieldText">
    <div class="oe_form_field oe_form_field_text" t-att-style="widget.node.attrs.style">
        <t t-if="!widget.get('effective_readonly')">
            <textarea rows="6"
                t-att-name="widget.name"
                class="field_text"
                t-att-tabindex="widget.node.attrs.tabindex"
                t-att-autofocus="widget.node.attrs.autofocus"
                t-att-placeholder="! widget.get('effective_readonly') ? widget.node.attrs.placeholder : ''"
                t-att-maxlength="widget.field.size"
            ></textarea><img class="oe_field_translate oe_input_icon"
                            t-if="widget.field.translate and !widget.get('effective_readonly')"
                            t-att-src='_s + "/web/static/src/img/icons/terp-translate.png"' width="16" height="16" border="0"
            />
        </t>
        <t t-if="widget.get('effective_readonly')">
            <span class="oe_form_text_content"></span>
        </t>
    </div>
</t>
<t t-name="FieldTextHtml">
    <div t-att-class="'oe_form_field oe_form_field_html' + (widget.get('effective_readonly') ? ' oe_form_embedded_html' : '')"
            t-att-style="widget.node.attrs.style">
        <t t-if="! widget.get('effective_readonly')">
            <textarea/>
        </t>
    </div>
</t>
<t t-name="FieldCharDomain">
    <div class="oe_form_field">
        <span class="oe_domain_count"/>
        <button class="oe_button oe_link select_records" type="button"
            t-att-style="widget.node.attrs.style"
            t-att-accesskey="widget.node.attrs.accesskey">
            <span class="fa fa-arrow-right"/>
        </button>
    </div>
</t>
<t t-name="web.datepicker">
    <span>
        <t t-set="placeholder" t-value="widget.getParent().node and widget.getParent().node.attrs.placeholder"/>
        <div class="oe_datepicker_main input-group">
            <input type="text"
                t-att-name="widget.name"
                t-att-placeholder="placeholder"
                class="oe_datepicker_master"
            /><span class="fa fa-calendar datepickerbutton"/>
        </div>
    </span>
</t>
<t t-name="FieldDate">
    <span class="oe_form_field oe_datepicker_root oe_form_field_date" t-att-style="widget.node.attrs.style"/>
</t>
<t t-name="FieldDatetime">
    <span class="oe_form_field oe_datepicker_root oe_form_field_datetime" t-att-style="widget.node.attrs.style"/>
</t>
<t t-name="FieldSelection">
    <span class="oe_form_field oe_form_field_selection" t-att-style="widget.node.attrs.style">
    </span>
</t>
<t t-name="FieldSelectionSelect">
    <select t-if="!widget.get('effective_readonly')"
        t-att-name="widget.name"
        t-att-tabindex="widget.node.attrs.tabindex"
        t-att-autofocus="widget.node.attrs.autofocus"
        t-att-id="widget.id_for_label">
            <t t-foreach="values" t-as="option">
                <option t-att-value="JSON.stringify(option[0])">
                    <t t-esc="option[1]"/>
                </option>
            </t>
    </select>
</t>
<t t-name="FieldRadio">
    <span t-attf-class="oe_form_field oe_form_field_radio #{widget.options.horizontal ? 'oe_horizontal' : 'oe_vertical'}" t-att-style="widget.node.attrs.style">
        <span t-if="!widget.get('effective_readonly')">
            <t t-if="widget.options.horizontal">
                <t t-set="width" t-value="Math.floor(100 / widget.selection.length)"/>
                <t t-if="!widget.options.no_radiolabel">
                    <t t-foreach="widget.selection" t-as="selection">
                        <label t-att-for="widget.uniqueId + '_' + selection[0]" t-att-style="'width: ' + width + '%;'"><t t-esc="selection[1]"/></label>
                    </t>
                    <br/>
                </t>
                <t t-foreach="widget.selection" t-as="selection">
                    <div t-att-style="'width: ' + width + '%;'">
                        <span class="oe_radio_input"><input type="radio" t-att-name="widget.uniqueId" t-att-id="widget.uniqueId + '_' + selection[0]" t-att-value="selection[0]"/></span>
                    </div>
                </t>
            </t>
            <t t-if="!widget.options.horizontal">
                <t t-foreach="widget.selection" t-as="selection">
                    <div>
                        <span class="oe_radio_input"><input type="radio" t-att-id="widget.uniqueId + '_' + selection[0]" t-att-name="widget.uniqueId" t-att-value="selection[0]"/></span><label t-if="!widget.options.no_radiolabel" t-att-for="widget.uniqueId + '_' + selection[0]"><t t-esc="selection[1]"/></label>
                    </div>
                </t>
            </t>
        </span>
        <span t-if="widget.get('effective_readonly')" class="oe_radio_readonly"><t t-esc="widget.get('value')[1]"/></span>
    </span>
</t>
<t t-name="FieldMany2One">
    <span class="oe_form_field oe_form_field_many2one oe_form_field_with_button" t-att-style="widget.node.attrs.style">
        <t t-if="widget.get('effective_readonly')">
            <a t-if="! widget.options.no_open" href="#" class="oe_form_uri"/>
            <span t-if="widget.options.no_open" href="#" class="oe_form_uri"/>
            <span class="oe_form_m2o_follow"/>
        </t>
        <t t-if="!widget.get('effective_readonly')">
            <i t-if="! widget.options.no_open" href="#" tabindex="-1"
                class="oe_m2o_cm_button fa fa-external-link" draggable="false"/>
            <div>
                <input type="text"
                    t-att-id="widget.id_for_label"
                    t-att-tabindex="widget.node.attrs.tabindex"
                    t-att-autofocus="widget.node.attrs.autofocus"
                    t-att-placeholder="widget.node.attrs.placeholder"
                />
                <span class="oe_m2o_drop_down_button">
                    <img t-att-src='_s + "/web/static/src/img/down-arrow.png"' draggable="false"/>
                </span>
            </div>
        </t>
    </span>
</t>
<t t-name="Many2OneButton">
    <span class="oe_form_field">
    </span>
</t>
<t t-name="Many2OneButton.cell"
    ><img t-attf-src="#{prefix}/web/static/src/img/icons/#{widget.icon}.png" t-att-alt="widget.string" width="16" height="16"/>
</t>
<t t-name="FieldMany2ManyTags">
    <div class="oe_form_field oe_tags" t-att-style="widget.node.attrs.style">
        <t t-if="! widget.get('effective_readonly')">
            <textarea rows="1" style="width: 100%"
                t-att-placeholder="widget.node.attrs.placeholder"></textarea>
        </t>
    </div>
</t>
<t t-name="FieldMany2ManyTag">
    <t t-set="i" t-value="0"/>
    <t t-foreach="elements" t-as="el">
        <span class="oe_tag" t-att-data-index="i">
            <t t-esc="el[1]"/>
        </span>
        <t t-set="i" t-value="i + 1"/>
    </t>
</t>
<t t-name="FieldReference">
    <table class="oe_form_field oe_form_field_reference" border="0" cellpadding="0" cellspacing="0" t-att-style="widget.node.attrs.style">
    <tr>
        <td t-attf-class="oe_form_frame_cell oe_form_selection">
            <span t-attf-class="oe_form_view_reference_selection"/>
        </td>
        <td t-attf-class="oe_form_frame_cell oe_form_many2one" nowrap="true">
            <span t-attf-class="oe_form_view_reference_m2o"/>
        </td>
    </tr>
    </table>
</t>
<t t-name="FieldBoolean">
    <span class="oe_form_field oe_form_field_boolean" t-att-style="widget.node.attrs.style">
        <input type="checkbox"
            t-att-id="widget.id_for_label"
            t-att-name="widget.name"
            t-att-tabindex="widget.node.attrs.tabindex"
            t-att-autofocus="widget.node.attrs.autofocus"
            class="field_boolean"/>
    </span>
</t>
<t t-name="FieldProgressBar">
    <span class="oe_form_field oe_form_field_progressbar" t-att-style="widget.node.attrs.style">
        <span></span>
    </span>
</t>
<t t-name="FieldPercentPie">
    <div class="oe_form_field oe_form_field_percent_pie" t-att-style="widget.node.attrs.style">
        <svg></svg>
        <span t-if="widget.string"><t t-esc="widget.string"/></span>
    </div>
</t>
<t t-name="FieldBarChart">
    <div class="oe_form_field oe_form_field_bar_chart" t-att-style="widget.node.attrs.style">
        <svg></svg>
        <span t-if="widget.string"><t t-esc="widget.string"/></span>
    </div>
</t>
<t t-name="FieldStatus">
    <ul t-att-class="'oe_form_field_status ' + (widget.options.clickable ? 'oe_form_status_clickable' : 'oe_form_status')" t-att-style="widget.node.attrs.style"/>
</t>
<t t-name="FieldStatus.content">
    <t t-foreach="widget.selection.unfolded" t-as="i">
        <li t-att-class="i[0] === widget.get('value') ? 'oe_active' : ''" t-att-data-id="i[0]">
            <span class="label"><t t-esc="i[1]"/></span>
            <!-- are you mit ? -->
            <span class="arrow"><span></span></span>
        </li>
    </t>
    <t t-if="widget.selection.folded.length">
        <li>
            <span class="label oe_dropdown_toggle oe_dropdown_arrow">More</span>
            <ul class="oe_dropdown_menu">
                <t t-foreach="widget.selection.folded" t-as="i">
                    <li t-att-class="i[0] === widget.get('value') ? 'oe_active' : ''" t-att-data-id="i[0]">
                        <span class="label"><t t-esc="i[1]"/></span>
                    </li>
                </t>
            </ul>
        </li>
    </t>
</t>
<t t-name="FieldBinaryImage">
    <span class="oe_form_field oe_form_field_image" t-att-style="widget.node.attrs.style">
        <t t-if="!widget.get('effective_readonly')">
            <div class="oe_form_field_image_controls oe_edit_only">
              <i class="fa fa-pencil fa-1g pull-left col-md-offset-1 oe_form_binary_file_edit" title="Edit"/>
              <i class="fa fa-trash-o fa-1g col-md-offset-5 oe_form_binary_file_clear" title="Clear"/>
                <div class="oe_form_binary_progress" style="display: none">
                    <img t-att-src='_s + "/web/static/src/img/throbber.gif"' width="16" height="16"/>
                    <b>Uploading ...</b>
                </div>
                <t t-call="HiddenInputFile">
                    <t t-set="fileupload_id" t-value="widget.fileupload_id"/>
                </t>
            </div>
        </t>
    </span>
</t>
<t t-name="FieldBinaryImage-img">
    <img t-att-src='url'
        t-att-border="widget.readonly ? 0 : 1"
        t-att-name="widget.name"
        t-att-width="widget.node.attrs.img_width || widget.node.attrs.width"
        t-att-height="widget.node.attrs.img_height || widget.node.attrs.height"
    />
</t>
<t t-name="FieldBinaryFile">
    <t t-if="!widget.get('effective_readonly')">
        <table class="oe_form_field oe_form_field_binary" cellpadding="0" cellspacing="0" border="0" t-att-style="widget.node.attrs.style">
        <tr>
            <td>
                <input type="text" size="1" readonly="readonly"
                    t-att-name="widget.name"
                    t-att-tabindex="widget.node.attrs.tabindex"
                    t-att-autofocus="widget.node.attrs.autofocus"
                    class="field_binary"
                />
            </td>
            <td class="oe_form_binary" nowrap="true">
                <table cellspacing="0" cellpadding="0" border="0">
                <tr>
                    <td>
                        <t t-call="HiddenInputFile">
                            <t t-set="fileupload_id" t-value="widget.fileupload_id"/>
                            <t t-set="fileupload_style" t-translation="off">overflow-x: hidden</t>
                            <button class="oe_button oe_field_button" type="button">
                                <img t-att-src='_s + "/web/static/src/img/icons/STOCK_DIRECTORY.png"'/>
                                <span>Select</span>
                            </button>
                        </t>
                    </td>
                    <td>
                        <a class="oe_form_binary_file_save_data">
                            <button class="oe_button oe_form_binary_file_save" type="button" title="Save As">
                                <img t-att-src='_s + "/web/static/src/img/icons/gtk-save.png"'/>
                                <span>Save As</span>
                            </button>
                        </a>
                    </td>
                    <td>
                        <button class="oe_button oe_form_binary_file_clear" type="button" title="Clear">
                            <img t-att-src='_s + "/web/static/src/img/icons/STOCK_MISSING_IMAGE.png"'/>
                            <span>Clear</span>
                        </button>
                    </td>
                </tr>
                </table>
            </td>
            <td class="oe_form_binary_progress" style="display: none" nowrap="true">
                <img t-att-src='_s + "/web/static/src/img/throbber.gif"' width="16" height="16"/>
                <b>Uploading ...</b>
            </td>
        </tr>
        </table>
    </t>
    <t t-if="widget.get('effective_readonly')">
        <span t-att-style="widget.node.attrs.style">
            <a href="javascript:void(0)" class="oe_form_uri"/>
        </span>
    </t>
</t>
<t t-name="HiddenInputFile">
    <div t-attf-class="oe_hidden_input_file #{fileupload_class or ''}" t-att-style="fileupload_style">
        <form class="oe_form_binary_form" t-att-target="fileupload_id"
            method="post" enctype="multipart/form-data" t-att-action="fileupload_action || '/web/binary/upload'">
            <input type="hidden" name="session_id" value="" t-if="widget.session.override_session"/>
            <input type="hidden" name="callback" t-att-value="fileupload_id"/>
            <t t-raw="0"/>
            <input type="file" class="oe_form_binary_file" name="ufile" t-if="widget.widget!='image'"/>
            <input type="file" class="oe_form_binary_file" name="ufile" accept="image/*" t-if="widget.widget=='image'"/>
        </form>
        <iframe t-att-id="fileupload_id" t-att-name="fileupload_id" style="display: none"/>
    </div>
</t>
<t t-name="FieldBinaryFileUploader.files">
    <div class="oe_attachments">
        <t t-if="!widget.get('effective_readonly')">
            <t t-foreach="values" t-as="id">
                <t t-set="file" t-value="widget.data[id]"/>
                <div class="oe_attachment">
                    <span t-if="(file.upload or file.percent_loaded&lt;100)" t-attf-title="#{(file.name || file.filename) + (file.date?' \n('+file.date+')':'' )}" t-attf-name="#{file.name || file.filename}">
                        <span class="oe_fileuploader_in_process">...Upload in progress...</span>
                        <t t-raw="file.name || file.filename"/>
                    </span>
                    <a t-if="(!file.upload or file.percent_loaded&gt;=100)" t-att-href="file.url" t-attf-title="#{(file.name || file.filename) + (file.date?' \n('+file.date+')':'' )}">
                        <t t-raw="file.name || file.filename"/>
                    </a>
                    <t t-if="(!file.upload or file.percent_loaded&gt;=100)">
                        <i class="oe_right oe_delete fa fa-times-circle" title="Delete this file" t-attf-data-id="#{file.id}"/>
                    </t>
                </div>
            </t>
        </t>
        <t t-if="widget.get('effective_readonly')">
            <t t-foreach="widget.get('value')" t-as="id">
                <t t-set="file" t-value="widget.data[id]"/>
                <div>
                    <a t-att-href="file.url" t-attf-title="#{(file.name || file.filename) + (file.date?' \n('+file.date+')':'' )}">
                        <t t-raw="file.name || file.filename"/>
                    </a>
                </div>
            </t>
        </t>
    </div>
</t>
<t t-name="FieldBinaryFileUploader">
    <div t-att-style="widget.node.attrs.style" t-attf-class="oe_fileupload #{widget.node.attrs.class ? widget.node.attrs.class :''}">
        <div class="oe_placeholder_files"/>
        <div class="oe_add" t-if="!widget.get('effective_readonly')">
            <!-- uploader of file -->
            <button class="oe_attach"><i class="fa fa-paperclip"/></button>
            <span class='oe_attach_label'><t t-esc="widget.string"/></span>
            <t t-call="HiddenInputFile">
                <t t-set="fileupload_id" t-value="widget.fileupload_id"/>
                <t t-set="fileupload_action" t-translation="off">/web/binary/upload_attachment</t>
                <input type="hidden" name="model" t-att-value="widget.view.model"/>
                <input type="hidden" name="id" value="0"/>
                <input type="hidden" name="session_id" t-att-value="widget.session.session_id" t-if="widget.session.override_session"/>
            </t>
        </div>
    </div>
</t>
<t t-name="WidgetButton">
    <span t-if="widget.pre_text"> <t t-esc="widget.pre_text"/> </span>
    <button type="button" t-att-class="widget.is_stat_button ? 'oe_stat_button btn btn-default' : 'oe_button oe_form_button ' + (widget.node.attrs.class ? widget.node.attrs.class : '')"
        t-att-style="widget.node.attrs.style"
        t-att-tabindex="widget.node.attrs.tabindex"
        t-att-autofocus="widget.node.attrs.autofocus"
        t-att-accesskey="widget.node.attrs.accesskey">
        <img t-if="!widget.is_stat_button and widget.node.attrs.icon " t-att-src="_s + widget.node.attrs.icon" width="16" height="16"/>
        <div t-if="widget.is_stat_button and widget.icon_class" t-att-class="widget.icon_class"></div>
        <span t-if="widget.string and !widget.is_stat_button"><t t-esc="widget.string"/></span>
        <div t-if="widget.string and widget.is_stat_button"><t t-esc="widget.string"/></div>
    </button>
    <span t-if="widget.post_text"> <t t-esc="widget.post_text"/> </span>
</t>
<t t-name="WidgetButton.tooltip" t-extend="WidgetLabel.tooltip">
    <t t-jquery="div.oe_tooltip_string" t-operation="replace">
        <div class="oe_tooltip_string" t-if="debug || widget.string">
            <t t-if="debug">
                Button
                <t t-if="widget.string">: </t>
                <t t-if="!widget.string"> (no string)</t>
            </t>
            <t t-esc="widget.string"/>
        </div>
    </t>
    <t t-jquery="ul.oe_tooltip_technical" t-operation="append">
        <li t-if="widget.node.attrs.special" data-item="special">
            <span class="oe_tooltip_technical_title">Special:</span>
            <t t-esc="widget.node.attrs.special"/>
        </li>
        <t t-set="button_type" t-value="widget.node.attrs.type"/>
        <li t-if="button_type" data-item="button_type">
            <span class="oe_tooltip_technical_title">Button Type:</span>
            <t t-esc="button_type"/>
        </li>
        <li t-if="button_type === 'object'" data-item="button_method">
            <span class="oe_tooltip_technical_title">Method:</span>
            <t t-esc="widget.node.attrs.name"/>
        </li>
        <li t-if="button_type === 'action'" data-item="button_action">
            <span class="oe_tooltip_technical_title">Action ID:</span>
            <t t-esc="widget.node.attrs.name"/>
        </li>
    </t>
</t>

<t t-name="AbstractFormPopup.render">
    <div>
        <div class="o-modal-header">
            <div class="o-popup-search"/>
            <div class="o-search-options oe-search-options"/>
            <div class="oe_popup_list_pager"/>
        </div>
        <div class="oe_popup_list"/>
        <div class="oe_popup_form"/>
    </div>
</t>
<t t-name="SelectCreatePopup.search.buttons">
    <t t-if="! widget.options.disable_multiple_selection">
        <button type="button" class="oe_button oe_selectcreatepopup-search-select oe_highlight" disabled="disabled">Select</button>
    </t>
    <t t-if="!widget.options.no_create">
    <button type="button" class="oe_button oe_selectcreatepopup-search-create">Create</button>
    or </t><a class="oe_selectcreatepopup-search-close oe_bold oe_form_button_cancel" href="javascript:void(0)">Cancel</a>
</t>
<t t-name="AbstractFormPopup.buttons">
    <t t-if="! readonly">
        <t t-if="! multi_select">
            <button type="button" class="oe_button oe_abstractformpopup-form-save oe_highlight">Save</button>
        </t>
        <t t-if="multi_select">
            <button type="button" class="oe_button oe_abstractformpopup-form-save oe_highlight">Save &amp; Close</button>
            <button type="button" class="oe_button oe_abstractformpopup-form-save-new oe_highlight">Save &amp; New</button>
        </t>
        or
    </t>
    <a class="oe_abstractformpopup-form-close oe_bold oe_form_button_cancel" href="javascript:void(0)">
        <t t-if="! readonly">
            Discard
        </t>
        <t t-if="readonly">
            Close
        </t>
    </a>
</t>

<t t-name="One2Many.viewmanager" t-extend="ViewManager">
    <t t-jquery=".oe-view-manager-header">
        this.attr('t-if', 'widget.view_order.length != 1');
    </t>
</t>
<t t-name="One2Many.formview" t-extend="FormView">
    <t t-jquery=".oe_form_buttons" t-operation="inner">
        <button type="button" class="oe_button oe_form_button_create">Add</button>
    </t>
</t>
<t t-name="One2Many.listview" t-extend="ListView">
    <t t-jquery="thead > tr:first">
        this.removeAttr('t-if');
    </t>

    <t t-jquery="td.oe-actions">
        this.removeAttr('t-if');
    </t>
    <t t-jquery="td.oe-actions" t-operation="prepend">
        <h3 class="oe_view_title"><t t-esc="fields_view.arch.attrs.string"/></h3>
    </t>
</t>

<div t-name="SearchView" class="oe_searchview form-control input-sm">
    <div class="oe_searchview_search fa fa-lg fa-search" title="Search Again"/>
    <div class="oe_searchview_facets"/>
    <div class="oe_searchview_unfold_drawer fa fa-lg fa-fw fa-chevron-right" title="Advanced Search..."/>
</div>

<div t-name="SearchView.InputView"
     class="oe_searchview_input"
     contenteditable="true"
     tabindex="0"/>
<!-- tabindex: makes div focusable -->
<div t-name="SearchView.FacetView"
     class="oe_tag oe_searchview_facet"
     tabindex="0">
    <span class="oe_facet_remove">x</span>
    <span t-if="widget.model.has('icon')"
            t-att-class="'label label-default fa ' + widget.model.get('icon')">
    </span>
    <span class="label label-default" t-if="!widget.model.has('icon')">
        <t t-esc="widget.model.get('category')"/>
    </span >
    <span class="oe_facet_values"/>
</div>
<span t-name="SearchView.FacetView.Value" class="oe_facet_value">
    <t t-esc="widget.model.get('label')"/>
</span>
<t t-name="SearchView.filters">
    <li t-foreach="widget.filters" t-as="filter" t-if="!filter.visible || filter.visible()"
            t-att-title="filter.attrs.string ? filter.attrs.help : undefined"
            t-att-data-index="filter_index">
        <a>
            <t t-esc="filter.attrs.string or filter.attrs.help or filter.attrs.name or 'Ω'"/>
        </a>
    </li>
</t>
<t t-name="SearchView.field">
    <label t-att-class="'oe_label' + (attrs.help ? '_help' : '')"
           t-att-title="attrs.help"
           t-att-for="element_id"
           t-att-style="style">
        <t t-esc="attrs.string || attrs.name"/>
        <span t-if="attrs.help">?</span>
    </label>
    <div t-att-style="style">
        <input type="text" size="15" t-att-name="attrs.name"
               t-att-autofocus="attrs.default_focus === '1' ? 'autofocus' : undefined"
               t-att-id="element_id"
               t-att-value="defaults[attrs.name] || ''"/>
        <t t-if="filters.length" t-raw="filters.render(defaults)"/>
    </div>
</t>
<t t-name="SearchView.date">
    <label t-att-class="'oe_label' + (attrs.help ? '_help' : '')"
           t-att-title="attrs.help"
           t-att-for="element_id"
           t-att-style="style">
        <t t-esc="attrs.string || attrs.name"/>
        <span t-if="attrs.help">?</span>
    </label>
    <div t-att-style="style">
        <span t-att-id="element_id"/>
        <t t-if="filters.length" t-raw="filters.render(defaults)"/>
    </div>
</t>
<t t-name="SearchView.field.selection">
    <label t-att-title="attrs.help"
           t-att-class="'oe_label' + (attrs.help ? '_help' : '')"
           t-att-for="element_id"
           t-att-style="style">
        <t t-esc="attrs.string || attrs.name"/>
        <span t-if="attrs.help">?</span>
    </label>
    <div t-att-style="style">
        <select t-att-name="attrs.name" t-att-id="element_id"
                t-att-autofocus="attrs.default_focus === '1' || undefined">
            <option t-if="prepend_empty"/>
            <t t-foreach="attrs.selection" t-as="option">
                <t t-set="selected" t-value="defaults[attrs.name] === option[0]"/>
                <option t-if="selected"
                        t-attf-selected="selected"
                        t-att-value="option_index">
                    <t t-esc="option[1]"/>
                </option>
                <option t-if="!selected" t-att-value="option_index">
                    <t t-esc="option[1]"/>
                </option>
            </t>
        </select>
        <t t-if="filters.length" t-raw="filters.render(defaults)"/>
    </div>
</t>
<div t-name="SearchView.FilterMenu" class="btn-group btn-group-sm">
    <button class="btn btn-default dropdown-toggle" data-toggle="dropdown">
        <span class="fa fa-filter"/> Filters <span class="caret"/>
    </button>
    <ul class="dropdown-menu filters-menu" role="menu">
        <li class="oe-add-filter closed-menu"><a>Add Custom Filter</a></li>
        <li class="oe-add-filter-menu"><button class="btn btn-default oe-apply-filter">Apply</button><a class="oe-add-condition"><span class="fa fa-plus-circle"/> Add a condition</a></li>
    </ul>
</div>

<div t-name="SearchView.GroupByMenu" class="btn-group btn-group-sm oe-groupby-menu">
    <button class="btn btn-default dropdown-toggle" data-toggle="dropdown">
        <span class="fa fa-bars"/> Group By <span class="caret"/>
    </button>
    <ul class="dropdown-menu group-by-menu" role="menu">
        <li class="divider"/>
        <li class="add-custom-group closed-menu"><a>Add custom group</a></li>
    </ul>
</div>

<t t-name="GroupByMenuSelector">
    <li><select class="form-control oe-add-group oe-group-selector">
        <t t-foreach="groupable_fields" t-as="field">
            <option t-att-data-name="field"><t t-esc="groupable_fields[field].string"/></option>
        </t>
    </select></li>
    <li><button class="btn btn-default oe-add-group oe-select-group">Apply</button></li>
</t>
<div t-name="SearchView.FavoriteMenu" class="btn-group btn-group-sm">
    <button class="btn btn-default dropdown-toggle" data-toggle="dropdown">
        <span class="fa fa-star"/> Favorites <span class="caret"/>
    </button>
    <ul class="dropdown-menu favorites-menu" role="menu">
        <li class="divider"/>
        <li class="oe-save-search closed-menu"><a>Save current search</a></li>
        <li class="oe-save-name"><input type="text" class="form-control"></input></li>
        <li class="oe-save-name">
            <span><input type="checkbox"/>Use by default</span>
        </li>
        <li class="oe-save-name">
            <span class="oe-share-filter"><input type="checkbox"/>Share with all users</span>
        </li>
        <li class="oe-save-name"><button class="btn btn-default">Save</button></li>
    </ul>
</div>
<t t-name="SearchView.extended_search.proposition">
    <li class="oe-filter-condition">
        <span class="o-or-filter">or</span>
        <span>
            <select class="searchview_extended_prop_field form-control">
                <t t-foreach="widget.attrs.fields" t-as="field">
                    <option t-att="{'selected': field === widget.attrs.selected ? 'selected' : null}"
                            t-att-value="field.name">
                        <t t-esc="field.string"/>
                    </option>
                </t>
            </select>
            <span class="searchview_extended_delete_prop fa fa-trash-o"/>
        </span>
        <select class="searchview_extended_prop_op form-control"/>
        <span class="searchview_extended_prop_value"/>
    </li>
</t>
<t t-name="SearchView.extended_search.proposition.char">
    <input class="field_char form-control"/>
</t>
<t t-name="SearchView.extended_search.proposition.empty">
    <span/>
</t>
<t t-name="SearchView.extended_search.proposition.integer">
    <input type="number" class="field_integer form-control" value = "0" step="1"/>
</t>
<t t-name="SearchView.extended_search.proposition.float">
    <input class="field_float form-control"
        t-att-type="widget.decimal_point === '.' ? 'number' : 'text'"
        t-attf-title="Number using #{widget.decimal_point  || '.' } as decimal separator."
        t-attf-pattern="[0-9]+([\\#{widget.decimal_point || '.' }][0-9]+)?"
        t-attf-value="0#{widget.decimal_point || '.' }0" step="0.01"/>
</t>
<t t-name="SearchView.extended_search.proposition.selection">
    <select class="form-control">
        <t t-foreach="widget.field.selection" t-as="element">
        <option t-att-value="element[0]"><t t-esc="element[1]"/></option>
        </t>
    </select>
</t>

<div t-name="SearchView.autocomplete" class="oe-autocomplete">
    <ul>
    </ul>
</div>
<t t-name="ExportView">
    <a id="exportview" href="javascript: void(0)" style="text-decoration: none;color: #3D3D3D;">Export</a>
</t>
<table t-name="ExportTreeView" class="oe_export"
       style="background-color: #F3F3F3;">
    <tr>
        <td colspan="3">
            This wizard will export all data that matches the current search criteria to a CSV file.
            You can export all data or only the fields that can be reimported after modification.
        </td>
    </tr>
    <tr>
        <td colspan="3">
            <label for="import_compat">Export Type:</label>
            <select id="import_compat" name="import_compat">
                <option value="yes">Import-Compatible Export</option>
                <option value="">Export all Data</option>
            </select>

            <label for="export_format">Export Formats</label>
            <select id="export_format" name="export_format"></select>
        </td>
    </tr>

    <tr>
        <th>Available fields</th>
        <th/>
        <th>
            Fields to export
            <a style="color: blue; text-decoration: none;" href="#" id="export_new_list">Save fields list</a>
            <div id="savenewlist"></div>
            <div id="ExistsExportList"></div>
        </th>
    </tr>
    <tr style="height: 400px;">
        <td class="oe_export_fields_selector_left">
            <div id="left_field_panel">
            </div>
        </td>
        <td class="oe_export_fields_selector_center">
            <!-- TODO: replace ids by 'oe_*' classes -->
            <button class="oe_button" id="add_field">Add</button>
            <button class="oe_button" id="remove_field">Remove</button>
            <button class="oe_button" id="remove_all_field">Remove All</button>
            <button class="oe_button" id="move_up">Move Up</button>
            <button class="oe_button" id="move_down">Move Down</button>
        </td>
        <td class="oe_export_fields_selector_right">
            <select name="fields_list" id="fields_list"
                    multiple="multiple"></select>
        </td>
    </tr>
</table>
<t t-name="ExportTreeView-Domain">
    <t t-if="! record.ids_to_export">
        <p><strong>Please pay attention that all records matching your search filter will be exported. Not only the selected ids.</strong></p>
    </t>
    <t t-if="record.ids_to_export">
        <p><strong>Please note that only the selected ids will be exported.</strong></p>
    </t>
</t>
<table t-name="ExportTreeView-Secondary"
       id="field-tree-structure" class="oe_export_fields_selector_export"
       cellspacing="0" cellpadding="0">
    <tr><th class="oe_export_tree_header"> Name </th></tr>
    <t t-call="ExportTreeView-Secondary.children"/>
</table>
<tr t-name="ExportTreeView-Secondary.children"
    t-foreach="fields" t-as="field"
    t-att-id="'treerow-' + field.id" class="oe_export_row">
    <td>
        <table class="tree_grid" border="0">
            <tr class="oe_export_row">
                <t t-foreach="(field.id).split('/')" t-as="level" >
                    <t t-if="(field.id).split('/')[0] != level">
                        <td width="18" t-translation="off">&amp;nbsp;</td>
                    </t>
                </t>
                <td valign="top" align="left" style="cursor: pointer;" width="18">
                    <t t-if="field.children">
                        <t t-if="(field.id).split('/').length != 3">
                            <img t-att-id="'parentimg-' + field.id" t-att-src='_s + "/web/static/src/img/expand.gif"' width="16" height="16" border="0"/>
                        </t>
                    </t>
                </td>
                <td id="tree-column" valign="middle" align="left" style="cursor: pointer;">
                    <a t-att-id="'export-' + field.id"  t-att-string="field.string" href="javascript: void(0);" style="text-decoration: none;">
                        <t t-esc="field.string"/>
                    </a>
                </td>
            </tr>
        </table>
    </td>
</tr>
<t t-name="ExportNewList">
    <tr>
        <th><label>Save as:</label></th>
        <td><input size="10" type="text" id="savelist_name"/></td>
        <td><button class="oe_button oe_export_button_export" id="add_export_list">Ok</button></td>
    </tr>
</t>
<t t-name="Exists.ExportList">
    <label for="saved_export_list">Saved exports:</label>

    <select id="saved_export_list">
        <option></option>
        <t t-foreach="existing_exports" t-as="export">
            <option t-att-value="export.id"><t t-esc="export.name"/></option>
        </t>
    </select>
    <button class="oe_button oe_export_button_export" id="delete_export_list" type="button">Delete</button>
</t>

<div t-name="Many2ManyKanban.quick_create" class="oe_kanban_quick_create">
    <input t-att-placeholder="_t('Type name to search')"/>
</div>
<t t-name="Throbber">
    <div>
        <div class="oe_blockui_spin" style="height: 50px">
        </div>
        <br />
        <div class="oe_throbber_message" style="color:white"></div>
    </div>
</t>
<t t-name="M2ODialog">
    <div>
        <p class="oe_grey"/>
        Name: <input class="oe_form_m2o_input_name" type="text"/>
    </div>
</t>
<t t-name="M2ODialog.buttons">
    <button class="oe_form_m2o_qc_button oe_button oe_highlight">Create</button>
    <button class="oe_form_m2o_sc_button oe_button">Create and edit</button> or
    <button class="oe_form_m2o_cancel_button oe_button oe_link"><span>Cancel</span></button>
</t>
<t t-name="FieldMonetary" t-extend="FieldChar">
    <t t-jquery="t:first" t-operation="before">
        <t t-if="widget.get('currency_info') and widget.get('currency_info').position === 'before'">
            <t t-esc="widget.get('currency_info').symbol"/>
        </t>
    </t>
    <t t-jquery="t:last" t-operation="after">
        <t t-if="widget.get('currency_info') and widget.get('currency_info').position === 'after'">
            <t t-esc="widget.get('currency_info').symbol"/>
        </t>
    </t>
</t>
<t t-name="FieldMany2ManyCheckBoxes">
    <t t-foreach="widget.get('records')" t-as="record">
        <div>
            <t t-if="selected[record[0]]">
                <input type="checkbox" t-att-data-record-id="JSON.stringify(record[0])" checked="true"/>
            </t>
            <t t-if="! selected[record[0]]">
                <input type="checkbox" t-att-data-record-id="JSON.stringify(record[0])"/>
            </t>
            <t t-esc="record[1]"/>
        </div>
    </t>
</t>
<t t-name="X2ManyCounter">
    <a href="javascript:void(0)"><t t-esc="text"/></a>
</t>
<t t-name="StatInfo">
    <strong><t t-esc="value"/></strong><br/><t t-esc="text"/>
</t>
<button t-name="toggle_button" type="button"
    t-att-title="widget.string"
    style="box-shadow: none; white-space:nowrap;">
    <img t-attf-src="#{prefix}/web/static/src/img/icons/#{widget.icon}.png"
    t-att-alt="widget.string"/>
</button>
<button t-name="FieldToggleBoolean" type="button"
    t-att-title="widget.string" class="oe_toggle_button">
    <img t-attf-src="#{_s}/web/static/src/img/icons/#{widget.icon}" t-att-alt="widget.string"/>
</button>

</templates><|MERGE_RESOLUTION|>--- conflicted
+++ resolved
@@ -612,26 +612,10 @@
                             <b>Attachment : </b><br/>
                             <t t-raw="item.name"/>
                         </t>
-<<<<<<< HEAD
                         <t t-if="item.create_uid and item.create_uid[0]" t-set="item.title">
                             <t t-raw="item.title"/><br/>
                             <b>Created by : </b><br/>
                             <t t-raw="item.create_uid[1] + ' ' + item.create_date"/>
-=======
-                        <a class="oe_sidebar_action_a" t-att-title="item.title or ''" t-att-data-section="section.name" t-att-data-index="item_index" t-att-href="item.url" target="_blank">
-                            <t t-raw="item.label"/>
-                        </a>
-                         <a t-if="widget.view.is_action_enabled('edit') &amp;&amp; section.name == 'files' and !item.callback" class="oe_sidebar_delete_item" t-att-data-id="item.id" title="Delete this attachment">x</a>
-                    </li>
-                    <li t-if="widget.view.is_action_enabled('edit') &amp;&amp; section.name == 'files'" class="oe_sidebar_add_attachment">
-                        <t t-call="HiddenInputFile">
-                            <t t-set="fileupload_id" t-value="widget.fileupload_id"/>
-                            <t t-set="fileupload_action" t-translation="off">/web/binary/upload_attachment</t>
-                            <input type="hidden" name="model" t-att-value="widget.dataset and widget.dataset.model"/>
-                            <input type="hidden" name="id" t-att-value="widget.model_id"/>
-                            <input type="hidden" name="session_id" t-att-value="widget.session.session_id" t-if="widget.session.override_session"/>
-                            <span>Add...</span>
->>>>>>> 327e471c
                         </t>
                         <t t-if="item.create_uid and item.write_uid and item.create_uid[0] != item.write_uid[0]" t-set="item.title">
                             <t t-raw="item.title"/><br/>
@@ -641,12 +625,12 @@
                     </t>
                     <a class="oe_file_attachment" t-att-title="item.title or ''" t-att-data-section="section.name" t-att-data-index="item_index" t-att-href="item.url">
                         <t t-raw="item.label"/>
-                        <span t-if="section.name == 'files' and !item.callback" class="oe_sidebar_delete_item" t-att-data-id="item.id" title="Delete this attachment">
+                        <span t-if="widget.view.is_action_enabled('edit') &amp;&amp; section.name == 'files' and !item.callback" class="oe_sidebar_delete_item" t-att-data-id="item.id" title="Delete this attachment">
                             <i class="fa fa-trash-o"/>
                         </span>
                     </a>
                 </li>
-                <li t-if="section.name == 'files'" class="oe_sidebar_add_attachment">
+                <li t-if="widget.view.is_action_enabled('edit') &amp;&amp; section.name == 'files'" class="oe_sidebar_add_attachment">
                     <t t-call="HiddenInputFile">
                         <t t-set="fileupload_id" t-value="widget.fileupload_id"/>
                         <t t-set="fileupload_action" t-translation="off">/web/binary/upload_attachment</t>
