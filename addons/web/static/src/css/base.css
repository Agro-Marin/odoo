--- conflicted
+++ resolved
@@ -52,10 +52,7 @@
   box-shadow: 0 0 1px black;
   left: 50%;
   transform: translate(-50%, 0);
-<<<<<<< HEAD
-=======
   -webkit-filter: blur(0);
->>>>>>> bf1e9996
 }
 
 .oe_notification {
