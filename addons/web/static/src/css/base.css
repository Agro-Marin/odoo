@charset "UTF-8";
@font-face {
  font-family: "mnmliconsRegular";
  src: url("/web/static/src/font/mnmliconsv21-webfont.eot") format("eot");
  src: url("/web/static/src/font/mnmliconsv21-webfont.woff") format("woff");
  src: url("/web/static/src/font/mnmliconsv21-webfont.ttf") format("truetype");
  src: url("/web/static/src/font/mnmliconsv21-webfont.svg") format("svg") active;
  font-weight: normal;
  font-style: normal; }

@font-face {
  font-family: "EntypoRegular";
  src: url("/web/static/src/font/entypo-webfont.eot") format("eot");
  src: url("/web/static/src/font/entypo-webfont.eot?#iefix") format("embedded-opentype");
  src: url("/web/static/src/font/entypo-webfont.woff") format("woff");
  src: url("/web/static/src/font/entypo-webfont.ttf") format("truetype");
  src: url("/web/static/src/font/entypo-webfont.svg") format("svg") active;
  font-weight: normal;
  font-style: normal; }

@media print {
  .oe_topbar, .oe_leftbar, .oe_loading {
    display: none !important; } }
.openerp.openerp_webclient_container {
  height: 100%; }

.text-tag .text-button {
  height: auto !important;
  min-height: 16px; }

.openerp {
  padding: 0;
  margin: 0;
  font-family: "Lucida Grande", Helvetica, Verdana, Arial, sans-serif;
  color: #4c4c4c;
  font-size: 13px;
  background: white;
  text-shadow: 0 1px 1px rgba(255, 255, 255, 0.5);
  /* http://www.quirksmode.org/dom/inputfile.html
   * http://stackoverflow.com/questions/2855589/replace-input-type-file-by-an-image
   */ }
  .openerp :-moz-placeholder {
    color: #afafb6 !important;
    font-style: italic !important; }
  .openerp ::-webkit-input-placeholder {
    color: #afafb6 !important;
    font-style: italic !important; }
  .openerp a {
    text-decoration: none;
    cursor: pointer !important; }
  .openerp table {
    padding: 0;
    border-collapse: collapse; }
  .openerp thead {
    font-weight: bold;
    background-color: #f0f0f0; }
    .openerp thead th {
      border-left: 1px solid #dfdfdf; }
      .openerp thead th:first-child {
        border-left: none; }
      .openerp thead th.null {
        border-left: none; }
  .openerp th, .openerp td {
    padding: 0;
    text-align: left; }
  .openerp th {
    font-weight: bold;
    vertical-align: middle; }
  .openerp td {
    vertical-align: top; }
  .openerp .zebra tbody tr:nth-child(odd) td {
    background-color: #f0f0fa;
    background-color: #f0f0fa;
    background-image: -webkit-gradient(linear, left top, left bottom, from(#f0f0fa), to(#eeeef6));
    background-image: -webkit-linear-gradient(top, #f0f0fa, #eeeef6);
    background-image: -moz-linear-gradient(top, #f0f0fa, #eeeef6);
    background-image: -ms-linear-gradient(top, #f0f0fa, #eeeef6);
    background-image: -o-linear-gradient(top, #f0f0fa, #eeeef6);
    background-image: linear-gradient(to bottom, #f0f0fa, #eeeef6); }
  .openerp .zebra tbody tr:hover td {
    background-color: #eeeeee;
    background-image: -webkit-gradient(linear, left top, left bottom, from(#eeeeee), to(#dedede));
    background-image: -webkit-linear-gradient(top, #eeeeee, #dedede);
    background-image: -moz-linear-gradient(top, #eeeeee, #dedede);
    background-image: -ms-linear-gradient(top, #eeeeee, #dedede);
    background-image: -o-linear-gradient(top, #eeeeee, #dedede);
    background-image: linear-gradient(to bottom, #eeeeee, #dedede); }
  .openerp input, .openerp textarea, .openerp select {
    padding: 2px 4px;
    border: 1px solid #cccccc;
    -moz-border-radius: 3px;
    -webkit-border-radius: 3px;
    border-radius: 3px;
    background: white; }
  .openerp img {
    vertical-align: middle; }
  .openerp h4 {
    margin: 4px 0; }
  .openerp a.button:link, .openerp a.button:visited, .openerp button, .openerp input[type='submit'], .openerp .ui-dialog-buttonpane .ui-dialog-buttonset .ui-button {
    display: inline-block;
    border: 1px solid rgba(0, 0, 0, 0.4);
    color: #4c4c4c;
    margin: 0;
    padding: 3px 12px;
    font-size: 13px;
    text-align: center;
    background-color: #efefef;
    background-image: -webkit-gradient(linear, left top, left bottom, from(#efefef), to(#d8d8d8));
    background-image: -webkit-linear-gradient(top, #efefef, #d8d8d8);
    background-image: -moz-linear-gradient(top, #efefef, #d8d8d8);
    background-image: -ms-linear-gradient(top, #efefef, #d8d8d8);
    background-image: -o-linear-gradient(top, #efefef, #d8d8d8);
    background-image: linear-gradient(to bottom, #efefef, #d8d8d8);
    -moz-border-radius: 3px;
    -webkit-border-radius: 3px;
    border-radius: 3px;
    -moz-box-shadow: 0 1px 2px rgba(0, 0, 0, 0.1), 0 1px 1px rgba(255, 255, 255, 0.8) inset;
    -webkit-box-shadow: 0 1px 2px rgba(0, 0, 0, 0.1), 0 1px 1px rgba(255, 255, 255, 0.8) inset;
    box-shadow: 0 1px 2px rgba(0, 0, 0, 0.1), 0 1px 1px rgba(255, 255, 255, 0.8) inset;
    text-shadow: 0 1px 1px rgba(255, 255, 255, 0.5);
    -webkit-font-smoothing: antialiased;
    outline: none; }
  .openerp a.button:hover, .openerp button:hover, .openerp input[type='submit']:hover, .openerp .ui-dialog-buttonpane .ui-dialog-buttonset .ui-button.ui-state-hover {
    background-color: #f6f6f6;
    background-image: -webkit-gradient(linear, left top, left bottom, from(#f6f6f6), to(#e3e3e3));
    background-image: -webkit-linear-gradient(top, #f6f6f6, #e3e3e3);
    background-image: -moz-linear-gradient(top, #f6f6f6, #e3e3e3);
    background-image: -ms-linear-gradient(top, #f6f6f6, #e3e3e3);
    background-image: -o-linear-gradient(top, #f6f6f6, #e3e3e3);
    background-image: linear-gradient(to bottom, #f6f6f6, #e3e3e3);
    cursor: pointer;
    background-position: 0; }
  .openerp a.button:focus, .openerp button:focus, .openerp input[type='submit']:focus, .openerp .ui-dialog-buttonpane .ui-dialog-buttonset .ui-button.ui-state-focus {
    border: 1px solid #80bfff;
    background-position: 0;
    background-color: #f6f6f6;
    background-image: -webkit-gradient(linear, left top, left bottom, from(#f6f6f6), to(#e3e3e3));
    background-image: -webkit-linear-gradient(top, #f6f6f6, #e3e3e3);
    background-image: -moz-linear-gradient(top, #f6f6f6, #e3e3e3);
    background-image: -ms-linear-gradient(top, #f6f6f6, #e3e3e3);
    background-image: -o-linear-gradient(top, #f6f6f6, #e3e3e3);
    background-image: linear-gradient(to bottom, #f6f6f6, #e3e3e3);
    -moz-box-shadow: 0 0 3px #80bfff, 0 1px 1px rgba(255, 255, 255, 0.8) inset;
    -webkit-box-shadow: 0 0 3px #80bfff, 0 1px 1px rgba(255, 255, 255, 0.8) inset;
    box-shadow: 0 0 3px #80bfff, 0 1px 1px rgba(255, 255, 255, 0.8) inset; }
  .openerp a.button:active, .openerp a.button.active, .openerp button:active, .openerp button.active, .openerp input[type='submit']:active, .openerp input[type='submit'].active, .openerp .ui-dialog-buttonpane .ui-dialog-buttonset .ui-button.ui-state-active {
    background-color: #e3e3e3;
    background-image: -webkit-gradient(linear, left top, left bottom, from(#e3e3e3), to(#f6f6f6));
    background-image: -webkit-linear-gradient(top, #e3e3e3, #f6f6f6);
    background-image: -moz-linear-gradient(top, #e3e3e3, #f6f6f6);
    background-image: -ms-linear-gradient(top, #e3e3e3, #f6f6f6);
    background-image: -o-linear-gradient(top, #e3e3e3, #f6f6f6);
    background-image: linear-gradient(to bottom, #e3e3e3, #f6f6f6);
    -moz-box-shadow: none;
    -webkit-box-shadow: none;
    box-shadow: none; }
  .openerp a.button.disabled, .openerp button:disabled, .openerp input[type='submit']:disabled {
    background: #efefef !important;
    border: 1px solid #d1d1d1 !important;
    -moz-box-shadow: none !important;
    -webkit-box-shadow: none !important;
    box-shadow: none !important;
    color: #aaaaaa !important;
    cursor: default;
    text-shadow: 0 1px 1px white !important; }
  .openerp .ui-widget-content a {
    color: #7c7bad; }
  .openerp .oe_bounce_container {
    display: inline-block; }
  .openerp .ui-tabs {
    position: static; }
  .openerp.ui-dialog {
    display: none;
    padding: 6px;
    background-color: rgba(60, 60, 60, 0.7);
    border: 1px solid;
    border-color: #888888 #555555 #444444;
    -moz-border-radius: 8px;
    -webkit-border-radius: 8px;
    border-radius: 8px;
    -moz-box-shadow: 0 1px 12px rgba(0, 0, 0, 0.6);
    -webkit-box-shadow: 0 1px 12px rgba(0, 0, 0, 0.6);
    box-shadow: 0 1px 12px rgba(0, 0, 0, 0.6);
    -webkit-background-clip: padding-box;
    -moz-background-clip: padding-box;
    background-clip: padding-box; }
    .openerp.ui-dialog .ui-dialog-content {
      padding: 0px; }
    .openerp.ui-dialog .ui-dialog-titlebar, .openerp.ui-dialog .ui-dialog-content, .openerp.ui-dialog .ui-dialog-buttonpane {
      padding: 16px; }
    .openerp.ui-dialog .ui-dialog-titlebar {
      border-bottom: 1px solid #cacaca;
      -moz-border-radius: 2px 2px 0 0;
      -webkit-border-radius: 2px 2px 0 0;
      border-radius: 2px 2px 0 0;
      background-color: #fcfcfc;
      background-image: -webkit-gradient(linear, left top, left bottom, from(#fcfcfc), to(#dedede));
      background-image: -webkit-linear-gradient(top, #fcfcfc, #dedede);
      background-image: -moz-linear-gradient(top, #fcfcfc, #dedede);
      background-image: -ms-linear-gradient(top, #fcfcfc, #dedede);
      background-image: -o-linear-gradient(top, #fcfcfc, #dedede);
      background-image: linear-gradient(to bottom, #fcfcfc, #dedede); }
      .openerp.ui-dialog .ui-dialog-titlebar .ui-dialog-title {
        margin: 0;
        padding: 0; }
    .openerp.ui-dialog .ui-widget-header {
      border: none; }
    .openerp.ui-dialog .ui-dialog-content {
      background: white; }
    .openerp.ui-dialog .ui-dialog-buttonpane {
      border-top: 1px solid #e0e0e0;
      background: #f5f7f9;
      margin: 0;
      -moz-border-radius: 0 0 2px 2px;
      -webkit-border-radius: 0 0 2px 2px;
      border-radius: 0 0 2px 2px; }
      .openerp.ui-dialog .ui-dialog-buttonpane button {
        margin: 0 4px 0 0; }
      .openerp.ui-dialog .ui-dialog-buttonpane .ui-dialog-buttonset {
        float: left; }
        .openerp.ui-dialog .ui-dialog-buttonpane .ui-dialog-buttonset .ui-button {
          margin-right: 4px; }
    .openerp.ui-dialog .ui-dialog-titlebar-close {
      padding: 0; }
      .openerp.ui-dialog .ui-dialog-titlebar-close .ui-icon-closethick {
        display: none; }
      .openerp.ui-dialog .ui-dialog-titlebar-close:before {
        content: "×";
        font-size: 18px;
        font-weight: bold;
        line-height: 16px;
        color: black;
        text-shadow: 0 1px 0 white;
        padding: 0;
        cursor: pointer;
        background: transparent;
        border: 0; }
        .openerp.ui-dialog .ui-dialog-titlebar-close:before:hover {
          color: black;
          text-decoration: none; }
    .openerp.ui-dialog .oe_about {
      background-color: white;
      background-image: url(data:image/png;base64,iVBORw0KGgoAAAANSUhEUgAAAAYAAAAGCAYAAADgzO9IAAAAKUlEQVQIHWO8e/fufwYsgAUkJigoiCIF5DMyoYggcUiXgNnBiGQKmAkARpcEQeriln4AAAAASUVORK5CYII=);
      -moz-border-radius: 0 0 2px 2px;
      -webkit-border-radius: 0 0 2px 2px;
      border-radius: 0 0 2px 2px; }
      .openerp.ui-dialog .oe_about a {
        color: #7c7bad; }
        .openerp.ui-dialog .oe_about a:hover {
          text-decoration: underline; }
        .openerp.ui-dialog .oe_about a:focus {
          outline: none; }
      .openerp.ui-dialog .oe_about .oe_logo {
        margin-left: -6px; }
      .openerp.ui-dialog .oe_about .oe_bottom {
        position: absolute;
        top: 50%;
        left: 0;
        right: 0;
        bottom: 0;
        text-shadow: 0 1px 1px #999999;
        background-color: #b41616;
        background-image: -webkit-gradient(linear, left top, left bottom, from(#b41616), to(#600606));
        background-image: -webkit-linear-gradient(top, #b41616, #600606);
        background-image: -moz-linear-gradient(top, #b41616, #600606);
        background-image: -ms-linear-gradient(top, #b41616, #600606);
        background-image: -o-linear-gradient(top, #b41616, #600606);
        background-image: linear-gradient(to bottom, #b41616, #600606);
        color: #eeeeee;
        padding: 0 16px;
        -moz-border-radius: 0 0 2px 2px;
        -webkit-border-radius: 0 0 2px 2px;
        border-radius: 0 0 2px 2px; }
        .openerp.ui-dialog .oe_about .oe_bottom a {
          color: #eeeeee; }
  .openerp.ui-dialog.oe_act_window .ui-dialog-content {
    padding: 0px; }
  .openerp .modal-backdrop {
    position: fixed;
    top: 0;
    right: 0;
    bottom: 0;
    left: 0;
    z-index: 1040;
    background-color: black;
    filter: alpha(opacity=30);
    opacity: 0.3; }
  .openerp .oe_i {
    font-family: "mnmliconsRegular" !important;
    font-size: 21px;
    font-weight: 300 !important; }
  .openerp .oe_e {
    font-family: "entypoRegular" !important;
    font-size: 34px;
    font-weight: 300 !important; }
  .openerp .oe_left {
    float: left;
    margin-right: 8px; }
  .openerp .oe_right {
    float: right;
    margin-left: 8px; }
  .openerp .oe_text_right {
    text-align: right; }
  .openerp .oe_clear {
    clear: both; }
  .openerp .oe_wait {
    cursor: wait; }
  .openerp .oe_fade {
    color: #888888;
    font-weight: normal; }
  .openerp .oe_bold {
    font-weight: bold; }
  .openerp .oe_inline {
    width: auto !important; }
  .openerp .oe_highlight {
    color: white;
    background: #dc5f59; }
  .openerp button.oe_highlight {
    background-color: #df3f3f;
    background-image: -webkit-gradient(linear, left top, left bottom, from(#df3f3f), to(#a21a1a));
    background-image: -webkit-linear-gradient(top, #df3f3f, #a21a1a);
    background-image: -moz-linear-gradient(top, #df3f3f, #a21a1a);
    background-image: -ms-linear-gradient(top, #df3f3f, #a21a1a);
    background-image: -o-linear-gradient(top, #df3f3f, #a21a1a);
    background-image: linear-gradient(to bottom, #df3f3f, #a21a1a);
    -moz-box-shadow: 0 1px 2px rgba(0, 0, 0, 0.1), 0 1px 1px rgba(155, 155, 155, 0.4) inset;
    -webkit-box-shadow: 0 1px 2px rgba(0, 0, 0, 0.1), 0 1px 1px rgba(155, 155, 155, 0.4) inset;
    box-shadow: 0 1px 2px rgba(0, 0, 0, 0.1), 0 1px 1px rgba(155, 155, 155, 0.4) inset; }
  .openerp button.oe_highlight:hover {
    background-color: #e25858;
    background-image: -webkit-gradient(linear, left top, left bottom, from(#e25858), to(#ab1b1b));
    background-image: -webkit-linear-gradient(top, #e25858, #ab1b1b);
    background-image: -moz-linear-gradient(top, #e25858, #ab1b1b);
    background-image: -ms-linear-gradient(top, #e25858, #ab1b1b);
    background-image: -o-linear-gradient(top, #e25858, #ab1b1b);
    background-image: linear-gradient(to bottom, #e25858, #ab1b1b); }
  .openerp button.oe_highlight:active {
    background-color: #c52020;
    background-image: -webkit-gradient(linear, left top, left bottom, from(#c52020), to(#d22323));
    background-image: -webkit-linear-gradient(top, #c52020, #d22323);
    background-image: -moz-linear-gradient(top, #c52020, #d22323);
    background-image: -ms-linear-gradient(top, #c52020, #d22323);
    background-image: -o-linear-gradient(top, #c52020, #d22323);
    background-image: linear-gradient(to bottom, #c52020, #d22323); }
  .openerp .oe_background_grey {
    background: #eeeeee !important; }
  .openerp .oe_form_dirty .oe_highlight_on_dirty {
    color: white;
    background: #dc5f59;
    font-weight: bold; }
  .openerp .oe_form_dirty button.oe_highlight_on_dirty {
    background-color: #dc5f59;
    background-image: -webkit-gradient(linear, left top, left bottom, from(#dc5f59), to(#b33630));
    background-image: -webkit-linear-gradient(top, #dc5f59, #b33630);
    background-image: -moz-linear-gradient(top, #dc5f59, #b33630);
    background-image: -ms-linear-gradient(top, #dc5f59, #b33630);
    background-image: -o-linear-gradient(top, #dc5f59, #b33630);
    background-image: linear-gradient(to bottom, #dc5f59, #b33630);
    -moz-box-shadow: none;
    -webkit-box-shadow: none;
    box-shadow: none; }
    .openerp .oe_form_dirty button.oe_highlight_on_dirty:hover {
      background: #ed6f6a; }
  .openerp .oe_title {
    width: 50%;
    float: left; }
  .openerp .oe_title:after {
    content: ".";
    display: block;
    height: 0;
    clear: both;
    visibility: hidden; }
  .openerp .oe_button_box {
    width: 270px;
    text-align: right; }
    .openerp .oe_button_box button {
      margin: 4px; }
  .openerp .oe_avatar > img {
    max-height: 90px;
    max-width: 90px;
    -moz-border-radius: 3px;
    -webkit-border-radius: 3px;
    border-radius: 3px;
    -moz-box-shadow: 0 1px 4px rgba(0, 0, 0, 0.4);
    -webkit-box-shadow: 0 1px 4px rgba(0, 0, 0, 0.4);
    box-shadow: 0 1px 4px rgba(0, 0, 0, 0.4);
    border: none;
    margin-bottom: 10px; }
  .openerp .oe_avatar + div {
    margin-left: 5px; }
  .openerp .oe_image_small > img {
    max-width: 50px;
    max-height: 50px; }
  .openerp .oe_image_medium > img {
    max-width: 180px;
    max-height: 180px; }
  .openerp .oe_button.oe_link {
    border: none;
    padding: 0;
    margin: 0;
    background: none;
    -moz-border-radius: 0;
    -webkit-border-radius: 0;
    border-radius: 0;
    -moz-box-shadow: none;
    -webkit-box-shadow: none;
    box-shadow: none; }
    .openerp .oe_button.oe_link img {
      display: none; }
    .openerp .oe_button.oe_link span {
      border: none;
      padding: 0;
      margin: 0;
      background: none;
      -moz-border-radius: 0;
      -webkit-border-radius: 0;
      border-radius: 0;
      -moz-box-shadow: none;
      -webkit-box-shadow: none;
      box-shadow: none;
      color: #7c7bad;
      font-weight: bold; }
      .openerp .oe_button.oe_link span:hover {
        text-decoration: underline; }
  .openerp .oe_webclient .oe_star_on, .openerp .oe_webclient .oe_star_off {
    color: #cccccc;
    text-shadow: 0 0 2px black;
    vertical-align: top;
    position: relative;
    top: -5px; }
  .openerp .oe_webclient .oe_star_on:hover, .openerp .oe_webclient .oe_star_off:hover {
    text-decoration: none; }
  .openerp .oe_webclient .oe_star_on {
    color: gold; }
  .openerp p.oe_grey {
    max-width: 650px; }
  .openerp .oe_grey {
    color: #aaaaaa; }
  .openerp .oe_tag {
    border: 1px solid #afafb6;
    font-size: 11px;
    padding: 2px 4px;
    margin: 0 2px 2px 0;
    -moz-border-radius: 3px;
    -webkit-border-radius: 3px;
    border-radius: 3px;
    background: #f0f0fa;
    color: #4c4c4c; }
  .openerp .oe_tag_dark {
    background: #7c7bad;
    color: #eeeeee; }
  .openerp .oe_tags {
    margin-bottom: 1px; }
    .openerp .oe_tags.oe_inline {
      min-width: 250px; }
    .openerp .oe_tags .text-wrap {
      width: 100% !important; }
      .openerp .oe_tags .text-wrap textarea {
        width: 100% !important; }
    .openerp .oe_tags .text-core .text-wrap .text-dropdown .text-list .text-suggestion em {
      font-style: italic;
      text-decoration: none; }
  .openerp.oe_tooltip {
    font-size: 12px; }
    .openerp.oe_tooltip .oe_tooltip_string {
      color: #ffdd55;
      font-weight: bold;
      font-size: 13px; }
    .openerp.oe_tooltip .oe_tooltip_help {
      white-space: pre-wrap; }
    .openerp.oe_tooltip .oe_tooltip_technical {
      padding: 0 0 4px 0;
      margin: 5px 0 0 15px; }
      .openerp.oe_tooltip .oe_tooltip_technical li {
        list-style: circle; }
    .openerp.oe_tooltip .oe_tooltip_technical_title {
      font-weight: bold; }
    .openerp.oe_tooltip .oe_tooltip_close {
      margin: -5px 0 0 2px;
      cursor: default;
      float: right;
      color: white; }
      .openerp.oe_tooltip .oe_tooltip_close:hover {
        color: #999999;
        cursor: pointer; }
    .openerp.oe_tooltip .oe_tooltip_message {
      max-width: 310px; }
  .openerp .oe_notebook {
    margin: 8px 0;
    padding: 0 16px;
    list-style: none;
    zoom: 1; }
  .openerp .oe_notebook.ui-corner-all {
    -moz-border-radius: 0;
    -webkit-border-radius: 0;
    border-radius: 0; }
  .openerp .oe_notebook:before, .openerp .oe_notebook:after {
    display: table;
    content: "";
    zoom: 1; }
  .openerp .oe_notebook:after {
    clear: both; }
  .openerp .oe_notebook > li {
    float: left; }
  .openerp .oe_notebook > li > a {
    display: block;
    color: #4c4c4c; }
  .openerp .oe_notebook {
    border-color: #dddddd;
    border-style: solid;
    border-width: 0 0 1px; }
  .openerp .oe_notebook > li {
    position: relative; }
  .openerp .oe_notebook > li > a {
    padding: 0 12px;
    margin-right: 2px;
    line-height: 30px;
    border: 1px solid transparent;
    -moz-border-radius: 4px 4px 0 0;
    -webkit-border-radius: 4px 4px 0 0;
    border-radius: 4px 4px 0 0; }
  .openerp .oe_notebook > li > a:hover {
    text-decoration: none;
    background-color: #eeeeee;
    border-color: #eeeeee #eeeeee #dddddd; }
  .openerp .oe_notebook > li.ui-state-active > a, .openerp .oe_notebook > li.ui-state-active > a:hover {
    background-color: white;
    border: 1px solid #dddddd;
    border-bottom-color: transparent;
    cursor: default; }
  .openerp .oe_notebook_page {
    padding: 0; }
  .openerp div.ui-tabs {
    padding: 3px 0px 3px 0px; }
  .openerp .ui-tabs-hide {
    display: none; }
  .openerp .oe_dropdown, .openerp .oe_dropdown_hover, .openerp .oe_dropdown_toggle {
    position: relative;
    cursor: pointer; }
  .openerp .oe_dropdown_toggle {
    color: rgba(0, 0, 0, 0.5);
    font-weight: normal; }
  .openerp .oe_dropdown_hover:hover .oe_dropdown_menu, .openerp .oe_dropdown_menu.oe_opened {
    display: block; }
  .openerp .oe_dropdown_menu {
    display: none;
    position: absolute;
    top: 26px;
    left: 0;
    z-index: 3;
    margin: 0;
    padding: 0;
    border: 1px solid #afafb6;
    background: white;
    padding: 4px 0;
    min-width: 140px;
    text-align: left;
    -moz-border-radius: 3px;
    -webkit-border-radius: 3px;
    border-radius: 3px;
    -moz-box-shadow: 0 1px 4px rgba(0, 0, 0, 0.3);
    -webkit-box-shadow: 0 1px 4px rgba(0, 0, 0, 0.3);
    box-shadow: 0 1px 4px rgba(0, 0, 0, 0.3); }
    .openerp .oe_dropdown_menu > li {
      list-style-type: none;
      float: none;
      display: block;
      position: relative;
      margin: 0;
      padding: 2px 8px; }
      .openerp .oe_dropdown_menu > li:hover {
        background-color: #f0f0fa;
        background-image: -webkit-gradient(linear, left top, left bottom, from(#f0f0fa), to(#eeeef6));
        background-image: -webkit-linear-gradient(top, #f0f0fa, #eeeef6);
        background-image: -moz-linear-gradient(top, #f0f0fa, #eeeef6);
        background-image: -ms-linear-gradient(top, #f0f0fa, #eeeef6);
        background-image: -o-linear-gradient(top, #f0f0fa, #eeeef6);
        background-image: linear-gradient(to bottom, #f0f0fa, #eeeef6);
        -moz-box-shadow: none;
        -webkit-box-shadow: none;
        box-shadow: none; }
      .openerp .oe_dropdown_menu > li > a {
        white-space: nowrap;
        display: block;
        color: #4c4c4c;
        text-decoration: none; }
        .openerp .oe_dropdown_menu > li > a:hover {
          text-decoration: none; }
  .openerp .oe_dropdown_arrow:after {
    width: 0;
    height: 0;
    display: inline-block;
    content: "&darr";
    text-indent: -99999px;
    vertical-align: top;
    margin-top: 8px;
    margin-left: 3px;
    border-left: 4px solid transparent;
    border-right: 4px solid transparent;
    border-top: 4px solid #404040;
    filter: alpha(opacity=50);
    opacity: 0.5; }
  .openerp .oe_sidebar {
    white-space: nowrap; }
    .openerp .oe_sidebar .oe_dropdown_menu .oe_sidebar_add_attachment {
      height: 20px;
      cursor: pointer;
      padding-left: 6px;
      margin-top: 6px; }
      .openerp .oe_sidebar .oe_dropdown_menu .oe_sidebar_add_attachment span {
        font-weight: bold; }
      .openerp .oe_sidebar .oe_dropdown_menu .oe_sidebar_add_attachment .oe_hidden_input_file {
        width: 200px; }
      .openerp .oe_sidebar .oe_dropdown_menu .oe_sidebar_add_attachment:hover {
        background-color: #f0f0fa;
        background-image: -webkit-gradient(linear, left top, left bottom, from(#f0f0fa), to(#eeeef6));
        background-image: -webkit-linear-gradient(top, #f0f0fa, #eeeef6);
        background-image: -moz-linear-gradient(top, #f0f0fa, #eeeef6);
        background-image: -ms-linear-gradient(top, #f0f0fa, #eeeef6);
        background-image: -o-linear-gradient(top, #f0f0fa, #eeeef6);
        background-image: linear-gradient(to bottom, #f0f0fa, #eeeef6);
        -moz-box-shadow: none;
        -webkit-box-shadow: none;
        box-shadow: none; }
    .openerp .oe_sidebar .oe_dropdown_menu li .oe_sidebar_delete_item {
      position: absolute;
      top: 4px;
      right: 4px;
      display: none;
      width: 12px;
      height: 12px;
      padding: 1px;
      color: #8786b7;
      line-height: 8px;
      text-align: center;
      font-weight: bold;
      text-shadow: 0 1px 1px white; }
      .openerp .oe_sidebar .oe_dropdown_menu li .oe_sidebar_delete_item:hover {
        text-decoration: none;
        color: white;
        background: #8786b7;
        text-shadow: 0 1px 1px rgba(0, 0, 0, 0.4);
        -moz-border-radius: 2px;
        -webkit-border-radius: 2px;
        border-radius: 2px; }
    .openerp .oe_sidebar .oe_dropdown_menu li:hover .oe_sidebar_delete_item {
      display: inline-block; }
  .openerp .oe_loading {
    display: none;
    z-index: 100;
    position: fixed;
    top: 0;
    right: 50%;
    padding: 4px 12px;
    background: #a61300;
    color: white;
    text-align: center;
    border: 1px solid #990000;
    border-top: none;
    -moz-border-radius-bottomright: 8px;
    -moz-border-radius-bottomleft: 8px;
    border-bottom-right-radius: 8px;
    border-bottom-left-radius: 8px; }
  .openerp .oe_notification {
    z-index: 1050; }
  .openerp .oe_login {
    background-image: url(data:image/png;base64,iVBORw0KGgoAAAANSUhEUgAAAAYAAAAGCAYAAADgzO9IAAAAKUlEQVQIHWO8e/fufwYsgAUkJigoiCIF5DMyoYggcUiXgNnBiGQKmAkARpcEQeriln4AAAAASUVORK5CYII=);
    text-align: center;
    font-size: 14px;
    height: 100%; }
    .openerp .oe_login ul, .openerp .oe_login li {
      margin: 0;
      list-style-type: none;
      padding: 0 0 4px 0; }
    .openerp .oe_login button {
      float: right;
      display: inline-block;
      cursor: pointer;
      padding: 6px 16px;
      border: 1px solid #222222;
      color: white;
      margin: 0;
      background-color: #b92020;
      background-image: -webkit-gradient(linear, left top, left bottom, from(#b92020), to(#600606));
      background-image: -webkit-linear-gradient(top, #b92020, #600606);
      background-image: -moz-linear-gradient(top, #b92020, #600606);
      background-image: -ms-linear-gradient(top, #b92020, #600606);
      background-image: -o-linear-gradient(top, #b92020, #600606);
      background-image: linear-gradient(to bottom, #b92020, #600606);
      -moz-border-radius: 4px;
      -webkit-border-radius: 4px;
      border-radius: 4px;
      -moz-box-shadow: 0 1px 2px rgba(0, 0, 0, 0.1), 0 1px 1px rgba(155, 155, 155, 0.4) inset;
      -webkit-box-shadow: 0 1px 2px rgba(0, 0, 0, 0.1), 0 1px 1px rgba(155, 155, 155, 0.4) inset;
      box-shadow: 0 1px 2px rgba(0, 0, 0, 0.1), 0 1px 1px rgba(155, 155, 155, 0.4) inset; }
    .openerp .oe_login input, .openerp .oe_login select {
      width: 252px;
      font-family: "Lucida Grande", Helvetica, Verdana, Arial;
      border: 1px solid #999999;
      background: whitesmoke;
      -moz-box-shadow: inset 0 1px 4px rgba(0, 0, 0, 0.4);
      -webkit-box-shadow: inset 0 1px 4px rgba(0, 0, 0, 0.4);
      box-shadow: inset 0 1px 4px rgba(0, 0, 0, 0.4);
      -moz-border-radius: 3px;
      -webkit-border-radius: 3px;
      border-radius: 3px; }
    .openerp .oe_login input {
      margin-bottom: 9px;
      padding: 5px 6px; }
    .openerp .oe_login select {
      padding: 1px; }
    .openerp .oe_login .oe_login_dbpane {
      position: fixed;
      top: 0;
      right: 8px;
      padding: 5px 10px;
      color: #eeeeee;
      border: solid 1px #333333;
      background: #1e1e1e;
      background: rgba(30, 30, 30, 0.94);
      -moz-border-radius: 0 0 8px 8px;
      -webkit-border-radius: 0 0 8px 8px;
      border-radius: 0 0 8px 8px; }
      .openerp .oe_login .oe_login_dbpane input {
        padding: 2px 4px;
        margin: 4px 0; }
    .openerp .oe_login .oe_login_bottom {
      position: absolute;
      top: 50%;
      left: 0;
      right: 0;
      bottom: 0;
      text-shadow: 0 1px 1px #999999;
      background-color: #b41616;
      background-image: -webkit-gradient(linear, left top, left bottom, from(#b41616), to(#600606));
      background-image: -webkit-linear-gradient(top, #b41616, #600606);
      background-image: -moz-linear-gradient(top, #b41616, #600606);
      background-image: -ms-linear-gradient(top, #b41616, #600606);
      background-image: -o-linear-gradient(top, #b41616, #600606);
      background-image: linear-gradient(to bottom, #b41616, #600606); }
    .openerp .oe_login .oe_login_pane {
      position: absolute;
      top: 50%;
      left: 50%;
      margin: -160px -166px;
      border: solid 1px #333333;
      background: #1e1e1e;
      background: rgba(30, 30, 30, 0.94);
      padding: 22px 32px;
      color: #eeeeee;
      text-align: left;
      -moz-border-radius: 8px;
      -webkit-border-radius: 8px;
      border-radius: 8px;
      -moz-box-shadow: 0 0 18px rgba(0, 0, 0, 0.9);
      -webkit-box-shadow: 0 0 18px rgba(0, 0, 0, 0.9);
      box-shadow: 0 0 18px rgba(0, 0, 0, 0.9); }
      .openerp .oe_login .oe_login_pane h2 {
        margin-top: 0;
        font-size: 18px; }
    .openerp .oe_login .oe_login_logo {
      position: absolute;
      top: -70px;
      left: 0;
      width: 100%;
      margin: 0 auto;
      text-align: center; }
    .openerp .oe_login .oe_login_footer {
      position: absolute;
      bottom: -40px;
      left: 0;
      width: 100%;
      text-align: center; }
      .openerp .oe_login .oe_login_footer a {
        color: #eeeeee;
        margin: 0 8px; }
        .openerp .oe_login .oe_login_footer a:hover {
          text-decoration: underline; }
      .openerp .oe_login .oe_login_footer span {
        font-weight: bold;
        font-size: 16px; }
    .openerp .oe_login .oe_login_error_message {
      display: none;
      background-color: #b41616;
      color: #eeeeee;
      padding: 14px 18px;
      margin-top: 15px;
      text-align: center;
      -moz-border-radius: 4px;
      -webkit-border-radius: 4px;
      border-radius: 4px;
      -moz-box-shadow: 0 1px 4px rgba(0, 0, 0, 0.8);
      -webkit-box-shadow: 0 1px 4px rgba(0, 0, 0, 0.8);
      box-shadow: 0 1px 4px rgba(0, 0, 0, 0.8); }
  .openerp .oe_login_invalid .oe_login_error_message {
    display: inline-block; }
  .openerp .oe_database_manager {
    background: white;
    color: black;
    text-align: left; }
    .openerp .oe_database_manager .oe_database_manager_menu {
      color: black; }
  .openerp .oe_webclient {
    width: 100%;
    height: 100%;
    border-spacing: 0px; }
  .openerp .oe_content_full_screen .oe_application {
    top: 0;
    left: 0; }
  .openerp .oe_content_full_screen .oe_topbar, .openerp .oe_content_full_screen .oe_leftbar {
    display: none; }
  .openerp .oe_topbar {
    width: 100%;
    height: 32px;
    background-color: #414141;
    background-color: #646060;
    background-image: -webkit-gradient(linear, left top, left bottom, from(#646060), to(#262626));
    background-image: -webkit-linear-gradient(top, #646060, #262626);
    background-image: -moz-linear-gradient(top, #646060, #262626);
    background-image: -ms-linear-gradient(top, #646060, #262626);
    background-image: -o-linear-gradient(top, #646060, #262626);
    background-image: linear-gradient(to bottom, #646060, #262626); }
    .openerp .oe_topbar .oe_topbar_item {
      display: block;
      padding: 5px 10px 7px;
      line-height: 20px;
      height: 20px;
      text-decoration: none;
      color: #eeeeee;
      vertical-align: top;
      text-shadow: 0 1px 1px rgba(0, 0, 0, 0.2);
      -webkit-transition: all 0.2s ease-out;
      -moz-transition: all 0.2s ease-out;
      -ms-transition: all 0.2s ease-out;
      -o-transition: all 0.2s ease-out;
      transition: all 0.2s ease-out; }
      .openerp .oe_topbar .oe_topbar_item:hover {
        background: rgba(0, 0, 0, 0.2);
        text-shadow: black 0px 0px 3px;
        color: white;
        -moz-box-shadow: 0 1px 2px rgba(0, 0, 0, 0.4) inset;
        -webkit-box-shadow: 0 1px 2px rgba(0, 0, 0, 0.4) inset;
        box-shadow: 0 1px 2px rgba(0, 0, 0, 0.4) inset; }
    .openerp .oe_topbar .oe_topbar_avatar {
      width: 24px;
      height: 24px;
      margin: -2px 2px 0 0;
      -moz-border-radius: 3px;
      -webkit-border-radius: 3px;
      border-radius: 3px; }
    .openerp .oe_topbar .oe_topbar_avatar {
      vertical-align: top; }
    .openerp .oe_topbar .oe_dropdown_arrow:after {
      border-top: 4px solid white; }
    .openerp .oe_topbar .oe_dropdown_menu {
      top: 32px;
      background: #333333;
      background: rgba(37, 37, 37, 0.9);
      border-color: #999999;
      border-color: rgba(0, 0, 0, 0.2);
      border-style: solid;
      border-width: 0 1px 1px;
      -moz-border-radius: 0 0 6px 6px;
      -webkit-border-radius: 0 0 6px 6px;
      border-radius: 0 0 6px 6px;
      -webkit-background-clip: padding-box;
      -moz-background-clip: padding-box;
      background-clip: padding-box; }
      .openerp .oe_topbar .oe_dropdown_menu li {
        float: none;
        padding: 3px 12px; }
        .openerp .oe_topbar .oe_dropdown_menu li a {
          color: #eeeeee; }
        .openerp .oe_topbar .oe_dropdown_menu li:hover {
          background-color: #292929;
          background-image: -webkit-gradient(linear, left top, left bottom, from(#292929), to(#191919));
          background-image: -webkit-linear-gradient(top, #292929, #191919);
          background-image: -moz-linear-gradient(top, #292929, #191919);
          background-image: -ms-linear-gradient(top, #292929, #191919);
          background-image: -o-linear-gradient(top, #292929, #191919);
          background-image: linear-gradient(to bottom, #292929, #191919);
          -moz-box-shadow: none;
          -webkit-box-shadow: none;
          box-shadow: none; }
  .openerp .oe_menu {
    float: left;
    padding: 0;
    margin: 0;
    font-size: 13px; }
    .openerp .oe_menu > li {
      list-style-type: none;
      padding: 0;
      margin: 0;
      float: left;
      display: block;
      color: #eeeeee; }
      .openerp .oe_menu > li > a {
        display: block;
        padding: 5px 10px 7px;
        line-height: 20px;
        height: 20px;
        text-decoration: none;
        color: #eeeeee;
        vertical-align: top;
        text-shadow: 0 1px 1px rgba(0, 0, 0, 0.2);
        -webkit-transition: all 0.2s ease-out;
        -moz-transition: all 0.2s ease-out;
        -ms-transition: all 0.2s ease-out;
        -o-transition: all 0.2s ease-out;
        transition: all 0.2s ease-out; }
        .openerp .oe_menu > li > a:hover {
          background: rgba(0, 0, 0, 0.2);
          text-shadow: black 0px 0px 3px;
          color: white;
          -moz-box-shadow: 0 1px 2px rgba(0, 0, 0, 0.4) inset;
          -webkit-box-shadow: 0 1px 2px rgba(0, 0, 0, 0.4) inset;
          box-shadow: 0 1px 2px rgba(0, 0, 0, 0.4) inset; }
      .openerp .oe_menu > li > .oe_active {
        background: rgba(0, 0, 0, 0.3);
        text-shadow: black 0px 0px 3px;
        -moz-box-shadow: 0 1px 2px rgba(0, 0, 0, 0.4) inset;
        -webkit-box-shadow: 0 1px 2px rgba(0, 0, 0, 0.4) inset;
        box-shadow: 0 1px 2px rgba(0, 0, 0, 0.4) inset; }
  .openerp .oe_user_menu {
    float: right;
    padding: 0;
    margin: 0; }
    .openerp .oe_user_menu li {
      list-style-type: none;
      float: left; }
    .openerp .oe_user_menu .oe_dropdown_menu {
      right: -1px; }
  .openerp .oe_systray > div {
    float: left;
    padding: 0 4px 0 4px; }
  .openerp .oe_systray {
    float: right; }
  .openerp .oe_leftbar {
    display: none;
    width: 220px;
    background: #f0eeee;
    border-right: 1px solid #afafb6;
    text-shadow: 0 1px 1px white;
    padding-bottom: 16px; }
  .openerp a.oe_logo {
    width: 220px;
    display: block;
    text-align: center;
    height: 70px;
    line-height: 70px; }
    .openerp a.oe_logo img {
      height: 40px;
      width: 157px;
      margin: 14px 0; }
  .openerp .oe_footer {
    position: fixed;
    bottom: 0;
    padding: 4px 0;
    background: #f0eeee;
    width: 220px;
    text-align: center; }
    .openerp .oe_footer a {
      font-weight: 800;
      font-family: serif;
      font-size: 16px;
      color: black; }
      .openerp .oe_footer a span {
        color: #c81010;
        font-style: italic; }
  .openerp .oe_secondary_menu_section {
    font-weight: bold;
    margin-left: 8px;
    color: #7c7bad; }
  .openerp .oe_secondary_submenu {
    padding: 2px 0 8px 0;
    margin: 0;
    width: 100%;
    display: inline-block; }
    .openerp .oe_secondary_submenu li {
      position: relative;
      margin: 0;
      padding: 1px 0 1px 20px !important;
      list-style-type: none; }
      .openerp .oe_secondary_submenu li a {
        display: block;
        color: #4c4c4c;
        padding: 2px 4px 2px 0; }
      .openerp .oe_secondary_submenu li .oe_menu_label {
        position: absolute;
        top: 1px;
        right: 1px;
        font-size: 10px;
        background: #7c7bad;
        color: white;
        padding: 2px 4px;
        margin: 1px 6px 0 0;
        border: 1px solid lightGray;
        text-shadow: 0 1px 1px rgba(0, 0, 0, 0.2);
        -moz-border-radius: 4px;
        -webkit-border-radius: 4px;
        border-radius: 4px;
        -moz-box-shadow: inset 0 1px 1px rgba(0, 0, 0, 0.2);
        -webkit-box-shadow: inset 0 1px 1px rgba(0, 0, 0, 0.2);
        box-shadow: inset 0 1px 1px rgba(0, 0, 0, 0.2); }
    .openerp .oe_secondary_submenu .oe_menu_counter {
      float: right;
      text-shadow: 0 1px 1px rgba(0, 0, 0, 0.2);
      margin: 1px;
      padding: 1px 4px;
      border: none; }
      .openerp .oe_secondary_submenu .oe_menu_counter:hover {
        cursor: pointer;
        -webkit-transform: scale(1.1);
        -moz-transform: scale(1.1);
        -ms-transform: scale(1.1);
        -o-transform: scale(1.1);
        transform: scale(1.1); }
    .openerp .oe_secondary_submenu .oe_active {
      border-top: 1px solid lightGray;
      border-bottom: 1px solid #dedede;
      text-shadow: 0 1px 1px rgba(0, 0, 0, 0.2);
      -moz-box-shadow: inset 0 1px 3px rgba(0, 0, 0, 0.2), inset 0 -1px 3px rgba(40, 40, 40, 0.2);
      -webkit-box-shadow: inset 0 1px 3px rgba(0, 0, 0, 0.2), inset 0 -1px 3px rgba(40, 40, 40, 0.2);
      box-shadow: inset 0 1px 3px rgba(0, 0, 0, 0.2), inset 0 -1px 3px rgba(40, 40, 40, 0.2);
      background: #7c7bad; }
      .openerp .oe_secondary_submenu .oe_active a {
        color: white; }
      .openerp .oe_secondary_submenu .oe_active .oe_menu_label {
        background: #eeeeee;
        color: #7c7bad;
        text-shadow: 0 1px 1px white;
        -moz-box-shadow: 0 1px 1px rgba(0, 0, 0, 0.2);
        -webkit-box-shadow: 0 1px 1px rgba(0, 0, 0, 0.2);
        box-shadow: 0 1px 1px rgba(0, 0, 0, 0.2); }
      .openerp .oe_secondary_submenu .oe_active .oe_menu_counter {
        background: #eeeeee;
        color: #7c7bad;
        -moz-box-shadow: inset 0 1px 2px rgba(0, 0, 0, 0.2);
        -webkit-box-shadow: inset 0 1px 2px rgba(0, 0, 0, 0.2);
        box-shadow: inset 0 1px 2px rgba(0, 0, 0, 0.2); }
    .openerp .oe_secondary_submenu .oe_menu_toggler:before {
      width: 0;
      height: 0;
      display: inline-block;
      content: "&darr";
      text-indent: -99999px;
      vertical-align: top;
      margin-left: -12px;
      margin-top: 4px;
      margin-right: 4px;
      border-top: 4px solid transparent;
      border-bottom: 4px solid transparent;
      border-left: 4px solid #4c4c4c;
      filter: alpha(opacity=50);
      opacity: 0.5; }
    .openerp .oe_secondary_submenu .oe_menu_opened:before {
      margin-top: 6px;
      margin-left: -16px;
      margin-right: 4px;
      border-left: 4px solid transparent;
      border-right: 4px solid transparent;
      border-top: 4px solid #4c4c4c; }
  .openerp .oe_about {
    background-color: white;
    background-image: url(data:image/png;base64,iVBORw0KGgoAAAANSUhEUgAAAAYAAAAGCAYAAADgzO9IAAAAKUlEQVQIHWO8e/fufwYsgAUkJigoiCIF5DMyoYggcUiXgNnBiGQKmAkARpcEQeriln4AAAAASUVORK5CYII=);
    -moz-border-radius: 0 0 2px 2px;
    -webkit-border-radius: 0 0 2px 2px;
    border-radius: 0 0 2px 2px; }
    .openerp .oe_about a {
      color: #7c7bad; }
      .openerp .oe_about a:hover {
        text-decoration: underline; }
      .openerp .oe_about a:focus {
        outline: none; }
    .openerp .oe_about .oe_logo {
      margin-left: -6px; }
    .openerp .oe_about .oe_bottom {
      position: absolute;
      top: 50%;
      left: 0;
      right: 0;
      bottom: 0;
      text-shadow: 0 1px 1px #999999;
      background-color: #b41616;
      background-image: -webkit-gradient(linear, left top, left bottom, from(#b41616), to(#600606));
      background-image: -webkit-linear-gradient(top, #b41616, #600606);
      background-image: -moz-linear-gradient(top, #b41616, #600606);
      background-image: -ms-linear-gradient(top, #b41616, #600606);
      background-image: -o-linear-gradient(top, #b41616, #600606);
      background-image: linear-gradient(to bottom, #b41616, #600606);
      color: #eeeeee;
      padding: 0 16px;
      -moz-border-radius: 0 0 2px 2px;
      -webkit-border-radius: 0 0 2px 2px;
      border-radius: 0 0 2px 2px; }
      .openerp .oe_about .oe_bottom a {
        color: #eeeeee; }
  .openerp .oe_application {
    width: 100%; }
    .openerp .oe_application a {
      color: #7c7bad; }
      .openerp .oe_application a:hover {
        text-decoration: underline; }
    .openerp .oe_application > div {
      height: 100%; }
    .openerp .oe_application .oe_breadcrumb_item:not(:last-child) {
      display: inline-block;
      max-width: 7em;
      white-space: nowrap;
      overflow: hidden;
      text-overflow: ellipsis; }
  .openerp .oe_view_manager .oe_view_manager_body {
    height: inherit; }
  .openerp .oe_view_manager .oe_view_manager_view_kanban {
    height: inherit; }
  .openerp .oe_view_manager table.oe_view_manager_header {
    width: 100%;
    table-layout: fixed; }
    .openerp .oe_view_manager table.oe_view_manager_header .oe_header_row {
      clear: both;
      text-shadow: 0 1px 1px white; }
    .openerp .oe_view_manager table.oe_view_manager_header .oe_header_row:last-child td {
      padding-top: 0; }
    .openerp .oe_view_manager table.oe_view_manager_header .oe_header_row:first-child td {
      padding-top: 8px; }
    .openerp .oe_view_manager table.oe_view_manager_header .oe_view_manager_sidebar {
      margin: 0px auto;
      text-align: center; }
    .openerp .oe_view_manager table.oe_view_manager_header td {
      line-height: 26px; }
    .openerp .oe_view_manager table.oe_view_manager_header h2 {
      font-size: 18px;
      margin: 0;
      float: left; }
      .openerp .oe_view_manager table.oe_view_manager_header h2 a {
        color: #7c7bad; }
    .openerp .oe_view_manager table.oe_view_manager_header .oe_dropdown_menu {
      line-height: normal; }
    .openerp .oe_view_manager table.oe_view_manager_header .oe_button_group {
      display: inline-block;
      border: 1px solid #ababab;
      -moz-border-radius: 5px;
      -webkit-border-radius: 5px;
      border-radius: 5px; }
      .openerp .oe_view_manager table.oe_view_manager_header .oe_button_group li {
        float: left;
        border-right: 1px solid #ababab; }
        .openerp .oe_view_manager table.oe_view_manager_header .oe_button_group li:last-child {
          border: none; }
      .openerp .oe_view_manager table.oe_view_manager_header .oe_button_group a {
        color: #4c4c4c; }
        .openerp .oe_view_manager table.oe_view_manager_header .oe_button_group a:hover {
          text-decoration: none; }
      .openerp .oe_view_manager table.oe_view_manager_header .oe_button_group .active {
        background: #999999;
        -moz-box-shadow: 0 1px 4px rgba(0, 0, 0, 0.3) inset;
        -webkit-box-shadow: 0 1px 4px rgba(0, 0, 0, 0.3) inset;
        box-shadow: 0 1px 4px rgba(0, 0, 0, 0.3) inset; }
        .openerp .oe_view_manager table.oe_view_manager_header .oe_button_group .active a {
          color: white;
          text-shadow: 0 1px 2px rgba(0, 0, 0, 0.4); }
    .openerp .oe_view_manager table.oe_view_manager_header .oe_view_manager_buttons {
      white-space: nowrap; }
  .openerp .oe_view_manager .oe_view_manager_pager {
    line-height: 26px; }
    .openerp .oe_view_manager .oe_view_manager_pager .oe_list_pager_single_page .oe_pager_group {
      display: none; }
  .openerp .oe_view_manager .oe_pager_value {
    float: left;
    margin-right: 8px; }
  .openerp .oe_view_manager ul.oe_pager_group {
    padding: 0;
    margin: 0; }
  .openerp .oe_view_manager .oe_pager_group {
    float: left;
    height: 24px;
    line-height: 24px;
    display: inline-block;
    border: 1px solid #ababab;
    cursor: pointer;
    -moz-border-radius: 5px;
    -webkit-border-radius: 5px;
    border-radius: 5px; }
    .openerp .oe_view_manager .oe_pager_group li {
      height: 24px;
      line-height: 24px;
      padding: 0;
      margin: 0;
      list-style-type: none;
      float: left;
      border-right: 1px solid #ababab; }
      .openerp .oe_view_manager .oe_pager_group li:last-child {
        border: none; }
    .openerp .oe_view_manager .oe_pager_group a {
      color: #4c4c4c;
      padding: 0 8px; }
      .openerp .oe_view_manager .oe_pager_group a:hover {
        text-decoration: none; }
    .openerp .oe_view_manager .oe_pager_group .active {
      background: #999999;
      -moz-box-shadow: 0 1px 4px rgba(0, 0, 0, 0.3) inset;
      -webkit-box-shadow: 0 1px 4px rgba(0, 0, 0, 0.3) inset;
      box-shadow: 0 1px 4px rgba(0, 0, 0, 0.3) inset; }
      .openerp .oe_view_manager .oe_pager_group .active a {
        color: white;
        text-shadow: 0 1px 2px rgba(0, 0, 0, 0.4); }
  .openerp .oe_view_manager .oe_view_manager_switch {
    padding: 0;
    margin: 0 0 0 8px; }
    .openerp .oe_view_manager .oe_view_manager_switch li {
      margin: 0;
      width: 24px;
      height: 24px;
      line-height: 16px;
      padding: 0;
      text-align: center;
      list-style-type: none; }
      .openerp .oe_view_manager .oe_view_manager_switch li a {
        position: relative; }
    .openerp .oe_view_manager .oe_view_manager_switch .oe_vm_switch_list:after, .openerp .oe_view_manager .oe_view_manager_switch .oe_vm_switch_tree:after {
      padding: 2px;
      content: "i"; }
    .openerp .oe_view_manager .oe_view_manager_switch .oe_vm_switch_form:after {
      content: "m"; }
    .openerp .oe_view_manager .oe_view_manager_switch .oe_vm_switch_graph:after {
      font-family: "mnmliconsRegular" !important;
      font-size: 21px;
      font-weight: 300 !important;
      content: "}";
      top: -2px;
      position: relative; }
    .openerp .oe_view_manager .oe_view_manager_switch .oe_vm_switch_gantt:after {
      font-family: "mnmliconsRegular" !important;
      font-size: 21px;
      font-weight: 300 !important;
      content: "y";
      top: -2px;
      position: relative; }
    .openerp .oe_view_manager .oe_view_manager_switch .oe_vm_switch_calendar:after {
      content: "P"; }
    .openerp .oe_view_manager .oe_view_manager_switch .oe_vm_switch_kanban:after {
      content: "k"; }
    .openerp .oe_view_manager .oe_view_manager_switch .oe_vm_switch_diagram:after {
      content: "f"; }
  .openerp .oe_view_manager_current {
    height: 100%; }
    .openerp .oe_view_manager_current > .oe_view_manager_header {
      border-bottom: 1px solid #cacaca;
      background-color: #fcfcfc;
      background-image: -webkit-gradient(linear, left top, left bottom, from(#fcfcfc), to(#dedede));
      background-image: -webkit-linear-gradient(top, #fcfcfc, #dedede);
      background-image: -moz-linear-gradient(top, #fcfcfc, #dedede);
      background-image: -ms-linear-gradient(top, #fcfcfc, #dedede);
      background-image: -o-linear-gradient(top, #fcfcfc, #dedede);
      background-image: linear-gradient(to bottom, #fcfcfc, #dedede);
      -moz-box-shadow: 0 1px 0 rgba(255, 255, 255, 0.4), 0 0 9px rgba(0, 0, 0, 0.1);
      -webkit-box-shadow: 0 1px 0 rgba(255, 255, 255, 0.4), 0 0 9px rgba(0, 0, 0, 0.1);
      box-shadow: 0 1px 0 rgba(255, 255, 255, 0.4), 0 0 9px rgba(0, 0, 0, 0.1); }
      .openerp .oe_view_manager_current > .oe_view_manager_header .oe_header_row td {
        padding: 8px; }
      .openerp .oe_view_manager_current > .oe_view_manager_header .oe_header_row:first-child td {
        padding-top: 8px; }
  .openerp .oe_view_manager_inline, .openerp .oe_view_manager_inlineview {
    height: 100%; }
    .openerp .oe_view_manager_inline > .oe_view_manager_header, .openerp .oe_view_manager_inlineview > .oe_view_manager_header {
      display: none; }
  .openerp .oe_popup_form > .oe_formview > .oe_form_pager {
    display: none !important; }
  .openerp .oe_searchview {
    cursor: text;
    position: relative;
    float: right;
    padding: 1px 0;
    line-height: 18px;
    width: 400px;
    border: 1px solid #ababab;
    background: white;
    -moz-border-radius: 13px;
    -webkit-border-radius: 13px;
    border-radius: 13px;
    -moz-box-shadow: 0 1px 2px rgba(0, 0, 0, 0.2) inset;
    -webkit-box-shadow: 0 1px 2px rgba(0, 0, 0, 0.2) inset;
    box-shadow: 0 1px 2px rgba(0, 0, 0, 0.2) inset; }
    .openerp .oe_searchview input, .openerp .oe_searchview textarea {
      padding: 3px;
      height: 14px;
      font-size: 12px;
      line-height: 18px; }
    .openerp .oe_searchview.oe_focused {
      border-color: #a6a6fe;
      -moz-box-shadow: 0 1px 2px #a6a6fe inset;
      -webkit-box-shadow: 0 1px 2px #a6a6fe inset;
      box-shadow: 0 1px 2px #a6a6fe inset; }
    .openerp .oe_searchview .oe_searchview_clear {
      cursor: pointer;
      position: absolute;
      top: 0;
      right: 18px;
      width: 15px;
      height: 100%;
      background: url(../img/search_reset.gif) center center no-repeat; }
    .openerp .oe_searchview .oe_searchview_unfold_drawer {
      position: absolute;
      top: 0;
      right: 0;
      height: 100%;
      padding: 0 7px 0 4px;
      color: #cccccc;
      cursor: pointer; }
      .openerp .oe_searchview .oe_searchview_unfold_drawer:hover {
        color: #999999; }
      .openerp .oe_searchview .oe_searchview_unfold_drawer:before {
        position: absolute;
        top: 10px;
        right: 7px;
        width: 0;
        height: 0;
        display: inline-block;
        content: "";
        vertical-align: top;
        border-top: 5px solid #4c4c4c;
        border-left: 5px solid transparent;
        border-right: 5px solid transparent;
        filter: alpha(opacity=50);
        opacity: 0.5; }
    .openerp .oe_searchview .oe_searchview_search {
      font-size: 1px;
      letter-spacing: -1px;
      color: transparent;
      font-weight: normal;
      -moz-box-shadow: none;
      -webkit-box-shadow: none;
      box-shadow: none;
      -moz-border-radius: 0;
      -webkit-border-radius: 0;
      border-radius: 0;
      position: absolute;
      left: 3px;
      top: 1px;
      padding: 0;
      border: none;
      background: transparent; }
      .openerp .oe_searchview .oe_searchview_search:before {
        font: 21px "mnmliconsRegular";
        content: "r";
        color: #a3a3a3; }
    .openerp .oe_searchview .oe_searchview_facets {
      min-height: 22px;
      margin-left: 15px; }
      .openerp .oe_searchview .oe_searchview_facets * {
        vertical-align: top;
        display: inline-block;
        line-height: 17px; }
      .openerp .oe_searchview .oe_searchview_facets .oe_searchview_facet {
        height: 18px;
        margin: 1px 0;
        font-size: 11px; }
        .openerp .oe_searchview .oe_searchview_facets .oe_searchview_facet:focus {
          outline: none; }
      .openerp .oe_searchview .oe_searchview_facets .oe_searchview_input {
        padding: 0 0 0 6px;
        font-size: 12px;
        height: 16px;
        margin-top: 3px; }
        .openerp .oe_searchview .oe_searchview_facets .oe_searchview_input:focus {
          outline: none; }
      .openerp .oe_searchview .oe_searchview_facets .oe_searchview_facet {
        position: relative;
        cursor: pointer;
        padding: 0;
        -webkit-font-smoothing: auto; }
        .openerp .oe_searchview .oe_searchview_facets .oe_searchview_facet:focus {
          border-color: #a6a6fe;
          -moz-box-shadow: 0 0 3px 1px #a6a6fe;
          -webkit-box-shadow: 0 0 3px 1px #a6a6fe;
          box-shadow: 0 0 3px 1px #a6a6fe; }
        .openerp .oe_searchview .oe_searchview_facets .oe_searchview_facet .oe_facet_values {
          background: #f0f0fa;
          -moz-border-radius: 0 3px 3px 0;
          -webkit-border-radius: 0 3px 3px 0;
          border-radius: 0 3px 3px 0; }
        .openerp .oe_searchview .oe_searchview_facets .oe_searchview_facet .oe_facet_category, .openerp .oe_searchview .oe_searchview_facets .oe_searchview_facet .oe_facet_value {
          height: 18px;
          padding: 0 4px; }
        .openerp .oe_searchview .oe_searchview_facets .oe_searchview_facet .oe_facet_category {
          color: white;
          text-shadow: 0 1px 1px rgba(0, 0, 0, 0.4); }
        .openerp .oe_searchview .oe_searchview_facets .oe_searchview_facet .oe_facet_category.oe_i {
          font-size: 16px; }
        .openerp .oe_searchview .oe_searchview_facets .oe_searchview_facet .oe_facet_value {
          border-left: 1px solid #afafb6;
          text-shadow: 0 1px 1px white;
          color: #4c4c4c; }
          .openerp .oe_searchview .oe_searchview_facets .oe_searchview_facet .oe_facet_value:last-child {
            padding-right: 16px; }
        .openerp .oe_searchview .oe_searchview_facets .oe_searchview_facet .oe_facet_remove {
          position: absolute;
          top: 3px;
          right: 3px;
          color: #8786b7;
          line-height: 8px;
          width: 12px;
          height: 12px;
          padding-top: 1px;
          text-align: center;
          font-weight: bold;
          cursor: pointer;
          text-shadow: 0 1px 1px white; }
          .openerp .oe_searchview .oe_searchview_facets .oe_searchview_facet .oe_facet_remove:hover {
            color: white;
            background: #8786b7;
            text-shadow: 0 1px 1px rgba(0, 0, 0, 0.4);
            -moz-border-radius: 2px;
            -webkit-border-radius: 2px;
            border-radius: 2px; }
    .openerp .oe_searchview.oe_searchview_open_drawer .oe_searchview_drawer {
      display: block; }
    .openerp .oe_searchview .oe_searchview_drawer {
      position: absolute;
      z-index: 100;
      margin-top: 4px;
      top: 100%;
      right: -1px;
      background-color: white;
      min-width: 100%;
      display: none;
      border: 1px solid #afafb6;
      text-align: left;
      -moz-border-radius: 4px;
      -webkit-border-radius: 4px;
      border-radius: 4px;
      -moz-box-shadow: 0 1px 4px rgba(0, 0, 0, 0.3);
      -webkit-box-shadow: 0 1px 4px rgba(0, 0, 0, 0.3);
      box-shadow: 0 1px 4px rgba(0, 0, 0, 0.3); }
      .openerp .oe_searchview .oe_searchview_drawer > div {
        border-top: 1px solid #cccccc;
        margin: 0;
        padding: 8px; }
      .openerp .oe_searchview .oe_searchview_drawer > div:first-child {
        border-top: none;
        margin: 0; }
      .openerp .oe_searchview .oe_searchview_drawer h3 {
        margin: 8px 4px 4px 12px;
        color: #7c7bad;
        font-size: 13px; }
      .openerp .oe_searchview .oe_searchview_drawer h4, .openerp .oe_searchview .oe_searchview_drawer h4 * {
        margin: 0;
        cursor: pointer;
        font-weight: normal;
        display: inline-block; }
        .openerp .oe_searchview .oe_searchview_drawer h4:hover, .openerp .oe_searchview .oe_searchview_drawer h4 *:hover {
          background-color: #f0f0fa; }
      .openerp .oe_searchview .oe_searchview_drawer h4:before {
        content: "▸ ";
        color: #a3a3a3; }
      .openerp .oe_searchview .oe_searchview_drawer button {
        margin: 4px 0; }
      .openerp .oe_searchview .oe_searchview_drawer .button {
        border: none;
        background: transparent;
        padding: 0 2px;
        -moz-box-shadow: none;
        -webkit-box-shadow: none;
        box-shadow: none;
        -moz-border-radius: 0;
        -webkit-border-radius: 0;
        border-radius: 0; }
      .openerp .oe_searchview .oe_searchview_drawer .oe_searchview_section {
        display: table;
        width: 100%; }
        .openerp .oe_searchview .oe_searchview_drawer .oe_searchview_section > div {
          -webkit-box-sizing: border-box;
          -moz-box-sizing: border-box;
          -ms-box-sizing: border-box;
          box-sizing: border-box;
          display: table-cell;
          width: 50%; }
        .openerp .oe_searchview .oe_searchview_drawer .oe_searchview_section ul {
          margin: 0 8px 8px;
          padding: 0;
          list-style: none; }
        .openerp .oe_searchview .oe_searchview_drawer .oe_searchview_section li {
          list-style: none;
          padding: 2px 4px 2px 20px;
          line-height: 14px;
          color: inherit;
          cursor: pointer;
          position: relative; }
          .openerp .oe_searchview .oe_searchview_drawer .oe_searchview_section li.oe_selected:before {
            content: "W";
            font-family: "entypoRegular" !important;
            font-size: 24px;
            font-weight: 300 !important;
            color: #a3a3a3;
            position: absolute;
            left: 4px;
            top: -2px; }
          .openerp .oe_searchview .oe_searchview_drawer .oe_searchview_section li:hover {
            background-color: #f0f0fa; }
      .openerp .oe_searchview .oe_searchview_drawer form {
        margin-left: 12px; }
        .openerp .oe_searchview .oe_searchview_drawer form p {
          margin: 4px 0;
          line-height: 18px; }
        .openerp .oe_searchview .oe_searchview_drawer form button {
          margin: 0 0 8px 0; }
      .openerp .oe_searchview .oe_searchview_drawer .oe_searchview_custom {
        padding: 0 8px 8px 8px; }
        .openerp .oe_searchview .oe_searchview_drawer .oe_searchview_custom form {
          display: none; }
        .openerp .oe_searchview .oe_searchview_drawer .oe_searchview_custom li {
          cursor: pointer;
          position: relative;
          line-height: 14px;
          padding: 2px 4px 2px 20px; }
          .openerp .oe_searchview .oe_searchview_drawer .oe_searchview_custom li:hover {
            background-color: #f0f0fa; }
          .openerp .oe_searchview .oe_searchview_drawer .oe_searchview_custom li button {
            position: absolute;
            top: 0;
            right: 5px; }
      .openerp .oe_searchview .oe_searchview_drawer .oe_searchview_dashboard form {
        display: none;
        margin-top: 2px; }
      .openerp .oe_searchview .oe_searchview_drawer .oe_searchview_advanced form {
        display: none;
        margin-top: 8px; }
      .openerp .oe_searchview .oe_searchview_drawer .oe_searchview_advanced button.oe_add_condition:before {
        content: "Z";
        font-family: "entypoRegular" !important;
        font-size: 24px;
        font-weight: 300 !important;
        margin-right: 4px; }
      .openerp .oe_searchview .oe_searchview_drawer .oe_searchview_advanced ul {
        list-style: none;
        padding: 0; }
      .openerp .oe_searchview .oe_searchview_drawer .oe_searchview_advanced li {
        position: relative;
        list-style: none;
        margin: 0;
        white-space: nowrap; }
        .openerp .oe_searchview .oe_searchview_drawer .oe_searchview_advanced li:first-child .searchview_extended_prop_or {
          visibility: hidden; }
      .openerp .oe_searchview .oe_searchview_drawer .oe_searchview_advanced .searchview_extended_prop_or {
        opacity: 0.5;
        margin-left: -14px; }
      .openerp .oe_searchview .oe_searchview_drawer .oe_opened h4:before {
        content: "▾ ";
        position: relative;
        top: -1px; }
      .openerp .oe_searchview .oe_searchview_drawer .oe_opened form {
        display: block; }
      .openerp .oe_searchview .oe_searchview_drawer .oe_searchview_custom_delete, .openerp .oe_searchview .oe_searchview_drawer .searchview_extended_delete_prop {
        display: inline-block;
        width: 12px;
        height: 12px;
        line-height: 12px;
        padding: 1px;
        color: #8786b7;
        line-height: 8px;
        text-align: center;
        font-weight: bold;
        text-shadow: 0 1px 1px white; }
        .openerp .oe_searchview .oe_searchview_drawer .oe_searchview_custom_delete:hover, .openerp .oe_searchview .oe_searchview_drawer .searchview_extended_delete_prop:hover {
          text-decoration: none;
          color: white;
          background: #8786b7;
          text-shadow: 0 1px 1px rgba(0, 0, 0, 0.4);
          -moz-border-radius: 2px;
          -webkit-border-radius: 2px;
          border-radius: 2px; }
      .openerp .oe_searchview .oe_searchview_drawer .oe_searchview_custom_delete {
        display: none;
        position: absolute;
        bottom: 1px;
        right: 4px; }
      .openerp .oe_searchview .oe_searchview_drawer .oe_searchview_custom_private:hover .oe_searchview_custom_delete, .openerp .oe_searchview .oe_searchview_drawer .oe_searchview_custom_public:hover .oe_searchview_custom_delete {
        display: inline-block; }
      .openerp .oe_searchview .oe_searchview_drawer .oe_searchview_custom_public:after {
        content: ",";
        font-family: "entypoRegular" !important;
        font-size: 22px;
        font-weight: 300 !important;
        margin: 0 0 0 4px;
        padding: 0; }
  .openerp .oe_view_nocontent {
    padding: 15px;
    margin-top: 0;
    color: #777777;
    font-size: 125%;
    max-width: 700px; }
    .openerp .oe_view_nocontent .oe_view_nocontent_create {
      background: transparent url(/web/static/src/img/view_empty_arrow.png) no-repeat 7px 0;
      margin-top: 0;
      padding-top: 35px;
      min-height: 28px;
      color: #4c4c4c; }
    .openerp .oe_view_nocontent > p {
      padding-left: 95px; }
    .openerp .oe_view_nocontent .oe_empty_custom_dashboard {
      background: transparent url(/web/static/src/img/graph_background.png) no-repeat 0 0;
      margin-top: -15px;
      padding: 100px 0 0 137px;
      min-height: 327px;
      margin-left: -15px; }
  .openerp .oe_formview {
    background: white; }
  .openerp .oe_form_dropdown_section {
    position: relative;
    display: inline-block; }
  .openerp .oe_form_invalid input, .openerp .oe_form_invalid select, .openerp .oe_form_invalid textarea {
    background-color: #ff6666 !important;
    border: 1px solid #dd0000 !important; }
  .openerp .oe_view_manager_current .oe_form_editable .oe_highlight {
    color: #404040;
    background: none; }
  .openerp .oe_view_manager_current .oe_form_editable button.oe_highlight {
    background-color: #efefef;
    background-image: -webkit-gradient(linear, left top, left bottom, from(#efefef), to(#d8d8d8));
    background-image: -webkit-linear-gradient(top, #efefef, #d8d8d8);
    background-image: -moz-linear-gradient(top, #efefef, #d8d8d8);
    background-image: -ms-linear-gradient(top, #efefef, #d8d8d8);
    background-image: -o-linear-gradient(top, #efefef, #d8d8d8);
    background-image: linear-gradient(to bottom, #efefef, #d8d8d8);
    -moz-box-shadow: 0 1px 2px rgba(0, 0, 0, 0.1), 0 1px 1px rgba(255, 255, 255, 0.8) inset;
    -webkit-box-shadow: 0 1px 2px rgba(0, 0, 0, 0.1), 0 1px 1px rgba(255, 255, 255, 0.8) inset;
    box-shadow: 0 1px 2px rgba(0, 0, 0, 0.1), 0 1px 1px rgba(255, 255, 255, 0.8) inset; }
  .openerp .oe_view_manager_current .oe_form_editable button.oe_highlight:active {
    background-color: #e3e3e3;
    background-image: -webkit-gradient(linear, left top, left bottom, from(#e3e3e3), to(#f6f6f6));
    background-image: -webkit-linear-gradient(top, #e3e3e3, #f6f6f6);
    background-image: -moz-linear-gradient(top, #e3e3e3, #f6f6f6);
    background-image: -ms-linear-gradient(top, #e3e3e3, #f6f6f6);
    background-image: -o-linear-gradient(top, #e3e3e3, #f6f6f6);
    background-image: linear-gradient(to bottom, #e3e3e3, #f6f6f6);
    -moz-box-shadow: none;
    -webkit-box-shadow: none;
    box-shadow: none; }
  .openerp .oe_view_manager_current .oe_form_editable button.oe_highlight:hover {
    background-color: #f6f6f6;
    background-image: -webkit-gradient(linear, left top, left bottom, from(#f6f6f6), to(#e3e3e3));
    background-image: -webkit-linear-gradient(top, #f6f6f6, #e3e3e3);
    background-image: -moz-linear-gradient(top, #f6f6f6, #e3e3e3);
    background-image: -ms-linear-gradient(top, #f6f6f6, #e3e3e3);
    background-image: -o-linear-gradient(top, #f6f6f6, #e3e3e3);
    background-image: linear-gradient(to bottom, #f6f6f6, #e3e3e3);
    -moz-box-shadow: 0 1px 2px rgba(0, 0, 0, 0.1), 0 1px 1px rgba(255, 255, 255, 0.8) inset;
    -webkit-box-shadow: 0 1px 2px rgba(0, 0, 0, 0.1), 0 1px 1px rgba(255, 255, 255, 0.8) inset;
    box-shadow: 0 1px 2px rgba(0, 0, 0, 0.1), 0 1px 1px rgba(255, 255, 255, 0.8) inset; }
  .openerp .oe_form_invisible {
    display: none !important; }
  .openerp .oe_form_readonly .oe_edit_only, .openerp .oe_form_readonly .oe_form_field:empty {
    display: none !important; }
  .openerp .oe_form_readonly .oe_form .oe_form_field_date {
    width: auto; }
  .openerp .oe_form_nosheet {
    margin: 16px; }
    .openerp .oe_form_nosheet > header {
      margin: -16px -16px 0 -16px;
      padding: 0; }
  .openerp .oe_form_sheetbg {
    padding: 16px 0; }
  .openerp .oe_form_sheet_width {
    min-width: 650px;
    max-width: 860px;
    margin: 0 auto; }
  .openerp .oe_form_sheet {
    background: white;
    min-height: 330px;
    padding: 16px; }
  .openerp .oe_application .oe_form_sheetbg {
    background: url(/web/static/src/img/form_sheetbg.png);
    border-bottom: 1px solid #dddddd; }
  .openerp .oe_application .oe_form_sheet {
    border: 1px solid #c8c8d3;
    -moz-box-shadow: 0 4px 20px rgba(0, 0, 0, 0.15);
    -webkit-box-shadow: 0 4px 20px rgba(0, 0, 0, 0.15);
    box-shadow: 0 4px 20px rgba(0, 0, 0, 0.15); }
    .openerp .oe_application .oe_form_sheet .ui-tabs {
      margin: 0 -16px; }
    .openerp .oe_application .oe_form_sheet .oe_notebook_page {
      padding: 0 16px; }
  .openerp .oe_form header {
    position: relative;
    border-bottom: 1px solid #cacaca;
    padding-left: 2px;
    background-color: #fcfcfc;
    background-image: -webkit-gradient(linear, left top, left bottom, from(#fcfcfc), to(#dedede));
    background-image: -webkit-linear-gradient(top, #fcfcfc, #dedede);
    background-image: -moz-linear-gradient(top, #fcfcfc, #dedede);
    background-image: -ms-linear-gradient(top, #fcfcfc, #dedede);
    background-image: -o-linear-gradient(top, #fcfcfc, #dedede);
    background-image: linear-gradient(to bottom, #fcfcfc, #dedede); }
    .openerp .oe_form header > span {
      margin-left: 4px; }
    .openerp .oe_form header ul {
      display: inline-block;
      float: right; }
    .openerp .oe_form header .oe_button {
      margin: 3px 2px 1px; }
      .openerp .oe_form header .oe_button:first-child {
        margin-left: 6px; }
  .openerp .oe_form header .oe_tags {
    margin: 5px 0 0 5px;
    width: 400px;
    padding-bottom: 0; }
  .openerp .oe_form div.oe_chatter {
    min-width: 650px;
    max-width: 860px;
    margin: 0 auto;
    padding: 16px 0 48px; }
  .openerp .oe_form div.oe_form_configuration p, .openerp .oe_form div.oe_form_configuration ul, .openerp .oe_form div.oe_form_configuration ol {
    color: #aaaaaa;
    max-width: 650px; }
  .openerp .oe_form div.oe_form_configuration label {
    min-width: 150px; }
  .openerp .oe_form div.oe_form_configuration .oe_form_group_cell_label {
    padding: 1px 0; }
  .openerp .oe_form div.oe_form_configuration .oe_form_group_cell div div {
    padding: 1px 0; }
  .openerp .oe_form .oe_subtotal_footer {
    width: 1% !important; }
    .openerp .oe_form .oe_subtotal_footer td.oe_form_group_cell {
      text-align: right;
      padding: 0 !important; }
    .openerp .oe_form .oe_subtotal_footer td.oe_form_group_cell_label {
      border-right: none; }
    .openerp .oe_form .oe_subtotal_footer .oe_subtotal_footer_separator {
      width: 108px;
      border-top: 1px solid #cacaca;
      margin-top: 4px;
      padding-top: 4px;
      font-weight: bold;
      font-size: 18px; }
    .openerp .oe_form .oe_subtotal_footer label:after {
      content: ":"; }
    .openerp .oe_form .oe_subtotal_footer label.oe_subtotal_footer_separator {
      font-weight: bold !important;
      padding: 2px 11px 2px 0px !important; }
    .openerp .oe_form .oe_subtotal_footer label.oe_form_label_help {
      font-weight: normal; }
  .openerp .oe_form .oe_form_button {
    margin: 2px; }
  .openerp .oe_form td.oe_form_group_cell_label {
    border-right: 1px solid #dddddd;
    padding: 2px 0px; }
    .openerp .oe_form td.oe_form_group_cell_label label {
      line-height: 18px;
      display: block;
      min-width: 140px; }
  .openerp .oe_form td.oe_form_group_cell + .oe_form_group_cell {
    padding: 2px 0 2px 8px; }
  .openerp .oe_form .oe_form_group {
    width: 100%;
    margin: 9px 0 9px 0; }
    .openerp .oe_form .oe_form_group .oe_form_group_cell.oe_group_right {
      padding-left: 20px; }
  .openerp .oe_form .oe_form_label_help[for], .openerp .oe_form .oe_form_label[for] {
    font-weight: bold;
    white-space: nowrap;
    padding-right: 8px; }
    .openerp .oe_form .oe_form_label_help[for] span, .openerp .oe_form .oe_form_label[for] span {
      font-size: 80%;
      color: darkGreen;
      vertical-align: top;
      position: relative;
      top: -4px;
      padding: 0 2px; }
  .openerp .oe_horizontal_border {
    border-bottom: 1px solid black; }
  .openerp .oe_horizontal_separator {
    font-weight: bold;
    font-size: 20px;
    margin: 15px 0px 10px 0px;
    color: #7c7bad; }
  .openerp .oe_horizontal_separator:empty {
    height: 5px; }
  .openerp .oe_vertical_separator {
    border-left: 1px solid #666666;
    padding: 0 4px 0 4px; }
  .openerp .oe_form_field_progressbar {
    display: inline-block;
    min-width: 70px; }
  .openerp .oe_form_field_progressbar.ui-progressbar {
    height: 22px;
    font-size: 10px;
    -webkit-box-sizing: border-box;
    -moz-box-sizing: border-box;
    -ms-box-sizing: border-box;
    box-sizing: border-box;
    border: 1px solid #999999;
    -moz-border-radius: 3px;
    -webkit-border-radius: 3px;
    border-radius: 3px;
    background: white;
    min-width: 50px; }
    .openerp .oe_form_field_progressbar.ui-progressbar span {
      position: absolute;
      margin-left: 10px;
      font-weight: bold; }
    .openerp .oe_form_field_progressbar.ui-progressbar .ui-widget-header {
      background: #cccccc url(/web/static/lib/jquery.ui/css/smoothness/images/ui-bg_highlight-soft_75_cccccc_1x100.png) 50% 50% repeat-x; }
  .openerp .oe_form .oe_form_field_text {
    width: 100%; }
  .openerp .oe_form .oe_form_field_char input,
  .openerp .oe_form .oe_form_field_url input,
  .openerp .oe_form .oe_form_field_email input,
  .openerp .oe_form .oe_form_field_text textarea,
  .openerp .oe_form .oe_form_field_selection select {
    width: 100%; }
  .openerp .oe_form .oe_form_field_text.oe_inline, .openerp .oe_form .oe_form_field_text.oe_inline > textarea {
    width: 500px; }
  .openerp .oe_form h1, .openerp .oe_form h2, .openerp .oe_form h3, .openerp .oe_form h4, .openerp .oe_form h5, .openerp .oe_form h6 {
    margin: 0 0 4px 0; }
    .openerp .oe_form h1 input, .openerp .oe_form h2 input, .openerp .oe_form h3 input, .openerp .oe_form h4 input, .openerp .oe_form h5 input, .openerp .oe_form h6 input {
      height: inherit !important;
      font-size: inherit; }
  .openerp .oe_form .oe_form_field {
    width: 100%;
    display: inline-block;
    padding: 2px 2px 2px 0px; }
    .openerp .oe_form .oe_form_field input {
      margin: 0px; }
  .openerp .oe_form input[type="text"], .openerp .oe_form input[type="password"], .openerp .oe_form input[type="file"], .openerp .oe_form select {
    height: 22px;
    padding-top: 2px; }
  .openerp .oe_form input[type="text"], .openerp .oe_form input[type="password"], .openerp .oe_form input[type="file"], .openerp .oe_form select, .openerp .oe_form textarea {
    -webkit-box-sizing: border-box;
    -moz-box-sizing: border-box;
    -ms-box-sizing: border-box;
    box-sizing: border-box;
    background: white;
    min-width: 60px;
    color: #1f1f1f; }
  .openerp .oe_form input[readonly], .openerp .oe_form select[readonly], .openerp .oe_form textarea[readonly], .openerp .oe_form input[disabled], .openerp .oe_form select[disabled] {
    background: #e5e5e5 !important;
    color: #666666; }
  .openerp .oe_form textarea[disabled] {
    border: none;
    padding-left: 8px;
    -moz-box-shadow: none;
    -webkit-box-shadow: none;
    box-shadow: none;
    -moz-border-radius: 0px;
    -webkit-border-radius: 0px;
    border-radius: 0px; }
  .openerp .oe_form textarea.oe_inline[disabled] {
    border-left: 8px solid #eeeeee; }
  .openerp .oe_form .oe_form_field_url button img {
    vertical-align: top; }
  .openerp .oe_form .oe_form_field_date,
  .openerp .oe_form .oe_form_field_datetime {
    white-space: nowrap; }
  .openerp .oe_form .oe_form_field_boolean {
    padding-top: 4px;
    width: auto; }
  .openerp .oe_form .oe_datepicker_container {
    display: none; }
  .openerp .oe_form .oe_datepicker_root {
    display: inline-block; }
  .openerp .oe_form .oe_form_required input:not([disabled]):not([readonly]), .openerp .oe_form .oe_form_required select:not([disabled]):not([readonly]), .openerp .oe_form .oe_form_required textarea:not([disabled]):not([readonly]) {
    background-color: #d2d2ff !important; }
  .openerp .oe_form .oe_form_invalid input, .openerp .oe_form .oe_form_invalid select, .openerp .oe_form .oe_form_invalid textarea {
    background-color: #ff6666 !important;
    border: 1px solid #dd0000 !important; }
  .openerp .oe_form .oe_input_icon {
    cursor: pointer;
    margin: 3px 0 0 -21px;
    vertical-align: top; }
  .openerp .oe_form .oe_input_icon_disabled {
    position: absolute;
    cursor: default;
    opacity: 0.5;
    filter: alpha(opacity=50);
    right: 5px;
    top: 3px; }
  .openerp .oe_form .oe_form_field_with_button.oe_no_button > .oe_button {
    display: none; }
  .openerp .oe_form .oe_form_field_with_button:not(.oe_no_button) > .oe_button {
    float: right;
    -moz-border-radius: 0;
    -webkit-border-radius: 0;
    border-radius: 0;
    border-bottom-left-radius: 0px;
    height: 22px; }
  .openerp .oe_form .oe_form_field_with_button input {
    width: 100%; }
  .openerp .oe_form .oe_form_field_with_button > div {
    position: relative;
    overflow: hidden; }
  .openerp .oe_form .oe_form_embedded_html {
    position: relative;
    width: 600px;
    margin-left: 130px;
    margin-top: 32px;
    margin-bottom: 32px;
    text-align: justify; }
  .openerp .oe_form_editable .oe_form .oe_form_field_integer input {
    width: 6em !important; }
  .openerp .oe_form_editable .oe_form .oe_form_field_float input {
    width: 7em !important; }
  .openerp .oe_form_editable .oe_form .oe_form_field_date input {
    width: 7.5em !important; }
  .openerp .oe_form_editable .oe_form .oe_form_field_datetime input {
    width: 11.5em !important; }
  .openerp .oe_hidden_input_file {
    position: relative; }
    .openerp .oe_hidden_input_file input.oe_form_binary_file {
      z-index: 0;
      line-height: 0;
      font-size: 12px;
      position: absolute;
      top: 1px;
      left: 0;
      right: 0;
      opacity: 0;
      filter: alpha(opacity=0);
      -ms-filter: "alpha(opacity=0)";
      margin: 0;
      padding: 0; }
  .openerp .oe_form .oe_form_field_image {
    padding: 0;
    position: relative;
    display: inline-block;
    width: auto;
    vertical-align: top; }
    .openerp .oe_form .oe_form_field_image .oe_form_field_image_controls {
      position: absolute;
      top: 1px;
      padding: 4px;
      width: 100%;
      display: none;
      text-align: center;
      color: #eeeeee;
      background: rgba(37, 37, 37, 0.9);
      -moz-border-radius: 3px 3px 0 0;
      -webkit-border-radius: 3px 3px 0 0;
      border-radius: 3px 3px 0 0;
      -webkit-box-sizing: border-box;
      -moz-box-sizing: border-box;
      -ms-box-sizing: border-box;
      box-sizing: border-box; }
    .openerp .oe_form .oe_form_field_image:hover .oe_form_field_image_controls {
      display: block; }
  .openerp .oe_form_field_many2one td:first-child {
    position: relative; }
  .openerp .oe_form_field_many2one span.oe_m2o_drop_down_button {
    position: absolute;
    top: 2px;
    right: 0px; }
  .openerp .oe_form_field_many2one .oe_m2o_cm_button {
    line-height: 14px;
    float: right;
    padding-left: 2px; }
  .openerp.ui-autocomplete li.oe_m2o_dropdown_option a {
    font-style: italic;
    padding-left: 2em; }
  .openerp.ui-autocomplete li:not(.oe_m2o_dropdown_option) + li.oe_m2o_dropdown_option {
    margin-top: 10px; }
  .openerp ul.oe_form_status, .openerp ul.oe_form_status_clickable {
    display: inline-block;
    margin: 0;
    padding: 0 18px 0 0; }
    .openerp ul.oe_form_status li, .openerp ul.oe_form_status_clickable li {
      display: inline-block;
      list-style-type: none;
      margin: 0 -18px 0 0;
      padding: 0;
      background-color: #fcfcfc;
      background-image: -webkit-gradient(linear, left top, left bottom, from(#fcfcfc), to(#dedede));
      background-image: -webkit-linear-gradient(top, #fcfcfc, #dedede);
      background-image: -moz-linear-gradient(top, #fcfcfc, #dedede);
      background-image: -ms-linear-gradient(top, #fcfcfc, #dedede);
      background-image: -o-linear-gradient(top, #fcfcfc, #dedede);
      background-image: linear-gradient(to bottom, #fcfcfc, #dedede); }
      .openerp ul.oe_form_status li:first-child .label, .openerp ul.oe_form_status_clickable li:first-child .label {
        border-left: 1px solid #cacaca;
        padding-left: 14px; }
      .openerp ul.oe_form_status li:last-child, .openerp ul.oe_form_status_clickable li:last-child {
        border-right: 1px solid #cacaca; }
        .openerp ul.oe_form_status li:last-child .label, .openerp ul.oe_form_status_clickable li:last-child .label {
          padding-right: 14px; }
        .openerp ul.oe_form_status li:last-child .arrow, .openerp ul.oe_form_status_clickable li:last-child .arrow {
          display: none; }
      .openerp ul.oe_form_status li .label, .openerp ul.oe_form_status_clickable li .label {
        color: #4c4c4c;
        text-shadow: 0 1px 1px #fcfcfc, 0 -1px 1px #dedede;
        padding: 7px;
        display: inline-block;
        padding-left: 24px;
        margin: 0;
        position: relative; }
      .openerp ul.oe_form_status li .arrow, .openerp ul.oe_form_status_clickable li .arrow {
        width: 17px;
        display: inline-block;
        vertical-align: top;
        overflow: hidden;
        margin-left: -5px; }
        .openerp ul.oe_form_status li .arrow span, .openerp ul.oe_form_status_clickable li .arrow span {
          position: relative;
          width: 24px;
          height: 24px;
          display: inline-block;
          margin-left: -12px;
          margin-top: 3px;
          box-shadow: -1px 1px 2px rgba(255, 255, 255, 0.2), inset -1px 1px 1px rgba(0, 0, 0, 0.2);
          background-color: #dedede;
          background: -moz-linear-gradient(135deg, #dedede, #fcfcfc);
          background: -o-linear-gradient(135deg, #fcfcfc, #dedede);
          background: -webkit-gradient(linear, left top, right bottom, from(#fcfcfc), to(#dedede));
          -moz-border-radius: 3px;
          -webkit-border-radius: 3px;
          border-radius: 3px;
          -webkit-transform: rotate(45deg);
          -moz-transform: rotate(45deg);
          -ms-transform: rotate(45deg);
          -o-transform: rotate(45deg);
          transform: rotate(45deg); }
    .openerp ul.oe_form_status li.oe_active, .openerp ul.oe_form_status_clickable li.oe_active {
      background-color: #729fcf;
      background-image: -webkit-gradient(linear, left top, left bottom, from(#729fcf), to(#3465a4));
      background-image: -webkit-linear-gradient(top, #729fcf, #3465a4);
      background-image: -moz-linear-gradient(top, #729fcf, #3465a4);
      background-image: -ms-linear-gradient(top, #729fcf, #3465a4);
      background-image: -o-linear-gradient(top, #729fcf, #3465a4);
      background-image: linear-gradient(to bottom, #729fcf, #3465a4); }
      .openerp ul.oe_form_status li.oe_active .arrow span, .openerp ul.oe_form_status_clickable li.oe_active .arrow span {
        background-color: #3465a4;
        background: -moz-linear-gradient(135deg, #3465a4, #729fcf);
        background: -o-linear-gradient(135deg, #729fcf, #3465a4);
        background: -webkit-gradient(linear, left top, right bottom, from(#729fcf), to(#3465a4)); }
      .openerp ul.oe_form_status li.oe_active .label, .openerp ul.oe_form_status_clickable li.oe_active .label {
        color: white;
        text-shadow: 0 1px 1px #729fcf, 0 -1px 1px #3465a4; }
  .openerp ul.oe_form_status_clickable li {
    cursor: pointer; }
    .openerp ul.oe_form_status_clickable li:hover {
      background-color: #e8e8e8;
      background-image: -webkit-gradient(linear, left top, left bottom, from(#e8e8e8), to(#cacaca));
      background-image: -webkit-linear-gradient(top, #e8e8e8, #cacaca);
      background-image: -moz-linear-gradient(top, #e8e8e8, #cacaca);
      background-image: -ms-linear-gradient(top, #e8e8e8, #cacaca);
      background-image: -o-linear-gradient(top, #e8e8e8, #cacaca);
      background-image: linear-gradient(to bottom, #e8e8e8, #cacaca); }
      .openerp ul.oe_form_status_clickable li:hover .label {
        text-shadow: 0 -1px 1px #fcfcfc, 0 1px 1px #dedede; }
      .openerp ul.oe_form_status_clickable li:hover .arrow span {
        background-color: #e8e8e8;
        background-image: -webkit-gradient(linear, left top, left bottom, from(#e8e8e8), to(#cacaca));
        background-image: -webkit-linear-gradient(top, #e8e8e8, #cacaca);
        background-image: -moz-linear-gradient(top, #e8e8e8, #cacaca);
        background-image: -ms-linear-gradient(top, #e8e8e8, #cacaca);
        background-image: -o-linear-gradient(top, #e8e8e8, #cacaca);
        background-image: linear-gradient(to bottom, #e8e8e8, #cacaca); }
    .openerp ul.oe_form_status_clickable li .label {
      color: #7c7bad; }
  .openerp ul.oe_form_status_clickable li.oe_active:hover {
    background-color: #4c85c2;
    background-image: -webkit-gradient(linear, left top, left bottom, from(#4c85c2), to(#284d7d));
    background-image: -webkit-linear-gradient(top, #4c85c2, #284d7d);
    background-image: -moz-linear-gradient(top, #4c85c2, #284d7d);
    background-image: -ms-linear-gradient(top, #4c85c2, #284d7d);
    background-image: -o-linear-gradient(top, #4c85c2, #284d7d);
    background-image: linear-gradient(to bottom, #4c85c2, #284d7d); }
    .openerp ul.oe_form_status_clickable li.oe_active:hover .label {
      text-shadow: 0 -1px 1px #729fcf, 0 1px 1px #3465a4; }
    .openerp ul.oe_form_status_clickable li.oe_active:hover .arrow span {
      background-color: #284d7d;
      background: -moz-linear-gradient(135deg, #284d7d, #4c85c2);
      background: -o-linear-gradient(135deg, #4c85c2, #284d7d);
      background: -webkit-gradient(linear, left top, right bottom, from(#4c85c2), to(#284d7d)); }
  .openerp .oe_form .oe_form_field_one2many > .oe_view_manager .oe_list_pager_single_page {
    display: none; }
  .openerp .oe_form_field_one2many > .oe_view_manager .oe_list_pager_single_page, .openerp .oe_form_field_many2many > .oe_view_manager .oe_list_pager_single_page {
    display: none !important; }
  .openerp .oe_form_field_one2many .oe_form_field_one2many_list_row_add, .openerp .oe_form_field_many2many .oe_form_field_one2many_list_row_add {
    font-weight: bold; }
  .openerp .oe_form_field_one2many .oe_list_content > thead, .openerp .oe_form_field_many2many .oe_list_content > thead {
    border-bottom: 1px; }
  .openerp .oe_form_field_one2many .oe_list_content > tbody tr:nth-child(odd), .openerp .oe_form_field_many2many .oe_list_content > tbody tr:nth-child(odd) {
    background: transparent; }
  .openerp .oe_form_field_one2many .oe_list .oe_list_edit_row_save, .openerp .oe_form_field_many2many .oe_list .oe_list_edit_row_save {
    background: url(/web/static/src/img/iconset-b-remove.png) 50% 50% no-repeat; }
    .openerp .oe_form_field_one2many .oe_list .oe_list_edit_row_save:before, .openerp .oe_form_field_many2many .oe_list .oe_list_edit_row_save:before {
      visibility: hidden; }
  .openerp .oe_form_field_one2many > .oe_view_manager .oe_header_row_top, .openerp .oe_form_field_many2many > .oe_view_manager .oe_header_row_top {
    display: none; }
  .openerp .oe_form_field_one2many > .oe_view_manager .oe_view_manager_header2 td, .openerp .oe_form_field_many2many > .oe_view_manager .oe_view_manager_header2 td {
    padding: 0px 8px;
    line-height: 16px; }
    .openerp .oe_form_field_one2many > .oe_view_manager .oe_view_manager_header2 td .oe_i, .openerp .oe_form_field_many2many > .oe_view_manager .oe_view_manager_header2 td .oe_i {
      font-size: 13px; }
    .openerp .oe_form_field_one2many > .oe_view_manager .oe_view_manager_header2 td .oe_pager_group, .openerp .oe_form_field_many2many > .oe_view_manager .oe_view_manager_header2 td .oe_pager_group {
      height: auto;
      line-height: 16px; }
      .openerp .oe_form_field_one2many > .oe_view_manager .oe_view_manager_header2 td .oe_pager_group li, .openerp .oe_form_field_many2many > .oe_view_manager .oe_view_manager_header2 td .oe_pager_group li {
        height: auto;
        line-height: 16px; }
  .openerp .oe_form_field_one2many .oe_list_buttons.oe_editing .oe_list_save, .openerp .oe_form_field_many2many .oe_list_buttons.oe_editing .oe_list_save {
    visibility: hidden; }
  .openerp .oe_form_editable .oe_list_editable .oe_list_content td.oe_required {
    background-color: #d2d2ff; }
  .openerp .oe_form_editable .oe_list_editable .oe_list_content td.oe_readonly {
    background-color: #eeeeee; }
  .openerp .oe_list_editable .oe_list_content td.oe_list_field_cell {
    padding: 4px 6px 3px 6px; }
  .openerp .oe_list.oe_list_editable td.oe_list_record_delete {
    position: absolute; }
  .openerp .oe_list.oe_list_editable.oe_editing .oe_edition .oe_list_field_cell:not(.oe_readonly) {
    color: transparent; }
    .openerp .oe_list.oe_list_editable.oe_editing .oe_edition .oe_list_field_cell:not(.oe_readonly) * {
      visibility: hidden; }
  .openerp .oe_list.oe_list_editable.oe_editing .oe_m2o_drop_down_button {
    top: 5px; }
  .openerp .oe_list.oe_list_editable.oe_editing .oe_m2o_cm_button {
    display: none; }
  .openerp .oe_list.oe_list_editable.oe_editing .oe_form_field input, .openerp .oe_list.oe_list_editable.oe_editing .oe_form_field textarea {
    height: 27px; }
  .openerp .oe_list.oe_list_editable.oe_editing .oe_form_field input, .openerp .oe_list.oe_list_editable.oe_editing .oe_form_field textarea {
    -moz-border-radius: 0;
    -webkit-border-radius: 0;
    border-radius: 0;
    border: 1px solid #aaaaff;
    margin: 0; }
  .openerp .oe_list.oe_list_editable.oe_editing .oe_form_field.oe_form_field_float input, .openerp .oe_list.oe_list_editable.oe_editing .oe_form_field.oe_form_view_integer input {
    text-align: right;
    width: 100% !important; }
  .openerp .oe_list.oe_list_editable.oe_editing .oe_form_field.oe_form_field_datetime > span, .openerp .oe_list.oe_list_editable.oe_editing .oe_form_field.oe_form_field_date > span {
    width: 100% !important; }
  .openerp .oe_list.oe_list_editable.oe_editing .oe_form_field.oe_form_field_datetime input.oe_datepicker_master, .openerp .oe_list.oe_list_editable.oe_editing .oe_form_field.oe_form_field_date input.oe_datepicker_master {
    width: 100% !important; }
  .openerp .oe_list.oe_list_editable.oe_editing .oe_form_field .oe_form_field_float, .openerp .oe_list.oe_list_editable.oe_editing .oe_form_field .oe_form_view_integer, .openerp .oe_list.oe_list_editable.oe_editing .oe_form_field.oe_form_field_datetime, .openerp .oe_list.oe_list_editable.oe_editing .oe_form_field.oe_form_field_date {
    min-width: 0 !important;
    max-width: none !important; }
  .openerp .oe_list_group_name {
    white-space: nowrap; }
  .openerp .oe_form .oe_form_field_many2many > .oe_list .oe_list_pager_single_page {
    display: none; }
  .openerp .oe_list_buttons .oe_alternative {
    visibility: hidden; }
  .openerp .oe_list_buttons .oe_list_save, .openerp .oe_list_buttons .oe_list_discard {
    display: none; }
  .openerp .oe_list_buttons.oe_editing .oe_list_add {
    display: none; }
  .openerp .oe_list_buttons.oe_editing .oe_list_save {
    display: inline-block; }
  .openerp .oe_list_buttons.oe_editing .oe_list_discard {
    display: inline; }
  .openerp .oe_list_buttons.oe_editing .oe_alternative {
    visibility: visible; }
  .openerp .oe_list .oe_form .oe_form_nosheet {
    margin: 0;
    padding: 0;
    border: none; }
  .openerp .oe_list .oe_form .oe_form_field {
    width: auto;
    position: absolute;
    margin: 0 !important;
    padding: 0; }
  .openerp .oe_list .oe_list_content .oe_group_header {
    background-color: #fcfcfc;
    background-image: -webkit-gradient(linear, left top, left bottom, from(#fcfcfc), to(#dedede));
    background-image: -webkit-linear-gradient(top, #fcfcfc, #dedede);
    background-image: -moz-linear-gradient(top, #fcfcfc, #dedede);
    background-image: -ms-linear-gradient(top, #fcfcfc, #dedede);
    background-image: -o-linear-gradient(top, #fcfcfc, #dedede);
    background-image: linear-gradient(to bottom, #fcfcfc, #dedede); }
  .openerp .oe_list_content {
    width: 100%; }
    .openerp .oe_list_content td:first-child:after, .openerp .oe_list_content th:first-child:after {
      border-width: 0; }
    .openerp .oe_list_content td.oe_number {
      text-align: right !important;
      max-width: 100px; }
    .openerp .oe_list_content > thead {
      border-bottom: 2px solid #cacaca;
      background: #eeeeee;
      vertical-align: top; }
    .openerp .oe_list_content td, .openerp .oe_list_content th {
      padding: 3px 6px;
      line-height: 18px; }
    .openerp .oe_list_content th.oe_sortable, .openerp .oe_list_content th.oe_sortable div {
      cursor: pointer; }
    .openerp .oe_list_content th.oe_sortable div {
      position: relative; }
    .openerp .oe_list_content th.oe_sortable div:after {
      position: absolute;
      right: 6px;
      content: "";
      margin-top: 7px;
      border-width: 0 4px 4px;
      border-style: solid;
      border-color: black transparent;
      visibility: hidden; }
    .openerp .oe_list_content th.sortup div:after {
      visibility: visible;
      filter: alpha(opacity=60);
      opacity: 0.6; }
    .openerp .oe_list_content th.sortdown div:after {
      border-bottom: none;
      border-left: 4px solid transparent;
      border-right: 4px solid transparent;
      border-top: 4px solid black;
      visibility: visible;
      -moz-box-shadow: none;
      -webkit-box-shadow: none;
      box-shadow: none;
      filter: alpha(opacity=60);
      opacity: 0.6; }
    .openerp .oe_list_content > tbody {
      cursor: pointer; }
      .openerp .oe_list_content > tbody > tr {
        height: 27px;
        border-top: 1px solid #dddddd; }
        .openerp .oe_list_content > tbody > tr > td.oe_list_field_cell {
          padding: 3px 6px;
          white-space: pre-line; }
        .openerp .oe_list_content > tbody > tr > td > button, .openerp .oe_list_content > tbody > tr > th > button {
          border: none;
          background: transparent;
          padding: 0;
          -moz-box-shadow: none;
          -webkit-box-shadow: none;
          box-shadow: none; }
        .openerp .oe_list_content > tbody > tr > td.oe_list_checkbox:first-child, .openerp .oe_list_content > tbody > tr th.oe_list_checkbox:first-child {
          width: 17px; }
          .openerp .oe_list_content > tbody > tr > td.oe_list_checkbox:first-child:after, .openerp .oe_list_content > tbody > tr th.oe_list_checkbox:first-child:after {
            border-width: 0; }
      .openerp .oe_list_content > tbody > tr:nth-child(odd) {
        background-color: #f0f0fa;
        background-color: #f0f0fa;
        background-image: -webkit-gradient(linear, left top, left bottom, from(#f0f0fa), to(#eeeef6));
        background-image: -webkit-linear-gradient(top, #f0f0fa, #eeeef6);
        background-image: -moz-linear-gradient(top, #f0f0fa, #eeeef6);
        background-image: -ms-linear-gradient(top, #f0f0fa, #eeeef6);
        background-image: -o-linear-gradient(top, #f0f0fa, #eeeef6);
        background-image: linear-gradient(to bottom, #f0f0fa, #eeeef6); }
    .openerp .oe_list_content > tfoot {
      border-top: 2px solid #cacaca;
      border-bottom: 1px solid #cacaca;
      background: #eeeeee;
      font-weight: bold; }
    .openerp .oe_list_content .numeric {
      text-align: right;
      width: 82px; }
      .openerp .oe_list_content .numeric input {
        text-align: right; }
    .openerp .oe_list_content th.oe_list_header_handle {
      font-size: 1px;
      overflow: hidden;
      text-indent: -9001px; }
    .openerp .oe_list_content td.oe_list_field_handle {
      width: 1em;
      padding: 0 !important;
      cursor: ns-resize; }
      .openerp .oe_list_content td.oe_list_field_handle .oe_list_handle {
        font-size: 1px;
        letter-spacing: -1px;
        color: transparent;
        font-weight: normal;
        margin-right: 7px; }
        .openerp .oe_list_content td.oe_list_field_handle .oe_list_handle:before {
          font: 18px "entypoRegular";
          content: "}";
          color: #e0e0e0; }
  .openerp .oe_list_cannot_create .oe_view_nocontent_create {
    display: none; }
  .openerp .oe_list_cannot_edit .oe_list_header_handle, .openerp .oe_list_cannot_edit .oe_list_field_handle {
    display: none !important;
    padding: 0 !important; }
  .openerp .oe_list_cannot_delete .oe_list_record_delete {
    display: none !important; }
  .openerp .tree_header {
    background-color: #f0f0f0;
    border-bottom: 1px solid #cacaca;
    color: #4c4c4c;
    padding: 5px;
    height: 25px; }
    .openerp .tree_header button {
      float: right;
      height: 27px;
      margin-right: 5px; }
  .openerp .oe-treeview-table {
    width: 100%;
    background-color: white;
    border-spacing: 0;
    color: #4c4c4c; }
    .openerp .oe-treeview-table th {
      padding: 10px;
      font-weight: bold;
      background-color: #f0f0f0;
      border-bottom: 2px solid #cacaca; }
    .openerp .oe-treeview-table td {
      cursor: pointer;
      vertical-align: middle;
      text-align: left;
      vertical-align: middle;
      height: 20px;
      padding-left: 4px;
      padding-right: 4px;
      border-right: 1px solid #e7e7e7; }
    .openerp .oe-treeview-table td.oe_number {
      text-align: right !important; }
    .openerp .oe-treeview-table tr {
      border-bottom: 1px solid #d6d6d6; }
      .openerp .oe-treeview-table tr:hover {
        background-color: #e7e7e7; }
    .openerp .oe-treeview-table span {
      font-size: 90%;
      font-weight: normal;
      white-space: nowrap;
      display: block; }
    .openerp .oe-treeview-table .treeview-tr.oe-treeview-first {
      background: transparent url(/web/static/src/img/expand.gif) 0 50% no-repeat; }
    .openerp .oe-treeview-table .oe_open .treeview-tr.oe-treeview-first {
      background-image: url(/web/static/src/img/collapse.gif); }
    .openerp .oe-treeview-table .treeview-tr.oe-treeview-first span, .openerp .oe-treeview-table .treeview-td.oe-treeview-first span {
      margin-left: 16px; }
  .openerp .oe_layout_debugging .oe_form_group {
    outline: 2px dashed green; }
  .openerp .oe_layout_debugging .oe_form_group_cell {
    outline: 1px solid blue; }
  .openerp .oe_layout_debugging .oe_form_group:hover, .openerp .oe_layout_debugging .oe_form_group_cell:hover {
    outline-color: red; }
  .openerp .oe_layout_debugging .oe_form_group_row_incomplete > td:last-child:after {
    content: "[Incomplete Row]";
    background: red;
    padding: 2px;
    font-weight: bold;
    color: white;
    float: right; }
  .openerp .oe_layout_debugging .oe_form_group_row_incomplete.oe_form_group_row_newline > td:last-child:after {
    content: "[newline]"; }
  .openerp .oe_debug_view {
    float: left; }
  .openerp .oe_debug_view_log {
    font-size: 95%; }
  .openerp .oe_debug_view_log label {
    display: block;
    width: 49%;
    text-align: right;
    float: left;
    font-weight: bold;
    color: #000099; }
  .openerp .oe_debug_view_log span {
    display: block;
    width: 49%;
    float: right;
    color: #333333; }

.kitten-mode-activated {
  background-image: url(http://placekitten.com/g/1365/769);
  background-size: cover;
  background-attachment: fixed; }
  .kitten-mode-activated > * {
    opacity: 0.7; }

div.ui-widget-overlay {
  background: black;
  filter: alpha(opacity=30);
  opacity: 0.3; }

.ui-widget {
  font-family: "Lucida Grande", Helvetica, Verdana, Arial, sans-serif;
  color: #4c4c4c;
  font-size: 13px; }

.ui-menu {
  padding: 2px 0;
  -moz-box-shadow: 0 1px 4px rgba(0, 0, 0, 0.3);
  -webkit-box-shadow: 0 1px 4px rgba(0, 0, 0, 0.3);
  box-shadow: 0 1px 4px rgba(0, 0, 0, 0.3);
  margin-top: 4px;
  border: 1px solid #afafb6; }
  .ui-menu .ui-menu-item {
    width: 100%;
    padding: 0; }
    .ui-menu .ui-menu-item a {
      padding: 1px 16px; }
    .ui-menu .ui-menu-item a.ui-corner-all {
      -moz-border-radius: 0;
      -webkit-border-radius: 0;
      border-radius: 0; }
    .ui-menu .ui-menu-item a.ui-state-active {
      background: #f0f0fa; }
  .ui-menu .ui-menu-item a.ui-state-hover, .ui-menu .ui-menu-item a.ui-state-active {
    background: #7c7bad; }

.ui-corner-all {
  -moz-border-radius: 3px;
  -webkit-border-radius: 3px;
  border-radius: 3px; }

@media print {
  .oe_header_row, ul.oe_header, div.oe_mail_thread_action, .oe_mail_recthread_actions, .oe_button_box, .oe_form button, button.oe_invite, .oe_form header, .openerp .oe_notebook > li.ui-state-default {
    display: none; }

  .oe_list_content button, .oe_list_content input[type=checkbox] {
<<<<<<< HEAD
    visibility: hidden;
  }

  .openerp .tree_header button, .oe_mail .oe_mail_thread_msg .oe_mail_unread, .oe_mail_fetch_more, .oe_m2o_drop_down_button img, .oe_form_field_one2many_list_row_add {
    visibility: hidden;
  }

  a.oe_m2o_cm_button, a.oe_e {
    visibility: hidden;
  }

  .openerp {
    text-shadow: none;
  }
  .openerp .oe_form .oe_form_field_date img, .openerp .oe_form .oe_form_field_datetime img {
    visibility: hidden;
  }
=======
    display: none; }

  .openerp .tree_header button {
    display: none; }
>>>>>>> e106b1cf
  .openerp .oe_notebook > li.ui-tabs-selected {
    display: block; }
  .openerp .oe_application .oe_form_sheet, .openerp .oe_application .oe_form_sheetbg {
    border: 0px !important;
    box-shadow: 0px 0px 0px; }
  .openerp .oe_view_manager_current > .oe_view_manager_header {
    border: 0px !important;
    box-shadow: 0px 0px 0px; }

<<<<<<< HEAD
=======
  .oe_mail .oe_mail_thread_msg .oe_mail_unread, .oe_mail_fetch_more {
    display: none; }

  .openerp {
    text-shadow: none; }

>>>>>>> e106b1cf
  .text-core .text-wrap .text-arrow {
    background: none; }

<<<<<<< HEAD
  .openerp div.oe_mail_wall {
    overflow: hidden !important;
  }
}
=======
  .oe_m2o_drop_down_button img, .oe_form_field_one2many_list_row_add, a.oe_m2o_cm_button, a.oe_e {
    display: none; }

  .openerp .oe_form .oe_form_field_date img, .openerp .oe_form .oe_form_field_datetime img {
    display: none; } }
>>>>>>> e106b1cf
<|MERGE_RESOLUTION|>--- conflicted
+++ resolved
@@ -2396,7 +2396,6 @@
     display: none; }
 
   .oe_list_content button, .oe_list_content input[type=checkbox] {
-<<<<<<< HEAD
     visibility: hidden;
   }
 
@@ -2414,12 +2413,6 @@
   .openerp .oe_form .oe_form_field_date img, .openerp .oe_form .oe_form_field_datetime img {
     visibility: hidden;
   }
-=======
-    display: none; }
-
-  .openerp .tree_header button {
-    display: none; }
->>>>>>> e106b1cf
   .openerp .oe_notebook > li.ui-tabs-selected {
     display: block; }
   .openerp .oe_application .oe_form_sheet, .openerp .oe_application .oe_form_sheetbg {
@@ -2428,28 +2421,9 @@
   .openerp .oe_view_manager_current > .oe_view_manager_header {
     border: 0px !important;
     box-shadow: 0px 0px 0px; }
-
-<<<<<<< HEAD
-=======
-  .oe_mail .oe_mail_thread_msg .oe_mail_unread, .oe_mail_fetch_more {
-    display: none; }
-
-  .openerp {
-    text-shadow: none; }
-
->>>>>>> e106b1cf
   .text-core .text-wrap .text-arrow {
     background: none; }
-
-<<<<<<< HEAD
   .openerp div.oe_mail_wall {
     overflow: hidden !important;
   }
-}
-=======
-  .oe_m2o_drop_down_button img, .oe_form_field_one2many_list_row_add, a.oe_m2o_cm_button, a.oe_e {
-    display: none; }
-
-  .openerp .oe_form .oe_form_field_date img, .openerp .oe_form .oe_form_field_datetime img {
-    display: none; } }
->>>>>>> e106b1cf
+}