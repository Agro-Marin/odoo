@charset "utf-8";
@font-face {
  font-family: "mnmliconsRegular";
  src: url("/web/static/src/font/mnmliconsv21-webfont.eot") format("eot");
  src: url("/web/static/src/font/mnmliconsv21-webfont.woff") format("woff");
  src: url("/web/static/src/font/mnmliconsv21-webfont.ttf") format("truetype");
  src: url("/web/static/src/font/mnmliconsv21-webfont.svg") format("svg") active;
  font-weight: normal;
  font-style: normal;
}

@font-face {
  font-family: "EntypoRegular";
  src: url("/web/static/src/font/entypo-webfont.eot") format("eot");
  src: url("/web/static/src/font/entypo-webfont.eot?#iefix") format("embedded-opentype");
  src: url("/web/static/src/font/entypo-webfont.woff") format("woff");
  src: url("/web/static/src/font/entypo-webfont.ttf") format("truetype");
  src: url("/web/static/src/font/entypo-webfont.svg") format("svg") active;
  font-weight: normal;
  font-style: normal;
}

@media print {
  .oe_topbar, .oe_leftbar, .oe_loading {
    display: none !important;
  }
}

.openerp.openerp_webclient_container {
  height: 100%;
}

.text-tag .text-button {
  height: auto !important;
  min-height: 16px;
}

.openerp {
  padding: 0;
  margin: 0;
  font-family: "Lucida Grande", Helvetica, Verdana, Arial, sans-serif;
  color: #4c4c4c;
  font-size: 13px;
  background: white;
  text-shadow: 0 1px 1px rgba(255, 255, 255, 0.5);
  /* http://www.quirksmode.org/dom/inputfile.html
   * http://stackoverflow.com/questions/2855589/replace-input-type-file-by-an-image
<<<<<<< HEAD
   */ }
  .openerp :-moz-placeholder {
    color: #afafb6 !important;
    font-style: italic !important; }
  .openerp ::-webkit-input-placeholder {
    color: #afafb6 !important;
    font-style: italic !important; }
  .openerp a {
    text-decoration: none;
    cursor: pointer !important; }
  .openerp table {
    padding: 0;
    border-collapse: collapse; }
  .openerp thead {
    font-weight: bold;
    background-color: #f0f0f0; }
    .openerp thead th {
      border-left: 1px solid #dfdfdf; }
      .openerp thead th:first-child {
        border-left: none; }
      .openerp thead th.null {
        border-left: none; }
  .openerp th, .openerp td {
    padding: 0;
    text-align: left; }
  .openerp th {
    font-weight: bold;
    vertical-align: middle; }
  .openerp td {
    vertical-align: top; }
  .openerp .zebra tbody tr:nth-child(odd) td {
    background-color: #f0f0fa;
    background-color: #f0f0fa;
    background-image: -webkit-gradient(linear, left top, left bottom, from(#f0f0fa), to(#eeeef6));
    background-image: -webkit-linear-gradient(top, #f0f0fa, #eeeef6);
    background-image: -moz-linear-gradient(top, #f0f0fa, #eeeef6);
    background-image: -ms-linear-gradient(top, #f0f0fa, #eeeef6);
    background-image: -o-linear-gradient(top, #f0f0fa, #eeeef6);
    background-image: linear-gradient(to bottom, #f0f0fa, #eeeef6); }
  .openerp .zebra tbody tr:hover td {
    background-color: #eeeeee;
    background-image: -webkit-gradient(linear, left top, left bottom, from(#eeeeee), to(#dedede));
    background-image: -webkit-linear-gradient(top, #eeeeee, #dedede);
    background-image: -moz-linear-gradient(top, #eeeeee, #dedede);
    background-image: -ms-linear-gradient(top, #eeeeee, #dedede);
    background-image: -o-linear-gradient(top, #eeeeee, #dedede);
    background-image: linear-gradient(to bottom, #eeeeee, #dedede); }
  .openerp input, .openerp textarea, .openerp select {
    padding: 2px 4px;
    border: 1px solid #cccccc;
    -moz-border-radius: 3px;
    -webkit-border-radius: 3px;
    border-radius: 3px;
    background: white; }
  .openerp img {
    vertical-align: middle; }
  .openerp h4 {
    margin: 4px 0; }
  .openerp a.button:link, .openerp a.button:visited, .openerp button, .openerp input[type='submit'], .openerp .ui-dialog-buttonpane .ui-dialog-buttonset .ui-button {
    display: inline-block;
    border: 1px solid rgba(0, 0, 0, 0.4);
    color: #4c4c4c;
    margin: 0;
    padding: 3px 12px;
    font-size: 13px;
    text-align: center;
    background-color: #efefef;
    background-image: -webkit-gradient(linear, left top, left bottom, from(#efefef), to(#d8d8d8));
    background-image: -webkit-linear-gradient(top, #efefef, #d8d8d8);
    background-image: -moz-linear-gradient(top, #efefef, #d8d8d8);
    background-image: -ms-linear-gradient(top, #efefef, #d8d8d8);
    background-image: -o-linear-gradient(top, #efefef, #d8d8d8);
    background-image: linear-gradient(to bottom, #efefef, #d8d8d8);
    -moz-border-radius: 3px;
    -webkit-border-radius: 3px;
    border-radius: 3px;
    -moz-box-shadow: 0 1px 2px rgba(0, 0, 0, 0.1), 0 1px 1px rgba(255, 255, 255, 0.8) inset;
    -webkit-box-shadow: 0 1px 2px rgba(0, 0, 0, 0.1), 0 1px 1px rgba(255, 255, 255, 0.8) inset;
    box-shadow: 0 1px 2px rgba(0, 0, 0, 0.1), 0 1px 1px rgba(255, 255, 255, 0.8) inset;
    text-shadow: 0 1px 1px rgba(255, 255, 255, 0.5);
    -webkit-font-smoothing: antialiased;
    outline: none; }
  .openerp a.button:hover, .openerp button:hover, .openerp input[type='submit']:hover, .openerp .ui-dialog-buttonpane .ui-dialog-buttonset .ui-button.ui-state-hover {
    background-color: #f6f6f6;
    background-image: -webkit-gradient(linear, left top, left bottom, from(#f6f6f6), to(#e3e3e3));
    background-image: -webkit-linear-gradient(top, #f6f6f6, #e3e3e3);
    background-image: -moz-linear-gradient(top, #f6f6f6, #e3e3e3);
    background-image: -ms-linear-gradient(top, #f6f6f6, #e3e3e3);
    background-image: -o-linear-gradient(top, #f6f6f6, #e3e3e3);
    background-image: linear-gradient(to bottom, #f6f6f6, #e3e3e3);
    cursor: pointer;
    background-position: 0; }
  .openerp a.button:focus, .openerp button:focus, .openerp input[type='submit']:focus, .openerp .ui-dialog-buttonpane .ui-dialog-buttonset .ui-button.ui-state-focus {
    border: 1px solid #80bfff;
    background-position: 0;
    background-color: #f6f6f6;
    background-image: -webkit-gradient(linear, left top, left bottom, from(#f6f6f6), to(#e3e3e3));
    background-image: -webkit-linear-gradient(top, #f6f6f6, #e3e3e3);
    background-image: -moz-linear-gradient(top, #f6f6f6, #e3e3e3);
    background-image: -ms-linear-gradient(top, #f6f6f6, #e3e3e3);
    background-image: -o-linear-gradient(top, #f6f6f6, #e3e3e3);
    background-image: linear-gradient(to bottom, #f6f6f6, #e3e3e3);
    -moz-box-shadow: 0 0 3px #80bfff, 0 1px 1px rgba(255, 255, 255, 0.8) inset;
    -webkit-box-shadow: 0 0 3px #80bfff, 0 1px 1px rgba(255, 255, 255, 0.8) inset;
    box-shadow: 0 0 3px #80bfff, 0 1px 1px rgba(255, 255, 255, 0.8) inset; }
  .openerp a.button:active, .openerp a.button.active, .openerp button:active, .openerp button.active, .openerp input[type='submit']:active, .openerp input[type='submit'].active, .openerp .ui-dialog-buttonpane .ui-dialog-buttonset .ui-button.ui-state-active {
    background-color: #e3e3e3;
    background-image: -webkit-gradient(linear, left top, left bottom, from(#e3e3e3), to(#f6f6f6));
    background-image: -webkit-linear-gradient(top, #e3e3e3, #f6f6f6);
    background-image: -moz-linear-gradient(top, #e3e3e3, #f6f6f6);
    background-image: -ms-linear-gradient(top, #e3e3e3, #f6f6f6);
    background-image: -o-linear-gradient(top, #e3e3e3, #f6f6f6);
    background-image: linear-gradient(to bottom, #e3e3e3, #f6f6f6);
    -moz-box-shadow: none;
    -webkit-box-shadow: none;
    box-shadow: none; }
  .openerp a.button.disabled, .openerp button:disabled, .openerp input[type='submit']:disabled {
    background: #efefef !important;
    border: 1px solid #d1d1d1 !important;
    -moz-box-shadow: none !important;
    -webkit-box-shadow: none !important;
    box-shadow: none !important;
    color: #aaaaaa !important;
    cursor: default;
    text-shadow: 0 1px 1px white !important; }
  .openerp .ui-widget-content a {
    color: #7c7bad; }
  .openerp .oe_bounce_container {
    display: inline-block; }
  .openerp .ui-tabs {
    position: static; }
  .openerp.ui-dialog {
    display: none;
    padding: 6px;
    background-color: rgba(60, 60, 60, 0.7);
    border: 1px solid;
    border-color: #888888 #555555 #444444;
    -moz-border-radius: 8px;
    -webkit-border-radius: 8px;
    border-radius: 8px;
    -moz-box-shadow: 0 1px 12px rgba(0, 0, 0, 0.6);
    -webkit-box-shadow: 0 1px 12px rgba(0, 0, 0, 0.6);
    box-shadow: 0 1px 12px rgba(0, 0, 0, 0.6);
    -webkit-background-clip: padding-box;
    -moz-background-clip: padding-box;
    background-clip: padding-box; }
    .openerp.ui-dialog .ui-dialog-content {
      padding: 0px; }
    .openerp.ui-dialog .ui-dialog-titlebar, .openerp.ui-dialog .ui-dialog-content, .openerp.ui-dialog .ui-dialog-buttonpane {
      padding: 16px; }
    .openerp.ui-dialog .ui-dialog-titlebar {
      border-bottom: 1px solid #cacaca;
      -moz-border-radius: 2px 2px 0 0;
      -webkit-border-radius: 2px 2px 0 0;
      border-radius: 2px 2px 0 0;
      background-color: #fcfcfc;
      background-image: -webkit-gradient(linear, left top, left bottom, from(#fcfcfc), to(#dedede));
      background-image: -webkit-linear-gradient(top, #fcfcfc, #dedede);
      background-image: -moz-linear-gradient(top, #fcfcfc, #dedede);
      background-image: -ms-linear-gradient(top, #fcfcfc, #dedede);
      background-image: -o-linear-gradient(top, #fcfcfc, #dedede);
      background-image: linear-gradient(to bottom, #fcfcfc, #dedede); }
      .openerp.ui-dialog .ui-dialog-titlebar .ui-dialog-title {
        margin: 0;
        padding: 0; }
    .openerp.ui-dialog .ui-widget-header {
      border: none; }
    .openerp.ui-dialog .ui-dialog-content {
      background: white; }
    .openerp.ui-dialog .ui-dialog-buttonpane {
      border-top: 1px solid #e0e0e0;
      background: #f5f7f9;
      margin: 0;
      -moz-border-radius: 0 0 2px 2px;
      -webkit-border-radius: 0 0 2px 2px;
      border-radius: 0 0 2px 2px; }
      .openerp.ui-dialog .ui-dialog-buttonpane button {
        margin: 0 4px 0 0; }
      .openerp.ui-dialog .ui-dialog-buttonpane .ui-dialog-buttonset {
        float: left; }
        .openerp.ui-dialog .ui-dialog-buttonpane .ui-dialog-buttonset .ui-button {
          margin-right: 4px; }
    .openerp.ui-dialog .ui-dialog-titlebar-close {
      padding: 0; }
      .openerp.ui-dialog .ui-dialog-titlebar-close .ui-icon-closethick {
        display: none; }
      .openerp.ui-dialog .ui-dialog-titlebar-close:before {
        content: "×";
        font-size: 18px;
        font-weight: bold;
        line-height: 16px;
        color: black;
        text-shadow: 0 1px 0 white;
        padding: 0;
        cursor: pointer;
        background: transparent;
        border: 0; }
        .openerp.ui-dialog .ui-dialog-titlebar-close:before:hover {
          color: black;
          text-decoration: none; }
    .openerp.ui-dialog .oe_about {
      background-color: white;
      background-image: url(data:image/png;base64,iVBORw0KGgoAAAANSUhEUgAAAAYAAAAGCAYAAADgzO9IAAAAKUlEQVQIHWO8e/fufwYsgAUkJigoiCIF5DMyoYggcUiXgNnBiGQKmAkARpcEQeriln4AAAAASUVORK5CYII=);
      -moz-border-radius: 0 0 2px 2px;
      -webkit-border-radius: 0 0 2px 2px;
      border-radius: 0 0 2px 2px; }
      .openerp.ui-dialog .oe_about a {
        color: #7c7bad; }
        .openerp.ui-dialog .oe_about a:hover {
          text-decoration: underline; }
        .openerp.ui-dialog .oe_about a:focus {
          outline: none; }
      .openerp.ui-dialog .oe_about .oe_logo {
        margin-left: -6px; }
      .openerp.ui-dialog .oe_about .oe_bottom {
        position: absolute;
        top: 50%;
        left: 0;
        right: 0;
        bottom: 0;
        text-shadow: 0 1px 1px #999999;
        background-color: #b41616;
        background-image: -webkit-gradient(linear, left top, left bottom, from(#b41616), to(#600606));
        background-image: -webkit-linear-gradient(top, #b41616, #600606);
        background-image: -moz-linear-gradient(top, #b41616, #600606);
        background-image: -ms-linear-gradient(top, #b41616, #600606);
        background-image: -o-linear-gradient(top, #b41616, #600606);
        background-image: linear-gradient(to bottom, #b41616, #600606);
        color: #eeeeee;
        padding: 0 16px;
        -moz-border-radius: 0 0 2px 2px;
        -webkit-border-radius: 0 0 2px 2px;
        border-radius: 0 0 2px 2px; }
        .openerp.ui-dialog .oe_about .oe_bottom a {
          color: #eeeeee; }
  .openerp.ui-dialog.oe_act_window .ui-dialog-content {
    padding: 0px; }
  .openerp .modal-backdrop {
    position: fixed;
    top: 0;
    right: 0;
    bottom: 0;
    left: 0;
    z-index: 1040;
    background-color: black;
    filter: alpha(opacity=30);
    opacity: 0.3; }
  .openerp .oe_i {
    font-family: "mnmliconsRegular" !important;
    font-size: 21px;
    font-weight: 300 !important; }
  .openerp .oe_e {
    font-family: "entypoRegular" !important;
    font-size: 34px;
    font-weight: 300 !important; }
  .openerp .oe_left {
    float: left;
    margin-right: 8px; }
  .openerp .oe_right {
    float: right;
    margin-left: 8px; }
  .openerp .oe_text_right {
    text-align: right; }
  .openerp .oe_clear {
    clear: both; }
  .openerp .oe_wait {
    cursor: wait; }
  .openerp .oe_fade {
    color: #888888;
    font-weight: normal; }
  .openerp .oe_bold {
    font-weight: bold; }
  .openerp .oe_inline {
    width: auto !important; }
  .openerp .oe_highlight {
    color: white;
    background: #dc5f59; }
  .openerp button.oe_highlight {
    background-color: #df3f3f;
    background-image: -webkit-gradient(linear, left top, left bottom, from(#df3f3f), to(#a21a1a));
    background-image: -webkit-linear-gradient(top, #df3f3f, #a21a1a);
    background-image: -moz-linear-gradient(top, #df3f3f, #a21a1a);
    background-image: -ms-linear-gradient(top, #df3f3f, #a21a1a);
    background-image: -o-linear-gradient(top, #df3f3f, #a21a1a);
    background-image: linear-gradient(to bottom, #df3f3f, #a21a1a);
    -moz-box-shadow: 0 1px 2px rgba(0, 0, 0, 0.1), 0 1px 1px rgba(155, 155, 155, 0.4) inset;
    -webkit-box-shadow: 0 1px 2px rgba(0, 0, 0, 0.1), 0 1px 1px rgba(155, 155, 155, 0.4) inset;
    box-shadow: 0 1px 2px rgba(0, 0, 0, 0.1), 0 1px 1px rgba(155, 155, 155, 0.4) inset; }
  .openerp button.oe_highlight:hover {
    background-color: #e25858;
    background-image: -webkit-gradient(linear, left top, left bottom, from(#e25858), to(#ab1b1b));
    background-image: -webkit-linear-gradient(top, #e25858, #ab1b1b);
    background-image: -moz-linear-gradient(top, #e25858, #ab1b1b);
    background-image: -ms-linear-gradient(top, #e25858, #ab1b1b);
    background-image: -o-linear-gradient(top, #e25858, #ab1b1b);
    background-image: linear-gradient(to bottom, #e25858, #ab1b1b); }
  .openerp button.oe_highlight:active {
    background-color: #c52020;
    background-image: -webkit-gradient(linear, left top, left bottom, from(#c52020), to(#d22323));
    background-image: -webkit-linear-gradient(top, #c52020, #d22323);
    background-image: -moz-linear-gradient(top, #c52020, #d22323);
    background-image: -ms-linear-gradient(top, #c52020, #d22323);
    background-image: -o-linear-gradient(top, #c52020, #d22323);
    background-image: linear-gradient(to bottom, #c52020, #d22323); }
  .openerp .oe_background_grey {
    background: #eeeeee !important; }
  .openerp .oe_form_dirty .oe_highlight_on_dirty {
    color: white;
    background: #dc5f59;
    font-weight: bold; }
  .openerp .oe_form_dirty button.oe_highlight_on_dirty {
    background-color: #dc5f59;
    background-image: -webkit-gradient(linear, left top, left bottom, from(#dc5f59), to(#b33630));
    background-image: -webkit-linear-gradient(top, #dc5f59, #b33630);
    background-image: -moz-linear-gradient(top, #dc5f59, #b33630);
    background-image: -ms-linear-gradient(top, #dc5f59, #b33630);
    background-image: -o-linear-gradient(top, #dc5f59, #b33630);
    background-image: linear-gradient(to bottom, #dc5f59, #b33630);
    -moz-box-shadow: none;
    -webkit-box-shadow: none;
    box-shadow: none; }
    .openerp .oe_form_dirty button.oe_highlight_on_dirty:hover {
      background: #ed6f6a; }
  .openerp .oe_title {
    width: 50%;
    float: left; }
  .openerp .oe_title:after {
    content: ".";
    display: block;
    height: 0;
    clear: both;
    visibility: hidden; }
  .openerp .oe_button_box {
    width: 270px;
    text-align: right; }
    .openerp .oe_button_box button {
      margin: 4px; }
  .openerp .oe_avatar > img {
    max-height: 90px;
    max-width: 90px;
    -moz-border-radius: 3px;
    -webkit-border-radius: 3px;
    border-radius: 3px;
    -moz-box-shadow: 0 1px 4px rgba(0, 0, 0, 0.4);
    -webkit-box-shadow: 0 1px 4px rgba(0, 0, 0, 0.4);
    box-shadow: 0 1px 4px rgba(0, 0, 0, 0.4);
    border: none;
    margin-bottom: 10px; }
  .openerp .oe_avatar + div {
    margin-left: 5px; }
  .openerp .oe_image_small > img {
    max-width: 50px;
    max-height: 50px; }
  .openerp .oe_image_medium > img {
    max-width: 180px;
    max-height: 180px; }
  .openerp .oe_view_manager_current .accessactive:first-letter{
   text-decoration:underline;
   text-shadow: 0 1px 1px rgba(0, 0, 0, 0.2);
   font-weight:bold; }
  .openerp .oe_button.oe_link {
    border: none;
    padding: 0;
    margin: 0;
    background: none;
    -moz-border-radius: 0;
    -webkit-border-radius: 0;
    border-radius: 0;
    -moz-box-shadow: none;
    -webkit-box-shadow: none;
    box-shadow: none; }
    .openerp .oe_button.oe_link img {
      display: none; }
    .openerp .oe_button.oe_link span {
      border: none;
      padding: 0;
      margin: 0;
      background: none;
      -moz-border-radius: 0;
      -webkit-border-radius: 0;
      border-radius: 0;
      -moz-box-shadow: none;
      -webkit-box-shadow: none;
      box-shadow: none;
      color: #7c7bad;
      font-weight: bold; }
      .openerp .oe_button.oe_link span:hover {
        text-decoration: underline; }
  .openerp .oe_webclient .oe_star_on, .openerp .oe_webclient .oe_star_off {
    color: #cccccc;
    text-shadow: 0 0 2px black;
    vertical-align: top;
    position: relative;
    top: -5px; }
  .openerp .oe_webclient .oe_star_on:hover, .openerp .oe_webclient .oe_star_off:hover {
    text-decoration: none; }
  .openerp .oe_webclient .oe_star_on {
    color: gold; }
  .openerp p.oe_grey {
    max-width: 650px; }
  .openerp .oe_grey {
    color: #aaaaaa; }
  .openerp .oe_tag {
    border: 1px solid #afafb6;
    font-size: 11px;
    padding: 2px 4px;
    margin: 0 2px 2px 0;
    -moz-border-radius: 3px;
    -webkit-border-radius: 3px;
    border-radius: 3px;
    background: #f0f0fa;
    color: #4c4c4c; }
  .openerp .oe_tag_dark {
    background: #7c7bad;
    color: #eeeeee; }
  .openerp .oe_tags {
    margin-bottom: 1px; }
    .openerp .oe_tags.oe_inline {
      min-width: 250px; }
    .openerp .oe_tags .text-wrap {
      width: 100% !important; }
      .openerp .oe_tags .text-wrap textarea {
        width: 100% !important; }
    .openerp .oe_tags .text-core .text-wrap .text-dropdown .text-list .text-suggestion em {
      font-style: italic;
      text-decoration: none; }
  .openerp.oe_tooltip {
    font-size: 12px; }
    .openerp.oe_tooltip .oe_tooltip_string {
      color: #ffdd55;
      font-weight: bold;
      font-size: 13px; }
    .openerp.oe_tooltip .oe_tooltip_help {
      white-space: pre-wrap; }
    .openerp.oe_tooltip .oe_tooltip_technical {
      padding: 0 0 4px 0;
      margin: 5px 0 0 15px; }
      .openerp.oe_tooltip .oe_tooltip_technical li {
        list-style: circle; }
    .openerp.oe_tooltip .oe_tooltip_technical_title {
      font-weight: bold; }
    .openerp.oe_tooltip .oe_tooltip_close {
      margin: -5px 0 0 2px;
      cursor: default;
      float: right;
      color: white; }
      .openerp.oe_tooltip .oe_tooltip_close:hover {
        color: #999999;
        cursor: pointer; }
    .openerp.oe_tooltip .oe_tooltip_message {
      max-width: 310px; }
  .openerp .oe_notebook {
    margin: 8px 0;
    padding: 0 16px;
    list-style: none;
    zoom: 1; }
  .openerp .oe_notebook.ui-corner-all {
    -moz-border-radius: 0;
    -webkit-border-radius: 0;
    border-radius: 0; }
  .openerp .oe_notebook:before, .openerp .oe_notebook:after {
    display: table;
    content: "";
    zoom: 1; }
  .openerp .oe_notebook:after {
    clear: both; }
  .openerp .oe_notebook > li {
    float: left; }
  .openerp .oe_notebook > li > a {
    display: block;
    color: #4c4c4c; }
  .openerp .oe_notebook {
    border-color: #dddddd;
    border-style: solid;
    border-width: 0 0 1px; }
  .openerp .oe_notebook > li {
    position: relative; }
  .openerp .oe_notebook > li > a {
    padding: 0 12px;
    margin-right: 2px;
    line-height: 30px;
    border: 1px solid transparent;
    -moz-border-radius: 4px 4px 0 0;
    -webkit-border-radius: 4px 4px 0 0;
    border-radius: 4px 4px 0 0; }
  .openerp .oe_notebook > li > a:hover {
    text-decoration: none;
    background-color: #eeeeee;
    border-color: #eeeeee #eeeeee #dddddd; }
  .openerp .oe_notebook > li.ui-state-active > a, .openerp .oe_notebook > li.ui-state-active > a:hover {
    background-color: white;
    border: 1px solid #dddddd;
    border-bottom-color: transparent;
    cursor: default; }
  .openerp .oe_notebook_page {
    padding: 0; }
  .openerp div.ui-tabs {
    padding: 3px 0px 3px 0px; }
  .openerp .ui-tabs-hide {
    display: none; }
  .openerp .oe_dropdown, .openerp .oe_dropdown_hover, .openerp .oe_dropdown_toggle {
    position: relative;
    cursor: pointer; }
  .openerp .oe_dropdown_toggle {
    color: rgba(0, 0, 0, 0.5);
    font-weight: normal; }
  .openerp .oe_dropdown_hover:hover .oe_dropdown_menu, .openerp .oe_dropdown_menu.oe_opened {
    display: block; }
  .openerp .oe_dropdown_menu {
    display: none;
    position: absolute;
    top: 26px;
    left: 0;
    z-index: 3;
    margin: 0;
    padding: 0;
    border: 1px solid #afafb6;
    background: white;
    padding: 4px 0;
    min-width: 140px;
    text-align: left;
    -moz-border-radius: 3px;
    -webkit-border-radius: 3px;
    border-radius: 3px;
    -moz-box-shadow: 0 1px 4px rgba(0, 0, 0, 0.3);
    -webkit-box-shadow: 0 1px 4px rgba(0, 0, 0, 0.3);
    box-shadow: 0 1px 4px rgba(0, 0, 0, 0.3); }
    .openerp .oe_dropdown_menu > li {
      list-style-type: none;
      float: none;
      display: block;
      position: relative;
      margin: 0;
      padding: 2px 8px; }
      .openerp .oe_dropdown_menu > li:hover {
        background-color: #f0f0fa;
        background-image: -webkit-gradient(linear, left top, left bottom, from(#f0f0fa), to(#eeeef6));
        background-image: -webkit-linear-gradient(top, #f0f0fa, #eeeef6);
        background-image: -moz-linear-gradient(top, #f0f0fa, #eeeef6);
        background-image: -ms-linear-gradient(top, #f0f0fa, #eeeef6);
        background-image: -o-linear-gradient(top, #f0f0fa, #eeeef6);
        background-image: linear-gradient(to bottom, #f0f0fa, #eeeef6);
        -moz-box-shadow: none;
        -webkit-box-shadow: none;
        box-shadow: none; }
      .openerp .oe_dropdown_menu > li > a {
        white-space: nowrap;
        display: block;
        color: #4c4c4c;
        text-decoration: none; }
        .openerp .oe_dropdown_menu > li > a:hover {
          text-decoration: none; }
  .openerp .oe_dropdown_arrow:after {
    width: 0;
    height: 0;
    display: inline-block;
    content: "&darr";
    text-indent: -99999px;
    vertical-align: top;
    margin-top: 8px;
    margin-left: 3px;
    border-left: 4px solid transparent;
    border-right: 4px solid transparent;
    border-top: 4px solid #404040;
    filter: alpha(opacity=50);
    opacity: 0.5; }
  .openerp .oe_sidebar {
    white-space: nowrap; }
    .openerp .oe_sidebar .oe_dropdown_menu .oe_sidebar_add_attachment {
      height: 20px;
      cursor: pointer;
      padding-left: 6px;
      margin-top: 6px; }
      .openerp .oe_sidebar .oe_dropdown_menu .oe_sidebar_add_attachment span {
        font-weight: bold; }
      .openerp .oe_sidebar .oe_dropdown_menu .oe_sidebar_add_attachment .oe_hidden_input_file {
        width: 200px; }
      .openerp .oe_sidebar .oe_dropdown_menu .oe_sidebar_add_attachment:hover {
        background-color: #f0f0fa;
        background-image: -webkit-gradient(linear, left top, left bottom, from(#f0f0fa), to(#eeeef6));
        background-image: -webkit-linear-gradient(top, #f0f0fa, #eeeef6);
        background-image: -moz-linear-gradient(top, #f0f0fa, #eeeef6);
        background-image: -ms-linear-gradient(top, #f0f0fa, #eeeef6);
        background-image: -o-linear-gradient(top, #f0f0fa, #eeeef6);
        background-image: linear-gradient(to bottom, #f0f0fa, #eeeef6);
        -moz-box-shadow: none;
        -webkit-box-shadow: none;
        box-shadow: none; }
    .openerp .oe_sidebar .oe_dropdown_menu li .oe_sidebar_delete_item {
      position: absolute;
      top: 4px;
      right: 4px;
      display: none;
      width: 12px;
      height: 12px;
      padding: 1px;
      color: #8786b7;
      line-height: 8px;
      text-align: center;
      font-weight: bold;
      text-shadow: 0 1px 1px white; }
      .openerp .oe_sidebar .oe_dropdown_menu li .oe_sidebar_delete_item:hover {
        text-decoration: none;
        color: white;
        background: #8786b7;
        text-shadow: 0 1px 1px rgba(0, 0, 0, 0.4);
        -moz-border-radius: 2px;
        -webkit-border-radius: 2px;
        border-radius: 2px; }
    .openerp .oe_sidebar .oe_dropdown_menu li:hover .oe_sidebar_delete_item {
      display: inline-block; }
  .openerp .oe_loading {
    display: none;
    z-index: 100;
    position: fixed;
    top: 0;
    right: 50%;
    padding: 4px 12px;
    background: #a61300;
    color: white;
    text-align: center;
    border: 1px solid #990000;
    border-top: none;
    -moz-border-radius-bottomright: 8px;
    -moz-border-radius-bottomleft: 8px;
    border-bottom-right-radius: 8px;
    border-bottom-left-radius: 8px; }
  .openerp .oe_notification {
    z-index: 1050; }
  .openerp .oe_login {
    background-image: url(data:image/png;base64,iVBORw0KGgoAAAANSUhEUgAAAAYAAAAGCAYAAADgzO9IAAAAKUlEQVQIHWO8e/fufwYsgAUkJigoiCIF5DMyoYggcUiXgNnBiGQKmAkARpcEQeriln4AAAAASUVORK5CYII=);
    text-align: center;
    font-size: 14px;
    height: 100%; }
    .openerp .oe_login ul, .openerp .oe_login li {
      margin: 0;
      list-style-type: none;
      padding: 0 0 4px 0; }
    .openerp .oe_login button {
      float: right;
      display: inline-block;
      cursor: pointer;
      padding: 6px 16px;
      border: 1px solid #222222;
      color: white;
      margin: 0;
      background-color: #b92020;
      background-image: -webkit-gradient(linear, left top, left bottom, from(#b92020), to(#600606));
      background-image: -webkit-linear-gradient(top, #b92020, #600606);
      background-image: -moz-linear-gradient(top, #b92020, #600606);
      background-image: -ms-linear-gradient(top, #b92020, #600606);
      background-image: -o-linear-gradient(top, #b92020, #600606);
      background-image: linear-gradient(to bottom, #b92020, #600606);
      -moz-border-radius: 4px;
      -webkit-border-radius: 4px;
      border-radius: 4px;
      -moz-box-shadow: 0 1px 2px rgba(0, 0, 0, 0.1), 0 1px 1px rgba(155, 155, 155, 0.4) inset;
      -webkit-box-shadow: 0 1px 2px rgba(0, 0, 0, 0.1), 0 1px 1px rgba(155, 155, 155, 0.4) inset;
      box-shadow: 0 1px 2px rgba(0, 0, 0, 0.1), 0 1px 1px rgba(155, 155, 155, 0.4) inset; }
    .openerp .oe_login input, .openerp .oe_login select {
      width: 252px;
      font-family: "Lucida Grande", Helvetica, Verdana, Arial;
      border: 1px solid #999999;
      background: whitesmoke;
      -moz-box-shadow: inset 0 1px 4px rgba(0, 0, 0, 0.4);
      -webkit-box-shadow: inset 0 1px 4px rgba(0, 0, 0, 0.4);
      box-shadow: inset 0 1px 4px rgba(0, 0, 0, 0.4);
      -moz-border-radius: 3px;
      -webkit-border-radius: 3px;
      border-radius: 3px; }
    .openerp .oe_login input {
      margin-bottom: 9px;
      padding: 5px 6px; }
    .openerp .oe_login select {
      padding: 1px; }
    .openerp .oe_login .oe_login_dbpane {
      position: fixed;
      top: 0;
      right: 8px;
      padding: 5px 10px;
      color: #eeeeee;
      border: solid 1px #333333;
      background: #1e1e1e;
      background: rgba(30, 30, 30, 0.94);
      -moz-border-radius: 0 0 8px 8px;
      -webkit-border-radius: 0 0 8px 8px;
      border-radius: 0 0 8px 8px; }
      .openerp .oe_login .oe_login_dbpane input {
        padding: 2px 4px;
        margin: 4px 0; }
    .openerp .oe_login .oe_login_bottom {
      position: absolute;
      top: 50%;
      left: 0;
      right: 0;
      bottom: 0;
      text-shadow: 0 1px 1px #999999;
      background-color: #b41616;
      background-image: -webkit-gradient(linear, left top, left bottom, from(#b41616), to(#600606));
      background-image: -webkit-linear-gradient(top, #b41616, #600606);
      background-image: -moz-linear-gradient(top, #b41616, #600606);
      background-image: -ms-linear-gradient(top, #b41616, #600606);
      background-image: -o-linear-gradient(top, #b41616, #600606);
      background-image: linear-gradient(to bottom, #b41616, #600606); }
    .openerp .oe_login .oe_login_pane {
      position: absolute;
      top: 50%;
      left: 50%;
      margin: -160px -166px;
      border: solid 1px #333333;
      background: #1e1e1e;
      background: rgba(30, 30, 30, 0.94);
      padding: 22px 32px;
      color: #eeeeee;
      text-align: left;
      -moz-border-radius: 8px;
      -webkit-border-radius: 8px;
      border-radius: 8px;
      -moz-box-shadow: 0 0 18px rgba(0, 0, 0, 0.9);
      -webkit-box-shadow: 0 0 18px rgba(0, 0, 0, 0.9);
      box-shadow: 0 0 18px rgba(0, 0, 0, 0.9); }
      .openerp .oe_login .oe_login_pane h2 {
        margin-top: 0;
        font-size: 18px; }
    .openerp .oe_login .oe_login_logo {
      position: absolute;
      top: -70px;
      left: 0;
      width: 100%;
      margin: 0 auto;
      text-align: center; }
    .openerp .oe_login .oe_login_footer {
      position: absolute;
      bottom: -40px;
      left: 0;
      width: 100%;
      text-align: center; }
      .openerp .oe_login .oe_login_footer a {
        color: #eeeeee;
        margin: 0 8px; }
        .openerp .oe_login .oe_login_footer a:hover {
          text-decoration: underline; }
      .openerp .oe_login .oe_login_footer span {
        font-weight: bold;
        font-size: 16px; }
    .openerp .oe_login .oe_login_error_message {
      display: none;
      background-color: #b41616;
      color: #eeeeee;
      padding: 14px 18px;
      margin-top: 15px;
      text-align: center;
      -moz-border-radius: 4px;
      -webkit-border-radius: 4px;
      border-radius: 4px;
      -moz-box-shadow: 0 1px 4px rgba(0, 0, 0, 0.8);
      -webkit-box-shadow: 0 1px 4px rgba(0, 0, 0, 0.8);
      box-shadow: 0 1px 4px rgba(0, 0, 0, 0.8); }
  .openerp .oe_login_invalid .oe_login_error_message {
    display: inline-block; }
  .openerp .oe_database_manager {
    background: white;
    color: black;
    text-align: left; }
    .openerp .oe_database_manager .oe_database_manager_menu {
      color: black; }
  .openerp .oe_webclient {
    width: 100%;
    height: 100%;
    border-spacing: 0px; }
  .openerp .oe_content_full_screen .oe_application {
    top: 0;
    left: 0; }
  .openerp .oe_content_full_screen .oe_topbar, .openerp .oe_content_full_screen .oe_leftbar {
    display: none; }
  .openerp .oe_topbar {
    width: 100%;
    height: 32px;
    background-color: #414141;
    background-color: #646060;
    background-image: -webkit-gradient(linear, left top, left bottom, from(#646060), to(#262626));
    background-image: -webkit-linear-gradient(top, #646060, #262626);
    background-image: -moz-linear-gradient(top, #646060, #262626);
    background-image: -ms-linear-gradient(top, #646060, #262626);
    background-image: -o-linear-gradient(top, #646060, #262626);
    background-image: linear-gradient(to bottom, #646060, #262626); }
    .openerp .oe_topbar .oe_topbar_item {
      display: block;
      padding: 5px 10px 7px;
      line-height: 20px;
      height: 20px;
      text-decoration: none;
      color: #eeeeee;
      vertical-align: top;
      text-shadow: 0 1px 1px rgba(0, 0, 0, 0.2);
      -webkit-transition: all 0.2s ease-out;
      -moz-transition: all 0.2s ease-out;
      -ms-transition: all 0.2s ease-out;
      -o-transition: all 0.2s ease-out;
      transition: all 0.2s ease-out; }
      .openerp .oe_topbar .oe_topbar_item:hover {
        background: rgba(0, 0, 0, 0.2);
        text-shadow: black 0px 0px 3px;
        color: white;
        -moz-box-shadow: 0 1px 2px rgba(0, 0, 0, 0.4) inset;
        -webkit-box-shadow: 0 1px 2px rgba(0, 0, 0, 0.4) inset;
        box-shadow: 0 1px 2px rgba(0, 0, 0, 0.4) inset; }
    .openerp .oe_topbar .oe_topbar_avatar {
      width: 24px;
      height: 24px;
      margin: -2px 2px 0 0;
      -moz-border-radius: 3px;
      -webkit-border-radius: 3px;
      border-radius: 3px; }
    .openerp .oe_topbar .oe_topbar_avatar {
      vertical-align: top; }
    .openerp .oe_topbar .oe_dropdown_arrow:after {
      border-top: 4px solid white; }
    .openerp .oe_topbar .oe_dropdown_menu {
      top: 32px;
      background: #333333;
      background: rgba(37, 37, 37, 0.9);
      border-color: #999999;
      border-color: rgba(0, 0, 0, 0.2);
      border-style: solid;
      border-width: 0 1px 1px;
      -moz-border-radius: 0 0 6px 6px;
      -webkit-border-radius: 0 0 6px 6px;
      border-radius: 0 0 6px 6px;
      -webkit-background-clip: padding-box;
      -moz-background-clip: padding-box;
      background-clip: padding-box; }
      .openerp .oe_topbar .oe_dropdown_menu li {
        float: none;
        padding: 3px 12px; }
        .openerp .oe_topbar .oe_dropdown_menu li a {
          color: #eeeeee; }
        .openerp .oe_topbar .oe_dropdown_menu li:hover {
          background-color: #292929;
          background-image: -webkit-gradient(linear, left top, left bottom, from(#292929), to(#191919));
          background-image: -webkit-linear-gradient(top, #292929, #191919);
          background-image: -moz-linear-gradient(top, #292929, #191919);
          background-image: -ms-linear-gradient(top, #292929, #191919);
          background-image: -o-linear-gradient(top, #292929, #191919);
          background-image: linear-gradient(to bottom, #292929, #191919);
          -moz-box-shadow: none;
          -webkit-box-shadow: none;
          box-shadow: none; }
  .openerp .oe_menu {
    float: left;
    padding: 0;
    margin: 0;
    font-size: 13px; }
    .openerp .oe_menu > li {
      list-style-type: none;
      padding: 0;
      margin: 0;
      float: left;
      display: block;
      color: #eeeeee; }
      .openerp .oe_menu > li > a {
        display: block;
        padding: 5px 10px 7px;
        line-height: 20px;
        height: 20px;
        text-decoration: none;
        color: #eeeeee;
        vertical-align: top;
        text-shadow: 0 1px 1px rgba(0, 0, 0, 0.2);
        -webkit-transition: all 0.2s ease-out;
        -moz-transition: all 0.2s ease-out;
        -ms-transition: all 0.2s ease-out;
        -o-transition: all 0.2s ease-out;
        transition: all 0.2s ease-out; }
        .openerp .oe_menu > li > a:hover {
          background: rgba(0, 0, 0, 0.2);
          text-shadow: black 0px 0px 3px;
          color: white;
          -moz-box-shadow: 0 1px 2px rgba(0, 0, 0, 0.4) inset;
          -webkit-box-shadow: 0 1px 2px rgba(0, 0, 0, 0.4) inset;
          box-shadow: 0 1px 2px rgba(0, 0, 0, 0.4) inset; }
      .openerp .oe_menu > li > .oe_active {
        background: rgba(0, 0, 0, 0.3);
        text-shadow: black 0px 0px 3px;
        -moz-box-shadow: 0 1px 2px rgba(0, 0, 0, 0.4) inset;
        -webkit-box-shadow: 0 1px 2px rgba(0, 0, 0, 0.4) inset;
        box-shadow: 0 1px 2px rgba(0, 0, 0, 0.4) inset; }
  .openerp .oe_user_menu {
    float: right;
    padding: 0;
    margin: 0; }
    .openerp .oe_user_menu li {
      list-style-type: none;
      float: left; }
    .openerp .oe_user_menu .oe_dropdown_menu {
      right: -1px; }
  .openerp .oe_systray > div {
    float: left;
    padding: 0 4px 0 4px; }
  .openerp .oe_systray {
    float: right; }
  .openerp .oe_leftbar {
    display: none;
    width: 220px;
    background: #f0eeee;
    border-right: 1px solid #afafb6;
    text-shadow: 0 1px 1px white;
    padding-bottom: 16px; }
  .openerp a.oe_logo {
    width: 220px;
    display: block;
    text-align: center;
    height: 70px;
    line-height: 70px; }
    .openerp a.oe_logo img {
      height: 40px;
      width: 157px;
      margin: 14px 0; }
  .openerp .oe_footer {
    position: fixed;
    bottom: 0;
    padding: 4px 0;
    background: #f0eeee;
    width: 220px;
    text-align: center; }
    .openerp .oe_footer a {
      font-weight: 800;
      font-family: serif;
      font-size: 16px;
      color: black; }
      .openerp .oe_footer a span {
        color: #c81010;
        font-style: italic; }
  .openerp .oe_secondary_menu_section {
    font-weight: bold;
    margin-left: 8px;
    color: #7c7bad; }
  .openerp .oe_secondary_submenu {
    padding: 2px 0 8px 0;
    margin: 0;
    width: 100%;
    display: inline-block; }
    .openerp .oe_secondary_submenu li {
      position: relative;
      margin: 0;
      padding: 1px 0 1px 20px !important;
      list-style-type: none; }
      .openerp .oe_secondary_submenu li a {
        display: block;
        color: #4c4c4c;
        padding: 2px 4px 2px 0; }
      .openerp .oe_secondary_submenu li .oe_menu_label {
        position: absolute;
        top: 1px;
        right: 1px;
        font-size: 10px;
        background: #7c7bad;
        color: white;
        padding: 2px 4px;
        margin: 1px 6px 0 0;
        border: 1px solid lightGray;
        text-shadow: 0 1px 1px rgba(0, 0, 0, 0.2);
        -moz-border-radius: 4px;
        -webkit-border-radius: 4px;
        border-radius: 4px;
        -moz-box-shadow: inset 0 1px 1px rgba(0, 0, 0, 0.2);
        -webkit-box-shadow: inset 0 1px 1px rgba(0, 0, 0, 0.2);
        box-shadow: inset 0 1px 1px rgba(0, 0, 0, 0.2); }
    .openerp .oe_secondary_submenu .oe_menu_counter {
      float: right;
      text-shadow: 0 1px 1px rgba(0, 0, 0, 0.2);
      margin: 1px;
      padding: 1px 4px;
      border: none; }
      .openerp .oe_secondary_submenu .oe_menu_counter:hover {
        cursor: pointer;
        -webkit-transform: scale(1.1);
        -moz-transform: scale(1.1);
        -ms-transform: scale(1.1);
        -o-transform: scale(1.1);
        transform: scale(1.1); }
    .openerp .oe_secondary_submenu .oe_active {
      border-top: 1px solid lightGray;
      border-bottom: 1px solid #dedede;
      text-shadow: 0 1px 1px rgba(0, 0, 0, 0.2);
      -moz-box-shadow: inset 0 1px 3px rgba(0, 0, 0, 0.2), inset 0 -1px 3px rgba(40, 40, 40, 0.2);
      -webkit-box-shadow: inset 0 1px 3px rgba(0, 0, 0, 0.2), inset 0 -1px 3px rgba(40, 40, 40, 0.2);
      box-shadow: inset 0 1px 3px rgba(0, 0, 0, 0.2), inset 0 -1px 3px rgba(40, 40, 40, 0.2);
      background: #7c7bad; }
      .openerp .oe_secondary_submenu .oe_active a {
        color: white; }
      .openerp .oe_secondary_submenu .oe_active .oe_menu_label {
        background: #eeeeee;
        color: #7c7bad;
        text-shadow: 0 1px 1px white;
        -moz-box-shadow: 0 1px 1px rgba(0, 0, 0, 0.2);
        -webkit-box-shadow: 0 1px 1px rgba(0, 0, 0, 0.2);
        box-shadow: 0 1px 1px rgba(0, 0, 0, 0.2); }
      .openerp .oe_secondary_submenu .oe_active .oe_menu_counter {
        background: #eeeeee;
        color: #7c7bad;
        -moz-box-shadow: inset 0 1px 2px rgba(0, 0, 0, 0.2);
        -webkit-box-shadow: inset 0 1px 2px rgba(0, 0, 0, 0.2);
        box-shadow: inset 0 1px 2px rgba(0, 0, 0, 0.2); }
    .openerp .oe_secondary_submenu .oe_menu_toggler:before {
      width: 0;
      height: 0;
      display: inline-block;
      content: "&darr";
      text-indent: -99999px;
      vertical-align: top;
      margin-left: -12px;
      margin-top: 4px;
      margin-right: 4px;
      border-top: 4px solid transparent;
      border-bottom: 4px solid transparent;
      border-left: 4px solid #4c4c4c;
      filter: alpha(opacity=50);
      opacity: 0.5; }
    .openerp .oe_secondary_submenu .oe_menu_opened:before {
      margin-top: 6px;
      margin-left: -16px;
      margin-right: 4px;
      border-left: 4px solid transparent;
      border-right: 4px solid transparent;
      border-top: 4px solid #4c4c4c; }
  .openerp .oe_about {
    background-color: white;
    background-image: url(data:image/png;base64,iVBORw0KGgoAAAANSUhEUgAAAAYAAAAGCAYAAADgzO9IAAAAKUlEQVQIHWO8e/fufwYsgAUkJigoiCIF5DMyoYggcUiXgNnBiGQKmAkARpcEQeriln4AAAAASUVORK5CYII=);
    -moz-border-radius: 0 0 2px 2px;
    -webkit-border-radius: 0 0 2px 2px;
    border-radius: 0 0 2px 2px; }
    .openerp .oe_about a {
      color: #7c7bad; }
      .openerp .oe_about a:hover {
        text-decoration: underline; }
      .openerp .oe_about a:focus {
        outline: none; }
    .openerp .oe_about .oe_logo {
      margin-left: -6px; }
    .openerp .oe_about .oe_bottom {
      position: absolute;
      top: 50%;
      left: 0;
      right: 0;
      bottom: 0;
      text-shadow: 0 1px 1px #999999;
      background-color: #b41616;
      background-image: -webkit-gradient(linear, left top, left bottom, from(#b41616), to(#600606));
      background-image: -webkit-linear-gradient(top, #b41616, #600606);
      background-image: -moz-linear-gradient(top, #b41616, #600606);
      background-image: -ms-linear-gradient(top, #b41616, #600606);
      background-image: -o-linear-gradient(top, #b41616, #600606);
      background-image: linear-gradient(to bottom, #b41616, #600606);
      color: #eeeeee;
      padding: 0 16px;
      -moz-border-radius: 0 0 2px 2px;
      -webkit-border-radius: 0 0 2px 2px;
      border-radius: 0 0 2px 2px; }
      .openerp .oe_about .oe_bottom a {
        color: #eeeeee; }
  .openerp .oe_application {
    width: 100%; }
    .openerp .oe_application a {
      color: #7c7bad; }
      .openerp .oe_application a:hover {
        text-decoration: underline; }
    .openerp .oe_application > div {
      height: 100%; }
    .openerp .oe_application .oe_breadcrumb_item:not(:last-child) {
      display: inline-block;
      max-width: 7em;
      white-space: nowrap;
      overflow: hidden;
      text-overflow: ellipsis; }
  .openerp .oe_view_manager .oe_view_manager_body {
    height: inherit; }
  .openerp .oe_view_manager .oe_view_manager_view_kanban {
    height: inherit; }
  .openerp .oe_view_manager table.oe_view_manager_header {
    width: 100%;
    table-layout: fixed; }
    .openerp .oe_view_manager table.oe_view_manager_header .oe_header_row {
      clear: both;
      text-shadow: 0 1px 1px white; }
    .openerp .oe_view_manager table.oe_view_manager_header .oe_header_row:last-child td {
      padding-top: 0; }
    .openerp .oe_view_manager table.oe_view_manager_header .oe_header_row:first-child td {
      padding-top: 8px; }
    .openerp .oe_view_manager table.oe_view_manager_header .oe_view_manager_sidebar {
      margin: 0px auto;
      text-align: center; }
    .openerp .oe_view_manager table.oe_view_manager_header td {
      line-height: 26px; }
    .openerp .oe_view_manager table.oe_view_manager_header h2 {
      font-size: 18px;
      margin: 0;
      float: left; }
      .openerp .oe_view_manager table.oe_view_manager_header h2 a {
        color: #7c7bad; }
    .openerp .oe_view_manager table.oe_view_manager_header .oe_dropdown_menu {
      line-height: normal; }
    .openerp .oe_view_manager table.oe_view_manager_header .oe_button_group {
      display: inline-block;
      border: 1px solid #ababab;
      -moz-border-radius: 5px;
      -webkit-border-radius: 5px;
      border-radius: 5px; }
      .openerp .oe_view_manager table.oe_view_manager_header .oe_button_group li {
        float: left;
        border-right: 1px solid #ababab; }
        .openerp .oe_view_manager table.oe_view_manager_header .oe_button_group li:last-child {
          border: none; }
      .openerp .oe_view_manager table.oe_view_manager_header .oe_button_group a {
        color: #4c4c4c; }
        .openerp .oe_view_manager table.oe_view_manager_header .oe_button_group a:hover {
          text-decoration: none; }
      .openerp .oe_view_manager table.oe_view_manager_header .oe_button_group .active {
        background: #999999;
        -moz-box-shadow: 0 1px 4px rgba(0, 0, 0, 0.3) inset;
        -webkit-box-shadow: 0 1px 4px rgba(0, 0, 0, 0.3) inset;
        box-shadow: 0 1px 4px rgba(0, 0, 0, 0.3) inset; }
        .openerp .oe_view_manager table.oe_view_manager_header .oe_button_group .active a {
          color: white;
          text-shadow: 0 1px 2px rgba(0, 0, 0, 0.4); }
    .openerp .oe_view_manager table.oe_view_manager_header .oe_view_manager_buttons {
      white-space: nowrap; }
  .openerp .oe_view_manager .oe_view_manager_pager {
    line-height: 26px; }
    .openerp .oe_view_manager .oe_view_manager_pager .oe_list_pager_single_page .oe_pager_group {
      display: none; }
  .openerp .oe_view_manager .oe_pager_value {
    float: left;
    margin-right: 8px; }
  .openerp .oe_view_manager ul.oe_pager_group {
    padding: 0;
    margin: 0; }
  .openerp .oe_view_manager .oe_pager_group {
    float: left;
    height: 24px;
    line-height: 24px;
    display: inline-block;
    border: 1px solid #ababab;
    cursor: pointer;
    -moz-border-radius: 5px;
    -webkit-border-radius: 5px;
    border-radius: 5px; }
    .openerp .oe_view_manager .oe_pager_group li {
      height: 24px;
      line-height: 24px;
      padding: 0;
      margin: 0;
      list-style-type: none;
      float: left;
      border-right: 1px solid #ababab; }
      .openerp .oe_view_manager .oe_pager_group li:last-child {
        border: none; }
    .openerp .oe_view_manager .oe_pager_group a {
      color: #4c4c4c;
      padding: 0 8px; }
      .openerp .oe_view_manager .oe_pager_group a:hover {
        text-decoration: none; }
    .openerp .oe_view_manager .oe_pager_group .active {
      background: #999999;
      -moz-box-shadow: 0 1px 4px rgba(0, 0, 0, 0.3) inset;
      -webkit-box-shadow: 0 1px 4px rgba(0, 0, 0, 0.3) inset;
      box-shadow: 0 1px 4px rgba(0, 0, 0, 0.3) inset; }
      .openerp .oe_view_manager .oe_pager_group .active a {
        color: white;
        text-shadow: 0 1px 2px rgba(0, 0, 0, 0.4); }
  .openerp .oe_view_manager .oe_view_manager_switch {
    padding: 0;
    margin: 0 0 0 8px; }
    .openerp .oe_view_manager .oe_view_manager_switch li {
      margin: 0;
      width: 24px;
      height: 24px;
      line-height: 16px;
      padding: 0;
      text-align: center;
      list-style-type: none; }
      .openerp .oe_view_manager .oe_view_manager_switch li a {
        position: relative; }
    .openerp .oe_view_manager .oe_view_manager_switch .oe_vm_switch_list:after, .openerp .oe_view_manager .oe_view_manager_switch .oe_vm_switch_tree:after {
      padding: 2px;
      content: "i"; }
    .openerp .oe_view_manager .oe_view_manager_switch .oe_vm_switch_form:after {
      content: "m"; }
    .openerp .oe_view_manager .oe_view_manager_switch .oe_vm_switch_graph:after {
      font-family: "mnmliconsRegular" !important;
      font-size: 21px;
      font-weight: 300 !important;
      content: "}";
      top: -2px;
      position: relative; }
    .openerp .oe_view_manager .oe_view_manager_switch .oe_vm_switch_gantt:after {
      font-family: "mnmliconsRegular" !important;
      font-size: 21px;
      font-weight: 300 !important;
      content: "y";
      top: -2px;
      position: relative; }
    .openerp .oe_view_manager .oe_view_manager_switch .oe_vm_switch_calendar:after {
      content: "P"; }
    .openerp .oe_view_manager .oe_view_manager_switch .oe_vm_switch_kanban:after {
      content: "k"; }
    .openerp .oe_view_manager .oe_view_manager_switch .oe_vm_switch_diagram:after {
      content: "f"; }
  .openerp .oe_view_manager_current {
    height: 100%; }
    .openerp .oe_view_manager_current > .oe_view_manager_header {
      border-bottom: 1px solid #cacaca;
      background-color: #fcfcfc;
      background-image: -webkit-gradient(linear, left top, left bottom, from(#fcfcfc), to(#dedede));
      background-image: -webkit-linear-gradient(top, #fcfcfc, #dedede);
      background-image: -moz-linear-gradient(top, #fcfcfc, #dedede);
      background-image: -ms-linear-gradient(top, #fcfcfc, #dedede);
      background-image: -o-linear-gradient(top, #fcfcfc, #dedede);
      background-image: linear-gradient(to bottom, #fcfcfc, #dedede);
      -moz-box-shadow: 0 1px 0 rgba(255, 255, 255, 0.4), 0 0 9px rgba(0, 0, 0, 0.1);
      -webkit-box-shadow: 0 1px 0 rgba(255, 255, 255, 0.4), 0 0 9px rgba(0, 0, 0, 0.1);
      box-shadow: 0 1px 0 rgba(255, 255, 255, 0.4), 0 0 9px rgba(0, 0, 0, 0.1); }
      .openerp .oe_view_manager_current > .oe_view_manager_header .oe_header_row td {
        padding: 8px; }
      .openerp .oe_view_manager_current > .oe_view_manager_header .oe_header_row:first-child td {
        padding-top: 8px; }
  .openerp .oe_view_manager_inline, .openerp .oe_view_manager_inlineview {
    height: 100%; }
    .openerp .oe_view_manager_inline > .oe_view_manager_header, .openerp .oe_view_manager_inlineview > .oe_view_manager_header {
      display: none; }
  .openerp .oe_popup_form > .oe_formview > .oe_form_pager {
    display: none !important; }
  .openerp .oe_searchview {
    cursor: text;
    position: relative;
    float: right;
    padding: 1px 0;
    line-height: 18px;
    width: 400px;
    border: 1px solid #ababab;
    background: white;
    -moz-border-radius: 13px;
    -webkit-border-radius: 13px;
    border-radius: 13px;
    -moz-box-shadow: 0 1px 2px rgba(0, 0, 0, 0.2) inset;
    -webkit-box-shadow: 0 1px 2px rgba(0, 0, 0, 0.2) inset;
    box-shadow: 0 1px 2px rgba(0, 0, 0, 0.2) inset; }
    .openerp .oe_searchview input, .openerp .oe_searchview textarea {
      padding: 3px;
      height: 14px;
      font-size: 12px;
      line-height: 18px; }
    .openerp .oe_searchview.oe_focused {
      border-color: #a6a6fe;
      -moz-box-shadow: 0 1px 2px #a6a6fe inset;
      -webkit-box-shadow: 0 1px 2px #a6a6fe inset;
      box-shadow: 0 1px 2px #a6a6fe inset; }
    .openerp .oe_searchview .oe_searchview_clear {
      cursor: pointer;
      position: absolute;
      top: 0;
      right: 18px;
      width: 15px;
      height: 100%;
      background: url(../img/search_reset.gif) center center no-repeat; }
    .openerp .oe_searchview .oe_searchview_unfold_drawer {
      position: absolute;
      top: 0;
      right: 0;
      height: 100%;
      padding: 0 7px 0 4px;
      color: #cccccc;
      cursor: pointer; }
      .openerp .oe_searchview .oe_searchview_unfold_drawer:hover {
        color: #999999; }
      .openerp .oe_searchview .oe_searchview_unfold_drawer:before {
        position: absolute;
        top: 10px;
        right: 7px;
        width: 0;
        height: 0;
        display: inline-block;
        content: "";
        vertical-align: top;
        border-top: 5px solid #4c4c4c;
        border-left: 5px solid transparent;
        border-right: 5px solid transparent;
        filter: alpha(opacity=50);
        opacity: 0.5; }
    .openerp .oe_searchview .oe_searchview_search {
      font-size: 1px;
      letter-spacing: -1px;
      color: transparent;
      font-weight: normal;
      -moz-box-shadow: none;
      -webkit-box-shadow: none;
      box-shadow: none;
      -moz-border-radius: 0;
      -webkit-border-radius: 0;
      border-radius: 0;
      position: absolute;
      left: 3px;
      top: 1px;
      padding: 0;
      border: none;
      background: transparent; }
      .openerp .oe_searchview .oe_searchview_search:before {
        font: 21px "mnmliconsRegular";
        content: "r";
        color: #a3a3a3; }
    .openerp .oe_searchview .oe_searchview_facets {
      min-height: 22px;
      margin-left: 15px; }
      .openerp .oe_searchview .oe_searchview_facets * {
        vertical-align: top;
        display: inline-block;
        line-height: 17px; }
      .openerp .oe_searchview .oe_searchview_facets .oe_searchview_facet {
        height: 18px;
        margin: 1px 0;
        font-size: 11px; }
        .openerp .oe_searchview .oe_searchview_facets .oe_searchview_facet:focus {
          outline: none; }
      .openerp .oe_searchview .oe_searchview_facets .oe_searchview_input {
        padding: 0 0 0 6px;
        font-size: 12px;
        height: 16px;
        margin-top: 3px; }
        .openerp .oe_searchview .oe_searchview_facets .oe_searchview_input:focus {
          outline: none; }
      .openerp .oe_searchview .oe_searchview_facets .oe_searchview_facet {
        position: relative;
        cursor: pointer;
        padding: 0;
        -webkit-font-smoothing: auto; }
        .openerp .oe_searchview .oe_searchview_facets .oe_searchview_facet:focus {
          border-color: #a6a6fe;
          -moz-box-shadow: 0 0 3px 1px #a6a6fe;
          -webkit-box-shadow: 0 0 3px 1px #a6a6fe;
          box-shadow: 0 0 3px 1px #a6a6fe; }
        .openerp .oe_searchview .oe_searchview_facets .oe_searchview_facet .oe_facet_values {
          background: #f0f0fa;
          -moz-border-radius: 0 3px 3px 0;
          -webkit-border-radius: 0 3px 3px 0;
          border-radius: 0 3px 3px 0; }
        .openerp .oe_searchview .oe_searchview_facets .oe_searchview_facet .oe_facet_category, .openerp .oe_searchview .oe_searchview_facets .oe_searchview_facet .oe_facet_value {
          height: 18px;
          padding: 0 4px; }
        .openerp .oe_searchview .oe_searchview_facets .oe_searchview_facet .oe_facet_category {
          color: white;
          text-shadow: 0 1px 1px rgba(0, 0, 0, 0.4); }
        .openerp .oe_searchview .oe_searchview_facets .oe_searchview_facet .oe_facet_category.oe_i {
          font-size: 16px; }
        .openerp .oe_searchview .oe_searchview_facets .oe_searchview_facet .oe_facet_value {
          border-left: 1px solid #afafb6;
          text-shadow: 0 1px 1px white;
          color: #4c4c4c; }
          .openerp .oe_searchview .oe_searchview_facets .oe_searchview_facet .oe_facet_value:last-child {
            padding-right: 16px; }
        .openerp .oe_searchview .oe_searchview_facets .oe_searchview_facet .oe_facet_remove {
          position: absolute;
          top: 3px;
          right: 3px;
          color: #8786b7;
          line-height: 8px;
          width: 12px;
          height: 12px;
          padding-top: 1px;
          text-align: center;
          font-weight: bold;
          cursor: pointer;
          text-shadow: 0 1px 1px white; }
          .openerp .oe_searchview .oe_searchview_facets .oe_searchview_facet .oe_facet_remove:hover {
            color: white;
            background: #8786b7;
            text-shadow: 0 1px 1px rgba(0, 0, 0, 0.4);
            -moz-border-radius: 2px;
            -webkit-border-radius: 2px;
            border-radius: 2px; }
    .openerp .oe_searchview.oe_searchview_open_drawer .oe_searchview_drawer {
      display: block; }
    .openerp .oe_searchview .oe_searchview_drawer {
      position: absolute;
      z-index: 100;
      margin-top: 4px;
      top: 100%;
      right: -1px;
      background-color: white;
      min-width: 100%;
      display: none;
      border: 1px solid #afafb6;
      text-align: left;
      -moz-border-radius: 4px;
      -webkit-border-radius: 4px;
      border-radius: 4px;
      -moz-box-shadow: 0 1px 4px rgba(0, 0, 0, 0.3);
      -webkit-box-shadow: 0 1px 4px rgba(0, 0, 0, 0.3);
      box-shadow: 0 1px 4px rgba(0, 0, 0, 0.3); }
      .openerp .oe_searchview .oe_searchview_drawer > div {
        border-top: 1px solid #cccccc;
        margin: 0;
        padding: 8px; }
      .openerp .oe_searchview .oe_searchview_drawer > div:first-child {
        border-top: none;
        margin: 0; }
      .openerp .oe_searchview .oe_searchview_drawer h3 {
        margin: 8px 4px 4px 12px;
        color: #7c7bad;
        font-size: 13px; }
      .openerp .oe_searchview .oe_searchview_drawer h4, .openerp .oe_searchview .oe_searchview_drawer h4 * {
        margin: 0;
        cursor: pointer;
        font-weight: normal;
        display: inline-block; }
        .openerp .oe_searchview .oe_searchview_drawer h4:hover, .openerp .oe_searchview .oe_searchview_drawer h4 *:hover {
          background-color: #f0f0fa; }
      .openerp .oe_searchview .oe_searchview_drawer h4:before {
        content: "▸ ";
        color: #a3a3a3; }
      .openerp .oe_searchview .oe_searchview_drawer button {
        margin: 4px 0; }
      .openerp .oe_searchview .oe_searchview_drawer .button {
        border: none;
        background: transparent;
        padding: 0 2px;
        -moz-box-shadow: none;
        -webkit-box-shadow: none;
        box-shadow: none;
        -moz-border-radius: 0;
        -webkit-border-radius: 0;
        border-radius: 0; }
      .openerp .oe_searchview .oe_searchview_drawer .oe_searchview_section {
        display: table;
        width: 100%; }
        .openerp .oe_searchview .oe_searchview_drawer .oe_searchview_section > div {
          -webkit-box-sizing: border-box;
          -moz-box-sizing: border-box;
          -ms-box-sizing: border-box;
          box-sizing: border-box;
          display: table-cell;
          width: 50%; }
        .openerp .oe_searchview .oe_searchview_drawer .oe_searchview_section ul {
          margin: 0 8px 8px;
          padding: 0;
          list-style: none; }
        .openerp .oe_searchview .oe_searchview_drawer .oe_searchview_section li {
          list-style: none;
          padding: 2px 4px 2px 20px;
          line-height: 14px;
          color: inherit;
          cursor: pointer;
          position: relative; }
          .openerp .oe_searchview .oe_searchview_drawer .oe_searchview_section li.oe_selected:before {
            content: "W";
            font-family: "entypoRegular" !important;
            font-size: 24px;
            font-weight: 300 !important;
            color: #a3a3a3;
            position: absolute;
            left: 4px;
            top: -2px; }
          .openerp .oe_searchview .oe_searchview_drawer .oe_searchview_section li:hover {
            background-color: #f0f0fa; }
      .openerp .oe_searchview .oe_searchview_drawer form {
        margin-left: 12px; }
        .openerp .oe_searchview .oe_searchview_drawer form p {
          margin: 4px 0;
          line-height: 18px; }
        .openerp .oe_searchview .oe_searchview_drawer form button {
          margin: 0 0 8px 0; }
      .openerp .oe_searchview .oe_searchview_drawer .oe_searchview_custom {
        padding: 0 8px 8px 8px; }
        .openerp .oe_searchview .oe_searchview_drawer .oe_searchview_custom form {
          display: none; }
        .openerp .oe_searchview .oe_searchview_drawer .oe_searchview_custom li {
          cursor: pointer;
          position: relative;
          line-height: 14px;
          padding: 2px 4px 2px 20px; }
          .openerp .oe_searchview .oe_searchview_drawer .oe_searchview_custom li:hover {
            background-color: #f0f0fa; }
          .openerp .oe_searchview .oe_searchview_drawer .oe_searchview_custom li button {
            position: absolute;
            top: 0;
            right: 5px; }
      .openerp .oe_searchview .oe_searchview_drawer .oe_searchview_dashboard form {
        display: none;
        margin-top: 2px; }
      .openerp .oe_searchview .oe_searchview_drawer .oe_searchview_advanced form {
        display: none;
        margin-top: 8px; }
      .openerp .oe_searchview .oe_searchview_drawer .oe_searchview_advanced button.oe_add_condition:before {
        content: "Z";
        font-family: "entypoRegular" !important;
        font-size: 24px;
        font-weight: 300 !important;
        margin-right: 4px; }
      .openerp .oe_searchview .oe_searchview_drawer .oe_searchview_advanced ul {
        list-style: none;
        padding: 0; }
      .openerp .oe_searchview .oe_searchview_drawer .oe_searchview_advanced li {
        position: relative;
        list-style: none;
        margin: 0;
        white-space: nowrap; }
        .openerp .oe_searchview .oe_searchview_drawer .oe_searchview_advanced li:first-child .searchview_extended_prop_or {
          visibility: hidden; }
      .openerp .oe_searchview .oe_searchview_drawer .oe_searchview_advanced .searchview_extended_prop_or {
        opacity: 0.5;
        margin-left: -14px; }
      .openerp .oe_searchview .oe_searchview_drawer .oe_opened h4:before {
        content: "▾ ";
        position: relative;
        top: -1px; }
      .openerp .oe_searchview .oe_searchview_drawer .oe_opened form {
        display: block; }
      .openerp .oe_searchview .oe_searchview_drawer .oe_searchview_custom_delete, .openerp .oe_searchview .oe_searchview_drawer .searchview_extended_delete_prop {
        display: inline-block;
        width: 12px;
        height: 12px;
        line-height: 12px;
        padding: 1px;
        color: #8786b7;
        line-height: 8px;
        text-align: center;
        font-weight: bold;
        text-shadow: 0 1px 1px white; }
        .openerp .oe_searchview .oe_searchview_drawer .oe_searchview_custom_delete:hover, .openerp .oe_searchview .oe_searchview_drawer .searchview_extended_delete_prop:hover {
          text-decoration: none;
          color: white;
          background: #8786b7;
          text-shadow: 0 1px 1px rgba(0, 0, 0, 0.4);
          -moz-border-radius: 2px;
          -webkit-border-radius: 2px;
          border-radius: 2px; }
      .openerp .oe_searchview .oe_searchview_drawer .oe_searchview_custom_delete {
        display: none;
        position: absolute;
        bottom: 1px;
        right: 4px; }
      .openerp .oe_searchview .oe_searchview_drawer .oe_searchview_custom_private:hover .oe_searchview_custom_delete, .openerp .oe_searchview .oe_searchview_drawer .oe_searchview_custom_public:hover .oe_searchview_custom_delete {
        display: inline-block; }
      .openerp .oe_searchview .oe_searchview_drawer .oe_searchview_custom_public:after {
        content: ",";
        font-family: "entypoRegular" !important;
        font-size: 22px;
        font-weight: 300 !important;
        margin: 0 0 0 4px;
        padding: 0; }
  .openerp .oe_view_nocontent {
    padding: 15px;
    margin-top: 0;
    color: #777777;
    font-size: 125%;
    max-width: 700px; }
    .openerp .oe_view_nocontent .oe_view_nocontent_create {
      background: transparent url(/web/static/src/img/view_empty_arrow.png) no-repeat 7px 0;
      margin-top: 0;
      padding-top: 35px;
      min-height: 28px;
      color: #4c4c4c; }
    .openerp .oe_view_nocontent > p {
      padding-left: 95px; }
    .openerp .oe_view_nocontent .oe_empty_custom_dashboard {
      background: transparent url(/web/static/src/img/graph_background.png) no-repeat 0 0;
      margin-top: -15px;
      padding: 100px 0 0 137px;
      min-height: 327px;
      margin-left: -15px; }
  .openerp .oe_formview {
    background: white; }
  .openerp .oe_form_dropdown_section {
    position: relative;
    display: inline-block; }
  .openerp .oe_form_invalid input, .openerp .oe_form_invalid select, .openerp .oe_form_invalid textarea {
    background-color: #ff6666 !important;
    border: 1px solid #dd0000 !important; }
  .openerp .oe_view_manager_current .oe_form_editable .oe_highlight {
    color: #404040;
    background: none; }
  .openerp .oe_view_manager_current .oe_form_editable button.oe_highlight {
    background-color: #efefef;
    background-image: -webkit-gradient(linear, left top, left bottom, from(#efefef), to(#d8d8d8));
    background-image: -webkit-linear-gradient(top, #efefef, #d8d8d8);
    background-image: -moz-linear-gradient(top, #efefef, #d8d8d8);
    background-image: -ms-linear-gradient(top, #efefef, #d8d8d8);
    background-image: -o-linear-gradient(top, #efefef, #d8d8d8);
    background-image: linear-gradient(to bottom, #efefef, #d8d8d8);
    -moz-box-shadow: 0 1px 2px rgba(0, 0, 0, 0.1), 0 1px 1px rgba(255, 255, 255, 0.8) inset;
    -webkit-box-shadow: 0 1px 2px rgba(0, 0, 0, 0.1), 0 1px 1px rgba(255, 255, 255, 0.8) inset;
    box-shadow: 0 1px 2px rgba(0, 0, 0, 0.1), 0 1px 1px rgba(255, 255, 255, 0.8) inset; }
  .openerp .oe_view_manager_current .oe_form_editable button.oe_highlight:active {
    background-color: #e3e3e3;
    background-image: -webkit-gradient(linear, left top, left bottom, from(#e3e3e3), to(#f6f6f6));
    background-image: -webkit-linear-gradient(top, #e3e3e3, #f6f6f6);
    background-image: -moz-linear-gradient(top, #e3e3e3, #f6f6f6);
    background-image: -ms-linear-gradient(top, #e3e3e3, #f6f6f6);
    background-image: -o-linear-gradient(top, #e3e3e3, #f6f6f6);
    background-image: linear-gradient(to bottom, #e3e3e3, #f6f6f6);
    -moz-box-shadow: none;
    -webkit-box-shadow: none;
    box-shadow: none; }
  .openerp .oe_view_manager_current .oe_form_editable button.oe_highlight:hover {
    background-color: #f6f6f6;
    background-image: -webkit-gradient(linear, left top, left bottom, from(#f6f6f6), to(#e3e3e3));
    background-image: -webkit-linear-gradient(top, #f6f6f6, #e3e3e3);
    background-image: -moz-linear-gradient(top, #f6f6f6, #e3e3e3);
    background-image: -ms-linear-gradient(top, #f6f6f6, #e3e3e3);
    background-image: -o-linear-gradient(top, #f6f6f6, #e3e3e3);
    background-image: linear-gradient(to bottom, #f6f6f6, #e3e3e3);
    -moz-box-shadow: 0 1px 2px rgba(0, 0, 0, 0.1), 0 1px 1px rgba(255, 255, 255, 0.8) inset;
    -webkit-box-shadow: 0 1px 2px rgba(0, 0, 0, 0.1), 0 1px 1px rgba(255, 255, 255, 0.8) inset;
    box-shadow: 0 1px 2px rgba(0, 0, 0, 0.1), 0 1px 1px rgba(255, 255, 255, 0.8) inset; }
  .openerp .oe_form_invisible {
    display: none !important; }
  .openerp .oe_form_readonly .oe_edit_only, .openerp .oe_form_readonly .oe_form_field:empty {
    display: none !important; }
  .openerp .oe_form_readonly .oe_form .oe_form_field_date {
    width: auto; }
  .openerp .oe_form_nosheet {
    margin: 16px; }
    .openerp .oe_form_nosheet > header {
      margin: -16px -16px 0 -16px;
      padding: 0; }
  .openerp .oe_form_sheetbg {
    padding: 16px 0; }
  .openerp .oe_form_sheet_width {
    min-width: 650px;
    max-width: 860px;
    margin: 0 auto; }
  .openerp .oe_form_sheet {
    background: white;
    min-height: 330px;
    padding: 16px; }
  .openerp .oe_application .oe_form_sheetbg {
    background: url(/web/static/src/img/form_sheetbg.png);
    border-bottom: 1px solid #dddddd; }
  .openerp .oe_application .oe_form_sheet {
    border: 1px solid #c8c8d3;
    -moz-box-shadow: 0 4px 20px rgba(0, 0, 0, 0.15);
    -webkit-box-shadow: 0 4px 20px rgba(0, 0, 0, 0.15);
    box-shadow: 0 4px 20px rgba(0, 0, 0, 0.15); }
    .openerp .oe_application .oe_form_sheet .ui-tabs {
      margin: 0 -16px; }
    .openerp .oe_application .oe_form_sheet .oe_notebook_page {
      padding: 0 16px; }
  .openerp .oe_form header {
    position: relative;
    border-bottom: 1px solid #cacaca;
    padding-left: 2px;
    background-color: #fcfcfc;
    background-image: -webkit-gradient(linear, left top, left bottom, from(#fcfcfc), to(#dedede));
    background-image: -webkit-linear-gradient(top, #fcfcfc, #dedede);
    background-image: -moz-linear-gradient(top, #fcfcfc, #dedede);
    background-image: -ms-linear-gradient(top, #fcfcfc, #dedede);
    background-image: -o-linear-gradient(top, #fcfcfc, #dedede);
    background-image: linear-gradient(to bottom, #fcfcfc, #dedede); }
    .openerp .oe_form header > span {
      margin-left: 4px; }
    .openerp .oe_form header ul {
      display: inline-block;
      float: right; }
    .openerp .oe_form header .oe_button {
      margin: 3px 2px 1px; }
      .openerp .oe_form header .oe_button:first-child {
        margin-left: 6px; }
  .openerp .oe_form header .oe_tags {
    margin: 5px 0 0 5px;
    width: 400px;
    padding-bottom: 0; }
  .openerp .oe_form div.oe_chatter {
    min-width: 650px;
    max-width: 860px;
    margin: 0 auto;
    padding: 16px 0 48px; }
  .openerp .oe_form div.oe_form_configuration p, .openerp .oe_form div.oe_form_configuration ul, .openerp .oe_form div.oe_form_configuration ol {
    color: #aaaaaa;
    max-width: 650px; }
  .openerp .oe_form div.oe_form_configuration label {
    min-width: 150px; }
  .openerp .oe_form div.oe_form_configuration .oe_form_group_cell_label {
    padding: 1px 0; }
  .openerp .oe_form div.oe_form_configuration .oe_form_group_cell div div {
    padding: 1px 0; }
  .openerp .oe_form .oe_subtotal_footer {
    width: 1% !important; }
    .openerp .oe_form .oe_subtotal_footer td.oe_form_group_cell {
      text-align: right;
      padding: 0 !important; }
    .openerp .oe_form .oe_subtotal_footer td.oe_form_group_cell_label {
      border-right: none; }
    .openerp .oe_form .oe_subtotal_footer .oe_subtotal_footer_separator {
      width: 108px;
      border-top: 1px solid #cacaca;
      margin-top: 4px;
      padding-top: 4px;
      font-weight: bold;
      font-size: 18px; }
    .openerp .oe_form .oe_subtotal_footer label:after {
      content: ":"; }
    .openerp .oe_form .oe_subtotal_footer label.oe_subtotal_footer_separator {
      font-weight: bold !important;
      padding: 2px 11px 2px 0px !important; }
    .openerp .oe_form .oe_subtotal_footer label.oe_form_label_help {
      font-weight: normal; }
  .openerp .oe_form .oe_form_button {
    margin: 2px; }
  .openerp .oe_form td.oe_form_group_cell_label {
    border-right: 1px solid #dddddd;
    padding: 2px 0px; }
    .openerp .oe_form td.oe_form_group_cell_label label {
      line-height: 18px;
      display: block;
      min-width: 140px; }
  .openerp .oe_form td.oe_form_group_cell + .oe_form_group_cell {
    padding: 2px 0 2px 8px; }
  .openerp .oe_form .oe_form_group {
    width: 100%;
    margin: 9px 0 9px 0; }
    .openerp .oe_form .oe_form_group .oe_form_group_cell.oe_group_right {
      padding-left: 20px; }
  .openerp .oe_form .oe_form_label_help[for], .openerp .oe_form .oe_form_label[for] {
    font-weight: bold;
    white-space: nowrap;
    padding-right: 8px; }
    .openerp .oe_form .oe_form_label_help[for] span, .openerp .oe_form .oe_form_label[for] span {
      font-size: 80%;
      color: darkGreen;
      vertical-align: top;
      position: relative;
      top: -4px;
      padding: 0 2px; }
  .openerp .oe_horizontal_border {
    border-bottom: 1px solid black; }
  .openerp .oe_horizontal_separator {
    font-weight: bold;
    font-size: 20px;
    margin: 15px 0px 10px 0px;
    color: #7c7bad; }
  .openerp .oe_horizontal_separator:empty {
    height: 5px; }
  .openerp .oe_vertical_separator {
    border-left: 1px solid #666666;
    padding: 0 4px 0 4px; }
  .openerp .oe_form_field_progressbar {
    display: inline-block;
    min-width: 70px; }
  .openerp .oe_form_field_progressbar.ui-progressbar {
    height: 22px;
    font-size: 10px;
    -webkit-box-sizing: border-box;
    -moz-box-sizing: border-box;
    -ms-box-sizing: border-box;
    box-sizing: border-box;
    border: 1px solid #999999;
    -moz-border-radius: 3px;
    -webkit-border-radius: 3px;
    border-radius: 3px;
    background: white;
    min-width: 50px; }
    .openerp .oe_form_field_progressbar.ui-progressbar span {
      position: absolute;
      margin-left: 10px;
      font-weight: bold; }
    .openerp .oe_form_field_progressbar.ui-progressbar .ui-widget-header {
      background: #cccccc url(/web/static/lib/jquery.ui/css/smoothness/images/ui-bg_highlight-soft_75_cccccc_1x100.png) 50% 50% repeat-x; }
  .openerp .oe_form .oe_form_field_text {
    width: 100%; }
  .openerp .oe_form .oe_form_field_char input,
  .openerp .oe_form .oe_form_field_url input,
  .openerp .oe_form .oe_form_field_email input,
  .openerp .oe_form .oe_form_field_text textarea,
  .openerp .oe_form .oe_form_field_selection select {
    width: 100%; }
  .openerp .oe_form .oe_form_field_text.oe_inline, .openerp .oe_form .oe_form_field_text.oe_inline > textarea {
    width: 500px; }
  .openerp .oe_form h1, .openerp .oe_form h2, .openerp .oe_form h3, .openerp .oe_form h4, .openerp .oe_form h5, .openerp .oe_form h6 {
    margin: 0 0 4px 0; }
    .openerp .oe_form h1 input, .openerp .oe_form h2 input, .openerp .oe_form h3 input, .openerp .oe_form h4 input, .openerp .oe_form h5 input, .openerp .oe_form h6 input {
      height: inherit !important;
      font-size: inherit; }
  .openerp .oe_form .oe_form_field {
    width: 100%;
    display: inline-block;
    padding: 2px 2px 2px 0px; }
    .openerp .oe_form .oe_form_field input {
      margin: 0px; }
  .openerp .oe_form input[type="text"], .openerp .oe_form input[type="password"], .openerp .oe_form input[type="file"], .openerp .oe_form select {
    height: 22px;
    padding-top: 2px; }
  .openerp .oe_form input[type="text"], .openerp .oe_form input[type="password"], .openerp .oe_form input[type="file"], .openerp .oe_form select, .openerp .oe_form textarea {
    -webkit-box-sizing: border-box;
    -moz-box-sizing: border-box;
    -ms-box-sizing: border-box;
    box-sizing: border-box;
    background: white;
    min-width: 60px;
    color: #1f1f1f; }
  .openerp .oe_form input[readonly], .openerp .oe_form select[readonly], .openerp .oe_form textarea[readonly], .openerp .oe_form input[disabled], .openerp .oe_form select[disabled] {
    background: #e5e5e5 !important;
    color: #666666; }
  .openerp .oe_form textarea[disabled] {
    border: none;
    padding-left: 8px;
    -moz-box-shadow: none;
    -webkit-box-shadow: none;
    box-shadow: none;
    -moz-border-radius: 0px;
    -webkit-border-radius: 0px;
    border-radius: 0px; }
  .openerp .oe_form textarea.oe_inline[disabled] {
    border-left: 8px solid #eeeeee; }
  .openerp .oe_form .oe_form_field_url button img {
    vertical-align: top; }
  .openerp .oe_form .oe_form_field_date,
  .openerp .oe_form .oe_form_field_datetime {
    white-space: nowrap; }
  .openerp .oe_form .oe_form_field_boolean {
    padding-top: 4px;
    width: auto; }
  .openerp .oe_form .oe_datepicker_container {
    display: none; }
  .openerp .oe_form .oe_datepicker_root {
    display: inline-block; }
  .openerp .oe_form .oe_form_required input:not([disabled]):not([readonly]), .openerp .oe_form .oe_form_required select:not([disabled]):not([readonly]), .openerp .oe_form .oe_form_required textarea:not([disabled]):not([readonly]) {
    background-color: #d2d2ff !important; }
  .openerp .oe_form .oe_form_invalid input, .openerp .oe_form .oe_form_invalid select, .openerp .oe_form .oe_form_invalid textarea {
    background-color: #ff6666 !important;
    border: 1px solid #dd0000 !important; }
  .openerp .oe_form .oe_input_icon {
    cursor: pointer;
    margin: 3px 0 0 -21px;
    vertical-align: top; }
  .openerp .oe_form .oe_input_icon_disabled {
    position: absolute;
    cursor: default;
    opacity: 0.5;
    filter: alpha(opacity=50);
    right: 5px;
    top: 3px; }
  .openerp .oe_form .oe_form_field_with_button.oe_no_button > .oe_button {
    display: none; }
  .openerp .oe_form .oe_form_field_with_button:not(.oe_no_button) > .oe_button {
    float: right;
    -moz-border-radius: 0;
    -webkit-border-radius: 0;
    border-radius: 0;
    border-bottom-left-radius: 0px;
    height: 22px; }
  .openerp .oe_form .oe_form_field_with_button input {
    width: 100%; }
  .openerp .oe_form .oe_form_field_with_button > div {
    position: relative;
    overflow: hidden; }
  .openerp .oe_form .oe_form_embedded_html {
    position: relative;
    width: 600px;
    margin-left: 130px;
    margin-top: 32px;
    margin-bottom: 32px;
    text-align: justify; }
  .openerp .oe_form_editable .oe_form .oe_form_field_integer input {
    width: 6em !important; }
  .openerp .oe_form_editable .oe_form .oe_form_field_float input {
    width: 7em !important; }
  .openerp .oe_form_editable .oe_form .oe_form_field_date input {
    width: 7.5em !important; }
  .openerp .oe_form_editable .oe_form .oe_form_field_datetime input {
    width: 11.5em !important; }
  .openerp .oe_hidden_input_file {
    position: relative; }
    .openerp .oe_hidden_input_file input.oe_form_binary_file {
      z-index: 0;
      line-height: 0;
      font-size: 12px;
      position: absolute;
      top: 1px;
      left: 0;
      right: 0;
      opacity: 0;
      filter: alpha(opacity=0);
      -ms-filter: "alpha(opacity=0)";
      margin: 0;
      padding: 0; }
  .openerp .oe_form .oe_form_field_image {
    padding: 0;
    position: relative;
    display: inline-block;
    width: auto;
    vertical-align: top; }
    .openerp .oe_form .oe_form_field_image .oe_form_field_image_controls {
      position: absolute;
      top: 1px;
      padding: 4px;
      width: 100%;
      display: none;
      text-align: center;
      color: #eeeeee;
      background: rgba(37, 37, 37, 0.9);
      -moz-border-radius: 3px 3px 0 0;
      -webkit-border-radius: 3px 3px 0 0;
      border-radius: 3px 3px 0 0;
      -webkit-box-sizing: border-box;
      -moz-box-sizing: border-box;
      -ms-box-sizing: border-box;
      box-sizing: border-box; }
    .openerp .oe_form .oe_form_field_image:hover .oe_form_field_image_controls {
      display: block; }
  .openerp .oe_form_field_many2one td:first-child {
    position: relative; }
  .openerp .oe_form_field_many2one span.oe_m2o_drop_down_button {
    position: absolute;
    top: 2px;
    right: 0px; }
  .openerp .oe_form_field_many2one .oe_m2o_cm_button {
    line-height: 14px;
    float: right;
    padding-left: 2px; }
  .openerp.ui-autocomplete li.oe_m2o_dropdown_option a {
    font-style: italic;
    padding-left: 2em; }
  .openerp.ui-autocomplete li:not(.oe_m2o_dropdown_option) + li.oe_m2o_dropdown_option {
    margin-top: 10px; }
  .openerp ul.oe_form_status, .openerp ul.oe_form_status_clickable {
    display: inline-block;
    margin: 0;
    padding: 0 18px 0 0; }
    .openerp ul.oe_form_status li, .openerp ul.oe_form_status_clickable li {
      display: inline-block;
      list-style-type: none;
      margin: 0 -18px 0 0;
      padding: 0;
      background-color: #fcfcfc;
      background-image: -webkit-gradient(linear, left top, left bottom, from(#fcfcfc), to(#dedede));
      background-image: -webkit-linear-gradient(top, #fcfcfc, #dedede);
      background-image: -moz-linear-gradient(top, #fcfcfc, #dedede);
      background-image: -ms-linear-gradient(top, #fcfcfc, #dedede);
      background-image: -o-linear-gradient(top, #fcfcfc, #dedede);
      background-image: linear-gradient(to bottom, #fcfcfc, #dedede); }
      .openerp ul.oe_form_status li:first-child .label, .openerp ul.oe_form_status_clickable li:first-child .label {
        border-left: 1px solid #cacaca;
        padding-left: 14px; }
      .openerp ul.oe_form_status li:last-child, .openerp ul.oe_form_status_clickable li:last-child {
        border-right: 1px solid #cacaca; }
        .openerp ul.oe_form_status li:last-child .label, .openerp ul.oe_form_status_clickable li:last-child .label {
          padding-right: 14px; }
        .openerp ul.oe_form_status li:last-child .arrow, .openerp ul.oe_form_status_clickable li:last-child .arrow {
          display: none; }
      .openerp ul.oe_form_status li .label, .openerp ul.oe_form_status_clickable li .label {
        color: #4c4c4c;
        text-shadow: 0 1px 1px #fcfcfc, 0 -1px 1px #dedede;
        padding: 7px;
        display: inline-block;
        padding-left: 24px;
        margin: 0;
        position: relative; }
      .openerp ul.oe_form_status li .arrow, .openerp ul.oe_form_status_clickable li .arrow {
        width: 17px;
        display: inline-block;
        vertical-align: top;
        overflow: hidden;
        margin-left: -5px; }
        .openerp ul.oe_form_status li .arrow span, .openerp ul.oe_form_status_clickable li .arrow span {
          position: relative;
          width: 24px;
          height: 24px;
          display: inline-block;
          margin-left: -12px;
          margin-top: 3px;
          box-shadow: -1px 1px 2px rgba(255, 255, 255, 0.2), inset -1px 1px 1px rgba(0, 0, 0, 0.2);
          background-color: #dedede;
          background: -moz-linear-gradient(135deg, #dedede, #fcfcfc);
          background: -o-linear-gradient(135deg, #fcfcfc, #dedede);
          background: -webkit-gradient(linear, left top, right bottom, from(#fcfcfc), to(#dedede));
          -moz-border-radius: 3px;
          -webkit-border-radius: 3px;
          border-radius: 3px;
          -webkit-transform: rotate(45deg);
          -moz-transform: rotate(45deg);
          -ms-transform: rotate(45deg);
          -o-transform: rotate(45deg);
          transform: rotate(45deg); }
    .openerp ul.oe_form_status li.oe_active, .openerp ul.oe_form_status_clickable li.oe_active {
      background-color: #729fcf;
      background-image: -webkit-gradient(linear, left top, left bottom, from(#729fcf), to(#3465a4));
      background-image: -webkit-linear-gradient(top, #729fcf, #3465a4);
      background-image: -moz-linear-gradient(top, #729fcf, #3465a4);
      background-image: -ms-linear-gradient(top, #729fcf, #3465a4);
      background-image: -o-linear-gradient(top, #729fcf, #3465a4);
      background-image: linear-gradient(to bottom, #729fcf, #3465a4); }
      .openerp ul.oe_form_status li.oe_active .arrow span, .openerp ul.oe_form_status_clickable li.oe_active .arrow span {
        background-color: #3465a4;
        background: -moz-linear-gradient(135deg, #3465a4, #729fcf);
        background: -o-linear-gradient(135deg, #729fcf, #3465a4);
        background: -webkit-gradient(linear, left top, right bottom, from(#729fcf), to(#3465a4)); }
      .openerp ul.oe_form_status li.oe_active .label, .openerp ul.oe_form_status_clickable li.oe_active .label {
        color: white;
        text-shadow: 0 1px 1px #729fcf, 0 -1px 1px #3465a4; }
  .openerp ul.oe_form_status_clickable li {
    cursor: pointer; }
    .openerp ul.oe_form_status_clickable li:hover {
      background-color: #e8e8e8;
      background-image: -webkit-gradient(linear, left top, left bottom, from(#e8e8e8), to(#cacaca));
      background-image: -webkit-linear-gradient(top, #e8e8e8, #cacaca);
      background-image: -moz-linear-gradient(top, #e8e8e8, #cacaca);
      background-image: -ms-linear-gradient(top, #e8e8e8, #cacaca);
      background-image: -o-linear-gradient(top, #e8e8e8, #cacaca);
      background-image: linear-gradient(to bottom, #e8e8e8, #cacaca); }
      .openerp ul.oe_form_status_clickable li:hover .label {
        text-shadow: 0 -1px 1px #fcfcfc, 0 1px 1px #dedede; }
      .openerp ul.oe_form_status_clickable li:hover .arrow span {
        background-color: #e8e8e8;
        background-image: -webkit-gradient(linear, left top, left bottom, from(#e8e8e8), to(#cacaca));
        background-image: -webkit-linear-gradient(top, #e8e8e8, #cacaca);
        background-image: -moz-linear-gradient(top, #e8e8e8, #cacaca);
        background-image: -ms-linear-gradient(top, #e8e8e8, #cacaca);
        background-image: -o-linear-gradient(top, #e8e8e8, #cacaca);
        background-image: linear-gradient(to bottom, #e8e8e8, #cacaca); }
    .openerp ul.oe_form_status_clickable li .label {
      color: #7c7bad; }
  .openerp ul.oe_form_status_clickable li.oe_active:hover {
    background-color: #4c85c2;
    background-image: -webkit-gradient(linear, left top, left bottom, from(#4c85c2), to(#284d7d));
    background-image: -webkit-linear-gradient(top, #4c85c2, #284d7d);
    background-image: -moz-linear-gradient(top, #4c85c2, #284d7d);
    background-image: -ms-linear-gradient(top, #4c85c2, #284d7d);
    background-image: -o-linear-gradient(top, #4c85c2, #284d7d);
    background-image: linear-gradient(to bottom, #4c85c2, #284d7d); }
    .openerp ul.oe_form_status_clickable li.oe_active:hover .label {
      text-shadow: 0 -1px 1px #729fcf, 0 1px 1px #3465a4; }
    .openerp ul.oe_form_status_clickable li.oe_active:hover .arrow span {
      background-color: #284d7d;
      background: -moz-linear-gradient(135deg, #284d7d, #4c85c2);
      background: -o-linear-gradient(135deg, #4c85c2, #284d7d);
      background: -webkit-gradient(linear, left top, right bottom, from(#4c85c2), to(#284d7d)); }
  .openerp .oe_form .oe_form_field_one2many > .oe_view_manager .oe_list_pager_single_page {
    display: none; }
  .openerp .oe_form_field_one2many > .oe_view_manager .oe_list_pager_single_page, .openerp .oe_form_field_many2many > .oe_view_manager .oe_list_pager_single_page {
    display: none !important; }
  .openerp .oe_form_field_one2many .oe_form_field_one2many_list_row_add, .openerp .oe_form_field_many2many .oe_form_field_one2many_list_row_add {
    font-weight: bold; }
  .openerp .oe_form_field_one2many .oe_list_content > thead, .openerp .oe_form_field_many2many .oe_list_content > thead {
    border-bottom: 1px; }
  .openerp .oe_form_field_one2many .oe_list_content > tbody tr:nth-child(odd), .openerp .oe_form_field_many2many .oe_list_content > tbody tr:nth-child(odd) {
    background: transparent; }
  .openerp .oe_form_field_one2many .oe_list .oe_list_edit_row_save, .openerp .oe_form_field_many2many .oe_list .oe_list_edit_row_save {
    background: url(/web/static/src/img/iconset-b-remove.png) 50% 50% no-repeat; }
    .openerp .oe_form_field_one2many .oe_list .oe_list_edit_row_save:before, .openerp .oe_form_field_many2many .oe_list .oe_list_edit_row_save:before {
      visibility: hidden; }
  .openerp .oe_form_field_one2many > .oe_view_manager .oe_header_row_top, .openerp .oe_form_field_many2many > .oe_view_manager .oe_header_row_top {
    display: none; }
  .openerp .oe_form_field_one2many > .oe_view_manager .oe_view_manager_header2 td, .openerp .oe_form_field_many2many > .oe_view_manager .oe_view_manager_header2 td {
    padding: 0px 8px;
    line-height: 16px; }
    .openerp .oe_form_field_one2many > .oe_view_manager .oe_view_manager_header2 td .oe_i, .openerp .oe_form_field_many2many > .oe_view_manager .oe_view_manager_header2 td .oe_i {
      font-size: 13px; }
    .openerp .oe_form_field_one2many > .oe_view_manager .oe_view_manager_header2 td .oe_pager_group, .openerp .oe_form_field_many2many > .oe_view_manager .oe_view_manager_header2 td .oe_pager_group {
      height: auto;
      line-height: 16px; }
      .openerp .oe_form_field_one2many > .oe_view_manager .oe_view_manager_header2 td .oe_pager_group li, .openerp .oe_form_field_many2many > .oe_view_manager .oe_view_manager_header2 td .oe_pager_group li {
        height: auto;
        line-height: 16px; }
  .openerp .oe_form_field_one2many .oe_list_buttons.oe_editing .oe_list_save, .openerp .oe_form_field_many2many .oe_list_buttons.oe_editing .oe_list_save {
    visibility: hidden; }
  .openerp .oe_form_editable .oe_list_editable .oe_list_content td.oe_required {
    background-color: #d2d2ff; }
  .openerp .oe_form_editable .oe_list_editable .oe_list_content td.oe_readonly {
    background-color: #eeeeee; }
  .openerp .oe_list_editable .oe_list_content td.oe_list_field_cell {
    padding: 4px 6px 3px 6px; }
  .openerp .oe_list.oe_list_editable td.oe_list_record_delete {
    position: absolute; }
  .openerp .oe_list.oe_list_editable.oe_editing .oe_edition .oe_list_field_cell:not(.oe_readonly) {
    color: transparent; }
    .openerp .oe_list.oe_list_editable.oe_editing .oe_edition .oe_list_field_cell:not(.oe_readonly) * {
      visibility: hidden; }
  .openerp .oe_list.oe_list_editable.oe_editing .oe_m2o_drop_down_button {
    top: 5px; }
  .openerp .oe_list.oe_list_editable.oe_editing .oe_m2o_cm_button {
    display: none; }
  .openerp .oe_list.oe_list_editable.oe_editing .oe_form_field input, .openerp .oe_list.oe_list_editable.oe_editing .oe_form_field textarea {
    height: 27px; }
  .openerp .oe_list.oe_list_editable.oe_editing .oe_form_field input, .openerp .oe_list.oe_list_editable.oe_editing .oe_form_field textarea {
    -moz-border-radius: 0;
    -webkit-border-radius: 0;
    border-radius: 0;
    border: 1px solid #aaaaff;
    margin: 0; }
  .openerp .oe_list.oe_list_editable.oe_editing .oe_form_field.oe_form_field_float input, .openerp .oe_list.oe_list_editable.oe_editing .oe_form_field.oe_form_view_integer input {
    text-align: right;
    width: 100% !important; }
  .openerp .oe_list.oe_list_editable.oe_editing .oe_form_field.oe_form_field_datetime > span, .openerp .oe_list.oe_list_editable.oe_editing .oe_form_field.oe_form_field_date > span {
    width: 100% !important; }
  .openerp .oe_list.oe_list_editable.oe_editing .oe_form_field.oe_form_field_datetime input.oe_datepicker_master, .openerp .oe_list.oe_list_editable.oe_editing .oe_form_field.oe_form_field_date input.oe_datepicker_master {
    width: 100% !important; }
  .openerp .oe_list.oe_list_editable.oe_editing .oe_form_field .oe_form_field_float, .openerp .oe_list.oe_list_editable.oe_editing .oe_form_field .oe_form_view_integer, .openerp .oe_list.oe_list_editable.oe_editing .oe_form_field.oe_form_field_datetime, .openerp .oe_list.oe_list_editable.oe_editing .oe_form_field.oe_form_field_date {
    min-width: 0 !important;
    max-width: none !important; }
  .openerp .oe_list_group_name {
    white-space: nowrap; }
  .openerp .oe_form .oe_form_field_many2many > .oe_list .oe_list_pager_single_page {
    display: none; }
  .openerp .oe_list_buttons .oe_alternative {
    visibility: hidden; }
  .openerp .oe_list_buttons .oe_list_save, .openerp .oe_list_buttons .oe_list_discard {
    display: none; }
  .openerp .oe_list_buttons.oe_editing .oe_list_add {
    display: none; }
  .openerp .oe_list_buttons.oe_editing .oe_list_save {
    display: inline-block; }
  .openerp .oe_list_buttons.oe_editing .oe_list_discard {
    display: inline; }
  .openerp .oe_list_buttons.oe_editing .oe_alternative {
    visibility: visible; }
  .openerp .oe_list .oe_form .oe_form_nosheet {
    margin: 0;
    padding: 0;
    border: none; }
  .openerp .oe_list .oe_form .oe_form_field {
    width: auto;
    position: absolute;
    margin: 0 !important;
    padding: 0; }
  .openerp .oe_list .oe_list_content .oe_group_header {
    background-color: #fcfcfc;
    background-image: -webkit-gradient(linear, left top, left bottom, from(#fcfcfc), to(#dedede));
    background-image: -webkit-linear-gradient(top, #fcfcfc, #dedede);
    background-image: -moz-linear-gradient(top, #fcfcfc, #dedede);
    background-image: -ms-linear-gradient(top, #fcfcfc, #dedede);
    background-image: -o-linear-gradient(top, #fcfcfc, #dedede);
    background-image: linear-gradient(to bottom, #fcfcfc, #dedede); }
  .openerp .oe_list_content {
    width: 100%; }
    .openerp .oe_list_content td:first-child:after, .openerp .oe_list_content th:first-child:after {
      border-width: 0; }
    .openerp .oe_list_content td.oe_number {
      text-align: right !important;
      max-width: 100px; }
    .openerp .oe_list_content > thead {
      border-bottom: 2px solid #cacaca;
      background: #eeeeee;
      vertical-align: top; }
    .openerp .oe_list_content td, .openerp .oe_list_content th {
      padding: 3px 6px;
      line-height: 18px; }
    .openerp .oe_list_content th.oe_sortable, .openerp .oe_list_content th.oe_sortable div {
      cursor: pointer; }
    .openerp .oe_list_content th.oe_sortable div {
      position: relative; }
    .openerp .oe_list_content th.oe_sortable div:after {
      position: absolute;
      right: 6px;
      content: "";
      margin-top: 7px;
      border-width: 0 4px 4px;
      border-style: solid;
      border-color: black transparent;
      visibility: hidden; }
    .openerp .oe_list_content th.sortup div:after {
      visibility: visible;
      filter: alpha(opacity=60);
      opacity: 0.6; }
    .openerp .oe_list_content th.sortdown div:after {
      border-bottom: none;
      border-left: 4px solid transparent;
      border-right: 4px solid transparent;
      border-top: 4px solid black;
      visibility: visible;
      -moz-box-shadow: none;
      -webkit-box-shadow: none;
      box-shadow: none;
      filter: alpha(opacity=60);
      opacity: 0.6; }
    .openerp .oe_list_content > tbody {
      cursor: pointer; }
      .openerp .oe_list_content > tbody > tr {
        height: 27px;
        border-top: 1px solid #dddddd; }
        .openerp .oe_list_content > tbody > tr > td.oe_list_field_cell {
          padding: 3px 6px;
          white-space: pre-line; }
        .openerp .oe_list_content > tbody > tr > td > button, .openerp .oe_list_content > tbody > tr > th > button {
          border: none;
          background: transparent;
          padding: 0;
          -moz-box-shadow: none;
          -webkit-box-shadow: none;
          box-shadow: none; }
        .openerp .oe_list_content > tbody > tr > td.oe_list_checkbox:first-child, .openerp .oe_list_content > tbody > tr th.oe_list_checkbox:first-child {
          width: 17px; }
          .openerp .oe_list_content > tbody > tr > td.oe_list_checkbox:first-child:after, .openerp .oe_list_content > tbody > tr th.oe_list_checkbox:first-child:after {
            border-width: 0; }
      .openerp .oe_list_content > tbody > tr:nth-child(odd) {
        background-color: #f0f0fa;
        background-color: #f0f0fa;
        background-image: -webkit-gradient(linear, left top, left bottom, from(#f0f0fa), to(#eeeef6));
        background-image: -webkit-linear-gradient(top, #f0f0fa, #eeeef6);
        background-image: -moz-linear-gradient(top, #f0f0fa, #eeeef6);
        background-image: -ms-linear-gradient(top, #f0f0fa, #eeeef6);
        background-image: -o-linear-gradient(top, #f0f0fa, #eeeef6);
        background-image: linear-gradient(to bottom, #f0f0fa, #eeeef6); }
    .openerp .oe_list_content > tfoot {
      border-top: 2px solid #cacaca;
      border-bottom: 1px solid #cacaca;
      background: #eeeeee;
      font-weight: bold; }
    .openerp .oe_list_content .numeric {
      text-align: right;
      width: 82px; }
      .openerp .oe_list_content .numeric input {
        text-align: right; }
    .openerp .oe_list_content th.oe_list_header_handle {
      font-size: 1px;
      overflow: hidden;
      text-indent: -9001px; }
    .openerp .oe_list_content td.oe_list_field_handle {
      width: 1em;
      padding: 0 !important;
      cursor: ns-resize; }
      .openerp .oe_list_content td.oe_list_field_handle .oe_list_handle {
        font-size: 1px;
        letter-spacing: -1px;
        color: transparent;
        font-weight: normal;
        margin-right: 7px; }
        .openerp .oe_list_content td.oe_list_field_handle .oe_list_handle:before {
          font: 18px "entypoRegular";
          content: "}";
          color: #e0e0e0; }
  .openerp .oe_list_cannot_create .oe_view_nocontent_create {
    display: none; }
  .openerp .oe_list_cannot_edit .oe_list_header_handle, .openerp .oe_list_cannot_edit .oe_list_field_handle {
    display: none !important;
    padding: 0 !important; }
  .openerp .oe_list_cannot_delete .oe_list_record_delete {
    display: none !important; }
  .openerp .tree_header {
    background-color: #f0f0f0;
    border-bottom: 1px solid #cacaca;
    color: #4c4c4c;
    padding: 5px;
    height: 25px; }
    .openerp .tree_header button {
      float: right;
      height: 27px;
      margin-right: 5px; }
  .openerp .oe-treeview-table {
    width: 100%;
    background-color: white;
    border-spacing: 0;
    color: #4c4c4c; }
    .openerp .oe-treeview-table th {
      padding: 10px;
      font-weight: bold;
      background-color: #f0f0f0;
      border-bottom: 2px solid #cacaca; }
    .openerp .oe-treeview-table td {
      cursor: pointer;
      vertical-align: middle;
      text-align: left;
      vertical-align: middle;
      height: 20px;
      padding-left: 4px;
      padding-right: 4px;
      border-right: 1px solid #e7e7e7; }
    .openerp .oe-treeview-table td.oe_number {
      text-align: right !important; }
    .openerp .oe-treeview-table tr {
      border-bottom: 1px solid #d6d6d6; }
      .openerp .oe-treeview-table tr:hover {
        background-color: #e7e7e7; }
    .openerp .oe-treeview-table span {
      font-size: 90%;
      font-weight: normal;
      white-space: nowrap;
      display: block; }
    .openerp .oe-treeview-table .treeview-tr.oe-treeview-first {
      background: transparent url(/web/static/src/img/expand.gif) 0 50% no-repeat; }
    .openerp .oe-treeview-table .oe_open .treeview-tr.oe-treeview-first {
      background-image: url(/web/static/src/img/collapse.gif); }
    .openerp .oe-treeview-table .treeview-tr.oe-treeview-first span, .openerp .oe-treeview-table .treeview-td.oe-treeview-first span {
      margin-left: 16px; }
  .openerp .oe_layout_debugging .oe_form_group {
    outline: 2px dashed green; }
  .openerp .oe_layout_debugging .oe_form_group_cell {
    outline: 1px solid blue; }
  .openerp .oe_layout_debugging .oe_form_group:hover, .openerp .oe_layout_debugging .oe_form_group_cell:hover {
    outline-color: red; }
  .openerp .oe_layout_debugging .oe_form_group_row_incomplete > td:last-child:after {
    content: "[Incomplete Row]";
    background: red;
    padding: 2px;
    font-weight: bold;
    color: white;
    float: right; }
  .openerp .oe_layout_debugging .oe_form_group_row_incomplete.oe_form_group_row_newline > td:last-child:after {
    content: "[newline]"; }
  .openerp .oe_debug_view {
    float: left; }
  .openerp .oe_debug_view_log {
    font-size: 95%; }
  .openerp .oe_debug_view_log label {
    display: block;
    width: 49%;
    text-align: right;
    float: left;
    font-weight: bold;
    color: #000099; }
  .openerp .oe_debug_view_log span {
    display: block;
    width: 49%;
    float: right;
    color: #333333; }
=======
   */ */
}
.openerp :-moz-placeholder {
  color: #afafb6 !important;
  font-style: italic !important;
}
.openerp ::-webkit-input-placeholder {
  color: #afafb6 !important;
  font-style: italic !important;
}
.openerp a {
  text-decoration: none;
  cursor: pointer !important;
}
.openerp table {
  padding: 0;
  border-collapse: collapse;
}
.openerp thead {
  font-weight: bold;
  background-color: #f0f0f0;
}
.openerp thead th {
  border-left: 1px solid #dfdfdf;
}
.openerp thead th:first-child {
  border-left: none;
}
.openerp thead th.null {
  border-left: none;
}
.openerp th, .openerp td {
  padding: 0;
  text-align: left;
}
.openerp th {
  font-weight: bold;
  vertical-align: middle;
}
.openerp td {
  vertical-align: top;
}
.openerp .zebra tbody tr:nth-child(odd) td {
  background-color: #f0f0fa;
  background-color: #f0f0fa;
  background-image: -webkit-gradient(linear, left top, left bottom, from(#f0f0fa), to(#eeeef6));
  background-image: -webkit-linear-gradient(top, #f0f0fa, #eeeef6);
  background-image: -moz-linear-gradient(top, #f0f0fa, #eeeef6);
  background-image: -ms-linear-gradient(top, #f0f0fa, #eeeef6);
  background-image: -o-linear-gradient(top, #f0f0fa, #eeeef6);
  background-image: linear-gradient(to bottom, #f0f0fa, #eeeef6);
}
.openerp .zebra tbody tr:hover td {
  background-color: #eeeeee;
  background-image: -webkit-gradient(linear, left top, left bottom, from(#eeeeee), to(#dedede));
  background-image: -webkit-linear-gradient(top, #eeeeee, #dedede);
  background-image: -moz-linear-gradient(top, #eeeeee, #dedede);
  background-image: -ms-linear-gradient(top, #eeeeee, #dedede);
  background-image: -o-linear-gradient(top, #eeeeee, #dedede);
  background-image: linear-gradient(to bottom, #eeeeee, #dedede);
}
.openerp input, .openerp textarea, .openerp select {
  padding: 2px 4px;
  border: 1px solid #cccccc;
  -moz-border-radius: 3px;
  -webkit-border-radius: 3px;
  border-radius: 3px;
  background: white;
}
.openerp img {
  vertical-align: middle;
}
.openerp h4 {
  margin: 4px 0;
}
.openerp a.button:link, .openerp a.button:visited, .openerp button, .openerp input[type='submit'], .openerp .ui-dialog-buttonpane .ui-dialog-buttonset .ui-button {
  display: inline-block;
  border: 1px solid rgba(0, 0, 0, 0.4);
  color: #4c4c4c;
  margin: 0;
  padding: 3px 12px;
  font-size: 13px;
  text-align: center;
  background-color: #efefef;
  background-image: -webkit-gradient(linear, left top, left bottom, from(#efefef), to(#d8d8d8));
  background-image: -webkit-linear-gradient(top, #efefef, #d8d8d8);
  background-image: -moz-linear-gradient(top, #efefef, #d8d8d8);
  background-image: -ms-linear-gradient(top, #efefef, #d8d8d8);
  background-image: -o-linear-gradient(top, #efefef, #d8d8d8);
  background-image: linear-gradient(to bottom, #efefef, #d8d8d8);
  -moz-border-radius: 3px;
  -webkit-border-radius: 3px;
  border-radius: 3px;
  -moz-box-shadow: 0 1px 2px rgba(0, 0, 0, 0.1), 0 1px 1px rgba(255, 255, 255, 0.8) inset;
  -webkit-box-shadow: 0 1px 2px rgba(0, 0, 0, 0.1), 0 1px 1px rgba(255, 255, 255, 0.8) inset;
  box-shadow: 0 1px 2px rgba(0, 0, 0, 0.1), 0 1px 1px rgba(255, 255, 255, 0.8) inset;
  text-shadow: 0 1px 1px rgba(255, 255, 255, 0.5);
  -webkit-font-smoothing: antialiased;
  outline: none;
}
.openerp a.button:hover, .openerp button:hover, .openerp input[type='submit']:hover, .openerp .ui-dialog-buttonpane .ui-dialog-buttonset .ui-button.ui-state-hover {
  background-color: #f6f6f6;
  background-image: -webkit-gradient(linear, left top, left bottom, from(#f6f6f6), to(#e3e3e3));
  background-image: -webkit-linear-gradient(top, #f6f6f6, #e3e3e3);
  background-image: -moz-linear-gradient(top, #f6f6f6, #e3e3e3);
  background-image: -ms-linear-gradient(top, #f6f6f6, #e3e3e3);
  background-image: -o-linear-gradient(top, #f6f6f6, #e3e3e3);
  background-image: linear-gradient(to bottom, #f6f6f6, #e3e3e3);
  cursor: pointer;
  background-position: 0;
}
.openerp a.button:focus, .openerp button:focus, .openerp input[type='submit']:focus, .openerp .ui-dialog-buttonpane .ui-dialog-buttonset .ui-button.ui-state-focus {
  border: 1px solid #80bfff;
  background-position: 0;
  background-color: #f6f6f6;
  background-image: -webkit-gradient(linear, left top, left bottom, from(#f6f6f6), to(#e3e3e3));
  background-image: -webkit-linear-gradient(top, #f6f6f6, #e3e3e3);
  background-image: -moz-linear-gradient(top, #f6f6f6, #e3e3e3);
  background-image: -ms-linear-gradient(top, #f6f6f6, #e3e3e3);
  background-image: -o-linear-gradient(top, #f6f6f6, #e3e3e3);
  background-image: linear-gradient(to bottom, #f6f6f6, #e3e3e3);
  -moz-box-shadow: 0 0 3px #80bfff, 0 1px 1px rgba(255, 255, 255, 0.8) inset;
  -webkit-box-shadow: 0 0 3px #80bfff, 0 1px 1px rgba(255, 255, 255, 0.8) inset;
  box-shadow: 0 0 3px #80bfff, 0 1px 1px rgba(255, 255, 255, 0.8) inset;
}
.openerp a.button:active, .openerp a.button.active, .openerp button:active, .openerp button.active, .openerp input[type='submit']:active, .openerp input[type='submit'].active, .openerp .ui-dialog-buttonpane .ui-dialog-buttonset .ui-button.ui-state-active {
  background-color: #e3e3e3;
  background-image: -webkit-gradient(linear, left top, left bottom, from(#e3e3e3), to(#f6f6f6));
  background-image: -webkit-linear-gradient(top, #e3e3e3, #f6f6f6);
  background-image: -moz-linear-gradient(top, #e3e3e3, #f6f6f6);
  background-image: -ms-linear-gradient(top, #e3e3e3, #f6f6f6);
  background-image: -o-linear-gradient(top, #e3e3e3, #f6f6f6);
  background-image: linear-gradient(to bottom, #e3e3e3, #f6f6f6);
  -moz-box-shadow: none;
  -webkit-box-shadow: none;
  box-shadow: none;
}
.openerp a.button.disabled, .openerp button:disabled, .openerp input[type='submit']:disabled {
  background: #efefef !important;
  border: 1px solid #d1d1d1 !important;
  -moz-box-shadow: none !important;
  -webkit-box-shadow: none !important;
  box-shadow: none !important;
  color: #aaaaaa !important;
  cursor: default;
  text-shadow: 0 1px 1px white !important;
}
.openerp .ui-widget-content a {
  color: #7c7bad;
}
.openerp .oe_bounce_container {
  display: inline-block;
}
.openerp .ui-tabs {
  position: static;
}
.openerp.ui-dialog {
  display: none;
  padding: 6px;
  background-color: rgba(60, 60, 60, 0.7);
  border: 1px solid;
  border-color: #888888 #555555 #444444;
  -moz-border-radius: 8px;
  -webkit-border-radius: 8px;
  border-radius: 8px;
  -moz-box-shadow: 0 1px 12px rgba(0, 0, 0, 0.6);
  -webkit-box-shadow: 0 1px 12px rgba(0, 0, 0, 0.6);
  box-shadow: 0 1px 12px rgba(0, 0, 0, 0.6);
  -webkit-background-clip: padding-box;
  -moz-background-clip: padding-box;
  background-clip: padding-box;
}
.openerp.ui-dialog .ui-dialog-content {
  padding: 0px;
}
.openerp.ui-dialog .ui-dialog-titlebar, .openerp.ui-dialog .ui-dialog-content, .openerp.ui-dialog .ui-dialog-buttonpane {
  padding: 16px;
}
.openerp.ui-dialog .ui-dialog-titlebar {
  border-bottom: 1px solid #cacaca;
  -moz-border-radius: 2px 2px 0 0;
  -webkit-border-radius: 2px 2px 0 0;
  border-radius: 2px 2px 0 0;
  background-color: #fcfcfc;
  background-image: -webkit-gradient(linear, left top, left bottom, from(#fcfcfc), to(#dedede));
  background-image: -webkit-linear-gradient(top, #fcfcfc, #dedede);
  background-image: -moz-linear-gradient(top, #fcfcfc, #dedede);
  background-image: -ms-linear-gradient(top, #fcfcfc, #dedede);
  background-image: -o-linear-gradient(top, #fcfcfc, #dedede);
  background-image: linear-gradient(to bottom, #fcfcfc, #dedede);
}
.openerp.ui-dialog .ui-dialog-titlebar .ui-dialog-title {
  margin: 0;
  padding: 0;
}
.openerp.ui-dialog .ui-widget-header {
  border: none;
}
.openerp.ui-dialog .ui-dialog-content {
  background: white;
}
.openerp.ui-dialog .ui-dialog-buttonpane {
  border-top: 1px solid #e0e0e0;
  background: #f5f7f9;
  margin: 0;
  -moz-border-radius: 0 0 2px 2px;
  -webkit-border-radius: 0 0 2px 2px;
  border-radius: 0 0 2px 2px;
}
.openerp.ui-dialog .ui-dialog-buttonpane button {
  margin: 0 4px 0 0;
}
.openerp.ui-dialog .ui-dialog-buttonpane .ui-dialog-buttonset {
  float: left;
}
.openerp.ui-dialog .ui-dialog-buttonpane .ui-dialog-buttonset .ui-button {
  margin-right: 4px;
}
.openerp.ui-dialog .ui-dialog-titlebar-close {
  padding: 0;
}
.openerp.ui-dialog .ui-dialog-titlebar-close .ui-icon-closethick {
  display: none;
}
.openerp.ui-dialog .ui-dialog-titlebar-close:before {
  content: "×";
  font-size: 18px;
  font-weight: bold;
  line-height: 16px;
  color: black;
  text-shadow: 0 1px 0 white;
  padding: 0;
  cursor: pointer;
  background: transparent;
  border: 0;
}
.openerp.ui-dialog .ui-dialog-titlebar-close:before:hover {
  color: black;
  text-decoration: none;
}
.openerp.ui-dialog .oe_about {
  background-color: white;
  background-image: url(data:image/png;base64,iVBORw0KGgoAAAANSUhEUgAAAAYAAAAGCAYAAADgzO9IAAAAKUlEQVQIHWO8e/fufwYsgAUkJigoiCIF5DMyoYggcUiXgNnBiGQKmAkARpcEQeriln4AAAAASUVORK5CYII=);
  -moz-border-radius: 0 0 2px 2px;
  -webkit-border-radius: 0 0 2px 2px;
  border-radius: 0 0 2px 2px;
}
.openerp.ui-dialog .oe_about a {
  color: #7c7bad;
}
.openerp.ui-dialog .oe_about a:hover {
  text-decoration: underline;
}
.openerp.ui-dialog .oe_about a:focus {
  outline: none;
}
.openerp.ui-dialog .oe_about .oe_logo {
  margin-left: -6px;
}
.openerp.ui-dialog .oe_about .oe_bottom {
  position: absolute;
  top: 50%;
  left: 0;
  right: 0;
  bottom: 0;
  text-shadow: 0 1px 1px #999999;
  background-color: #b41616;
  background-image: -webkit-gradient(linear, left top, left bottom, from(#b41616), to(#600606));
  background-image: -webkit-linear-gradient(top, #b41616, #600606);
  background-image: -moz-linear-gradient(top, #b41616, #600606);
  background-image: -ms-linear-gradient(top, #b41616, #600606);
  background-image: -o-linear-gradient(top, #b41616, #600606);
  background-image: linear-gradient(to bottom, #b41616, #600606);
  color: #eeeeee;
  padding: 0 16px;
  -moz-border-radius: 0 0 2px 2px;
  -webkit-border-radius: 0 0 2px 2px;
  border-radius: 0 0 2px 2px;
}
.openerp.ui-dialog .oe_about .oe_bottom a {
  color: #eeeeee;
}
.openerp.ui-dialog.oe_act_window .ui-dialog-content {
  padding: 0px;
}
.openerp .modal-backdrop {
  position: fixed;
  top: 0;
  right: 0;
  bottom: 0;
  left: 0;
  z-index: 1040;
  background-color: black;
  filter: alpha(opacity=30);
  opacity: 0.3;
}
.openerp .oe_i {
  font-family: "mnmliconsRegular" !important;
  font-size: 21px;
  font-weight: 300 !important;
}
.openerp .oe_e {
  font-family: "entypoRegular" !important;
  font-size: 34px;
  font-weight: 300 !important;
}
.openerp .oe_left {
  float: left;
  margin-right: 8px;
}
.openerp .oe_right {
  float: right;
  margin-left: 8px;
}
.openerp .oe_text_right {
  text-align: right;
}
.openerp .oe_clear {
  clear: both;
}
.openerp .oe_wait {
  cursor: wait;
}
.openerp .oe_fade {
  color: #888888;
  font-weight: normal;
}
.openerp .oe_bold {
  font-weight: bold;
}
.openerp .oe_inline {
  width: auto !important;
}
.openerp .oe_highlight {
  color: white;
  background: #dc5f59;
}
.openerp button.oe_highlight {
  background-color: #df3f3f;
  background-image: -webkit-gradient(linear, left top, left bottom, from(#df3f3f), to(#a21a1a));
  background-image: -webkit-linear-gradient(top, #df3f3f, #a21a1a);
  background-image: -moz-linear-gradient(top, #df3f3f, #a21a1a);
  background-image: -ms-linear-gradient(top, #df3f3f, #a21a1a);
  background-image: -o-linear-gradient(top, #df3f3f, #a21a1a);
  background-image: linear-gradient(to bottom, #df3f3f, #a21a1a);
  -moz-box-shadow: 0 1px 2px rgba(0, 0, 0, 0.1), 0 1px 1px rgba(155, 155, 155, 0.4) inset;
  -webkit-box-shadow: 0 1px 2px rgba(0, 0, 0, 0.1), 0 1px 1px rgba(155, 155, 155, 0.4) inset;
  box-shadow: 0 1px 2px rgba(0, 0, 0, 0.1), 0 1px 1px rgba(155, 155, 155, 0.4) inset;
}
.openerp button.oe_highlight:hover {
  background-color: #e25858;
  background-image: -webkit-gradient(linear, left top, left bottom, from(#e25858), to(#ab1b1b));
  background-image: -webkit-linear-gradient(top, #e25858, #ab1b1b);
  background-image: -moz-linear-gradient(top, #e25858, #ab1b1b);
  background-image: -ms-linear-gradient(top, #e25858, #ab1b1b);
  background-image: -o-linear-gradient(top, #e25858, #ab1b1b);
  background-image: linear-gradient(to bottom, #e25858, #ab1b1b);
}
.openerp button.oe_highlight:active {
  background-color: #c52020;
  background-image: -webkit-gradient(linear, left top, left bottom, from(#c52020), to(#d22323));
  background-image: -webkit-linear-gradient(top, #c52020, #d22323);
  background-image: -moz-linear-gradient(top, #c52020, #d22323);
  background-image: -ms-linear-gradient(top, #c52020, #d22323);
  background-image: -o-linear-gradient(top, #c52020, #d22323);
  background-image: linear-gradient(to bottom, #c52020, #d22323);
}
.openerp .oe_background_grey {
  background: #eeeeee !important;
}
.openerp .oe_form_dirty .oe_highlight_on_dirty {
  color: white;
  background: #dc5f59;
  font-weight: bold;
}
.openerp .oe_form_dirty button.oe_highlight_on_dirty {
  background-color: #dc5f59;
  background-image: -webkit-gradient(linear, left top, left bottom, from(#dc5f59), to(#b33630));
  background-image: -webkit-linear-gradient(top, #dc5f59, #b33630);
  background-image: -moz-linear-gradient(top, #dc5f59, #b33630);
  background-image: -ms-linear-gradient(top, #dc5f59, #b33630);
  background-image: -o-linear-gradient(top, #dc5f59, #b33630);
  background-image: linear-gradient(to bottom, #dc5f59, #b33630);
  -moz-box-shadow: none;
  -webkit-box-shadow: none;
  box-shadow: none;
}
.openerp .oe_form_dirty button.oe_highlight_on_dirty:hover {
  background: #ed6f6a;
}
.openerp .oe_title {
  width: 50%;
  float: left;
}
.openerp .oe_title:after {
  content: ".";
  display: block;
  height: 0;
  clear: both;
  visibility: hidden;
}
.openerp .oe_button_box {
  width: 270px;
  text-align: right;
}
.openerp .oe_button_box button {
  margin: 4px;
}
.openerp .oe_avatar > img {
  max-height: 90px;
  max-width: 90px;
  -moz-border-radius: 3px;
  -webkit-border-radius: 3px;
  border-radius: 3px;
  -moz-box-shadow: 0 1px 4px rgba(0, 0, 0, 0.4);
  -webkit-box-shadow: 0 1px 4px rgba(0, 0, 0, 0.4);
  box-shadow: 0 1px 4px rgba(0, 0, 0, 0.4);
  border: none;
  margin-bottom: 10px;
}
.openerp .oe_avatar + div {
  margin-left: 5px;
}
.openerp .oe_image_small > img {
  max-width: 50px;
  max-height: 50px;
}
.openerp .oe_image_medium > img {
  max-width: 180px;
  max-height: 180px;
}
.openerp .oe_button.oe_link {
  border: none;
  padding: 0;
  margin: 0;
  background: none;
  -moz-border-radius: 0;
  -webkit-border-radius: 0;
  border-radius: 0;
  -moz-box-shadow: none;
  -webkit-box-shadow: none;
  box-shadow: none;
}
.openerp .oe_button.oe_link img {
  display: none;
}
.openerp .oe_button.oe_link span {
  border: none;
  padding: 0;
  margin: 0;
  background: none;
  -moz-border-radius: 0;
  -webkit-border-radius: 0;
  border-radius: 0;
  -moz-box-shadow: none;
  -webkit-box-shadow: none;
  box-shadow: none;
  color: #7c7bad;
  font-weight: bold;
}
.openerp .oe_button.oe_link span:hover {
  text-decoration: underline;
}
.openerp .oe_webclient .oe_star_on, .openerp .oe_webclient .oe_star_off {
  color: #cccccc;
  text-shadow: 0 0 2px black;
  vertical-align: top;
  position: relative;
  top: -5px;
}
.openerp .oe_webclient .oe_star_on:hover, .openerp .oe_webclient .oe_star_off:hover {
  text-decoration: none;
}
.openerp .oe_webclient .oe_star_on {
  color: gold;
}
.openerp p.oe_grey {
  max-width: 650px;
}
.openerp .oe_grey {
  color: #aaaaaa;
}
.openerp .oe_tag {
  border: 1px solid #afafb6;
  font-size: 11px;
  padding: 2px 4px;
  margin: 0 2px 2px 0;
  -moz-border-radius: 3px;
  -webkit-border-radius: 3px;
  border-radius: 3px;
  background: #f0f0fa;
  color: #4c4c4c;
}
.openerp .oe_tag_dark {
  background: #7c7bad;
  color: #eeeeee;
}
.openerp .oe_tags {
  margin-bottom: 1px;
}
.openerp .oe_tags.oe_inline {
  min-width: 250px;
}
.openerp .oe_tags .text-wrap {
  width: 100% !important;
}
.openerp .oe_tags .text-wrap textarea {
  width: 100% !important;
}
.openerp .oe_tags .text-core .text-wrap .text-dropdown .text-list .text-suggestion em {
  font-style: italic;
  text-decoration: none;
}
.openerp.oe_tooltip {
  font-size: 12px;
}
.openerp.oe_tooltip .oe_tooltip_string {
  color: #ffdd55;
  font-weight: bold;
  font-size: 13px;
}
.openerp.oe_tooltip .oe_tooltip_help {
  white-space: pre-wrap;
}
.openerp.oe_tooltip .oe_tooltip_technical {
  padding: 0 0 4px 0;
  margin: 5px 0 0 15px;
}
.openerp.oe_tooltip .oe_tooltip_technical li {
  list-style: circle;
}
.openerp.oe_tooltip .oe_tooltip_technical_title {
  font-weight: bold;
}
.openerp.oe_tooltip .oe_tooltip_close {
  margin: -5px 0 0 2px;
  cursor: default;
  float: right;
  color: white;
}
.openerp.oe_tooltip .oe_tooltip_close:hover {
  color: #999999;
  cursor: pointer;
}
.openerp.oe_tooltip .oe_tooltip_message {
  max-width: 310px;
}
.openerp .oe_notebook {
  margin: 8px 0;
  padding: 0 16px;
  list-style: none;
  zoom: 1;
}
.openerp .oe_notebook.ui-corner-all {
  -moz-border-radius: 0;
  -webkit-border-radius: 0;
  border-radius: 0;
}
.openerp .oe_notebook:before, .openerp .oe_notebook:after {
  display: table;
  content: "";
  zoom: 1;
}
.openerp .oe_notebook:after {
  clear: both;
}
.openerp .oe_notebook > li {
  float: left;
}
.openerp .oe_notebook > li > a {
  display: block;
  color: #4c4c4c;
}
.openerp .oe_notebook {
  border-color: #dddddd;
  border-style: solid;
  border-width: 0 0 1px;
}
.openerp .oe_notebook > li {
  position: relative;
}
.openerp .oe_notebook > li > a {
  padding: 0 12px;
  margin-right: 2px;
  line-height: 30px;
  border: 1px solid transparent;
  -moz-border-radius: 4px 4px 0 0;
  -webkit-border-radius: 4px 4px 0 0;
  border-radius: 4px 4px 0 0;
}
.openerp .oe_notebook > li > a:hover {
  text-decoration: none;
  background-color: #eeeeee;
  border-color: #eeeeee #eeeeee #dddddd;
}
.openerp .oe_notebook > li.ui-state-active > a, .openerp .oe_notebook > li.ui-state-active > a:hover {
  background-color: white;
  border: 1px solid #dddddd;
  border-bottom-color: transparent;
  cursor: default;
}
.openerp .oe_notebook_page {
  padding: 0;
}
.openerp div.ui-tabs {
  padding: 3px 0px 3px 0px;
}
.openerp .ui-tabs-hide {
  display: none;
}
.openerp .oe_dropdown, .openerp .oe_dropdown_hover, .openerp .oe_dropdown_toggle {
  position: relative;
  cursor: pointer;
}
.openerp .oe_dropdown_toggle {
  color: rgba(0, 0, 0, 0.5);
  font-weight: normal;
}
.openerp .oe_dropdown_hover:hover .oe_dropdown_menu, .openerp .oe_dropdown_menu.oe_opened {
  display: block;
}
.openerp .oe_dropdown_menu {
  display: none;
  position: absolute;
  top: 26px;
  left: 0;
  z-index: 3;
  margin: 0;
  padding: 0;
  border: 1px solid #afafb6;
  background: white;
  padding: 4px 0;
  min-width: 140px;
  text-align: left;
  -moz-border-radius: 3px;
  -webkit-border-radius: 3px;
  border-radius: 3px;
  -moz-box-shadow: 0 1px 4px rgba(0, 0, 0, 0.3);
  -webkit-box-shadow: 0 1px 4px rgba(0, 0, 0, 0.3);
  box-shadow: 0 1px 4px rgba(0, 0, 0, 0.3);
}
.openerp .oe_dropdown_menu > li {
  list-style-type: none;
  float: none;
  display: block;
  position: relative;
  margin: 0;
  padding: 2px 8px;
}
.openerp .oe_dropdown_menu > li:hover {
  background-color: #f0f0fa;
  background-image: -webkit-gradient(linear, left top, left bottom, from(#f0f0fa), to(#eeeef6));
  background-image: -webkit-linear-gradient(top, #f0f0fa, #eeeef6);
  background-image: -moz-linear-gradient(top, #f0f0fa, #eeeef6);
  background-image: -ms-linear-gradient(top, #f0f0fa, #eeeef6);
  background-image: -o-linear-gradient(top, #f0f0fa, #eeeef6);
  background-image: linear-gradient(to bottom, #f0f0fa, #eeeef6);
  -moz-box-shadow: none;
  -webkit-box-shadow: none;
  box-shadow: none;
}
.openerp .oe_dropdown_menu > li > a {
  white-space: nowrap;
  display: block;
  color: #4c4c4c;
  text-decoration: none;
}
.openerp .oe_dropdown_menu > li > a:hover {
  text-decoration: none;
}
.openerp .oe_dropdown_arrow:after {
  width: 0;
  height: 0;
  display: inline-block;
  content: "&darr";
  text-indent: -99999px;
  vertical-align: top;
  margin-top: 8px;
  margin-left: 3px;
  border-left: 4px solid transparent;
  border-right: 4px solid transparent;
  border-top: 4px solid #404040;
  filter: alpha(opacity=50);
  opacity: 0.5;
}
.openerp .oe_sidebar {
  white-space: nowrap;
}
.openerp .oe_sidebar .oe_dropdown_menu .oe_sidebar_add_attachment {
  height: 20px;
  cursor: pointer;
  padding-left: 6px;
  margin-top: 6px;
}
.openerp .oe_sidebar .oe_dropdown_menu .oe_sidebar_add_attachment span {
  font-weight: bold;
}
.openerp .oe_sidebar .oe_dropdown_menu .oe_sidebar_add_attachment .oe_hidden_input_file {
  width: 200px;
}
.openerp .oe_sidebar .oe_dropdown_menu .oe_sidebar_add_attachment:hover {
  background-color: #f0f0fa;
  background-image: -webkit-gradient(linear, left top, left bottom, from(#f0f0fa), to(#eeeef6));
  background-image: -webkit-linear-gradient(top, #f0f0fa, #eeeef6);
  background-image: -moz-linear-gradient(top, #f0f0fa, #eeeef6);
  background-image: -ms-linear-gradient(top, #f0f0fa, #eeeef6);
  background-image: -o-linear-gradient(top, #f0f0fa, #eeeef6);
  background-image: linear-gradient(to bottom, #f0f0fa, #eeeef6);
  -moz-box-shadow: none;
  -webkit-box-shadow: none;
  box-shadow: none;
}
.openerp .oe_sidebar .oe_dropdown_menu li .oe_sidebar_delete_item {
  position: absolute;
  top: 4px;
  right: 4px;
  display: none;
  width: 12px;
  height: 12px;
  padding: 1px;
  color: #8786b7;
  line-height: 8px;
  text-align: center;
  font-weight: bold;
  text-shadow: 0 1px 1px white;
}
.openerp .oe_sidebar .oe_dropdown_menu li .oe_sidebar_delete_item:hover {
  text-decoration: none;
  color: white;
  background: #8786b7;
  text-shadow: 0 1px 1px rgba(0, 0, 0, 0.4);
  -moz-border-radius: 2px;
  -webkit-border-radius: 2px;
  border-radius: 2px;
}
.openerp .oe_sidebar .oe_dropdown_menu li:hover .oe_sidebar_delete_item {
  display: inline-block;
}
.openerp .oe_loading {
  display: none;
  z-index: 100;
  position: fixed;
  top: 0;
  right: 50%;
  padding: 4px 12px;
  background: #a61300;
  color: white;
  text-align: center;
  border: 1px solid #990000;
  border-top: none;
  -moz-border-radius-bottomright: 8px;
  -moz-border-radius-bottomleft: 8px;
  border-bottom-right-radius: 8px;
  border-bottom-left-radius: 8px;
}
.openerp .oe_notification {
  z-index: 1050;
}
.openerp .oe_login {
  background-image: url(data:image/png;base64,iVBORw0KGgoAAAANSUhEUgAAAAYAAAAGCAYAAADgzO9IAAAAKUlEQVQIHWO8e/fufwYsgAUkJigoiCIF5DMyoYggcUiXgNnBiGQKmAkARpcEQeriln4AAAAASUVORK5CYII=);
  text-align: center;
  font-size: 14px;
  height: 100%;
}
.openerp .oe_login ul, .openerp .oe_login li {
  margin: 0;
  list-style-type: none;
  padding: 0 0 4px 0;
}
.openerp .oe_login button {
  float: right;
  display: inline-block;
  cursor: pointer;
  padding: 6px 16px;
  border: 1px solid #222222;
  color: white;
  margin: 0;
  background-color: #b92020;
  background-image: -webkit-gradient(linear, left top, left bottom, from(#b92020), to(#600606));
  background-image: -webkit-linear-gradient(top, #b92020, #600606);
  background-image: -moz-linear-gradient(top, #b92020, #600606);
  background-image: -ms-linear-gradient(top, #b92020, #600606);
  background-image: -o-linear-gradient(top, #b92020, #600606);
  background-image: linear-gradient(to bottom, #b92020, #600606);
  -moz-border-radius: 4px;
  -webkit-border-radius: 4px;
  border-radius: 4px;
  -moz-box-shadow: 0 1px 2px rgba(0, 0, 0, 0.1), 0 1px 1px rgba(155, 155, 155, 0.4) inset;
  -webkit-box-shadow: 0 1px 2px rgba(0, 0, 0, 0.1), 0 1px 1px rgba(155, 155, 155, 0.4) inset;
  box-shadow: 0 1px 2px rgba(0, 0, 0, 0.1), 0 1px 1px rgba(155, 155, 155, 0.4) inset;
}
.openerp .oe_login input, .openerp .oe_login select {
  width: 252px;
  font-family: "Lucida Grande", Helvetica, Verdana, Arial;
  border: 1px solid #999999;
  background: whitesmoke;
  -moz-box-shadow: inset 0 1px 4px rgba(0, 0, 0, 0.4);
  -webkit-box-shadow: inset 0 1px 4px rgba(0, 0, 0, 0.4);
  box-shadow: inset 0 1px 4px rgba(0, 0, 0, 0.4);
  -moz-border-radius: 3px;
  -webkit-border-radius: 3px;
  border-radius: 3px;
}
.openerp .oe_login input {
  margin-bottom: 9px;
  padding: 5px 6px;
}
.openerp .oe_login select {
  padding: 1px;
}
.openerp .oe_login .oe_login_dbpane {
  position: fixed;
  top: 0;
  right: 8px;
  padding: 5px 10px;
  color: #eeeeee;
  border: solid 1px #333333;
  background: #1e1e1e;
  background: rgba(30, 30, 30, 0.94);
  -moz-border-radius: 0 0 8px 8px;
  -webkit-border-radius: 0 0 8px 8px;
  border-radius: 0 0 8px 8px;
}
.openerp .oe_login .oe_login_dbpane input {
  padding: 2px 4px;
  margin: 4px 0;
}
.openerp .oe_login .oe_login_bottom {
  position: absolute;
  top: 50%;
  left: 0;
  right: 0;
  bottom: 0;
  text-shadow: 0 1px 1px #999999;
  background-color: #b41616;
  background-image: -webkit-gradient(linear, left top, left bottom, from(#b41616), to(#600606));
  background-image: -webkit-linear-gradient(top, #b41616, #600606);
  background-image: -moz-linear-gradient(top, #b41616, #600606);
  background-image: -ms-linear-gradient(top, #b41616, #600606);
  background-image: -o-linear-gradient(top, #b41616, #600606);
  background-image: linear-gradient(to bottom, #b41616, #600606);
}
.openerp .oe_login .oe_login_pane {
  position: absolute;
  top: 50%;
  left: 50%;
  margin: -160px -166px;
  border: solid 1px #333333;
  background: #1e1e1e;
  background: rgba(30, 30, 30, 0.94);
  padding: 22px 32px;
  color: #eeeeee;
  text-align: left;
  -moz-border-radius: 8px;
  -webkit-border-radius: 8px;
  border-radius: 8px;
  -moz-box-shadow: 0 0 18px rgba(0, 0, 0, 0.9);
  -webkit-box-shadow: 0 0 18px rgba(0, 0, 0, 0.9);
  box-shadow: 0 0 18px rgba(0, 0, 0, 0.9);
}
.openerp .oe_login .oe_login_pane h2 {
  margin-top: 0;
  font-size: 18px;
}
.openerp .oe_login .oe_login_logo {
  position: absolute;
  top: -70px;
  left: 0;
  width: 100%;
  margin: 0 auto;
  text-align: center;
}
.openerp .oe_login .oe_login_footer {
  position: absolute;
  bottom: -40px;
  left: 0;
  width: 100%;
  text-align: center;
}
.openerp .oe_login .oe_login_footer a {
  color: #eeeeee;
  margin: 0 8px;
}
.openerp .oe_login .oe_login_footer a:hover {
  text-decoration: underline;
}
.openerp .oe_login .oe_login_footer span {
  font-weight: bold;
  font-size: 16px;
}
.openerp .oe_login .oe_login_error_message {
  display: none;
  background-color: #b41616;
  color: #eeeeee;
  padding: 14px 18px;
  margin-top: 15px;
  text-align: center;
  -moz-border-radius: 4px;
  -webkit-border-radius: 4px;
  border-radius: 4px;
  -moz-box-shadow: 0 1px 4px rgba(0, 0, 0, 0.8);
  -webkit-box-shadow: 0 1px 4px rgba(0, 0, 0, 0.8);
  box-shadow: 0 1px 4px rgba(0, 0, 0, 0.8);
}
.openerp .oe_login_invalid .oe_login_error_message {
  display: inline-block;
}
.openerp .oe_database_manager {
  background: white;
  color: black;
  text-align: left;
}
.openerp .oe_database_manager .oe_database_manager_menu {
  color: black;
}
.openerp .oe_webclient {
  width: 100%;
  height: 100%;
  border-spacing: 0px;
}
.openerp .oe_content_full_screen .oe_application {
  top: 0;
  left: 0;
}
.openerp .oe_content_full_screen .oe_topbar, .openerp .oe_content_full_screen .oe_leftbar {
  display: none;
}
.openerp .oe_topbar {
  width: 100%;
  height: 32px;
  background-color: #414141;
  background-color: #646060;
  background-image: -webkit-gradient(linear, left top, left bottom, from(#646060), to(#262626));
  background-image: -webkit-linear-gradient(top, #646060, #262626);
  background-image: -moz-linear-gradient(top, #646060, #262626);
  background-image: -ms-linear-gradient(top, #646060, #262626);
  background-image: -o-linear-gradient(top, #646060, #262626);
  background-image: linear-gradient(to bottom, #646060, #262626);
}
.openerp .oe_topbar .oe_topbar_item {
  display: block;
  padding: 5px 10px 7px;
  line-height: 20px;
  height: 20px;
  text-decoration: none;
  color: #eeeeee;
  vertical-align: top;
  text-shadow: 0 1px 1px rgba(0, 0, 0, 0.2);
  -webkit-transition: all 0.2s ease-out;
  -moz-transition: all 0.2s ease-out;
  -ms-transition: all 0.2s ease-out;
  -o-transition: all 0.2s ease-out;
  transition: all 0.2s ease-out;
}
.openerp .oe_topbar .oe_topbar_item:hover {
  background: rgba(0, 0, 0, 0.2);
  text-shadow: black 0px 0px 3px;
  color: white;
  -moz-box-shadow: 0 1px 2px rgba(0, 0, 0, 0.4) inset;
  -webkit-box-shadow: 0 1px 2px rgba(0, 0, 0, 0.4) inset;
  box-shadow: 0 1px 2px rgba(0, 0, 0, 0.4) inset;
}
.openerp .oe_topbar .oe_topbar_avatar {
  width: 24px;
  height: 24px;
  margin: -2px 2px 0 0;
  -moz-border-radius: 3px;
  -webkit-border-radius: 3px;
  border-radius: 3px;
}
.openerp .oe_topbar .oe_topbar_avatar {
  vertical-align: top;
}
.openerp .oe_topbar .oe_dropdown_arrow:after {
  border-top: 4px solid white;
}
.openerp .oe_topbar .oe_dropdown_menu {
  top: 32px;
  background: #333333;
  background: rgba(37, 37, 37, 0.9);
  border-color: #999999;
  border-color: rgba(0, 0, 0, 0.2);
  border-style: solid;
  border-width: 0 1px 1px;
  -moz-border-radius: 0 0 6px 6px;
  -webkit-border-radius: 0 0 6px 6px;
  border-radius: 0 0 6px 6px;
  -webkit-background-clip: padding-box;
  -moz-background-clip: padding-box;
  background-clip: padding-box;
}
.openerp .oe_topbar .oe_dropdown_menu li {
  float: none;
  padding: 3px 12px;
}
.openerp .oe_topbar .oe_dropdown_menu li a {
  color: #eeeeee;
}
.openerp .oe_topbar .oe_dropdown_menu li:hover {
  background-color: #292929;
  background-image: -webkit-gradient(linear, left top, left bottom, from(#292929), to(#191919));
  background-image: -webkit-linear-gradient(top, #292929, #191919);
  background-image: -moz-linear-gradient(top, #292929, #191919);
  background-image: -ms-linear-gradient(top, #292929, #191919);
  background-image: -o-linear-gradient(top, #292929, #191919);
  background-image: linear-gradient(to bottom, #292929, #191919);
  -moz-box-shadow: none;
  -webkit-box-shadow: none;
  box-shadow: none;
}
.openerp .oe_menu {
  float: left;
  padding: 0;
  margin: 0;
  font-size: 13px;
}
.openerp .oe_menu > li {
  list-style-type: none;
  padding: 0;
  margin: 0;
  float: left;
  display: block;
  color: #eeeeee;
}
.openerp .oe_menu > li > a {
  display: block;
  padding: 5px 10px 7px;
  line-height: 20px;
  height: 20px;
  text-decoration: none;
  color: #eeeeee;
  vertical-align: top;
  text-shadow: 0 1px 1px rgba(0, 0, 0, 0.2);
  -webkit-transition: all 0.2s ease-out;
  -moz-transition: all 0.2s ease-out;
  -ms-transition: all 0.2s ease-out;
  -o-transition: all 0.2s ease-out;
  transition: all 0.2s ease-out;
}
.openerp .oe_menu > li > a:hover {
  background: rgba(0, 0, 0, 0.2);
  text-shadow: black 0px 0px 3px;
  color: white;
  -moz-box-shadow: 0 1px 2px rgba(0, 0, 0, 0.4) inset;
  -webkit-box-shadow: 0 1px 2px rgba(0, 0, 0, 0.4) inset;
  box-shadow: 0 1px 2px rgba(0, 0, 0, 0.4) inset;
}
.openerp .oe_menu > li > .oe_active {
  background: rgba(0, 0, 0, 0.3);
  text-shadow: black 0px 0px 3px;
  -moz-box-shadow: 0 1px 2px rgba(0, 0, 0, 0.4) inset;
  -webkit-box-shadow: 0 1px 2px rgba(0, 0, 0, 0.4) inset;
  box-shadow: 0 1px 2px rgba(0, 0, 0, 0.4) inset;
}
.openerp .oe_user_menu {
  float: right;
  padding: 0;
  margin: 0;
}
.openerp .oe_user_menu li {
  list-style-type: none;
  float: left;
}
.openerp .oe_user_menu .oe_dropdown_menu {
  right: -1px;
}
.openerp .oe_systray > div {
  float: left;
  padding: 0 4px 0 4px;
}
.openerp .oe_systray {
  float: right;
}
.openerp .oe_leftbar {
  display: none;
  width: 220px;
  background: #f0eeee;
  border-right: 1px solid #afafb6;
  text-shadow: 0 1px 1px white;
  padding-bottom: 16px;
}
.openerp a.oe_logo {
  width: 220px;
  display: block;
  text-align: center;
  height: 70px;
  line-height: 70px;
}
.openerp a.oe_logo img {
  height: 40px;
  width: 157px;
  margin: 14px 0;
}
.openerp .oe_footer {
  position: fixed;
  bottom: 0;
  padding: 4px 0;
  background: #f0eeee;
  width: 220px;
  text-align: center;
}
.openerp .oe_footer a {
  font-weight: 800;
  font-family: serif;
  font-size: 16px;
  color: black;
}
.openerp .oe_footer a span {
  color: #c81010;
  font-style: italic;
}
.openerp .oe_secondary_menu_section {
  font-weight: bold;
  margin-left: 8px;
  color: #7c7bad;
}
.openerp .oe_secondary_submenu {
  padding: 2px 0 8px 0;
  margin: 0;
  width: 100%;
  display: inline-block;
}
.openerp .oe_secondary_submenu li {
  position: relative;
  margin: 0;
  padding: 1px 0 1px 20px !important;
  list-style-type: none;
}
.openerp .oe_secondary_submenu li a {
  display: block;
  color: #4c4c4c;
  padding: 2px 4px 2px 0;
}
.openerp .oe_secondary_submenu li .oe_menu_label {
  position: absolute;
  top: 1px;
  right: 1px;
  font-size: 10px;
  background: #7c7bad;
  color: white;
  padding: 2px 4px;
  margin: 1px 6px 0 0;
  border: 1px solid lightGray;
  text-shadow: 0 1px 1px rgba(0, 0, 0, 0.2);
  -moz-border-radius: 4px;
  -webkit-border-radius: 4px;
  border-radius: 4px;
  -moz-box-shadow: inset 0 1px 1px rgba(0, 0, 0, 0.2);
  -webkit-box-shadow: inset 0 1px 1px rgba(0, 0, 0, 0.2);
  box-shadow: inset 0 1px 1px rgba(0, 0, 0, 0.2);
}
.openerp .oe_secondary_submenu .oe_menu_counter {
  float: right;
  text-shadow: 0 1px 1px rgba(0, 0, 0, 0.2);
  margin: 1px;
  padding: 1px 4px;
  border: none;
}
.openerp .oe_secondary_submenu .oe_menu_counter:hover {
  cursor: pointer;
  -webkit-transform: scale(1.1);
  -moz-transform: scale(1.1);
  -ms-transform: scale(1.1);
  -o-transform: scale(1.1);
  transform: scale(1.1);
}
.openerp .oe_secondary_submenu .oe_active {
  border-top: 1px solid lightGray;
  border-bottom: 1px solid #dedede;
  text-shadow: 0 1px 1px rgba(0, 0, 0, 0.2);
  -moz-box-shadow: inset 0 1px 3px rgba(0, 0, 0, 0.2), inset 0 -1px 3px rgba(40, 40, 40, 0.2);
  -webkit-box-shadow: inset 0 1px 3px rgba(0, 0, 0, 0.2), inset 0 -1px 3px rgba(40, 40, 40, 0.2);
  box-shadow: inset 0 1px 3px rgba(0, 0, 0, 0.2), inset 0 -1px 3px rgba(40, 40, 40, 0.2);
  background: #7c7bad;
}
.openerp .oe_secondary_submenu .oe_active a {
  color: white;
}
.openerp .oe_secondary_submenu .oe_active .oe_menu_label {
  background: #eeeeee;
  color: #7c7bad;
  text-shadow: 0 1px 1px white;
  -moz-box-shadow: 0 1px 1px rgba(0, 0, 0, 0.2);
  -webkit-box-shadow: 0 1px 1px rgba(0, 0, 0, 0.2);
  box-shadow: 0 1px 1px rgba(0, 0, 0, 0.2);
}
.openerp .oe_secondary_submenu .oe_active .oe_menu_counter {
  background: #eeeeee;
  color: #7c7bad;
  -moz-box-shadow: inset 0 1px 2px rgba(0, 0, 0, 0.2);
  -webkit-box-shadow: inset 0 1px 2px rgba(0, 0, 0, 0.2);
  box-shadow: inset 0 1px 2px rgba(0, 0, 0, 0.2);
}
.openerp .oe_secondary_submenu .oe_menu_toggler:before {
  width: 0;
  height: 0;
  display: inline-block;
  content: "&darr";
  text-indent: -99999px;
  vertical-align: top;
  margin-left: -12px;
  margin-top: 4px;
  margin-right: 4px;
  border-top: 4px solid transparent;
  border-bottom: 4px solid transparent;
  border-left: 4px solid #4c4c4c;
  filter: alpha(opacity=50);
  opacity: 0.5;
}
.openerp .oe_secondary_submenu .oe_menu_opened:before {
  margin-top: 6px;
  margin-left: -16px;
  margin-right: 4px;
  border-left: 4px solid transparent;
  border-right: 4px solid transparent;
  border-top: 4px solid #4c4c4c;
}
.openerp .oe_about {
  background-color: white;
  background-image: url(data:image/png;base64,iVBORw0KGgoAAAANSUhEUgAAAAYAAAAGCAYAAADgzO9IAAAAKUlEQVQIHWO8e/fufwYsgAUkJigoiCIF5DMyoYggcUiXgNnBiGQKmAkARpcEQeriln4AAAAASUVORK5CYII=);
  -moz-border-radius: 0 0 2px 2px;
  -webkit-border-radius: 0 0 2px 2px;
  border-radius: 0 0 2px 2px;
}
.openerp .oe_about a {
  color: #7c7bad;
}
.openerp .oe_about a:hover {
  text-decoration: underline;
}
.openerp .oe_about a:focus {
  outline: none;
}
.openerp .oe_about .oe_logo {
  margin-left: -6px;
}
.openerp .oe_about .oe_bottom {
  position: absolute;
  top: 50%;
  left: 0;
  right: 0;
  bottom: 0;
  text-shadow: 0 1px 1px #999999;
  background-color: #b41616;
  background-image: -webkit-gradient(linear, left top, left bottom, from(#b41616), to(#600606));
  background-image: -webkit-linear-gradient(top, #b41616, #600606);
  background-image: -moz-linear-gradient(top, #b41616, #600606);
  background-image: -ms-linear-gradient(top, #b41616, #600606);
  background-image: -o-linear-gradient(top, #b41616, #600606);
  background-image: linear-gradient(to bottom, #b41616, #600606);
  color: #eeeeee;
  padding: 0 16px;
  -moz-border-radius: 0 0 2px 2px;
  -webkit-border-radius: 0 0 2px 2px;
  border-radius: 0 0 2px 2px;
}
.openerp .oe_about .oe_bottom a {
  color: #eeeeee;
}
.openerp .oe_application {
  width: 100%;
}
.openerp .oe_application a {
  color: #7c7bad;
}
.openerp .oe_application a:hover {
  text-decoration: underline;
}
.openerp .oe_application > div {
  height: 100%;
}
.openerp .oe_application .oe_breadcrumb_item:not(:last-child) {
  display: inline-block;
  max-width: 7em;
  white-space: nowrap;
  overflow: hidden;
  text-overflow: ellipsis;
}
.openerp .oe_view_manager .oe_view_manager_body {
  height: inherit;
}
.openerp .oe_view_manager .oe_view_manager_view_kanban {
  height: inherit;
}
.openerp .oe_view_manager table.oe_view_manager_header {
  width: 100%;
  table-layout: fixed;
}
.openerp .oe_view_manager table.oe_view_manager_header .oe_header_row {
  clear: both;
  text-shadow: 0 1px 1px white;
}
.openerp .oe_view_manager table.oe_view_manager_header .oe_header_row:last-child td {
  padding-top: 0;
}
.openerp .oe_view_manager table.oe_view_manager_header .oe_header_row:first-child td {
  padding-top: 8px;
}
.openerp .oe_view_manager table.oe_view_manager_header .oe_view_manager_sidebar {
  margin: 0px auto;
  text-align: center;
}
.openerp .oe_view_manager table.oe_view_manager_header td {
  line-height: 26px;
}
.openerp .oe_view_manager table.oe_view_manager_header h2 {
  font-size: 18px;
  margin: 0;
  float: left;
}
.openerp .oe_view_manager table.oe_view_manager_header h2 a {
  color: #7c7bad;
}
.openerp .oe_view_manager table.oe_view_manager_header .oe_dropdown_menu {
  line-height: normal;
}
.openerp .oe_view_manager table.oe_view_manager_header .oe_button_group {
  display: inline-block;
  border: 1px solid #ababab;
  -moz-border-radius: 5px;
  -webkit-border-radius: 5px;
  border-radius: 5px;
}
.openerp .oe_view_manager table.oe_view_manager_header .oe_button_group li {
  float: left;
  border-right: 1px solid #ababab;
}
.openerp .oe_view_manager table.oe_view_manager_header .oe_button_group li:last-child {
  border: none;
}
.openerp .oe_view_manager table.oe_view_manager_header .oe_button_group a {
  color: #4c4c4c;
}
.openerp .oe_view_manager table.oe_view_manager_header .oe_button_group a:hover {
  text-decoration: none;
}
.openerp .oe_view_manager table.oe_view_manager_header .oe_button_group .active {
  background: #999999;
  -moz-box-shadow: 0 1px 4px rgba(0, 0, 0, 0.3) inset;
  -webkit-box-shadow: 0 1px 4px rgba(0, 0, 0, 0.3) inset;
  box-shadow: 0 1px 4px rgba(0, 0, 0, 0.3) inset;
}
.openerp .oe_view_manager table.oe_view_manager_header .oe_button_group .active a {
  color: white;
  text-shadow: 0 1px 2px rgba(0, 0, 0, 0.4);
}
.openerp .oe_view_manager table.oe_view_manager_header .oe_view_manager_buttons {
  white-space: nowrap;
}
.openerp .oe_view_manager .oe_view_manager_pager {
  line-height: 26px;
}
.openerp .oe_view_manager .oe_view_manager_pager .oe_list_pager_single_page .oe_pager_group {
  display: none;
}
.openerp .oe_view_manager .oe_pager_value {
  float: left;
  margin-right: 8px;
}
.openerp .oe_view_manager ul.oe_pager_group {
  padding: 0;
  margin: 0;
}
.openerp .oe_view_manager .oe_pager_group {
  float: left;
  height: 24px;
  line-height: 24px;
  display: inline-block;
  border: 1px solid #ababab;
  cursor: pointer;
  -moz-border-radius: 5px;
  -webkit-border-radius: 5px;
  border-radius: 5px;
}
.openerp .oe_view_manager .oe_pager_group li {
  height: 24px;
  line-height: 24px;
  padding: 0;
  margin: 0;
  list-style-type: none;
  float: left;
  border-right: 1px solid #ababab;
}
.openerp .oe_view_manager .oe_pager_group li:last-child {
  border: none;
}
.openerp .oe_view_manager .oe_pager_group a {
  color: #4c4c4c;
  padding: 0 8px;
}
.openerp .oe_view_manager .oe_pager_group a:hover {
  text-decoration: none;
}
.openerp .oe_view_manager .oe_pager_group .active {
  background: #999999;
  -moz-box-shadow: 0 1px 4px rgba(0, 0, 0, 0.3) inset;
  -webkit-box-shadow: 0 1px 4px rgba(0, 0, 0, 0.3) inset;
  box-shadow: 0 1px 4px rgba(0, 0, 0, 0.3) inset;
}
.openerp .oe_view_manager .oe_pager_group .active a {
  color: white;
  text-shadow: 0 1px 2px rgba(0, 0, 0, 0.4);
}
.openerp .oe_view_manager .oe_view_manager_switch {
  padding: 0;
  margin: 0 0 0 8px;
}
.openerp .oe_view_manager .oe_view_manager_switch li {
  margin: 0;
  width: 24px;
  height: 24px;
  line-height: 16px;
  padding: 0;
  text-align: center;
  list-style-type: none;
}
.openerp .oe_view_manager .oe_view_manager_switch li a {
  position: relative;
}
.openerp .oe_view_manager .oe_view_manager_switch .oe_vm_switch_list:after, .openerp .oe_view_manager .oe_view_manager_switch .oe_vm_switch_tree:after {
  padding: 2px;
  content: "i";
}
.openerp .oe_view_manager .oe_view_manager_switch .oe_vm_switch_form:after {
  content: "m";
}
.openerp .oe_view_manager .oe_view_manager_switch .oe_vm_switch_graph:after {
  font-family: "mnmliconsRegular" !important;
  font-size: 21px;
  font-weight: 300 !important;
  content: "}";
  top: -2px;
  position: relative;
}
.openerp .oe_view_manager .oe_view_manager_switch .oe_vm_switch_gantt:after {
  font-family: "mnmliconsRegular" !important;
  font-size: 21px;
  font-weight: 300 !important;
  content: "y";
  top: -2px;
  position: relative;
}
.openerp .oe_view_manager .oe_view_manager_switch .oe_vm_switch_calendar:after {
  content: "P";
}
.openerp .oe_view_manager .oe_view_manager_switch .oe_vm_switch_kanban:after {
  content: "k";
}
.openerp .oe_view_manager .oe_view_manager_switch .oe_vm_switch_diagram:after {
  content: "f";
}
.openerp .oe_view_manager_current {
  height: 100%;
}
.openerp .oe_view_manager_current > .oe_view_manager_header {
  border-bottom: 1px solid #cacaca;
  background-color: #fcfcfc;
  background-image: -webkit-gradient(linear, left top, left bottom, from(#fcfcfc), to(#dedede));
  background-image: -webkit-linear-gradient(top, #fcfcfc, #dedede);
  background-image: -moz-linear-gradient(top, #fcfcfc, #dedede);
  background-image: -ms-linear-gradient(top, #fcfcfc, #dedede);
  background-image: -o-linear-gradient(top, #fcfcfc, #dedede);
  background-image: linear-gradient(to bottom, #fcfcfc, #dedede);
  -moz-box-shadow: 0 1px 0 rgba(255, 255, 255, 0.4), 0 0 9px rgba(0, 0, 0, 0.1);
  -webkit-box-shadow: 0 1px 0 rgba(255, 255, 255, 0.4), 0 0 9px rgba(0, 0, 0, 0.1);
  box-shadow: 0 1px 0 rgba(255, 255, 255, 0.4), 0 0 9px rgba(0, 0, 0, 0.1);
}
.openerp .oe_view_manager_current > .oe_view_manager_header .oe_header_row td {
  padding: 8px;
}
.openerp .oe_view_manager_current > .oe_view_manager_header .oe_header_row:first-child td {
  padding-top: 8px;
}
.openerp .oe_view_manager_inline, .openerp .oe_view_manager_inlineview {
  height: 100%;
}
.openerp .oe_view_manager_inline > .oe_view_manager_header, .openerp .oe_view_manager_inlineview > .oe_view_manager_header {
  display: none;
}
.openerp .oe_popup_form > .oe_formview > .oe_form_pager {
  display: none !important;
}
.openerp .oe_searchview {
  cursor: text;
  position: relative;
  float: right;
  padding: 1px 0;
  line-height: 18px;
  width: 400px;
  border: 1px solid #ababab;
  background: white;
  -moz-border-radius: 13px;
  -webkit-border-radius: 13px;
  border-radius: 13px;
  -moz-box-shadow: 0 1px 2px rgba(0, 0, 0, 0.2) inset;
  -webkit-box-shadow: 0 1px 2px rgba(0, 0, 0, 0.2) inset;
  box-shadow: 0 1px 2px rgba(0, 0, 0, 0.2) inset;
}
.openerp .oe_searchview input, .openerp .oe_searchview textarea {
  padding: 3px;
  height: 14px;
  font-size: 12px;
  line-height: 18px;
}
.openerp .oe_searchview.oe_focused {
  border-color: #a6a6fe;
  -moz-box-shadow: 0 1px 2px #a6a6fe inset;
  -webkit-box-shadow: 0 1px 2px #a6a6fe inset;
  box-shadow: 0 1px 2px #a6a6fe inset;
}
.openerp .oe_searchview .oe_searchview_clear {
  cursor: pointer;
  position: absolute;
  top: 0;
  right: 18px;
  width: 15px;
  height: 100%;
  background: url(../img/search_reset.gif) center center no-repeat;
}
.openerp .oe_searchview .oe_searchview_unfold_drawer {
  position: absolute;
  top: 0;
  right: 0;
  height: 100%;
  padding: 0 7px 0 4px;
  color: #cccccc;
  cursor: pointer;
}
.openerp .oe_searchview .oe_searchview_unfold_drawer:hover {
  color: #999999;
}
.openerp .oe_searchview .oe_searchview_unfold_drawer:before {
  position: absolute;
  top: 10px;
  right: 7px;
  width: 0;
  height: 0;
  display: inline-block;
  content: "";
  vertical-align: top;
  border-top: 5px solid #4c4c4c;
  border-left: 5px solid transparent;
  border-right: 5px solid transparent;
  filter: alpha(opacity=50);
  opacity: 0.5;
}
.openerp .oe_searchview .oe_searchview_search {
  font-size: 1px;
  letter-spacing: -1px;
  color: transparent;
  font-weight: normal;
  -moz-box-shadow: none;
  -webkit-box-shadow: none;
  box-shadow: none;
  -moz-border-radius: 0;
  -webkit-border-radius: 0;
  border-radius: 0;
  position: absolute;
  left: 3px;
  top: 1px;
  padding: 0;
  border: none;
  background: transparent;
}
.openerp .oe_searchview .oe_searchview_search:before {
  font: 21px "mnmliconsRegular";
  content: "r";
  color: #a3a3a3;
}
.openerp .oe_searchview .oe_searchview_facets {
  min-height: 22px;
  margin-left: 15px;
}
.openerp .oe_searchview .oe_searchview_facets * {
  vertical-align: top;
  display: inline-block;
  line-height: 17px;
}
.openerp .oe_searchview .oe_searchview_facets .oe_searchview_facet {
  height: 18px;
  margin: 1px 0;
  font-size: 11px;
}
.openerp .oe_searchview .oe_searchview_facets .oe_searchview_facet:focus {
  outline: none;
}
.openerp .oe_searchview .oe_searchview_facets .oe_searchview_input {
  padding: 0 0 0 6px;
  font-size: 12px;
  height: 16px;
  margin-top: 3px;
}
.openerp .oe_searchview .oe_searchview_facets .oe_searchview_input:focus {
  outline: none;
}
.openerp .oe_searchview .oe_searchview_facets .oe_searchview_facet {
  position: relative;
  cursor: pointer;
  padding: 0;
  -webkit-font-smoothing: auto;
}
.openerp .oe_searchview .oe_searchview_facets .oe_searchview_facet:focus {
  border-color: #a6a6fe;
  -moz-box-shadow: 0 0 3px 1px #a6a6fe;
  -webkit-box-shadow: 0 0 3px 1px #a6a6fe;
  box-shadow: 0 0 3px 1px #a6a6fe;
}
.openerp .oe_searchview .oe_searchview_facets .oe_searchview_facet .oe_facet_values {
  background: #f0f0fa;
  -moz-border-radius: 0 3px 3px 0;
  -webkit-border-radius: 0 3px 3px 0;
  border-radius: 0 3px 3px 0;
}
.openerp .oe_searchview .oe_searchview_facets .oe_searchview_facet .oe_facet_category, .openerp .oe_searchview .oe_searchview_facets .oe_searchview_facet .oe_facet_value {
  height: 18px;
  padding: 0 4px;
}
.openerp .oe_searchview .oe_searchview_facets .oe_searchview_facet .oe_facet_category {
  color: white;
  text-shadow: 0 1px 1px rgba(0, 0, 0, 0.4);
}
.openerp .oe_searchview .oe_searchview_facets .oe_searchview_facet .oe_facet_category.oe_i {
  font-size: 16px;
}
.openerp .oe_searchview .oe_searchview_facets .oe_searchview_facet .oe_facet_value {
  border-left: 1px solid #afafb6;
  text-shadow: 0 1px 1px white;
  color: #4c4c4c;
}
.openerp .oe_searchview .oe_searchview_facets .oe_searchview_facet .oe_facet_value:last-child {
  padding-right: 16px;
}
.openerp .oe_searchview .oe_searchview_facets .oe_searchview_facet .oe_facet_remove {
  position: absolute;
  top: 3px;
  right: 3px;
  color: #8786b7;
  line-height: 8px;
  width: 12px;
  height: 12px;
  padding-top: 1px;
  text-align: center;
  font-weight: bold;
  cursor: pointer;
  text-shadow: 0 1px 1px white;
}
.openerp .oe_searchview .oe_searchview_facets .oe_searchview_facet .oe_facet_remove:hover {
  color: white;
  background: #8786b7;
  text-shadow: 0 1px 1px rgba(0, 0, 0, 0.4);
  -moz-border-radius: 2px;
  -webkit-border-radius: 2px;
  border-radius: 2px;
}
.openerp .oe_searchview.oe_searchview_open_drawer .oe_searchview_drawer {
  display: block;
}
.openerp .oe_searchview .oe_searchview_drawer {
  position: absolute;
  z-index: 100;
  margin-top: 4px;
  top: 100%;
  right: -1px;
  background-color: white;
  min-width: 100%;
  display: none;
  border: 1px solid #afafb6;
  text-align: left;
  -moz-border-radius: 4px;
  -webkit-border-radius: 4px;
  border-radius: 4px;
  -moz-box-shadow: 0 1px 4px rgba(0, 0, 0, 0.3);
  -webkit-box-shadow: 0 1px 4px rgba(0, 0, 0, 0.3);
  box-shadow: 0 1px 4px rgba(0, 0, 0, 0.3);
}
.openerp .oe_searchview .oe_searchview_drawer > div {
  border-top: 1px solid #cccccc;
  margin: 0;
  padding: 8px;
}
.openerp .oe_searchview .oe_searchview_drawer > div:first-child {
  border-top: none;
  margin: 0;
}
.openerp .oe_searchview .oe_searchview_drawer h3 {
  margin: 8px 4px 4px 12px;
  color: #7c7bad;
  font-size: 13px;
}
.openerp .oe_searchview .oe_searchview_drawer h4, .openerp .oe_searchview .oe_searchview_drawer h4 * {
  margin: 0;
  cursor: pointer;
  font-weight: normal;
  display: inline-block;
}
.openerp .oe_searchview .oe_searchview_drawer h4:hover, .openerp .oe_searchview .oe_searchview_drawer h4 *:hover {
  background-color: #f0f0fa;
}
.openerp .oe_searchview .oe_searchview_drawer h4:before {
  content: "▸ ";
  color: #a3a3a3;
}
.openerp .oe_searchview .oe_searchview_drawer button {
  margin: 4px 0;
}
.openerp .oe_searchview .oe_searchview_drawer .button {
  border: none;
  background: transparent;
  padding: 0 2px;
  -moz-box-shadow: none;
  -webkit-box-shadow: none;
  box-shadow: none;
  -moz-border-radius: 0;
  -webkit-border-radius: 0;
  border-radius: 0;
}
.openerp .oe_searchview .oe_searchview_drawer .oe_searchview_section {
  display: table;
  width: 100%;
}
.openerp .oe_searchview .oe_searchview_drawer .oe_searchview_section > div {
  -webkit-box-sizing: border-box;
  -moz-box-sizing: border-box;
  -ms-box-sizing: border-box;
  box-sizing: border-box;
  display: table-cell;
  width: 50%;
}
.openerp .oe_searchview .oe_searchview_drawer .oe_searchview_section ul {
  margin: 0 8px 8px;
  padding: 0;
  list-style: none;
}
.openerp .oe_searchview .oe_searchview_drawer .oe_searchview_section li {
  list-style: none;
  padding: 2px 4px 2px 20px;
  line-height: 14px;
  color: inherit;
  cursor: pointer;
  position: relative;
}
.openerp .oe_searchview .oe_searchview_drawer .oe_searchview_section li.oe_selected:before {
  content: "W";
  font-family: "entypoRegular" !important;
  font-size: 24px;
  font-weight: 300 !important;
  color: #a3a3a3;
  position: absolute;
  left: 4px;
  top: -2px;
}
.openerp .oe_searchview .oe_searchview_drawer .oe_searchview_section li:hover {
  background-color: #f0f0fa;
}
.openerp .oe_searchview .oe_searchview_drawer form {
  margin-left: 12px;
}
.openerp .oe_searchview .oe_searchview_drawer form p {
  margin: 4px 0;
  line-height: 18px;
}
.openerp .oe_searchview .oe_searchview_drawer form button {
  margin: 0 0 8px 0;
}
.openerp .oe_searchview .oe_searchview_drawer .oe_searchview_custom {
  padding: 0 8px 8px 8px;
}
.openerp .oe_searchview .oe_searchview_drawer .oe_searchview_custom form {
  display: none;
}
.openerp .oe_searchview .oe_searchview_drawer .oe_searchview_custom li {
  cursor: pointer;
  position: relative;
  line-height: 14px;
  padding: 2px 4px 2px 20px;
}
.openerp .oe_searchview .oe_searchview_drawer .oe_searchview_custom li:hover {
  background-color: #f0f0fa;
}
.openerp .oe_searchview .oe_searchview_drawer .oe_searchview_custom li button {
  position: absolute;
  top: 0;
  right: 5px;
}
.openerp .oe_searchview .oe_searchview_drawer .oe_searchview_dashboard form {
  display: none;
  margin-top: 2px;
}
.openerp .oe_searchview .oe_searchview_drawer .oe_searchview_advanced form {
  display: none;
  margin-top: 8px;
}
.openerp .oe_searchview .oe_searchview_drawer .oe_searchview_advanced button.oe_add_condition:before {
  content: "Z";
  font-family: "entypoRegular" !important;
  font-size: 24px;
  font-weight: 300 !important;
  margin-right: 4px;
}
.openerp .oe_searchview .oe_searchview_drawer .oe_searchview_advanced ul {
  list-style: none;
  padding: 0;
}
.openerp .oe_searchview .oe_searchview_drawer .oe_searchview_advanced li {
  position: relative;
  list-style: none;
  margin: 0;
  white-space: nowrap;
}
.openerp .oe_searchview .oe_searchview_drawer .oe_searchview_advanced li:first-child .searchview_extended_prop_or {
  visibility: hidden;
}
.openerp .oe_searchview .oe_searchview_drawer .oe_searchview_advanced .searchview_extended_prop_or {
  opacity: 0.5;
  margin-left: -14px;
}
.openerp .oe_searchview .oe_searchview_drawer .oe_opened h4:before {
  content: "▾ ";
  position: relative;
  top: -1px;
}
.openerp .oe_searchview .oe_searchview_drawer .oe_opened form {
  display: block;
}
.openerp .oe_searchview .oe_searchview_drawer .oe_searchview_custom_delete, .openerp .oe_searchview .oe_searchview_drawer .searchview_extended_delete_prop {
  display: inline-block;
  width: 12px;
  height: 12px;
  line-height: 12px;
  padding: 1px;
  color: #8786b7;
  line-height: 8px;
  text-align: center;
  font-weight: bold;
  text-shadow: 0 1px 1px white;
}
.openerp .oe_searchview .oe_searchview_drawer .oe_searchview_custom_delete:hover, .openerp .oe_searchview .oe_searchview_drawer .searchview_extended_delete_prop:hover {
  text-decoration: none;
  color: white;
  background: #8786b7;
  text-shadow: 0 1px 1px rgba(0, 0, 0, 0.4);
  -moz-border-radius: 2px;
  -webkit-border-radius: 2px;
  border-radius: 2px;
}
.openerp .oe_searchview .oe_searchview_drawer .oe_searchview_custom_delete {
  display: none;
  position: absolute;
  bottom: 1px;
  right: 4px;
}
.openerp .oe_searchview .oe_searchview_drawer .oe_searchview_custom_private:hover .oe_searchview_custom_delete, .openerp .oe_searchview .oe_searchview_drawer .oe_searchview_custom_public:hover .oe_searchview_custom_delete {
  display: inline-block;
}
.openerp .oe_searchview .oe_searchview_drawer .oe_searchview_custom_public:after {
  content: ",";
  font-family: "entypoRegular" !important;
  font-size: 22px;
  font-weight: 300 !important;
  margin: 0 0 0 4px;
  padding: 0;
}
.openerp .oe_view_nocontent {
  padding: 15px;
  margin-top: 0;
  color: #777777;
  font-size: 125%;
  max-width: 700px;
}
.openerp .oe_view_nocontent .oe_view_nocontent_create {
  background: transparent url(/web/static/src/img/view_empty_arrow.png) no-repeat 7px 0;
  margin-top: 0;
  padding-top: 35px;
  min-height: 28px;
  color: #4c4c4c;
}
.openerp .oe_view_nocontent > p {
  padding-left: 95px;
}
.openerp .oe_view_nocontent .oe_empty_custom_dashboard {
  background: transparent url(/web/static/src/img/graph_background.png) no-repeat 0 0;
  margin-top: -15px;
  padding: 100px 0 0 137px;
  min-height: 327px;
  margin-left: -15px;
}
.openerp .oe_view.oe_cannot_create .oe_view_nocontent_create {
  display: none;
}
.openerp .oe_formview {
  background: white;
}
.openerp .oe_form_dropdown_section {
  position: relative;
  display: inline-block;
}
.openerp .oe_form_invalid input, .openerp .oe_form_invalid select, .openerp .oe_form_invalid textarea {
  background-color: #ff6666 !important;
  border: 1px solid #dd0000 !important;
}
.openerp .oe_view_manager_current .oe_form_editable .oe_highlight {
  color: #404040;
  background: none;
}
.openerp .oe_view_manager_current .oe_form_editable button.oe_highlight {
  background-color: #efefef;
  background-image: -webkit-gradient(linear, left top, left bottom, from(#efefef), to(#d8d8d8));
  background-image: -webkit-linear-gradient(top, #efefef, #d8d8d8);
  background-image: -moz-linear-gradient(top, #efefef, #d8d8d8);
  background-image: -ms-linear-gradient(top, #efefef, #d8d8d8);
  background-image: -o-linear-gradient(top, #efefef, #d8d8d8);
  background-image: linear-gradient(to bottom, #efefef, #d8d8d8);
  -moz-box-shadow: 0 1px 2px rgba(0, 0, 0, 0.1), 0 1px 1px rgba(255, 255, 255, 0.8) inset;
  -webkit-box-shadow: 0 1px 2px rgba(0, 0, 0, 0.1), 0 1px 1px rgba(255, 255, 255, 0.8) inset;
  box-shadow: 0 1px 2px rgba(0, 0, 0, 0.1), 0 1px 1px rgba(255, 255, 255, 0.8) inset;
}
.openerp .oe_view_manager_current .oe_form_editable button.oe_highlight:active {
  background-color: #e3e3e3;
  background-image: -webkit-gradient(linear, left top, left bottom, from(#e3e3e3), to(#f6f6f6));
  background-image: -webkit-linear-gradient(top, #e3e3e3, #f6f6f6);
  background-image: -moz-linear-gradient(top, #e3e3e3, #f6f6f6);
  background-image: -ms-linear-gradient(top, #e3e3e3, #f6f6f6);
  background-image: -o-linear-gradient(top, #e3e3e3, #f6f6f6);
  background-image: linear-gradient(to bottom, #e3e3e3, #f6f6f6);
  -moz-box-shadow: none;
  -webkit-box-shadow: none;
  box-shadow: none;
}
.openerp .oe_view_manager_current .oe_form_editable button.oe_highlight:hover {
  background-color: #f6f6f6;
  background-image: -webkit-gradient(linear, left top, left bottom, from(#f6f6f6), to(#e3e3e3));
  background-image: -webkit-linear-gradient(top, #f6f6f6, #e3e3e3);
  background-image: -moz-linear-gradient(top, #f6f6f6, #e3e3e3);
  background-image: -ms-linear-gradient(top, #f6f6f6, #e3e3e3);
  background-image: -o-linear-gradient(top, #f6f6f6, #e3e3e3);
  background-image: linear-gradient(to bottom, #f6f6f6, #e3e3e3);
  -moz-box-shadow: 0 1px 2px rgba(0, 0, 0, 0.1), 0 1px 1px rgba(255, 255, 255, 0.8) inset;
  -webkit-box-shadow: 0 1px 2px rgba(0, 0, 0, 0.1), 0 1px 1px rgba(255, 255, 255, 0.8) inset;
  box-shadow: 0 1px 2px rgba(0, 0, 0, 0.1), 0 1px 1px rgba(255, 255, 255, 0.8) inset;
}
.openerp .oe_form_invisible {
  display: none !important;
}
.openerp .oe_form_readonly .oe_edit_only, .openerp .oe_form_readonly .oe_form_field:empty {
  display: none !important;
}
.openerp .oe_form_readonly .oe_form .oe_form_field_date {
  width: auto;
}
.openerp .oe_form_nosheet {
  margin: 16px;
}
.openerp .oe_form_nosheet > header {
  margin: -16px -16px 0 -16px;
  padding: 0;
}
.openerp .oe_form_sheetbg {
  padding: 16px 0;
}
.openerp .oe_form_sheet_width {
  min-width: 650px;
  max-width: 860px;
  margin: 0 auto;
}
.openerp .oe_form_sheet {
  background: white;
  min-height: 330px;
  padding: 16px;
}
.openerp .oe_application .oe_form_sheetbg {
  background: url(/web/static/src/img/form_sheetbg.png);
  border-bottom: 1px solid #dddddd;
}
.openerp .oe_application .oe_form_sheet {
  border: 1px solid #c8c8d3;
  -moz-box-shadow: 0 4px 20px rgba(0, 0, 0, 0.15);
  -webkit-box-shadow: 0 4px 20px rgba(0, 0, 0, 0.15);
  box-shadow: 0 4px 20px rgba(0, 0, 0, 0.15);
}
.openerp .oe_application .oe_form_sheet .ui-tabs {
  margin: 0 -16px;
}
.openerp .oe_application .oe_form_sheet .oe_notebook_page {
  padding: 0 16px;
}
.openerp .oe_form header {
  position: relative;
  border-bottom: 1px solid #cacaca;
  padding-left: 2px;
  background-color: #fcfcfc;
  background-image: -webkit-gradient(linear, left top, left bottom, from(#fcfcfc), to(#dedede));
  background-image: -webkit-linear-gradient(top, #fcfcfc, #dedede);
  background-image: -moz-linear-gradient(top, #fcfcfc, #dedede);
  background-image: -ms-linear-gradient(top, #fcfcfc, #dedede);
  background-image: -o-linear-gradient(top, #fcfcfc, #dedede);
  background-image: linear-gradient(to bottom, #fcfcfc, #dedede);
}
.openerp .oe_form header > span {
  margin-left: 4px;
}
.openerp .oe_form header ul {
  display: inline-block;
  float: right;
}
.openerp .oe_form header .oe_button {
  margin: 3px 2px 1px;
}
.openerp .oe_form header .oe_button:first-child {
  margin-left: 6px;
}
.openerp .oe_form header .oe_tags {
  margin: 5px 0 0 5px;
  width: 400px;
  padding-bottom: 0;
}
.openerp .oe_form div.oe_chatter {
  min-width: 650px;
  max-width: 860px;
  margin: 0 auto;
  padding: 16px 0 48px;
}
.openerp .oe_form div.oe_form_configuration p, .openerp .oe_form div.oe_form_configuration ul, .openerp .oe_form div.oe_form_configuration ol {
  color: #aaaaaa;
  max-width: 650px;
}
.openerp .oe_form div.oe_form_configuration label {
  min-width: 150px;
}
.openerp .oe_form div.oe_form_configuration .oe_form_group_cell_label {
  padding: 1px 0;
}
.openerp .oe_form div.oe_form_configuration .oe_form_group_cell div div {
  padding: 1px 0;
}
.openerp .oe_form .oe_subtotal_footer {
  width: 1% !important;
}
.openerp .oe_form .oe_subtotal_footer td.oe_form_group_cell {
  text-align: right;
  padding: 0 !important;
}
.openerp .oe_form .oe_subtotal_footer td.oe_form_group_cell_label {
  border-right: none;
}
.openerp .oe_form .oe_subtotal_footer .oe_subtotal_footer_separator {
  width: 108px;
  border-top: 1px solid #cacaca;
  margin-top: 4px;
  padding-top: 4px;
  font-weight: bold;
  font-size: 18px;
}
.openerp .oe_form .oe_subtotal_footer label:after {
  content: ":";
}
.openerp .oe_form .oe_subtotal_footer label.oe_subtotal_footer_separator {
  font-weight: bold !important;
  padding: 2px 11px 2px 0px !important;
}
.openerp .oe_form .oe_subtotal_footer label.oe_form_label_help {
  font-weight: normal;
}
.openerp .oe_form .oe_form_button {
  margin: 2px;
}
.openerp .oe_form td.oe_form_group_cell_label {
  border-right: 1px solid #dddddd;
  padding: 2px 0px;
}
.openerp .oe_form td.oe_form_group_cell_label label {
  line-height: 18px;
  display: block;
  min-width: 140px;
}
.openerp .oe_form td.oe_form_group_cell + .oe_form_group_cell {
  padding: 2px 0 2px 8px;
}
.openerp .oe_form .oe_form_group {
  width: 100%;
  margin: 9px 0 9px 0;
}
.openerp .oe_form .oe_form_group .oe_form_group_cell.oe_group_right {
  padding-left: 20px;
}
.openerp .oe_form .oe_form_label_help[for], .openerp .oe_form .oe_form_label[for] {
  font-weight: bold;
  white-space: nowrap;
  padding-right: 8px;
}
.openerp .oe_form .oe_form_label_help[for] span, .openerp .oe_form .oe_form_label[for] span {
  font-size: 80%;
  color: darkGreen;
  vertical-align: top;
  position: relative;
  top: -4px;
  padding: 0 2px;
}
.openerp .oe_horizontal_border {
  border-bottom: 1px solid black;
}
.openerp .oe_horizontal_separator {
  font-weight: bold;
  font-size: 20px;
  margin: 15px 0px 10px 0px;
  color: #7c7bad;
}
.openerp .oe_horizontal_separator:empty {
  height: 5px;
}
.openerp .oe_vertical_separator {
  border-left: 1px solid #666666;
  padding: 0 4px 0 4px;
}
.openerp .oe_form_field_progressbar {
  display: inline-block;
  min-width: 70px;
}
.openerp .oe_form_field_progressbar.ui-progressbar {
  height: 22px;
  font-size: 10px;
  -webkit-box-sizing: border-box;
  -moz-box-sizing: border-box;
  -ms-box-sizing: border-box;
  box-sizing: border-box;
  border: 1px solid #999999;
  -moz-border-radius: 3px;
  -webkit-border-radius: 3px;
  border-radius: 3px;
  background: white;
  min-width: 50px;
}
.openerp .oe_form_field_progressbar.ui-progressbar span {
  position: absolute;
  margin-left: 10px;
  font-weight: bold;
}
.openerp .oe_form_field_progressbar.ui-progressbar .ui-widget-header {
  background: #cccccc url(/web/static/lib/jquery.ui/css/smoothness/images/ui-bg_highlight-soft_75_cccccc_1x100.png) 50% 50% repeat-x;
}
.openerp .oe_form .oe_form_field_text {
  width: 100%;
}
.openerp .oe_form .oe_form_field_char input,
.openerp .oe_form .oe_form_field_url input,
.openerp .oe_form .oe_form_field_email input,
.openerp .oe_form .oe_form_field_text textarea,
.openerp .oe_form .oe_form_field_selection select {
  width: 100%;
}
.openerp .oe_form .oe_form_field_text.oe_inline, .openerp .oe_form .oe_form_field_text.oe_inline > textarea {
  width: 500px;
}
.openerp .oe_form h1, .openerp .oe_form h2, .openerp .oe_form h3, .openerp .oe_form h4, .openerp .oe_form h5, .openerp .oe_form h6 {
  margin: 0 0 4px 0;
}
.openerp .oe_form h1 input, .openerp .oe_form h2 input, .openerp .oe_form h3 input, .openerp .oe_form h4 input, .openerp .oe_form h5 input, .openerp .oe_form h6 input {
  height: inherit !important;
  font-size: inherit;
}
.openerp .oe_form .oe_form_field {
  width: 100%;
  display: inline-block;
  padding: 2px 2px 2px 0px;
}
.openerp .oe_form .oe_form_field input {
  margin: 0px;
}
.openerp .oe_form input[type="text"], .openerp .oe_form input[type="password"], .openerp .oe_form input[type="file"], .openerp .oe_form select {
  height: 22px;
  padding-top: 2px;
}
.openerp .oe_form input[type="text"], .openerp .oe_form input[type="password"], .openerp .oe_form input[type="file"], .openerp .oe_form select, .openerp .oe_form textarea {
  -webkit-box-sizing: border-box;
  -moz-box-sizing: border-box;
  -ms-box-sizing: border-box;
  box-sizing: border-box;
  background: white;
  min-width: 60px;
  color: #1f1f1f;
}
.openerp .oe_form input[readonly], .openerp .oe_form select[readonly], .openerp .oe_form textarea[readonly], .openerp .oe_form input[disabled], .openerp .oe_form select[disabled] {
  background: #e5e5e5 !important;
  color: #666666;
}
.openerp .oe_form textarea[disabled] {
  border: none;
  padding-left: 8px;
  -moz-box-shadow: none;
  -webkit-box-shadow: none;
  box-shadow: none;
  -moz-border-radius: 0px;
  -webkit-border-radius: 0px;
  border-radius: 0px;
}
.openerp .oe_form textarea.oe_inline[disabled] {
  border-left: 8px solid #eeeeee;
}
.openerp .oe_form .oe_form_field_url button img {
  vertical-align: top;
}
.openerp .oe_form .oe_form_field_date,
.openerp .oe_form .oe_form_field_datetime {
  white-space: nowrap;
}
.openerp .oe_form .oe_form_field_boolean {
  padding-top: 4px;
  width: auto;
}
.openerp .oe_form .oe_datepicker_container {
  display: none;
}
.openerp .oe_form .oe_datepicker_root {
  display: inline-block;
}
.openerp .oe_form .oe_form_required input:not([disabled]):not([readonly]), .openerp .oe_form .oe_form_required select:not([disabled]):not([readonly]), .openerp .oe_form .oe_form_required textarea:not([disabled]):not([readonly]) {
  background-color: #d2d2ff !important;
}
.openerp .oe_form .oe_form_invalid input, .openerp .oe_form .oe_form_invalid select, .openerp .oe_form .oe_form_invalid textarea {
  background-color: #ff6666 !important;
  border: 1px solid #dd0000 !important;
}
.openerp .oe_form .oe_input_icon {
  cursor: pointer;
  margin: 3px 0 0 -21px;
  vertical-align: top;
}
.openerp .oe_form .oe_input_icon_disabled {
  position: absolute;
  cursor: default;
  opacity: 0.5;
  filter: alpha(opacity=50);
  right: 5px;
  top: 3px;
}
.openerp .oe_form .oe_form_field_with_button.oe_no_button > .oe_button {
  display: none;
}
.openerp .oe_form .oe_form_field_with_button:not(.oe_no_button) > .oe_button {
  float: right;
  -moz-border-radius: 0;
  -webkit-border-radius: 0;
  border-radius: 0;
  border-bottom-left-radius: 0px;
  height: 22px;
}
.openerp .oe_form .oe_form_field_with_button input {
  width: 100%;
}
.openerp .oe_form .oe_form_field_with_button > div {
  position: relative;
  overflow: hidden;
}
.openerp .oe_form .oe_form_embedded_html {
  position: relative;
  width: 600px;
  margin-left: 130px;
  margin-top: 32px;
  margin-bottom: 32px;
  text-align: justify;
}
.openerp .oe_form_editable .oe_form .oe_form_field_integer input {
  width: 6em !important;
}
.openerp .oe_form_editable .oe_form .oe_form_field_float input {
  width: 7em !important;
}
.openerp .oe_form_editable .oe_form .oe_form_field_date input {
  width: 7.5em !important;
}
.openerp .oe_form_editable .oe_form .oe_form_field_datetime input {
  width: 11.5em !important;
}
.openerp .oe_hidden_input_file {
  position: relative;
}
.openerp .oe_hidden_input_file input.oe_form_binary_file {
  z-index: 0;
  line-height: 0;
  font-size: 12px;
  position: absolute;
  top: 1px;
  left: 0;
  right: 0;
  opacity: 0;
  filter: alpha(opacity=0);
  -ms-filter: "alpha(opacity=0)";
  margin: 0;
  padding: 0;
}
.openerp .oe_form .oe_form_field_image {
  padding: 0;
  position: relative;
  display: inline-block;
  width: auto;
  vertical-align: top;
}
.openerp .oe_form .oe_form_field_image .oe_form_field_image_controls {
  position: absolute;
  top: 1px;
  padding: 4px;
  width: 100%;
  display: none;
  text-align: center;
  color: #eeeeee;
  background: rgba(37, 37, 37, 0.9);
  -moz-border-radius: 3px 3px 0 0;
  -webkit-border-radius: 3px 3px 0 0;
  border-radius: 3px 3px 0 0;
  -webkit-box-sizing: border-box;
  -moz-box-sizing: border-box;
  -ms-box-sizing: border-box;
  box-sizing: border-box;
}
.openerp .oe_form .oe_form_field_image:hover .oe_form_field_image_controls {
  display: block;
}
.openerp .oe_form_field_many2one td:first-child {
  position: relative;
}
.openerp .oe_form_field_many2one span.oe_m2o_drop_down_button {
  position: absolute;
  top: 2px;
  right: 0px;
}
.openerp .oe_form_field_many2one .oe_m2o_cm_button {
  line-height: 14px;
  float: right;
  padding-left: 2px;
}
.openerp.ui-autocomplete li.oe_m2o_dropdown_option a {
  font-style: italic;
  padding-left: 2em;
}
.openerp.ui-autocomplete li:not(.oe_m2o_dropdown_option) + li.oe_m2o_dropdown_option {
  margin-top: 10px;
}
.openerp ul.oe_form_status, .openerp ul.oe_form_status_clickable {
  display: inline-block;
  margin: 0;
  padding: 0 18px 0 0;
}
.openerp ul.oe_form_status li, .openerp ul.oe_form_status_clickable li {
  display: inline-block;
  list-style-type: none;
  margin: 0 -18px 0 0;
  padding: 0;
  background-color: #fcfcfc;
  background-image: -webkit-gradient(linear, left top, left bottom, from(#fcfcfc), to(#dedede));
  background-image: -webkit-linear-gradient(top, #fcfcfc, #dedede);
  background-image: -moz-linear-gradient(top, #fcfcfc, #dedede);
  background-image: -ms-linear-gradient(top, #fcfcfc, #dedede);
  background-image: -o-linear-gradient(top, #fcfcfc, #dedede);
  background-image: linear-gradient(to bottom, #fcfcfc, #dedede);
}
.openerp ul.oe_form_status li:first-child .label, .openerp ul.oe_form_status_clickable li:first-child .label {
  border-left: 1px solid #cacaca;
  padding-left: 14px;
}
.openerp ul.oe_form_status li:last-child, .openerp ul.oe_form_status_clickable li:last-child {
  border-right: 1px solid #cacaca;
}
.openerp ul.oe_form_status li:last-child .label, .openerp ul.oe_form_status_clickable li:last-child .label {
  padding-right: 14px;
}
.openerp ul.oe_form_status li:last-child .arrow, .openerp ul.oe_form_status_clickable li:last-child .arrow {
  display: none;
}
.openerp ul.oe_form_status li .label, .openerp ul.oe_form_status_clickable li .label {
  color: #4c4c4c;
  text-shadow: 0 1px 1px #fcfcfc, 0 -1px 1px #dedede;
  padding: 7px;
  display: inline-block;
  padding-left: 24px;
  margin: 0;
  position: relative;
}
.openerp ul.oe_form_status li .arrow, .openerp ul.oe_form_status_clickable li .arrow {
  width: 17px;
  display: inline-block;
  vertical-align: top;
  overflow: hidden;
  margin-left: -5px;
}
.openerp ul.oe_form_status li .arrow span, .openerp ul.oe_form_status_clickable li .arrow span {
  position: relative;
  width: 24px;
  height: 24px;
  display: inline-block;
  margin-left: -12px;
  margin-top: 3px;
  box-shadow: -1px 1px 2px rgba(255, 255, 255, 0.2), inset -1px 1px 1px rgba(0, 0, 0, 0.2);
  background-color: #dedede;
  background: -moz-linear-gradient(135deg, #dedede, #fcfcfc);
  background: -o-linear-gradient(135deg, #fcfcfc, #dedede);
  background: -webkit-gradient(linear, left top, right bottom, from(#fcfcfc), to(#dedede));
  -moz-border-radius: 3px;
  -webkit-border-radius: 3px;
  border-radius: 3px;
  -webkit-transform: rotate(45deg);
  -moz-transform: rotate(45deg);
  -ms-transform: rotate(45deg);
  -o-transform: rotate(45deg);
  transform: rotate(45deg);
}
.openerp ul.oe_form_status li.oe_active, .openerp ul.oe_form_status_clickable li.oe_active {
  background-color: #729fcf;
  background-image: -webkit-gradient(linear, left top, left bottom, from(#729fcf), to(#3465a4));
  background-image: -webkit-linear-gradient(top, #729fcf, #3465a4);
  background-image: -moz-linear-gradient(top, #729fcf, #3465a4);
  background-image: -ms-linear-gradient(top, #729fcf, #3465a4);
  background-image: -o-linear-gradient(top, #729fcf, #3465a4);
  background-image: linear-gradient(to bottom, #729fcf, #3465a4);
}
.openerp ul.oe_form_status li.oe_active .arrow span, .openerp ul.oe_form_status_clickable li.oe_active .arrow span {
  background-color: #3465a4;
  background: -moz-linear-gradient(135deg, #3465a4, #729fcf);
  background: -o-linear-gradient(135deg, #729fcf, #3465a4);
  background: -webkit-gradient(linear, left top, right bottom, from(#729fcf), to(#3465a4));
}
.openerp ul.oe_form_status li.oe_active .label, .openerp ul.oe_form_status_clickable li.oe_active .label {
  color: white;
  text-shadow: 0 1px 1px #729fcf, 0 -1px 1px #3465a4;
}
.openerp ul.oe_form_status_clickable li {
  cursor: pointer;
}
.openerp ul.oe_form_status_clickable li:hover {
  background-color: #e8e8e8;
  background-image: -webkit-gradient(linear, left top, left bottom, from(#e8e8e8), to(#cacaca));
  background-image: -webkit-linear-gradient(top, #e8e8e8, #cacaca);
  background-image: -moz-linear-gradient(top, #e8e8e8, #cacaca);
  background-image: -ms-linear-gradient(top, #e8e8e8, #cacaca);
  background-image: -o-linear-gradient(top, #e8e8e8, #cacaca);
  background-image: linear-gradient(to bottom, #e8e8e8, #cacaca);
}
.openerp ul.oe_form_status_clickable li:hover .label {
  text-shadow: 0 -1px 1px #fcfcfc, 0 1px 1px #dedede;
}
.openerp ul.oe_form_status_clickable li:hover .arrow span {
  background-color: #e8e8e8;
  background-image: -webkit-gradient(linear, left top, left bottom, from(#e8e8e8), to(#cacaca));
  background-image: -webkit-linear-gradient(top, #e8e8e8, #cacaca);
  background-image: -moz-linear-gradient(top, #e8e8e8, #cacaca);
  background-image: -ms-linear-gradient(top, #e8e8e8, #cacaca);
  background-image: -o-linear-gradient(top, #e8e8e8, #cacaca);
  background-image: linear-gradient(to bottom, #e8e8e8, #cacaca);
}
.openerp ul.oe_form_status_clickable li .label {
  color: #7c7bad;
}
.openerp ul.oe_form_status_clickable li.oe_active:hover {
  background-color: #4c85c2;
  background-image: -webkit-gradient(linear, left top, left bottom, from(#4c85c2), to(#284d7d));
  background-image: -webkit-linear-gradient(top, #4c85c2, #284d7d);
  background-image: -moz-linear-gradient(top, #4c85c2, #284d7d);
  background-image: -ms-linear-gradient(top, #4c85c2, #284d7d);
  background-image: -o-linear-gradient(top, #4c85c2, #284d7d);
  background-image: linear-gradient(to bottom, #4c85c2, #284d7d);
}
.openerp ul.oe_form_status_clickable li.oe_active:hover .label {
  text-shadow: 0 -1px 1px #729fcf, 0 1px 1px #3465a4;
}
.openerp ul.oe_form_status_clickable li.oe_active:hover .arrow span {
  background-color: #284d7d;
  background: -moz-linear-gradient(135deg, #284d7d, #4c85c2);
  background: -o-linear-gradient(135deg, #4c85c2, #284d7d);
  background: -webkit-gradient(linear, left top, right bottom, from(#4c85c2), to(#284d7d));
}
.openerp .oe_form .oe_form_field_one2many > .oe_view_manager .oe_list_pager_single_page {
  display: none;
}
.openerp .oe_form_field_one2many > .oe_view_manager .oe_list_pager_single_page, .openerp .oe_form_field_many2many > .oe_view_manager .oe_list_pager_single_page {
  display: none !important;
}
.openerp .oe_form_field_one2many .oe_form_field_one2many_list_row_add, .openerp .oe_form_field_many2many .oe_form_field_one2many_list_row_add {
  font-weight: bold;
}
.openerp .oe_form_field_one2many .oe_list_content > thead, .openerp .oe_form_field_many2many .oe_list_content > thead {
  border-bottom: 1px;
}
.openerp .oe_form_field_one2many .oe_list_content > tbody tr:nth-child(odd), .openerp .oe_form_field_many2many .oe_list_content > tbody tr:nth-child(odd) {
  background: transparent;
}
.openerp .oe_form_field_one2many .oe_list .oe_list_edit_row_save, .openerp .oe_form_field_many2many .oe_list .oe_list_edit_row_save {
  background: url(/web/static/src/img/iconset-b-remove.png) 50% 50% no-repeat;
}
.openerp .oe_form_field_one2many .oe_list .oe_list_edit_row_save:before, .openerp .oe_form_field_many2many .oe_list .oe_list_edit_row_save:before {
  visibility: hidden;
}
.openerp .oe_form_field_one2many > .oe_view_manager .oe_header_row_top, .openerp .oe_form_field_many2many > .oe_view_manager .oe_header_row_top {
  display: none;
}
.openerp .oe_form_field_one2many > .oe_view_manager .oe_view_manager_header2 td, .openerp .oe_form_field_many2many > .oe_view_manager .oe_view_manager_header2 td {
  padding: 0px 8px;
  line-height: 16px;
}
.openerp .oe_form_field_one2many > .oe_view_manager .oe_view_manager_header2 td .oe_i, .openerp .oe_form_field_many2many > .oe_view_manager .oe_view_manager_header2 td .oe_i {
  font-size: 13px;
}
.openerp .oe_form_field_one2many > .oe_view_manager .oe_view_manager_header2 td .oe_pager_group, .openerp .oe_form_field_many2many > .oe_view_manager .oe_view_manager_header2 td .oe_pager_group {
  height: auto;
  line-height: 16px;
}
.openerp .oe_form_field_one2many > .oe_view_manager .oe_view_manager_header2 td .oe_pager_group li, .openerp .oe_form_field_many2many > .oe_view_manager .oe_view_manager_header2 td .oe_pager_group li {
  height: auto;
  line-height: 16px;
}
.openerp .oe_form_field_one2many .oe_list_buttons.oe_editing .oe_list_save, .openerp .oe_form_field_many2many .oe_list_buttons.oe_editing .oe_list_save {
  visibility: hidden;
}
.openerp .oe_form_editable .oe_list_editable .oe_list_content td.oe_required {
  background-color: #d2d2ff;
}
.openerp .oe_form_editable .oe_list_editable .oe_list_content td.oe_readonly {
  background-color: #eeeeee;
}
.openerp .oe_list_editable .oe_list_content td.oe_list_field_cell {
  padding: 4px 6px 3px 6px;
}
.openerp .oe_list.oe_list_editable td.oe_list_record_delete {
  position: absolute;
}
.openerp .oe_list.oe_list_editable.oe_editing .oe_edition .oe_list_field_cell:not(.oe_readonly) {
  color: transparent;
}
.openerp .oe_list.oe_list_editable.oe_editing .oe_edition .oe_list_field_cell:not(.oe_readonly) * {
  visibility: hidden;
}
.openerp .oe_list.oe_list_editable.oe_editing .oe_m2o_drop_down_button {
  top: 5px;
}
.openerp .oe_list.oe_list_editable.oe_editing .oe_m2o_cm_button {
  display: none;
}
.openerp .oe_list.oe_list_editable.oe_editing .oe_form_field input, .openerp .oe_list.oe_list_editable.oe_editing .oe_form_field textarea {
  height: 27px;
}
.openerp .oe_list.oe_list_editable.oe_editing .oe_form_field input, .openerp .oe_list.oe_list_editable.oe_editing .oe_form_field textarea {
  -moz-border-radius: 0;
  -webkit-border-radius: 0;
  border-radius: 0;
  border: 1px solid #aaaaff;
  margin: 0;
}
.openerp .oe_list.oe_list_editable.oe_editing .oe_form_field.oe_form_field_float input, .openerp .oe_list.oe_list_editable.oe_editing .oe_form_field.oe_form_view_integer input {
  text-align: right;
  width: 100% !important;
}
.openerp .oe_list.oe_list_editable.oe_editing .oe_form_field.oe_form_field_datetime > span, .openerp .oe_list.oe_list_editable.oe_editing .oe_form_field.oe_form_field_date > span {
  width: 100% !important;
}
.openerp .oe_list.oe_list_editable.oe_editing .oe_form_field.oe_form_field_datetime input.oe_datepicker_master, .openerp .oe_list.oe_list_editable.oe_editing .oe_form_field.oe_form_field_date input.oe_datepicker_master {
  width: 100% !important;
}
.openerp .oe_list.oe_list_editable.oe_editing .oe_form_field .oe_form_field_float, .openerp .oe_list.oe_list_editable.oe_editing .oe_form_field .oe_form_view_integer, .openerp .oe_list.oe_list_editable.oe_editing .oe_form_field.oe_form_field_datetime, .openerp .oe_list.oe_list_editable.oe_editing .oe_form_field.oe_form_field_date {
  min-width: 0 !important;
  max-width: none !important;
}
.openerp .oe_list_group_name {
  white-space: nowrap;
}
.openerp .oe_form .oe_form_field_many2many > .oe_list .oe_list_pager_single_page {
  display: none;
}
.openerp .oe_list_buttons .oe_alternative {
  visibility: hidden;
}
.openerp .oe_list_buttons .oe_list_save, .openerp .oe_list_buttons .oe_list_discard {
  display: none;
}
.openerp .oe_list_buttons.oe_editing .oe_list_add {
  display: none;
}
.openerp .oe_list_buttons.oe_editing .oe_list_save {
  display: inline-block;
}
.openerp .oe_list_buttons.oe_editing .oe_list_discard {
  display: inline;
}
.openerp .oe_list_buttons.oe_editing .oe_alternative {
  visibility: visible;
}
.openerp .oe_list.oe_cannot_edit .oe_list_header_handle, .openerp .oe_list.oe_cannot_edit .oe_list_field_handle {
  display: none !important;
  padding: 0 !important;
}
.openerp .oe_list.oe_cannot_delete .oe_list_record_delete {
  display: none !important;
}
.openerp .oe_list .oe_form .oe_form_nosheet {
  margin: 0;
  padding: 0;
  border: none;
}
.openerp .oe_list .oe_form .oe_form_field {
  width: auto;
  position: absolute;
  margin: 0 !important;
  padding: 0;
}
.openerp .oe_list .oe_list_content .oe_group_header {
  background-color: #fcfcfc;
  background-image: -webkit-gradient(linear, left top, left bottom, from(#fcfcfc), to(#dedede));
  background-image: -webkit-linear-gradient(top, #fcfcfc, #dedede);
  background-image: -moz-linear-gradient(top, #fcfcfc, #dedede);
  background-image: -ms-linear-gradient(top, #fcfcfc, #dedede);
  background-image: -o-linear-gradient(top, #fcfcfc, #dedede);
  background-image: linear-gradient(to bottom, #fcfcfc, #dedede);
}
.openerp .oe_list_content {
  width: 100%;
}
.openerp .oe_list_content td:first-child:after, .openerp .oe_list_content th:first-child:after {
  border-width: 0;
}
.openerp .oe_list_content td.oe_number {
  text-align: right !important;
  max-width: 100px;
}
.openerp .oe_list_content > thead {
  border-bottom: 2px solid #cacaca;
  background: #eeeeee;
  vertical-align: top;
}
.openerp .oe_list_content td, .openerp .oe_list_content th {
  padding: 3px 6px;
  line-height: 18px;
}
.openerp .oe_list_content th.oe_sortable, .openerp .oe_list_content th.oe_sortable div {
  cursor: pointer;
}
.openerp .oe_list_content th.oe_sortable div {
  position: relative;
}
.openerp .oe_list_content th.oe_sortable div:after {
  position: absolute;
  right: 6px;
  content: "";
  margin-top: 7px;
  border-width: 0 4px 4px;
  border-style: solid;
  border-color: black transparent;
  visibility: hidden;
}
.openerp .oe_list_content th.sortup div:after {
  visibility: visible;
  filter: alpha(opacity=60);
  opacity: 0.6;
}
.openerp .oe_list_content th.sortdown div:after {
  border-bottom: none;
  border-left: 4px solid transparent;
  border-right: 4px solid transparent;
  border-top: 4px solid black;
  visibility: visible;
  -moz-box-shadow: none;
  -webkit-box-shadow: none;
  box-shadow: none;
  filter: alpha(opacity=60);
  opacity: 0.6;
}
.openerp .oe_list_content > tbody {
  cursor: pointer;
}
.openerp .oe_list_content > tbody > tr {
  height: 27px;
  border-top: 1px solid #dddddd;
}
.openerp .oe_list_content > tbody > tr > td.oe_list_field_cell {
  padding: 3px 6px;
  white-space: pre-line;
}
.openerp .oe_list_content > tbody > tr > td > button, .openerp .oe_list_content > tbody > tr > th > button {
  border: none;
  background: transparent;
  padding: 0;
  -moz-box-shadow: none;
  -webkit-box-shadow: none;
  box-shadow: none;
}
.openerp .oe_list_content > tbody > tr > td.oe_list_checkbox:first-child, .openerp .oe_list_content > tbody > tr th.oe_list_checkbox:first-child {
  width: 17px;
}
.openerp .oe_list_content > tbody > tr > td.oe_list_checkbox:first-child:after, .openerp .oe_list_content > tbody > tr th.oe_list_checkbox:first-child:after {
  border-width: 0;
}
.openerp .oe_list_content > tbody > tr:nth-child(odd) {
  background-color: #f0f0fa;
  background-color: #f0f0fa;
  background-image: -webkit-gradient(linear, left top, left bottom, from(#f0f0fa), to(#eeeef6));
  background-image: -webkit-linear-gradient(top, #f0f0fa, #eeeef6);
  background-image: -moz-linear-gradient(top, #f0f0fa, #eeeef6);
  background-image: -ms-linear-gradient(top, #f0f0fa, #eeeef6);
  background-image: -o-linear-gradient(top, #f0f0fa, #eeeef6);
  background-image: linear-gradient(to bottom, #f0f0fa, #eeeef6);
}
.openerp .oe_list_content > tfoot {
  border-top: 2px solid #cacaca;
  border-bottom: 1px solid #cacaca;
  background: #eeeeee;
  font-weight: bold;
}
.openerp .oe_list_content .numeric {
  text-align: right;
  width: 82px;
}
.openerp .oe_list_content .numeric input {
  text-align: right;
}
.openerp .oe_list_content th.oe_list_header_handle {
  font-size: 1px;
  overflow: hidden;
  text-indent: -9001px;
}
.openerp .oe_list_content td.oe_list_field_handle {
  width: 1em;
  padding: 0 !important;
  cursor: ns-resize;
}
.openerp .oe_list_content td.oe_list_field_handle .oe_list_handle {
  font-size: 1px;
  letter-spacing: -1px;
  color: transparent;
  font-weight: normal;
  margin-right: 7px;
}
.openerp .oe_list_content td.oe_list_field_handle .oe_list_handle:before {
  font: 18px "entypoRegular";
  content: "}";
  color: #e0e0e0;
}
.openerp .tree_header {
  background-color: #f0f0f0;
  border-bottom: 1px solid #cacaca;
  color: #4c4c4c;
  padding: 5px;
  height: 25px;
}
.openerp .tree_header button {
  float: right;
  height: 27px;
  margin-right: 5px;
}
.openerp .oe-treeview-table {
  width: 100%;
  background-color: white;
  border-spacing: 0;
  color: #4c4c4c;
}
.openerp .oe-treeview-table th {
  padding: 10px;
  font-weight: bold;
  background-color: #f0f0f0;
  border-bottom: 2px solid #cacaca;
}
.openerp .oe-treeview-table td {
  cursor: pointer;
  vertical-align: middle;
  text-align: left;
  vertical-align: middle;
  height: 20px;
  padding-left: 4px;
  padding-right: 4px;
  border-right: 1px solid #e7e7e7;
}
.openerp .oe-treeview-table td.oe_number {
  text-align: right !important;
}
.openerp .oe-treeview-table tr {
  border-bottom: 1px solid #d6d6d6;
}
.openerp .oe-treeview-table tr:hover {
  background-color: #e7e7e7;
}
.openerp .oe-treeview-table span {
  font-size: 90%;
  font-weight: normal;
  white-space: nowrap;
  display: block;
}
.openerp .oe-treeview-table .treeview-tr.oe-treeview-first {
  background: transparent url(/web/static/src/img/expand.gif) 0 50% no-repeat;
}
.openerp .oe-treeview-table .oe_open .treeview-tr.oe-treeview-first {
  background-image: url(/web/static/src/img/collapse.gif);
}
.openerp .oe-treeview-table .treeview-tr.oe-treeview-first span, .openerp .oe-treeview-table .treeview-td.oe-treeview-first span {
  margin-left: 16px;
}
.openerp .oe_layout_debugging .oe_form_group {
  outline: 2px dashed green;
}
.openerp .oe_layout_debugging .oe_form_group_cell {
  outline: 1px solid blue;
}
.openerp .oe_layout_debugging .oe_form_group:hover, .openerp .oe_layout_debugging .oe_form_group_cell:hover {
  outline-color: red;
}
.openerp .oe_layout_debugging .oe_form_group_row_incomplete > td:last-child:after {
  content: "[Incomplete Row]";
  background: red;
  padding: 2px;
  font-weight: bold;
  color: white;
  float: right;
}
.openerp .oe_layout_debugging .oe_form_group_row_incomplete.oe_form_group_row_newline > td:last-child:after {
  content: "[newline]";
}
.openerp .oe_debug_view {
  float: left;
}
.openerp .oe_debug_view_log {
  font-size: 95%;
}
.openerp .oe_debug_view_log label {
  display: block;
  width: 49%;
  text-align: right;
  float: left;
  font-weight: bold;
  color: #000099;
}
.openerp .oe_debug_view_log span {
  display: block;
  width: 49%;
  float: right;
  color: #333333;
}
>>>>>>> 9de8965e

.kitten-mode-activated {
  background-image: url(http://placekitten.com/g/1365/769);
  background-size: cover;
  background-attachment: fixed;
}
.kitten-mode-activated > * {
  opacity: 0.7;
}

div.ui-widget-overlay {
  background: black;
  filter: alpha(opacity=30);
  opacity: 0.3;
}

.ui-widget {
  font-family: "Lucida Grande", Helvetica, Verdana, Arial, sans-serif;
  color: #4c4c4c;
  font-size: 13px;
}

.ui-menu {
  padding: 2px 0;
  -moz-box-shadow: 0 1px 4px rgba(0, 0, 0, 0.3);
  -webkit-box-shadow: 0 1px 4px rgba(0, 0, 0, 0.3);
  box-shadow: 0 1px 4px rgba(0, 0, 0, 0.3);
  margin-top: 4px;
  border: 1px solid #afafb6;
}
.ui-menu .ui-menu-item {
  width: 100%;
  padding: 0;
}
.ui-menu .ui-menu-item a {
  padding: 1px 16px;
}
.ui-menu .ui-menu-item a.ui-corner-all {
  -moz-border-radius: 0;
  -webkit-border-radius: 0;
  border-radius: 0;
}
.ui-menu .ui-menu-item a.ui-state-active {
  background: #f0f0fa;
}
.ui-menu .ui-menu-item a.ui-state-hover, .ui-menu .ui-menu-item a.ui-state-active {
  background: #7c7bad;
}

<<<<<<< HEAD
  .ui-corner-all {
    -moz-border-radius: 3px;
    -webkit-border-radius: 3px;
    border-radius: 3px; }

  .resolution table {
    width: 100%;
    line-height: 20px; }
  .resolution table td {
    valign: middle; }
=======
.ui-corner-all {
  -moz-border-radius: 3px;
  -webkit-border-radius: 3px;
  border-radius: 3px;
}

@media print {
  .openerp {
    text-shadow: none;
  }
  .openerp .oe_header_row, .openerp ul.oe_header, .openerp div.oe_mail_thread_action, .openerp .oe_mail_recthread_actions, .openerp .oe_button_box, .openerp .oe_form button, .openerp button.oe_invite, .openerp .oe_form header, .openerp .openerp .oe_notebook > li.ui-state-default {
    display: none;
  }
  .openerp .oe_list_content button, .openerp .oe_list_content input[type=checkbox] {
    visibility: hidden;
  }
  .openerp .tree_header button, .openerp .oe_mail .oe_mail_thread_msg .oe_mail_unread, .openerp .oe_mail_fetch_more, .openerp .oe_m2o_drop_down_button img, .openerp .oe_form_field_one2many_list_row_add {
    visibility: hidden;
  }
  .openerp a.oe_m2o_cm_button, .openerp a.oe_e {
    visibility: hidden;
  }
  .openerp .oe_form .oe_form_field_date img, .openerp .oe_form .oe_form_field_datetime img {
    visibility: hidden;
  }
  .openerp .oe_notebook > li.ui-tabs-selected {
    display: block;
  }
  .openerp .oe_application .oe_form_sheet, .openerp .oe_application .oe_form_sheetbg {
    border: 0px !important;
    box-shadow: 0px 0px 0px;
  }
  .openerp .oe_view_manager_current > .oe_view_manager_header {
    border: 0px !important;
    box-shadow: 0px 0px 0px;
  }
  .openerp .text-core .text-wrap .text-arrow {
    background: none;
  }
  .openerp .openerp div.oe_mail_wall {
    overflow: hidden !important;
  }
}
>>>>>>> 9de8965e
<|MERGE_RESOLUTION|>--- conflicted
+++ resolved
@@ -45,2321 +45,6 @@
   text-shadow: 0 1px 1px rgba(255, 255, 255, 0.5);
   /* http://www.quirksmode.org/dom/inputfile.html
    * http://stackoverflow.com/questions/2855589/replace-input-type-file-by-an-image
-<<<<<<< HEAD
-   */ }
-  .openerp :-moz-placeholder {
-    color: #afafb6 !important;
-    font-style: italic !important; }
-  .openerp ::-webkit-input-placeholder {
-    color: #afafb6 !important;
-    font-style: italic !important; }
-  .openerp a {
-    text-decoration: none;
-    cursor: pointer !important; }
-  .openerp table {
-    padding: 0;
-    border-collapse: collapse; }
-  .openerp thead {
-    font-weight: bold;
-    background-color: #f0f0f0; }
-    .openerp thead th {
-      border-left: 1px solid #dfdfdf; }
-      .openerp thead th:first-child {
-        border-left: none; }
-      .openerp thead th.null {
-        border-left: none; }
-  .openerp th, .openerp td {
-    padding: 0;
-    text-align: left; }
-  .openerp th {
-    font-weight: bold;
-    vertical-align: middle; }
-  .openerp td {
-    vertical-align: top; }
-  .openerp .zebra tbody tr:nth-child(odd) td {
-    background-color: #f0f0fa;
-    background-color: #f0f0fa;
-    background-image: -webkit-gradient(linear, left top, left bottom, from(#f0f0fa), to(#eeeef6));
-    background-image: -webkit-linear-gradient(top, #f0f0fa, #eeeef6);
-    background-image: -moz-linear-gradient(top, #f0f0fa, #eeeef6);
-    background-image: -ms-linear-gradient(top, #f0f0fa, #eeeef6);
-    background-image: -o-linear-gradient(top, #f0f0fa, #eeeef6);
-    background-image: linear-gradient(to bottom, #f0f0fa, #eeeef6); }
-  .openerp .zebra tbody tr:hover td {
-    background-color: #eeeeee;
-    background-image: -webkit-gradient(linear, left top, left bottom, from(#eeeeee), to(#dedede));
-    background-image: -webkit-linear-gradient(top, #eeeeee, #dedede);
-    background-image: -moz-linear-gradient(top, #eeeeee, #dedede);
-    background-image: -ms-linear-gradient(top, #eeeeee, #dedede);
-    background-image: -o-linear-gradient(top, #eeeeee, #dedede);
-    background-image: linear-gradient(to bottom, #eeeeee, #dedede); }
-  .openerp input, .openerp textarea, .openerp select {
-    padding: 2px 4px;
-    border: 1px solid #cccccc;
-    -moz-border-radius: 3px;
-    -webkit-border-radius: 3px;
-    border-radius: 3px;
-    background: white; }
-  .openerp img {
-    vertical-align: middle; }
-  .openerp h4 {
-    margin: 4px 0; }
-  .openerp a.button:link, .openerp a.button:visited, .openerp button, .openerp input[type='submit'], .openerp .ui-dialog-buttonpane .ui-dialog-buttonset .ui-button {
-    display: inline-block;
-    border: 1px solid rgba(0, 0, 0, 0.4);
-    color: #4c4c4c;
-    margin: 0;
-    padding: 3px 12px;
-    font-size: 13px;
-    text-align: center;
-    background-color: #efefef;
-    background-image: -webkit-gradient(linear, left top, left bottom, from(#efefef), to(#d8d8d8));
-    background-image: -webkit-linear-gradient(top, #efefef, #d8d8d8);
-    background-image: -moz-linear-gradient(top, #efefef, #d8d8d8);
-    background-image: -ms-linear-gradient(top, #efefef, #d8d8d8);
-    background-image: -o-linear-gradient(top, #efefef, #d8d8d8);
-    background-image: linear-gradient(to bottom, #efefef, #d8d8d8);
-    -moz-border-radius: 3px;
-    -webkit-border-radius: 3px;
-    border-radius: 3px;
-    -moz-box-shadow: 0 1px 2px rgba(0, 0, 0, 0.1), 0 1px 1px rgba(255, 255, 255, 0.8) inset;
-    -webkit-box-shadow: 0 1px 2px rgba(0, 0, 0, 0.1), 0 1px 1px rgba(255, 255, 255, 0.8) inset;
-    box-shadow: 0 1px 2px rgba(0, 0, 0, 0.1), 0 1px 1px rgba(255, 255, 255, 0.8) inset;
-    text-shadow: 0 1px 1px rgba(255, 255, 255, 0.5);
-    -webkit-font-smoothing: antialiased;
-    outline: none; }
-  .openerp a.button:hover, .openerp button:hover, .openerp input[type='submit']:hover, .openerp .ui-dialog-buttonpane .ui-dialog-buttonset .ui-button.ui-state-hover {
-    background-color: #f6f6f6;
-    background-image: -webkit-gradient(linear, left top, left bottom, from(#f6f6f6), to(#e3e3e3));
-    background-image: -webkit-linear-gradient(top, #f6f6f6, #e3e3e3);
-    background-image: -moz-linear-gradient(top, #f6f6f6, #e3e3e3);
-    background-image: -ms-linear-gradient(top, #f6f6f6, #e3e3e3);
-    background-image: -o-linear-gradient(top, #f6f6f6, #e3e3e3);
-    background-image: linear-gradient(to bottom, #f6f6f6, #e3e3e3);
-    cursor: pointer;
-    background-position: 0; }
-  .openerp a.button:focus, .openerp button:focus, .openerp input[type='submit']:focus, .openerp .ui-dialog-buttonpane .ui-dialog-buttonset .ui-button.ui-state-focus {
-    border: 1px solid #80bfff;
-    background-position: 0;
-    background-color: #f6f6f6;
-    background-image: -webkit-gradient(linear, left top, left bottom, from(#f6f6f6), to(#e3e3e3));
-    background-image: -webkit-linear-gradient(top, #f6f6f6, #e3e3e3);
-    background-image: -moz-linear-gradient(top, #f6f6f6, #e3e3e3);
-    background-image: -ms-linear-gradient(top, #f6f6f6, #e3e3e3);
-    background-image: -o-linear-gradient(top, #f6f6f6, #e3e3e3);
-    background-image: linear-gradient(to bottom, #f6f6f6, #e3e3e3);
-    -moz-box-shadow: 0 0 3px #80bfff, 0 1px 1px rgba(255, 255, 255, 0.8) inset;
-    -webkit-box-shadow: 0 0 3px #80bfff, 0 1px 1px rgba(255, 255, 255, 0.8) inset;
-    box-shadow: 0 0 3px #80bfff, 0 1px 1px rgba(255, 255, 255, 0.8) inset; }
-  .openerp a.button:active, .openerp a.button.active, .openerp button:active, .openerp button.active, .openerp input[type='submit']:active, .openerp input[type='submit'].active, .openerp .ui-dialog-buttonpane .ui-dialog-buttonset .ui-button.ui-state-active {
-    background-color: #e3e3e3;
-    background-image: -webkit-gradient(linear, left top, left bottom, from(#e3e3e3), to(#f6f6f6));
-    background-image: -webkit-linear-gradient(top, #e3e3e3, #f6f6f6);
-    background-image: -moz-linear-gradient(top, #e3e3e3, #f6f6f6);
-    background-image: -ms-linear-gradient(top, #e3e3e3, #f6f6f6);
-    background-image: -o-linear-gradient(top, #e3e3e3, #f6f6f6);
-    background-image: linear-gradient(to bottom, #e3e3e3, #f6f6f6);
-    -moz-box-shadow: none;
-    -webkit-box-shadow: none;
-    box-shadow: none; }
-  .openerp a.button.disabled, .openerp button:disabled, .openerp input[type='submit']:disabled {
-    background: #efefef !important;
-    border: 1px solid #d1d1d1 !important;
-    -moz-box-shadow: none !important;
-    -webkit-box-shadow: none !important;
-    box-shadow: none !important;
-    color: #aaaaaa !important;
-    cursor: default;
-    text-shadow: 0 1px 1px white !important; }
-  .openerp .ui-widget-content a {
-    color: #7c7bad; }
-  .openerp .oe_bounce_container {
-    display: inline-block; }
-  .openerp .ui-tabs {
-    position: static; }
-  .openerp.ui-dialog {
-    display: none;
-    padding: 6px;
-    background-color: rgba(60, 60, 60, 0.7);
-    border: 1px solid;
-    border-color: #888888 #555555 #444444;
-    -moz-border-radius: 8px;
-    -webkit-border-radius: 8px;
-    border-radius: 8px;
-    -moz-box-shadow: 0 1px 12px rgba(0, 0, 0, 0.6);
-    -webkit-box-shadow: 0 1px 12px rgba(0, 0, 0, 0.6);
-    box-shadow: 0 1px 12px rgba(0, 0, 0, 0.6);
-    -webkit-background-clip: padding-box;
-    -moz-background-clip: padding-box;
-    background-clip: padding-box; }
-    .openerp.ui-dialog .ui-dialog-content {
-      padding: 0px; }
-    .openerp.ui-dialog .ui-dialog-titlebar, .openerp.ui-dialog .ui-dialog-content, .openerp.ui-dialog .ui-dialog-buttonpane {
-      padding: 16px; }
-    .openerp.ui-dialog .ui-dialog-titlebar {
-      border-bottom: 1px solid #cacaca;
-      -moz-border-radius: 2px 2px 0 0;
-      -webkit-border-radius: 2px 2px 0 0;
-      border-radius: 2px 2px 0 0;
-      background-color: #fcfcfc;
-      background-image: -webkit-gradient(linear, left top, left bottom, from(#fcfcfc), to(#dedede));
-      background-image: -webkit-linear-gradient(top, #fcfcfc, #dedede);
-      background-image: -moz-linear-gradient(top, #fcfcfc, #dedede);
-      background-image: -ms-linear-gradient(top, #fcfcfc, #dedede);
-      background-image: -o-linear-gradient(top, #fcfcfc, #dedede);
-      background-image: linear-gradient(to bottom, #fcfcfc, #dedede); }
-      .openerp.ui-dialog .ui-dialog-titlebar .ui-dialog-title {
-        margin: 0;
-        padding: 0; }
-    .openerp.ui-dialog .ui-widget-header {
-      border: none; }
-    .openerp.ui-dialog .ui-dialog-content {
-      background: white; }
-    .openerp.ui-dialog .ui-dialog-buttonpane {
-      border-top: 1px solid #e0e0e0;
-      background: #f5f7f9;
-      margin: 0;
-      -moz-border-radius: 0 0 2px 2px;
-      -webkit-border-radius: 0 0 2px 2px;
-      border-radius: 0 0 2px 2px; }
-      .openerp.ui-dialog .ui-dialog-buttonpane button {
-        margin: 0 4px 0 0; }
-      .openerp.ui-dialog .ui-dialog-buttonpane .ui-dialog-buttonset {
-        float: left; }
-        .openerp.ui-dialog .ui-dialog-buttonpane .ui-dialog-buttonset .ui-button {
-          margin-right: 4px; }
-    .openerp.ui-dialog .ui-dialog-titlebar-close {
-      padding: 0; }
-      .openerp.ui-dialog .ui-dialog-titlebar-close .ui-icon-closethick {
-        display: none; }
-      .openerp.ui-dialog .ui-dialog-titlebar-close:before {
-        content: "×";
-        font-size: 18px;
-        font-weight: bold;
-        line-height: 16px;
-        color: black;
-        text-shadow: 0 1px 0 white;
-        padding: 0;
-        cursor: pointer;
-        background: transparent;
-        border: 0; }
-        .openerp.ui-dialog .ui-dialog-titlebar-close:before:hover {
-          color: black;
-          text-decoration: none; }
-    .openerp.ui-dialog .oe_about {
-      background-color: white;
-      background-image: url(data:image/png;base64,iVBORw0KGgoAAAANSUhEUgAAAAYAAAAGCAYAAADgzO9IAAAAKUlEQVQIHWO8e/fufwYsgAUkJigoiCIF5DMyoYggcUiXgNnBiGQKmAkARpcEQeriln4AAAAASUVORK5CYII=);
-      -moz-border-radius: 0 0 2px 2px;
-      -webkit-border-radius: 0 0 2px 2px;
-      border-radius: 0 0 2px 2px; }
-      .openerp.ui-dialog .oe_about a {
-        color: #7c7bad; }
-        .openerp.ui-dialog .oe_about a:hover {
-          text-decoration: underline; }
-        .openerp.ui-dialog .oe_about a:focus {
-          outline: none; }
-      .openerp.ui-dialog .oe_about .oe_logo {
-        margin-left: -6px; }
-      .openerp.ui-dialog .oe_about .oe_bottom {
-        position: absolute;
-        top: 50%;
-        left: 0;
-        right: 0;
-        bottom: 0;
-        text-shadow: 0 1px 1px #999999;
-        background-color: #b41616;
-        background-image: -webkit-gradient(linear, left top, left bottom, from(#b41616), to(#600606));
-        background-image: -webkit-linear-gradient(top, #b41616, #600606);
-        background-image: -moz-linear-gradient(top, #b41616, #600606);
-        background-image: -ms-linear-gradient(top, #b41616, #600606);
-        background-image: -o-linear-gradient(top, #b41616, #600606);
-        background-image: linear-gradient(to bottom, #b41616, #600606);
-        color: #eeeeee;
-        padding: 0 16px;
-        -moz-border-radius: 0 0 2px 2px;
-        -webkit-border-radius: 0 0 2px 2px;
-        border-radius: 0 0 2px 2px; }
-        .openerp.ui-dialog .oe_about .oe_bottom a {
-          color: #eeeeee; }
-  .openerp.ui-dialog.oe_act_window .ui-dialog-content {
-    padding: 0px; }
-  .openerp .modal-backdrop {
-    position: fixed;
-    top: 0;
-    right: 0;
-    bottom: 0;
-    left: 0;
-    z-index: 1040;
-    background-color: black;
-    filter: alpha(opacity=30);
-    opacity: 0.3; }
-  .openerp .oe_i {
-    font-family: "mnmliconsRegular" !important;
-    font-size: 21px;
-    font-weight: 300 !important; }
-  .openerp .oe_e {
-    font-family: "entypoRegular" !important;
-    font-size: 34px;
-    font-weight: 300 !important; }
-  .openerp .oe_left {
-    float: left;
-    margin-right: 8px; }
-  .openerp .oe_right {
-    float: right;
-    margin-left: 8px; }
-  .openerp .oe_text_right {
-    text-align: right; }
-  .openerp .oe_clear {
-    clear: both; }
-  .openerp .oe_wait {
-    cursor: wait; }
-  .openerp .oe_fade {
-    color: #888888;
-    font-weight: normal; }
-  .openerp .oe_bold {
-    font-weight: bold; }
-  .openerp .oe_inline {
-    width: auto !important; }
-  .openerp .oe_highlight {
-    color: white;
-    background: #dc5f59; }
-  .openerp button.oe_highlight {
-    background-color: #df3f3f;
-    background-image: -webkit-gradient(linear, left top, left bottom, from(#df3f3f), to(#a21a1a));
-    background-image: -webkit-linear-gradient(top, #df3f3f, #a21a1a);
-    background-image: -moz-linear-gradient(top, #df3f3f, #a21a1a);
-    background-image: -ms-linear-gradient(top, #df3f3f, #a21a1a);
-    background-image: -o-linear-gradient(top, #df3f3f, #a21a1a);
-    background-image: linear-gradient(to bottom, #df3f3f, #a21a1a);
-    -moz-box-shadow: 0 1px 2px rgba(0, 0, 0, 0.1), 0 1px 1px rgba(155, 155, 155, 0.4) inset;
-    -webkit-box-shadow: 0 1px 2px rgba(0, 0, 0, 0.1), 0 1px 1px rgba(155, 155, 155, 0.4) inset;
-    box-shadow: 0 1px 2px rgba(0, 0, 0, 0.1), 0 1px 1px rgba(155, 155, 155, 0.4) inset; }
-  .openerp button.oe_highlight:hover {
-    background-color: #e25858;
-    background-image: -webkit-gradient(linear, left top, left bottom, from(#e25858), to(#ab1b1b));
-    background-image: -webkit-linear-gradient(top, #e25858, #ab1b1b);
-    background-image: -moz-linear-gradient(top, #e25858, #ab1b1b);
-    background-image: -ms-linear-gradient(top, #e25858, #ab1b1b);
-    background-image: -o-linear-gradient(top, #e25858, #ab1b1b);
-    background-image: linear-gradient(to bottom, #e25858, #ab1b1b); }
-  .openerp button.oe_highlight:active {
-    background-color: #c52020;
-    background-image: -webkit-gradient(linear, left top, left bottom, from(#c52020), to(#d22323));
-    background-image: -webkit-linear-gradient(top, #c52020, #d22323);
-    background-image: -moz-linear-gradient(top, #c52020, #d22323);
-    background-image: -ms-linear-gradient(top, #c52020, #d22323);
-    background-image: -o-linear-gradient(top, #c52020, #d22323);
-    background-image: linear-gradient(to bottom, #c52020, #d22323); }
-  .openerp .oe_background_grey {
-    background: #eeeeee !important; }
-  .openerp .oe_form_dirty .oe_highlight_on_dirty {
-    color: white;
-    background: #dc5f59;
-    font-weight: bold; }
-  .openerp .oe_form_dirty button.oe_highlight_on_dirty {
-    background-color: #dc5f59;
-    background-image: -webkit-gradient(linear, left top, left bottom, from(#dc5f59), to(#b33630));
-    background-image: -webkit-linear-gradient(top, #dc5f59, #b33630);
-    background-image: -moz-linear-gradient(top, #dc5f59, #b33630);
-    background-image: -ms-linear-gradient(top, #dc5f59, #b33630);
-    background-image: -o-linear-gradient(top, #dc5f59, #b33630);
-    background-image: linear-gradient(to bottom, #dc5f59, #b33630);
-    -moz-box-shadow: none;
-    -webkit-box-shadow: none;
-    box-shadow: none; }
-    .openerp .oe_form_dirty button.oe_highlight_on_dirty:hover {
-      background: #ed6f6a; }
-  .openerp .oe_title {
-    width: 50%;
-    float: left; }
-  .openerp .oe_title:after {
-    content: ".";
-    display: block;
-    height: 0;
-    clear: both;
-    visibility: hidden; }
-  .openerp .oe_button_box {
-    width: 270px;
-    text-align: right; }
-    .openerp .oe_button_box button {
-      margin: 4px; }
-  .openerp .oe_avatar > img {
-    max-height: 90px;
-    max-width: 90px;
-    -moz-border-radius: 3px;
-    -webkit-border-radius: 3px;
-    border-radius: 3px;
-    -moz-box-shadow: 0 1px 4px rgba(0, 0, 0, 0.4);
-    -webkit-box-shadow: 0 1px 4px rgba(0, 0, 0, 0.4);
-    box-shadow: 0 1px 4px rgba(0, 0, 0, 0.4);
-    border: none;
-    margin-bottom: 10px; }
-  .openerp .oe_avatar + div {
-    margin-left: 5px; }
-  .openerp .oe_image_small > img {
-    max-width: 50px;
-    max-height: 50px; }
-  .openerp .oe_image_medium > img {
-    max-width: 180px;
-    max-height: 180px; }
-  .openerp .oe_view_manager_current .accessactive:first-letter{
-   text-decoration:underline;
-   text-shadow: 0 1px 1px rgba(0, 0, 0, 0.2);
-   font-weight:bold; }
-  .openerp .oe_button.oe_link {
-    border: none;
-    padding: 0;
-    margin: 0;
-    background: none;
-    -moz-border-radius: 0;
-    -webkit-border-radius: 0;
-    border-radius: 0;
-    -moz-box-shadow: none;
-    -webkit-box-shadow: none;
-    box-shadow: none; }
-    .openerp .oe_button.oe_link img {
-      display: none; }
-    .openerp .oe_button.oe_link span {
-      border: none;
-      padding: 0;
-      margin: 0;
-      background: none;
-      -moz-border-radius: 0;
-      -webkit-border-radius: 0;
-      border-radius: 0;
-      -moz-box-shadow: none;
-      -webkit-box-shadow: none;
-      box-shadow: none;
-      color: #7c7bad;
-      font-weight: bold; }
-      .openerp .oe_button.oe_link span:hover {
-        text-decoration: underline; }
-  .openerp .oe_webclient .oe_star_on, .openerp .oe_webclient .oe_star_off {
-    color: #cccccc;
-    text-shadow: 0 0 2px black;
-    vertical-align: top;
-    position: relative;
-    top: -5px; }
-  .openerp .oe_webclient .oe_star_on:hover, .openerp .oe_webclient .oe_star_off:hover {
-    text-decoration: none; }
-  .openerp .oe_webclient .oe_star_on {
-    color: gold; }
-  .openerp p.oe_grey {
-    max-width: 650px; }
-  .openerp .oe_grey {
-    color: #aaaaaa; }
-  .openerp .oe_tag {
-    border: 1px solid #afafb6;
-    font-size: 11px;
-    padding: 2px 4px;
-    margin: 0 2px 2px 0;
-    -moz-border-radius: 3px;
-    -webkit-border-radius: 3px;
-    border-radius: 3px;
-    background: #f0f0fa;
-    color: #4c4c4c; }
-  .openerp .oe_tag_dark {
-    background: #7c7bad;
-    color: #eeeeee; }
-  .openerp .oe_tags {
-    margin-bottom: 1px; }
-    .openerp .oe_tags.oe_inline {
-      min-width: 250px; }
-    .openerp .oe_tags .text-wrap {
-      width: 100% !important; }
-      .openerp .oe_tags .text-wrap textarea {
-        width: 100% !important; }
-    .openerp .oe_tags .text-core .text-wrap .text-dropdown .text-list .text-suggestion em {
-      font-style: italic;
-      text-decoration: none; }
-  .openerp.oe_tooltip {
-    font-size: 12px; }
-    .openerp.oe_tooltip .oe_tooltip_string {
-      color: #ffdd55;
-      font-weight: bold;
-      font-size: 13px; }
-    .openerp.oe_tooltip .oe_tooltip_help {
-      white-space: pre-wrap; }
-    .openerp.oe_tooltip .oe_tooltip_technical {
-      padding: 0 0 4px 0;
-      margin: 5px 0 0 15px; }
-      .openerp.oe_tooltip .oe_tooltip_technical li {
-        list-style: circle; }
-    .openerp.oe_tooltip .oe_tooltip_technical_title {
-      font-weight: bold; }
-    .openerp.oe_tooltip .oe_tooltip_close {
-      margin: -5px 0 0 2px;
-      cursor: default;
-      float: right;
-      color: white; }
-      .openerp.oe_tooltip .oe_tooltip_close:hover {
-        color: #999999;
-        cursor: pointer; }
-    .openerp.oe_tooltip .oe_tooltip_message {
-      max-width: 310px; }
-  .openerp .oe_notebook {
-    margin: 8px 0;
-    padding: 0 16px;
-    list-style: none;
-    zoom: 1; }
-  .openerp .oe_notebook.ui-corner-all {
-    -moz-border-radius: 0;
-    -webkit-border-radius: 0;
-    border-radius: 0; }
-  .openerp .oe_notebook:before, .openerp .oe_notebook:after {
-    display: table;
-    content: "";
-    zoom: 1; }
-  .openerp .oe_notebook:after {
-    clear: both; }
-  .openerp .oe_notebook > li {
-    float: left; }
-  .openerp .oe_notebook > li > a {
-    display: block;
-    color: #4c4c4c; }
-  .openerp .oe_notebook {
-    border-color: #dddddd;
-    border-style: solid;
-    border-width: 0 0 1px; }
-  .openerp .oe_notebook > li {
-    position: relative; }
-  .openerp .oe_notebook > li > a {
-    padding: 0 12px;
-    margin-right: 2px;
-    line-height: 30px;
-    border: 1px solid transparent;
-    -moz-border-radius: 4px 4px 0 0;
-    -webkit-border-radius: 4px 4px 0 0;
-    border-radius: 4px 4px 0 0; }
-  .openerp .oe_notebook > li > a:hover {
-    text-decoration: none;
-    background-color: #eeeeee;
-    border-color: #eeeeee #eeeeee #dddddd; }
-  .openerp .oe_notebook > li.ui-state-active > a, .openerp .oe_notebook > li.ui-state-active > a:hover {
-    background-color: white;
-    border: 1px solid #dddddd;
-    border-bottom-color: transparent;
-    cursor: default; }
-  .openerp .oe_notebook_page {
-    padding: 0; }
-  .openerp div.ui-tabs {
-    padding: 3px 0px 3px 0px; }
-  .openerp .ui-tabs-hide {
-    display: none; }
-  .openerp .oe_dropdown, .openerp .oe_dropdown_hover, .openerp .oe_dropdown_toggle {
-    position: relative;
-    cursor: pointer; }
-  .openerp .oe_dropdown_toggle {
-    color: rgba(0, 0, 0, 0.5);
-    font-weight: normal; }
-  .openerp .oe_dropdown_hover:hover .oe_dropdown_menu, .openerp .oe_dropdown_menu.oe_opened {
-    display: block; }
-  .openerp .oe_dropdown_menu {
-    display: none;
-    position: absolute;
-    top: 26px;
-    left: 0;
-    z-index: 3;
-    margin: 0;
-    padding: 0;
-    border: 1px solid #afafb6;
-    background: white;
-    padding: 4px 0;
-    min-width: 140px;
-    text-align: left;
-    -moz-border-radius: 3px;
-    -webkit-border-radius: 3px;
-    border-radius: 3px;
-    -moz-box-shadow: 0 1px 4px rgba(0, 0, 0, 0.3);
-    -webkit-box-shadow: 0 1px 4px rgba(0, 0, 0, 0.3);
-    box-shadow: 0 1px 4px rgba(0, 0, 0, 0.3); }
-    .openerp .oe_dropdown_menu > li {
-      list-style-type: none;
-      float: none;
-      display: block;
-      position: relative;
-      margin: 0;
-      padding: 2px 8px; }
-      .openerp .oe_dropdown_menu > li:hover {
-        background-color: #f0f0fa;
-        background-image: -webkit-gradient(linear, left top, left bottom, from(#f0f0fa), to(#eeeef6));
-        background-image: -webkit-linear-gradient(top, #f0f0fa, #eeeef6);
-        background-image: -moz-linear-gradient(top, #f0f0fa, #eeeef6);
-        background-image: -ms-linear-gradient(top, #f0f0fa, #eeeef6);
-        background-image: -o-linear-gradient(top, #f0f0fa, #eeeef6);
-        background-image: linear-gradient(to bottom, #f0f0fa, #eeeef6);
-        -moz-box-shadow: none;
-        -webkit-box-shadow: none;
-        box-shadow: none; }
-      .openerp .oe_dropdown_menu > li > a {
-        white-space: nowrap;
-        display: block;
-        color: #4c4c4c;
-        text-decoration: none; }
-        .openerp .oe_dropdown_menu > li > a:hover {
-          text-decoration: none; }
-  .openerp .oe_dropdown_arrow:after {
-    width: 0;
-    height: 0;
-    display: inline-block;
-    content: "&darr";
-    text-indent: -99999px;
-    vertical-align: top;
-    margin-top: 8px;
-    margin-left: 3px;
-    border-left: 4px solid transparent;
-    border-right: 4px solid transparent;
-    border-top: 4px solid #404040;
-    filter: alpha(opacity=50);
-    opacity: 0.5; }
-  .openerp .oe_sidebar {
-    white-space: nowrap; }
-    .openerp .oe_sidebar .oe_dropdown_menu .oe_sidebar_add_attachment {
-      height: 20px;
-      cursor: pointer;
-      padding-left: 6px;
-      margin-top: 6px; }
-      .openerp .oe_sidebar .oe_dropdown_menu .oe_sidebar_add_attachment span {
-        font-weight: bold; }
-      .openerp .oe_sidebar .oe_dropdown_menu .oe_sidebar_add_attachment .oe_hidden_input_file {
-        width: 200px; }
-      .openerp .oe_sidebar .oe_dropdown_menu .oe_sidebar_add_attachment:hover {
-        background-color: #f0f0fa;
-        background-image: -webkit-gradient(linear, left top, left bottom, from(#f0f0fa), to(#eeeef6));
-        background-image: -webkit-linear-gradient(top, #f0f0fa, #eeeef6);
-        background-image: -moz-linear-gradient(top, #f0f0fa, #eeeef6);
-        background-image: -ms-linear-gradient(top, #f0f0fa, #eeeef6);
-        background-image: -o-linear-gradient(top, #f0f0fa, #eeeef6);
-        background-image: linear-gradient(to bottom, #f0f0fa, #eeeef6);
-        -moz-box-shadow: none;
-        -webkit-box-shadow: none;
-        box-shadow: none; }
-    .openerp .oe_sidebar .oe_dropdown_menu li .oe_sidebar_delete_item {
-      position: absolute;
-      top: 4px;
-      right: 4px;
-      display: none;
-      width: 12px;
-      height: 12px;
-      padding: 1px;
-      color: #8786b7;
-      line-height: 8px;
-      text-align: center;
-      font-weight: bold;
-      text-shadow: 0 1px 1px white; }
-      .openerp .oe_sidebar .oe_dropdown_menu li .oe_sidebar_delete_item:hover {
-        text-decoration: none;
-        color: white;
-        background: #8786b7;
-        text-shadow: 0 1px 1px rgba(0, 0, 0, 0.4);
-        -moz-border-radius: 2px;
-        -webkit-border-radius: 2px;
-        border-radius: 2px; }
-    .openerp .oe_sidebar .oe_dropdown_menu li:hover .oe_sidebar_delete_item {
-      display: inline-block; }
-  .openerp .oe_loading {
-    display: none;
-    z-index: 100;
-    position: fixed;
-    top: 0;
-    right: 50%;
-    padding: 4px 12px;
-    background: #a61300;
-    color: white;
-    text-align: center;
-    border: 1px solid #990000;
-    border-top: none;
-    -moz-border-radius-bottomright: 8px;
-    -moz-border-radius-bottomleft: 8px;
-    border-bottom-right-radius: 8px;
-    border-bottom-left-radius: 8px; }
-  .openerp .oe_notification {
-    z-index: 1050; }
-  .openerp .oe_login {
-    background-image: url(data:image/png;base64,iVBORw0KGgoAAAANSUhEUgAAAAYAAAAGCAYAAADgzO9IAAAAKUlEQVQIHWO8e/fufwYsgAUkJigoiCIF5DMyoYggcUiXgNnBiGQKmAkARpcEQeriln4AAAAASUVORK5CYII=);
-    text-align: center;
-    font-size: 14px;
-    height: 100%; }
-    .openerp .oe_login ul, .openerp .oe_login li {
-      margin: 0;
-      list-style-type: none;
-      padding: 0 0 4px 0; }
-    .openerp .oe_login button {
-      float: right;
-      display: inline-block;
-      cursor: pointer;
-      padding: 6px 16px;
-      border: 1px solid #222222;
-      color: white;
-      margin: 0;
-      background-color: #b92020;
-      background-image: -webkit-gradient(linear, left top, left bottom, from(#b92020), to(#600606));
-      background-image: -webkit-linear-gradient(top, #b92020, #600606);
-      background-image: -moz-linear-gradient(top, #b92020, #600606);
-      background-image: -ms-linear-gradient(top, #b92020, #600606);
-      background-image: -o-linear-gradient(top, #b92020, #600606);
-      background-image: linear-gradient(to bottom, #b92020, #600606);
-      -moz-border-radius: 4px;
-      -webkit-border-radius: 4px;
-      border-radius: 4px;
-      -moz-box-shadow: 0 1px 2px rgba(0, 0, 0, 0.1), 0 1px 1px rgba(155, 155, 155, 0.4) inset;
-      -webkit-box-shadow: 0 1px 2px rgba(0, 0, 0, 0.1), 0 1px 1px rgba(155, 155, 155, 0.4) inset;
-      box-shadow: 0 1px 2px rgba(0, 0, 0, 0.1), 0 1px 1px rgba(155, 155, 155, 0.4) inset; }
-    .openerp .oe_login input, .openerp .oe_login select {
-      width: 252px;
-      font-family: "Lucida Grande", Helvetica, Verdana, Arial;
-      border: 1px solid #999999;
-      background: whitesmoke;
-      -moz-box-shadow: inset 0 1px 4px rgba(0, 0, 0, 0.4);
-      -webkit-box-shadow: inset 0 1px 4px rgba(0, 0, 0, 0.4);
-      box-shadow: inset 0 1px 4px rgba(0, 0, 0, 0.4);
-      -moz-border-radius: 3px;
-      -webkit-border-radius: 3px;
-      border-radius: 3px; }
-    .openerp .oe_login input {
-      margin-bottom: 9px;
-      padding: 5px 6px; }
-    .openerp .oe_login select {
-      padding: 1px; }
-    .openerp .oe_login .oe_login_dbpane {
-      position: fixed;
-      top: 0;
-      right: 8px;
-      padding: 5px 10px;
-      color: #eeeeee;
-      border: solid 1px #333333;
-      background: #1e1e1e;
-      background: rgba(30, 30, 30, 0.94);
-      -moz-border-radius: 0 0 8px 8px;
-      -webkit-border-radius: 0 0 8px 8px;
-      border-radius: 0 0 8px 8px; }
-      .openerp .oe_login .oe_login_dbpane input {
-        padding: 2px 4px;
-        margin: 4px 0; }
-    .openerp .oe_login .oe_login_bottom {
-      position: absolute;
-      top: 50%;
-      left: 0;
-      right: 0;
-      bottom: 0;
-      text-shadow: 0 1px 1px #999999;
-      background-color: #b41616;
-      background-image: -webkit-gradient(linear, left top, left bottom, from(#b41616), to(#600606));
-      background-image: -webkit-linear-gradient(top, #b41616, #600606);
-      background-image: -moz-linear-gradient(top, #b41616, #600606);
-      background-image: -ms-linear-gradient(top, #b41616, #600606);
-      background-image: -o-linear-gradient(top, #b41616, #600606);
-      background-image: linear-gradient(to bottom, #b41616, #600606); }
-    .openerp .oe_login .oe_login_pane {
-      position: absolute;
-      top: 50%;
-      left: 50%;
-      margin: -160px -166px;
-      border: solid 1px #333333;
-      background: #1e1e1e;
-      background: rgba(30, 30, 30, 0.94);
-      padding: 22px 32px;
-      color: #eeeeee;
-      text-align: left;
-      -moz-border-radius: 8px;
-      -webkit-border-radius: 8px;
-      border-radius: 8px;
-      -moz-box-shadow: 0 0 18px rgba(0, 0, 0, 0.9);
-      -webkit-box-shadow: 0 0 18px rgba(0, 0, 0, 0.9);
-      box-shadow: 0 0 18px rgba(0, 0, 0, 0.9); }
-      .openerp .oe_login .oe_login_pane h2 {
-        margin-top: 0;
-        font-size: 18px; }
-    .openerp .oe_login .oe_login_logo {
-      position: absolute;
-      top: -70px;
-      left: 0;
-      width: 100%;
-      margin: 0 auto;
-      text-align: center; }
-    .openerp .oe_login .oe_login_footer {
-      position: absolute;
-      bottom: -40px;
-      left: 0;
-      width: 100%;
-      text-align: center; }
-      .openerp .oe_login .oe_login_footer a {
-        color: #eeeeee;
-        margin: 0 8px; }
-        .openerp .oe_login .oe_login_footer a:hover {
-          text-decoration: underline; }
-      .openerp .oe_login .oe_login_footer span {
-        font-weight: bold;
-        font-size: 16px; }
-    .openerp .oe_login .oe_login_error_message {
-      display: none;
-      background-color: #b41616;
-      color: #eeeeee;
-      padding: 14px 18px;
-      margin-top: 15px;
-      text-align: center;
-      -moz-border-radius: 4px;
-      -webkit-border-radius: 4px;
-      border-radius: 4px;
-      -moz-box-shadow: 0 1px 4px rgba(0, 0, 0, 0.8);
-      -webkit-box-shadow: 0 1px 4px rgba(0, 0, 0, 0.8);
-      box-shadow: 0 1px 4px rgba(0, 0, 0, 0.8); }
-  .openerp .oe_login_invalid .oe_login_error_message {
-    display: inline-block; }
-  .openerp .oe_database_manager {
-    background: white;
-    color: black;
-    text-align: left; }
-    .openerp .oe_database_manager .oe_database_manager_menu {
-      color: black; }
-  .openerp .oe_webclient {
-    width: 100%;
-    height: 100%;
-    border-spacing: 0px; }
-  .openerp .oe_content_full_screen .oe_application {
-    top: 0;
-    left: 0; }
-  .openerp .oe_content_full_screen .oe_topbar, .openerp .oe_content_full_screen .oe_leftbar {
-    display: none; }
-  .openerp .oe_topbar {
-    width: 100%;
-    height: 32px;
-    background-color: #414141;
-    background-color: #646060;
-    background-image: -webkit-gradient(linear, left top, left bottom, from(#646060), to(#262626));
-    background-image: -webkit-linear-gradient(top, #646060, #262626);
-    background-image: -moz-linear-gradient(top, #646060, #262626);
-    background-image: -ms-linear-gradient(top, #646060, #262626);
-    background-image: -o-linear-gradient(top, #646060, #262626);
-    background-image: linear-gradient(to bottom, #646060, #262626); }
-    .openerp .oe_topbar .oe_topbar_item {
-      display: block;
-      padding: 5px 10px 7px;
-      line-height: 20px;
-      height: 20px;
-      text-decoration: none;
-      color: #eeeeee;
-      vertical-align: top;
-      text-shadow: 0 1px 1px rgba(0, 0, 0, 0.2);
-      -webkit-transition: all 0.2s ease-out;
-      -moz-transition: all 0.2s ease-out;
-      -ms-transition: all 0.2s ease-out;
-      -o-transition: all 0.2s ease-out;
-      transition: all 0.2s ease-out; }
-      .openerp .oe_topbar .oe_topbar_item:hover {
-        background: rgba(0, 0, 0, 0.2);
-        text-shadow: black 0px 0px 3px;
-        color: white;
-        -moz-box-shadow: 0 1px 2px rgba(0, 0, 0, 0.4) inset;
-        -webkit-box-shadow: 0 1px 2px rgba(0, 0, 0, 0.4) inset;
-        box-shadow: 0 1px 2px rgba(0, 0, 0, 0.4) inset; }
-    .openerp .oe_topbar .oe_topbar_avatar {
-      width: 24px;
-      height: 24px;
-      margin: -2px 2px 0 0;
-      -moz-border-radius: 3px;
-      -webkit-border-radius: 3px;
-      border-radius: 3px; }
-    .openerp .oe_topbar .oe_topbar_avatar {
-      vertical-align: top; }
-    .openerp .oe_topbar .oe_dropdown_arrow:after {
-      border-top: 4px solid white; }
-    .openerp .oe_topbar .oe_dropdown_menu {
-      top: 32px;
-      background: #333333;
-      background: rgba(37, 37, 37, 0.9);
-      border-color: #999999;
-      border-color: rgba(0, 0, 0, 0.2);
-      border-style: solid;
-      border-width: 0 1px 1px;
-      -moz-border-radius: 0 0 6px 6px;
-      -webkit-border-radius: 0 0 6px 6px;
-      border-radius: 0 0 6px 6px;
-      -webkit-background-clip: padding-box;
-      -moz-background-clip: padding-box;
-      background-clip: padding-box; }
-      .openerp .oe_topbar .oe_dropdown_menu li {
-        float: none;
-        padding: 3px 12px; }
-        .openerp .oe_topbar .oe_dropdown_menu li a {
-          color: #eeeeee; }
-        .openerp .oe_topbar .oe_dropdown_menu li:hover {
-          background-color: #292929;
-          background-image: -webkit-gradient(linear, left top, left bottom, from(#292929), to(#191919));
-          background-image: -webkit-linear-gradient(top, #292929, #191919);
-          background-image: -moz-linear-gradient(top, #292929, #191919);
-          background-image: -ms-linear-gradient(top, #292929, #191919);
-          background-image: -o-linear-gradient(top, #292929, #191919);
-          background-image: linear-gradient(to bottom, #292929, #191919);
-          -moz-box-shadow: none;
-          -webkit-box-shadow: none;
-          box-shadow: none; }
-  .openerp .oe_menu {
-    float: left;
-    padding: 0;
-    margin: 0;
-    font-size: 13px; }
-    .openerp .oe_menu > li {
-      list-style-type: none;
-      padding: 0;
-      margin: 0;
-      float: left;
-      display: block;
-      color: #eeeeee; }
-      .openerp .oe_menu > li > a {
-        display: block;
-        padding: 5px 10px 7px;
-        line-height: 20px;
-        height: 20px;
-        text-decoration: none;
-        color: #eeeeee;
-        vertical-align: top;
-        text-shadow: 0 1px 1px rgba(0, 0, 0, 0.2);
-        -webkit-transition: all 0.2s ease-out;
-        -moz-transition: all 0.2s ease-out;
-        -ms-transition: all 0.2s ease-out;
-        -o-transition: all 0.2s ease-out;
-        transition: all 0.2s ease-out; }
-        .openerp .oe_menu > li > a:hover {
-          background: rgba(0, 0, 0, 0.2);
-          text-shadow: black 0px 0px 3px;
-          color: white;
-          -moz-box-shadow: 0 1px 2px rgba(0, 0, 0, 0.4) inset;
-          -webkit-box-shadow: 0 1px 2px rgba(0, 0, 0, 0.4) inset;
-          box-shadow: 0 1px 2px rgba(0, 0, 0, 0.4) inset; }
-      .openerp .oe_menu > li > .oe_active {
-        background: rgba(0, 0, 0, 0.3);
-        text-shadow: black 0px 0px 3px;
-        -moz-box-shadow: 0 1px 2px rgba(0, 0, 0, 0.4) inset;
-        -webkit-box-shadow: 0 1px 2px rgba(0, 0, 0, 0.4) inset;
-        box-shadow: 0 1px 2px rgba(0, 0, 0, 0.4) inset; }
-  .openerp .oe_user_menu {
-    float: right;
-    padding: 0;
-    margin: 0; }
-    .openerp .oe_user_menu li {
-      list-style-type: none;
-      float: left; }
-    .openerp .oe_user_menu .oe_dropdown_menu {
-      right: -1px; }
-  .openerp .oe_systray > div {
-    float: left;
-    padding: 0 4px 0 4px; }
-  .openerp .oe_systray {
-    float: right; }
-  .openerp .oe_leftbar {
-    display: none;
-    width: 220px;
-    background: #f0eeee;
-    border-right: 1px solid #afafb6;
-    text-shadow: 0 1px 1px white;
-    padding-bottom: 16px; }
-  .openerp a.oe_logo {
-    width: 220px;
-    display: block;
-    text-align: center;
-    height: 70px;
-    line-height: 70px; }
-    .openerp a.oe_logo img {
-      height: 40px;
-      width: 157px;
-      margin: 14px 0; }
-  .openerp .oe_footer {
-    position: fixed;
-    bottom: 0;
-    padding: 4px 0;
-    background: #f0eeee;
-    width: 220px;
-    text-align: center; }
-    .openerp .oe_footer a {
-      font-weight: 800;
-      font-family: serif;
-      font-size: 16px;
-      color: black; }
-      .openerp .oe_footer a span {
-        color: #c81010;
-        font-style: italic; }
-  .openerp .oe_secondary_menu_section {
-    font-weight: bold;
-    margin-left: 8px;
-    color: #7c7bad; }
-  .openerp .oe_secondary_submenu {
-    padding: 2px 0 8px 0;
-    margin: 0;
-    width: 100%;
-    display: inline-block; }
-    .openerp .oe_secondary_submenu li {
-      position: relative;
-      margin: 0;
-      padding: 1px 0 1px 20px !important;
-      list-style-type: none; }
-      .openerp .oe_secondary_submenu li a {
-        display: block;
-        color: #4c4c4c;
-        padding: 2px 4px 2px 0; }
-      .openerp .oe_secondary_submenu li .oe_menu_label {
-        position: absolute;
-        top: 1px;
-        right: 1px;
-        font-size: 10px;
-        background: #7c7bad;
-        color: white;
-        padding: 2px 4px;
-        margin: 1px 6px 0 0;
-        border: 1px solid lightGray;
-        text-shadow: 0 1px 1px rgba(0, 0, 0, 0.2);
-        -moz-border-radius: 4px;
-        -webkit-border-radius: 4px;
-        border-radius: 4px;
-        -moz-box-shadow: inset 0 1px 1px rgba(0, 0, 0, 0.2);
-        -webkit-box-shadow: inset 0 1px 1px rgba(0, 0, 0, 0.2);
-        box-shadow: inset 0 1px 1px rgba(0, 0, 0, 0.2); }
-    .openerp .oe_secondary_submenu .oe_menu_counter {
-      float: right;
-      text-shadow: 0 1px 1px rgba(0, 0, 0, 0.2);
-      margin: 1px;
-      padding: 1px 4px;
-      border: none; }
-      .openerp .oe_secondary_submenu .oe_menu_counter:hover {
-        cursor: pointer;
-        -webkit-transform: scale(1.1);
-        -moz-transform: scale(1.1);
-        -ms-transform: scale(1.1);
-        -o-transform: scale(1.1);
-        transform: scale(1.1); }
-    .openerp .oe_secondary_submenu .oe_active {
-      border-top: 1px solid lightGray;
-      border-bottom: 1px solid #dedede;
-      text-shadow: 0 1px 1px rgba(0, 0, 0, 0.2);
-      -moz-box-shadow: inset 0 1px 3px rgba(0, 0, 0, 0.2), inset 0 -1px 3px rgba(40, 40, 40, 0.2);
-      -webkit-box-shadow: inset 0 1px 3px rgba(0, 0, 0, 0.2), inset 0 -1px 3px rgba(40, 40, 40, 0.2);
-      box-shadow: inset 0 1px 3px rgba(0, 0, 0, 0.2), inset 0 -1px 3px rgba(40, 40, 40, 0.2);
-      background: #7c7bad; }
-      .openerp .oe_secondary_submenu .oe_active a {
-        color: white; }
-      .openerp .oe_secondary_submenu .oe_active .oe_menu_label {
-        background: #eeeeee;
-        color: #7c7bad;
-        text-shadow: 0 1px 1px white;
-        -moz-box-shadow: 0 1px 1px rgba(0, 0, 0, 0.2);
-        -webkit-box-shadow: 0 1px 1px rgba(0, 0, 0, 0.2);
-        box-shadow: 0 1px 1px rgba(0, 0, 0, 0.2); }
-      .openerp .oe_secondary_submenu .oe_active .oe_menu_counter {
-        background: #eeeeee;
-        color: #7c7bad;
-        -moz-box-shadow: inset 0 1px 2px rgba(0, 0, 0, 0.2);
-        -webkit-box-shadow: inset 0 1px 2px rgba(0, 0, 0, 0.2);
-        box-shadow: inset 0 1px 2px rgba(0, 0, 0, 0.2); }
-    .openerp .oe_secondary_submenu .oe_menu_toggler:before {
-      width: 0;
-      height: 0;
-      display: inline-block;
-      content: "&darr";
-      text-indent: -99999px;
-      vertical-align: top;
-      margin-left: -12px;
-      margin-top: 4px;
-      margin-right: 4px;
-      border-top: 4px solid transparent;
-      border-bottom: 4px solid transparent;
-      border-left: 4px solid #4c4c4c;
-      filter: alpha(opacity=50);
-      opacity: 0.5; }
-    .openerp .oe_secondary_submenu .oe_menu_opened:before {
-      margin-top: 6px;
-      margin-left: -16px;
-      margin-right: 4px;
-      border-left: 4px solid transparent;
-      border-right: 4px solid transparent;
-      border-top: 4px solid #4c4c4c; }
-  .openerp .oe_about {
-    background-color: white;
-    background-image: url(data:image/png;base64,iVBORw0KGgoAAAANSUhEUgAAAAYAAAAGCAYAAADgzO9IAAAAKUlEQVQIHWO8e/fufwYsgAUkJigoiCIF5DMyoYggcUiXgNnBiGQKmAkARpcEQeriln4AAAAASUVORK5CYII=);
-    -moz-border-radius: 0 0 2px 2px;
-    -webkit-border-radius: 0 0 2px 2px;
-    border-radius: 0 0 2px 2px; }
-    .openerp .oe_about a {
-      color: #7c7bad; }
-      .openerp .oe_about a:hover {
-        text-decoration: underline; }
-      .openerp .oe_about a:focus {
-        outline: none; }
-    .openerp .oe_about .oe_logo {
-      margin-left: -6px; }
-    .openerp .oe_about .oe_bottom {
-      position: absolute;
-      top: 50%;
-      left: 0;
-      right: 0;
-      bottom: 0;
-      text-shadow: 0 1px 1px #999999;
-      background-color: #b41616;
-      background-image: -webkit-gradient(linear, left top, left bottom, from(#b41616), to(#600606));
-      background-image: -webkit-linear-gradient(top, #b41616, #600606);
-      background-image: -moz-linear-gradient(top, #b41616, #600606);
-      background-image: -ms-linear-gradient(top, #b41616, #600606);
-      background-image: -o-linear-gradient(top, #b41616, #600606);
-      background-image: linear-gradient(to bottom, #b41616, #600606);
-      color: #eeeeee;
-      padding: 0 16px;
-      -moz-border-radius: 0 0 2px 2px;
-      -webkit-border-radius: 0 0 2px 2px;
-      border-radius: 0 0 2px 2px; }
-      .openerp .oe_about .oe_bottom a {
-        color: #eeeeee; }
-  .openerp .oe_application {
-    width: 100%; }
-    .openerp .oe_application a {
-      color: #7c7bad; }
-      .openerp .oe_application a:hover {
-        text-decoration: underline; }
-    .openerp .oe_application > div {
-      height: 100%; }
-    .openerp .oe_application .oe_breadcrumb_item:not(:last-child) {
-      display: inline-block;
-      max-width: 7em;
-      white-space: nowrap;
-      overflow: hidden;
-      text-overflow: ellipsis; }
-  .openerp .oe_view_manager .oe_view_manager_body {
-    height: inherit; }
-  .openerp .oe_view_manager .oe_view_manager_view_kanban {
-    height: inherit; }
-  .openerp .oe_view_manager table.oe_view_manager_header {
-    width: 100%;
-    table-layout: fixed; }
-    .openerp .oe_view_manager table.oe_view_manager_header .oe_header_row {
-      clear: both;
-      text-shadow: 0 1px 1px white; }
-    .openerp .oe_view_manager table.oe_view_manager_header .oe_header_row:last-child td {
-      padding-top: 0; }
-    .openerp .oe_view_manager table.oe_view_manager_header .oe_header_row:first-child td {
-      padding-top: 8px; }
-    .openerp .oe_view_manager table.oe_view_manager_header .oe_view_manager_sidebar {
-      margin: 0px auto;
-      text-align: center; }
-    .openerp .oe_view_manager table.oe_view_manager_header td {
-      line-height: 26px; }
-    .openerp .oe_view_manager table.oe_view_manager_header h2 {
-      font-size: 18px;
-      margin: 0;
-      float: left; }
-      .openerp .oe_view_manager table.oe_view_manager_header h2 a {
-        color: #7c7bad; }
-    .openerp .oe_view_manager table.oe_view_manager_header .oe_dropdown_menu {
-      line-height: normal; }
-    .openerp .oe_view_manager table.oe_view_manager_header .oe_button_group {
-      display: inline-block;
-      border: 1px solid #ababab;
-      -moz-border-radius: 5px;
-      -webkit-border-radius: 5px;
-      border-radius: 5px; }
-      .openerp .oe_view_manager table.oe_view_manager_header .oe_button_group li {
-        float: left;
-        border-right: 1px solid #ababab; }
-        .openerp .oe_view_manager table.oe_view_manager_header .oe_button_group li:last-child {
-          border: none; }
-      .openerp .oe_view_manager table.oe_view_manager_header .oe_button_group a {
-        color: #4c4c4c; }
-        .openerp .oe_view_manager table.oe_view_manager_header .oe_button_group a:hover {
-          text-decoration: none; }
-      .openerp .oe_view_manager table.oe_view_manager_header .oe_button_group .active {
-        background: #999999;
-        -moz-box-shadow: 0 1px 4px rgba(0, 0, 0, 0.3) inset;
-        -webkit-box-shadow: 0 1px 4px rgba(0, 0, 0, 0.3) inset;
-        box-shadow: 0 1px 4px rgba(0, 0, 0, 0.3) inset; }
-        .openerp .oe_view_manager table.oe_view_manager_header .oe_button_group .active a {
-          color: white;
-          text-shadow: 0 1px 2px rgba(0, 0, 0, 0.4); }
-    .openerp .oe_view_manager table.oe_view_manager_header .oe_view_manager_buttons {
-      white-space: nowrap; }
-  .openerp .oe_view_manager .oe_view_manager_pager {
-    line-height: 26px; }
-    .openerp .oe_view_manager .oe_view_manager_pager .oe_list_pager_single_page .oe_pager_group {
-      display: none; }
-  .openerp .oe_view_manager .oe_pager_value {
-    float: left;
-    margin-right: 8px; }
-  .openerp .oe_view_manager ul.oe_pager_group {
-    padding: 0;
-    margin: 0; }
-  .openerp .oe_view_manager .oe_pager_group {
-    float: left;
-    height: 24px;
-    line-height: 24px;
-    display: inline-block;
-    border: 1px solid #ababab;
-    cursor: pointer;
-    -moz-border-radius: 5px;
-    -webkit-border-radius: 5px;
-    border-radius: 5px; }
-    .openerp .oe_view_manager .oe_pager_group li {
-      height: 24px;
-      line-height: 24px;
-      padding: 0;
-      margin: 0;
-      list-style-type: none;
-      float: left;
-      border-right: 1px solid #ababab; }
-      .openerp .oe_view_manager .oe_pager_group li:last-child {
-        border: none; }
-    .openerp .oe_view_manager .oe_pager_group a {
-      color: #4c4c4c;
-      padding: 0 8px; }
-      .openerp .oe_view_manager .oe_pager_group a:hover {
-        text-decoration: none; }
-    .openerp .oe_view_manager .oe_pager_group .active {
-      background: #999999;
-      -moz-box-shadow: 0 1px 4px rgba(0, 0, 0, 0.3) inset;
-      -webkit-box-shadow: 0 1px 4px rgba(0, 0, 0, 0.3) inset;
-      box-shadow: 0 1px 4px rgba(0, 0, 0, 0.3) inset; }
-      .openerp .oe_view_manager .oe_pager_group .active a {
-        color: white;
-        text-shadow: 0 1px 2px rgba(0, 0, 0, 0.4); }
-  .openerp .oe_view_manager .oe_view_manager_switch {
-    padding: 0;
-    margin: 0 0 0 8px; }
-    .openerp .oe_view_manager .oe_view_manager_switch li {
-      margin: 0;
-      width: 24px;
-      height: 24px;
-      line-height: 16px;
-      padding: 0;
-      text-align: center;
-      list-style-type: none; }
-      .openerp .oe_view_manager .oe_view_manager_switch li a {
-        position: relative; }
-    .openerp .oe_view_manager .oe_view_manager_switch .oe_vm_switch_list:after, .openerp .oe_view_manager .oe_view_manager_switch .oe_vm_switch_tree:after {
-      padding: 2px;
-      content: "i"; }
-    .openerp .oe_view_manager .oe_view_manager_switch .oe_vm_switch_form:after {
-      content: "m"; }
-    .openerp .oe_view_manager .oe_view_manager_switch .oe_vm_switch_graph:after {
-      font-family: "mnmliconsRegular" !important;
-      font-size: 21px;
-      font-weight: 300 !important;
-      content: "}";
-      top: -2px;
-      position: relative; }
-    .openerp .oe_view_manager .oe_view_manager_switch .oe_vm_switch_gantt:after {
-      font-family: "mnmliconsRegular" !important;
-      font-size: 21px;
-      font-weight: 300 !important;
-      content: "y";
-      top: -2px;
-      position: relative; }
-    .openerp .oe_view_manager .oe_view_manager_switch .oe_vm_switch_calendar:after {
-      content: "P"; }
-    .openerp .oe_view_manager .oe_view_manager_switch .oe_vm_switch_kanban:after {
-      content: "k"; }
-    .openerp .oe_view_manager .oe_view_manager_switch .oe_vm_switch_diagram:after {
-      content: "f"; }
-  .openerp .oe_view_manager_current {
-    height: 100%; }
-    .openerp .oe_view_manager_current > .oe_view_manager_header {
-      border-bottom: 1px solid #cacaca;
-      background-color: #fcfcfc;
-      background-image: -webkit-gradient(linear, left top, left bottom, from(#fcfcfc), to(#dedede));
-      background-image: -webkit-linear-gradient(top, #fcfcfc, #dedede);
-      background-image: -moz-linear-gradient(top, #fcfcfc, #dedede);
-      background-image: -ms-linear-gradient(top, #fcfcfc, #dedede);
-      background-image: -o-linear-gradient(top, #fcfcfc, #dedede);
-      background-image: linear-gradient(to bottom, #fcfcfc, #dedede);
-      -moz-box-shadow: 0 1px 0 rgba(255, 255, 255, 0.4), 0 0 9px rgba(0, 0, 0, 0.1);
-      -webkit-box-shadow: 0 1px 0 rgba(255, 255, 255, 0.4), 0 0 9px rgba(0, 0, 0, 0.1);
-      box-shadow: 0 1px 0 rgba(255, 255, 255, 0.4), 0 0 9px rgba(0, 0, 0, 0.1); }
-      .openerp .oe_view_manager_current > .oe_view_manager_header .oe_header_row td {
-        padding: 8px; }
-      .openerp .oe_view_manager_current > .oe_view_manager_header .oe_header_row:first-child td {
-        padding-top: 8px; }
-  .openerp .oe_view_manager_inline, .openerp .oe_view_manager_inlineview {
-    height: 100%; }
-    .openerp .oe_view_manager_inline > .oe_view_manager_header, .openerp .oe_view_manager_inlineview > .oe_view_manager_header {
-      display: none; }
-  .openerp .oe_popup_form > .oe_formview > .oe_form_pager {
-    display: none !important; }
-  .openerp .oe_searchview {
-    cursor: text;
-    position: relative;
-    float: right;
-    padding: 1px 0;
-    line-height: 18px;
-    width: 400px;
-    border: 1px solid #ababab;
-    background: white;
-    -moz-border-radius: 13px;
-    -webkit-border-radius: 13px;
-    border-radius: 13px;
-    -moz-box-shadow: 0 1px 2px rgba(0, 0, 0, 0.2) inset;
-    -webkit-box-shadow: 0 1px 2px rgba(0, 0, 0, 0.2) inset;
-    box-shadow: 0 1px 2px rgba(0, 0, 0, 0.2) inset; }
-    .openerp .oe_searchview input, .openerp .oe_searchview textarea {
-      padding: 3px;
-      height: 14px;
-      font-size: 12px;
-      line-height: 18px; }
-    .openerp .oe_searchview.oe_focused {
-      border-color: #a6a6fe;
-      -moz-box-shadow: 0 1px 2px #a6a6fe inset;
-      -webkit-box-shadow: 0 1px 2px #a6a6fe inset;
-      box-shadow: 0 1px 2px #a6a6fe inset; }
-    .openerp .oe_searchview .oe_searchview_clear {
-      cursor: pointer;
-      position: absolute;
-      top: 0;
-      right: 18px;
-      width: 15px;
-      height: 100%;
-      background: url(../img/search_reset.gif) center center no-repeat; }
-    .openerp .oe_searchview .oe_searchview_unfold_drawer {
-      position: absolute;
-      top: 0;
-      right: 0;
-      height: 100%;
-      padding: 0 7px 0 4px;
-      color: #cccccc;
-      cursor: pointer; }
-      .openerp .oe_searchview .oe_searchview_unfold_drawer:hover {
-        color: #999999; }
-      .openerp .oe_searchview .oe_searchview_unfold_drawer:before {
-        position: absolute;
-        top: 10px;
-        right: 7px;
-        width: 0;
-        height: 0;
-        display: inline-block;
-        content: "";
-        vertical-align: top;
-        border-top: 5px solid #4c4c4c;
-        border-left: 5px solid transparent;
-        border-right: 5px solid transparent;
-        filter: alpha(opacity=50);
-        opacity: 0.5; }
-    .openerp .oe_searchview .oe_searchview_search {
-      font-size: 1px;
-      letter-spacing: -1px;
-      color: transparent;
-      font-weight: normal;
-      -moz-box-shadow: none;
-      -webkit-box-shadow: none;
-      box-shadow: none;
-      -moz-border-radius: 0;
-      -webkit-border-radius: 0;
-      border-radius: 0;
-      position: absolute;
-      left: 3px;
-      top: 1px;
-      padding: 0;
-      border: none;
-      background: transparent; }
-      .openerp .oe_searchview .oe_searchview_search:before {
-        font: 21px "mnmliconsRegular";
-        content: "r";
-        color: #a3a3a3; }
-    .openerp .oe_searchview .oe_searchview_facets {
-      min-height: 22px;
-      margin-left: 15px; }
-      .openerp .oe_searchview .oe_searchview_facets * {
-        vertical-align: top;
-        display: inline-block;
-        line-height: 17px; }
-      .openerp .oe_searchview .oe_searchview_facets .oe_searchview_facet {
-        height: 18px;
-        margin: 1px 0;
-        font-size: 11px; }
-        .openerp .oe_searchview .oe_searchview_facets .oe_searchview_facet:focus {
-          outline: none; }
-      .openerp .oe_searchview .oe_searchview_facets .oe_searchview_input {
-        padding: 0 0 0 6px;
-        font-size: 12px;
-        height: 16px;
-        margin-top: 3px; }
-        .openerp .oe_searchview .oe_searchview_facets .oe_searchview_input:focus {
-          outline: none; }
-      .openerp .oe_searchview .oe_searchview_facets .oe_searchview_facet {
-        position: relative;
-        cursor: pointer;
-        padding: 0;
-        -webkit-font-smoothing: auto; }
-        .openerp .oe_searchview .oe_searchview_facets .oe_searchview_facet:focus {
-          border-color: #a6a6fe;
-          -moz-box-shadow: 0 0 3px 1px #a6a6fe;
-          -webkit-box-shadow: 0 0 3px 1px #a6a6fe;
-          box-shadow: 0 0 3px 1px #a6a6fe; }
-        .openerp .oe_searchview .oe_searchview_facets .oe_searchview_facet .oe_facet_values {
-          background: #f0f0fa;
-          -moz-border-radius: 0 3px 3px 0;
-          -webkit-border-radius: 0 3px 3px 0;
-          border-radius: 0 3px 3px 0; }
-        .openerp .oe_searchview .oe_searchview_facets .oe_searchview_facet .oe_facet_category, .openerp .oe_searchview .oe_searchview_facets .oe_searchview_facet .oe_facet_value {
-          height: 18px;
-          padding: 0 4px; }
-        .openerp .oe_searchview .oe_searchview_facets .oe_searchview_facet .oe_facet_category {
-          color: white;
-          text-shadow: 0 1px 1px rgba(0, 0, 0, 0.4); }
-        .openerp .oe_searchview .oe_searchview_facets .oe_searchview_facet .oe_facet_category.oe_i {
-          font-size: 16px; }
-        .openerp .oe_searchview .oe_searchview_facets .oe_searchview_facet .oe_facet_value {
-          border-left: 1px solid #afafb6;
-          text-shadow: 0 1px 1px white;
-          color: #4c4c4c; }
-          .openerp .oe_searchview .oe_searchview_facets .oe_searchview_facet .oe_facet_value:last-child {
-            padding-right: 16px; }
-        .openerp .oe_searchview .oe_searchview_facets .oe_searchview_facet .oe_facet_remove {
-          position: absolute;
-          top: 3px;
-          right: 3px;
-          color: #8786b7;
-          line-height: 8px;
-          width: 12px;
-          height: 12px;
-          padding-top: 1px;
-          text-align: center;
-          font-weight: bold;
-          cursor: pointer;
-          text-shadow: 0 1px 1px white; }
-          .openerp .oe_searchview .oe_searchview_facets .oe_searchview_facet .oe_facet_remove:hover {
-            color: white;
-            background: #8786b7;
-            text-shadow: 0 1px 1px rgba(0, 0, 0, 0.4);
-            -moz-border-radius: 2px;
-            -webkit-border-radius: 2px;
-            border-radius: 2px; }
-    .openerp .oe_searchview.oe_searchview_open_drawer .oe_searchview_drawer {
-      display: block; }
-    .openerp .oe_searchview .oe_searchview_drawer {
-      position: absolute;
-      z-index: 100;
-      margin-top: 4px;
-      top: 100%;
-      right: -1px;
-      background-color: white;
-      min-width: 100%;
-      display: none;
-      border: 1px solid #afafb6;
-      text-align: left;
-      -moz-border-radius: 4px;
-      -webkit-border-radius: 4px;
-      border-radius: 4px;
-      -moz-box-shadow: 0 1px 4px rgba(0, 0, 0, 0.3);
-      -webkit-box-shadow: 0 1px 4px rgba(0, 0, 0, 0.3);
-      box-shadow: 0 1px 4px rgba(0, 0, 0, 0.3); }
-      .openerp .oe_searchview .oe_searchview_drawer > div {
-        border-top: 1px solid #cccccc;
-        margin: 0;
-        padding: 8px; }
-      .openerp .oe_searchview .oe_searchview_drawer > div:first-child {
-        border-top: none;
-        margin: 0; }
-      .openerp .oe_searchview .oe_searchview_drawer h3 {
-        margin: 8px 4px 4px 12px;
-        color: #7c7bad;
-        font-size: 13px; }
-      .openerp .oe_searchview .oe_searchview_drawer h4, .openerp .oe_searchview .oe_searchview_drawer h4 * {
-        margin: 0;
-        cursor: pointer;
-        font-weight: normal;
-        display: inline-block; }
-        .openerp .oe_searchview .oe_searchview_drawer h4:hover, .openerp .oe_searchview .oe_searchview_drawer h4 *:hover {
-          background-color: #f0f0fa; }
-      .openerp .oe_searchview .oe_searchview_drawer h4:before {
-        content: "▸ ";
-        color: #a3a3a3; }
-      .openerp .oe_searchview .oe_searchview_drawer button {
-        margin: 4px 0; }
-      .openerp .oe_searchview .oe_searchview_drawer .button {
-        border: none;
-        background: transparent;
-        padding: 0 2px;
-        -moz-box-shadow: none;
-        -webkit-box-shadow: none;
-        box-shadow: none;
-        -moz-border-radius: 0;
-        -webkit-border-radius: 0;
-        border-radius: 0; }
-      .openerp .oe_searchview .oe_searchview_drawer .oe_searchview_section {
-        display: table;
-        width: 100%; }
-        .openerp .oe_searchview .oe_searchview_drawer .oe_searchview_section > div {
-          -webkit-box-sizing: border-box;
-          -moz-box-sizing: border-box;
-          -ms-box-sizing: border-box;
-          box-sizing: border-box;
-          display: table-cell;
-          width: 50%; }
-        .openerp .oe_searchview .oe_searchview_drawer .oe_searchview_section ul {
-          margin: 0 8px 8px;
-          padding: 0;
-          list-style: none; }
-        .openerp .oe_searchview .oe_searchview_drawer .oe_searchview_section li {
-          list-style: none;
-          padding: 2px 4px 2px 20px;
-          line-height: 14px;
-          color: inherit;
-          cursor: pointer;
-          position: relative; }
-          .openerp .oe_searchview .oe_searchview_drawer .oe_searchview_section li.oe_selected:before {
-            content: "W";
-            font-family: "entypoRegular" !important;
-            font-size: 24px;
-            font-weight: 300 !important;
-            color: #a3a3a3;
-            position: absolute;
-            left: 4px;
-            top: -2px; }
-          .openerp .oe_searchview .oe_searchview_drawer .oe_searchview_section li:hover {
-            background-color: #f0f0fa; }
-      .openerp .oe_searchview .oe_searchview_drawer form {
-        margin-left: 12px; }
-        .openerp .oe_searchview .oe_searchview_drawer form p {
-          margin: 4px 0;
-          line-height: 18px; }
-        .openerp .oe_searchview .oe_searchview_drawer form button {
-          margin: 0 0 8px 0; }
-      .openerp .oe_searchview .oe_searchview_drawer .oe_searchview_custom {
-        padding: 0 8px 8px 8px; }
-        .openerp .oe_searchview .oe_searchview_drawer .oe_searchview_custom form {
-          display: none; }
-        .openerp .oe_searchview .oe_searchview_drawer .oe_searchview_custom li {
-          cursor: pointer;
-          position: relative;
-          line-height: 14px;
-          padding: 2px 4px 2px 20px; }
-          .openerp .oe_searchview .oe_searchview_drawer .oe_searchview_custom li:hover {
-            background-color: #f0f0fa; }
-          .openerp .oe_searchview .oe_searchview_drawer .oe_searchview_custom li button {
-            position: absolute;
-            top: 0;
-            right: 5px; }
-      .openerp .oe_searchview .oe_searchview_drawer .oe_searchview_dashboard form {
-        display: none;
-        margin-top: 2px; }
-      .openerp .oe_searchview .oe_searchview_drawer .oe_searchview_advanced form {
-        display: none;
-        margin-top: 8px; }
-      .openerp .oe_searchview .oe_searchview_drawer .oe_searchview_advanced button.oe_add_condition:before {
-        content: "Z";
-        font-family: "entypoRegular" !important;
-        font-size: 24px;
-        font-weight: 300 !important;
-        margin-right: 4px; }
-      .openerp .oe_searchview .oe_searchview_drawer .oe_searchview_advanced ul {
-        list-style: none;
-        padding: 0; }
-      .openerp .oe_searchview .oe_searchview_drawer .oe_searchview_advanced li {
-        position: relative;
-        list-style: none;
-        margin: 0;
-        white-space: nowrap; }
-        .openerp .oe_searchview .oe_searchview_drawer .oe_searchview_advanced li:first-child .searchview_extended_prop_or {
-          visibility: hidden; }
-      .openerp .oe_searchview .oe_searchview_drawer .oe_searchview_advanced .searchview_extended_prop_or {
-        opacity: 0.5;
-        margin-left: -14px; }
-      .openerp .oe_searchview .oe_searchview_drawer .oe_opened h4:before {
-        content: "▾ ";
-        position: relative;
-        top: -1px; }
-      .openerp .oe_searchview .oe_searchview_drawer .oe_opened form {
-        display: block; }
-      .openerp .oe_searchview .oe_searchview_drawer .oe_searchview_custom_delete, .openerp .oe_searchview .oe_searchview_drawer .searchview_extended_delete_prop {
-        display: inline-block;
-        width: 12px;
-        height: 12px;
-        line-height: 12px;
-        padding: 1px;
-        color: #8786b7;
-        line-height: 8px;
-        text-align: center;
-        font-weight: bold;
-        text-shadow: 0 1px 1px white; }
-        .openerp .oe_searchview .oe_searchview_drawer .oe_searchview_custom_delete:hover, .openerp .oe_searchview .oe_searchview_drawer .searchview_extended_delete_prop:hover {
-          text-decoration: none;
-          color: white;
-          background: #8786b7;
-          text-shadow: 0 1px 1px rgba(0, 0, 0, 0.4);
-          -moz-border-radius: 2px;
-          -webkit-border-radius: 2px;
-          border-radius: 2px; }
-      .openerp .oe_searchview .oe_searchview_drawer .oe_searchview_custom_delete {
-        display: none;
-        position: absolute;
-        bottom: 1px;
-        right: 4px; }
-      .openerp .oe_searchview .oe_searchview_drawer .oe_searchview_custom_private:hover .oe_searchview_custom_delete, .openerp .oe_searchview .oe_searchview_drawer .oe_searchview_custom_public:hover .oe_searchview_custom_delete {
-        display: inline-block; }
-      .openerp .oe_searchview .oe_searchview_drawer .oe_searchview_custom_public:after {
-        content: ",";
-        font-family: "entypoRegular" !important;
-        font-size: 22px;
-        font-weight: 300 !important;
-        margin: 0 0 0 4px;
-        padding: 0; }
-  .openerp .oe_view_nocontent {
-    padding: 15px;
-    margin-top: 0;
-    color: #777777;
-    font-size: 125%;
-    max-width: 700px; }
-    .openerp .oe_view_nocontent .oe_view_nocontent_create {
-      background: transparent url(/web/static/src/img/view_empty_arrow.png) no-repeat 7px 0;
-      margin-top: 0;
-      padding-top: 35px;
-      min-height: 28px;
-      color: #4c4c4c; }
-    .openerp .oe_view_nocontent > p {
-      padding-left: 95px; }
-    .openerp .oe_view_nocontent .oe_empty_custom_dashboard {
-      background: transparent url(/web/static/src/img/graph_background.png) no-repeat 0 0;
-      margin-top: -15px;
-      padding: 100px 0 0 137px;
-      min-height: 327px;
-      margin-left: -15px; }
-  .openerp .oe_formview {
-    background: white; }
-  .openerp .oe_form_dropdown_section {
-    position: relative;
-    display: inline-block; }
-  .openerp .oe_form_invalid input, .openerp .oe_form_invalid select, .openerp .oe_form_invalid textarea {
-    background-color: #ff6666 !important;
-    border: 1px solid #dd0000 !important; }
-  .openerp .oe_view_manager_current .oe_form_editable .oe_highlight {
-    color: #404040;
-    background: none; }
-  .openerp .oe_view_manager_current .oe_form_editable button.oe_highlight {
-    background-color: #efefef;
-    background-image: -webkit-gradient(linear, left top, left bottom, from(#efefef), to(#d8d8d8));
-    background-image: -webkit-linear-gradient(top, #efefef, #d8d8d8);
-    background-image: -moz-linear-gradient(top, #efefef, #d8d8d8);
-    background-image: -ms-linear-gradient(top, #efefef, #d8d8d8);
-    background-image: -o-linear-gradient(top, #efefef, #d8d8d8);
-    background-image: linear-gradient(to bottom, #efefef, #d8d8d8);
-    -moz-box-shadow: 0 1px 2px rgba(0, 0, 0, 0.1), 0 1px 1px rgba(255, 255, 255, 0.8) inset;
-    -webkit-box-shadow: 0 1px 2px rgba(0, 0, 0, 0.1), 0 1px 1px rgba(255, 255, 255, 0.8) inset;
-    box-shadow: 0 1px 2px rgba(0, 0, 0, 0.1), 0 1px 1px rgba(255, 255, 255, 0.8) inset; }
-  .openerp .oe_view_manager_current .oe_form_editable button.oe_highlight:active {
-    background-color: #e3e3e3;
-    background-image: -webkit-gradient(linear, left top, left bottom, from(#e3e3e3), to(#f6f6f6));
-    background-image: -webkit-linear-gradient(top, #e3e3e3, #f6f6f6);
-    background-image: -moz-linear-gradient(top, #e3e3e3, #f6f6f6);
-    background-image: -ms-linear-gradient(top, #e3e3e3, #f6f6f6);
-    background-image: -o-linear-gradient(top, #e3e3e3, #f6f6f6);
-    background-image: linear-gradient(to bottom, #e3e3e3, #f6f6f6);
-    -moz-box-shadow: none;
-    -webkit-box-shadow: none;
-    box-shadow: none; }
-  .openerp .oe_view_manager_current .oe_form_editable button.oe_highlight:hover {
-    background-color: #f6f6f6;
-    background-image: -webkit-gradient(linear, left top, left bottom, from(#f6f6f6), to(#e3e3e3));
-    background-image: -webkit-linear-gradient(top, #f6f6f6, #e3e3e3);
-    background-image: -moz-linear-gradient(top, #f6f6f6, #e3e3e3);
-    background-image: -ms-linear-gradient(top, #f6f6f6, #e3e3e3);
-    background-image: -o-linear-gradient(top, #f6f6f6, #e3e3e3);
-    background-image: linear-gradient(to bottom, #f6f6f6, #e3e3e3);
-    -moz-box-shadow: 0 1px 2px rgba(0, 0, 0, 0.1), 0 1px 1px rgba(255, 255, 255, 0.8) inset;
-    -webkit-box-shadow: 0 1px 2px rgba(0, 0, 0, 0.1), 0 1px 1px rgba(255, 255, 255, 0.8) inset;
-    box-shadow: 0 1px 2px rgba(0, 0, 0, 0.1), 0 1px 1px rgba(255, 255, 255, 0.8) inset; }
-  .openerp .oe_form_invisible {
-    display: none !important; }
-  .openerp .oe_form_readonly .oe_edit_only, .openerp .oe_form_readonly .oe_form_field:empty {
-    display: none !important; }
-  .openerp .oe_form_readonly .oe_form .oe_form_field_date {
-    width: auto; }
-  .openerp .oe_form_nosheet {
-    margin: 16px; }
-    .openerp .oe_form_nosheet > header {
-      margin: -16px -16px 0 -16px;
-      padding: 0; }
-  .openerp .oe_form_sheetbg {
-    padding: 16px 0; }
-  .openerp .oe_form_sheet_width {
-    min-width: 650px;
-    max-width: 860px;
-    margin: 0 auto; }
-  .openerp .oe_form_sheet {
-    background: white;
-    min-height: 330px;
-    padding: 16px; }
-  .openerp .oe_application .oe_form_sheetbg {
-    background: url(/web/static/src/img/form_sheetbg.png);
-    border-bottom: 1px solid #dddddd; }
-  .openerp .oe_application .oe_form_sheet {
-    border: 1px solid #c8c8d3;
-    -moz-box-shadow: 0 4px 20px rgba(0, 0, 0, 0.15);
-    -webkit-box-shadow: 0 4px 20px rgba(0, 0, 0, 0.15);
-    box-shadow: 0 4px 20px rgba(0, 0, 0, 0.15); }
-    .openerp .oe_application .oe_form_sheet .ui-tabs {
-      margin: 0 -16px; }
-    .openerp .oe_application .oe_form_sheet .oe_notebook_page {
-      padding: 0 16px; }
-  .openerp .oe_form header {
-    position: relative;
-    border-bottom: 1px solid #cacaca;
-    padding-left: 2px;
-    background-color: #fcfcfc;
-    background-image: -webkit-gradient(linear, left top, left bottom, from(#fcfcfc), to(#dedede));
-    background-image: -webkit-linear-gradient(top, #fcfcfc, #dedede);
-    background-image: -moz-linear-gradient(top, #fcfcfc, #dedede);
-    background-image: -ms-linear-gradient(top, #fcfcfc, #dedede);
-    background-image: -o-linear-gradient(top, #fcfcfc, #dedede);
-    background-image: linear-gradient(to bottom, #fcfcfc, #dedede); }
-    .openerp .oe_form header > span {
-      margin-left: 4px; }
-    .openerp .oe_form header ul {
-      display: inline-block;
-      float: right; }
-    .openerp .oe_form header .oe_button {
-      margin: 3px 2px 1px; }
-      .openerp .oe_form header .oe_button:first-child {
-        margin-left: 6px; }
-  .openerp .oe_form header .oe_tags {
-    margin: 5px 0 0 5px;
-    width: 400px;
-    padding-bottom: 0; }
-  .openerp .oe_form div.oe_chatter {
-    min-width: 650px;
-    max-width: 860px;
-    margin: 0 auto;
-    padding: 16px 0 48px; }
-  .openerp .oe_form div.oe_form_configuration p, .openerp .oe_form div.oe_form_configuration ul, .openerp .oe_form div.oe_form_configuration ol {
-    color: #aaaaaa;
-    max-width: 650px; }
-  .openerp .oe_form div.oe_form_configuration label {
-    min-width: 150px; }
-  .openerp .oe_form div.oe_form_configuration .oe_form_group_cell_label {
-    padding: 1px 0; }
-  .openerp .oe_form div.oe_form_configuration .oe_form_group_cell div div {
-    padding: 1px 0; }
-  .openerp .oe_form .oe_subtotal_footer {
-    width: 1% !important; }
-    .openerp .oe_form .oe_subtotal_footer td.oe_form_group_cell {
-      text-align: right;
-      padding: 0 !important; }
-    .openerp .oe_form .oe_subtotal_footer td.oe_form_group_cell_label {
-      border-right: none; }
-    .openerp .oe_form .oe_subtotal_footer .oe_subtotal_footer_separator {
-      width: 108px;
-      border-top: 1px solid #cacaca;
-      margin-top: 4px;
-      padding-top: 4px;
-      font-weight: bold;
-      font-size: 18px; }
-    .openerp .oe_form .oe_subtotal_footer label:after {
-      content: ":"; }
-    .openerp .oe_form .oe_subtotal_footer label.oe_subtotal_footer_separator {
-      font-weight: bold !important;
-      padding: 2px 11px 2px 0px !important; }
-    .openerp .oe_form .oe_subtotal_footer label.oe_form_label_help {
-      font-weight: normal; }
-  .openerp .oe_form .oe_form_button {
-    margin: 2px; }
-  .openerp .oe_form td.oe_form_group_cell_label {
-    border-right: 1px solid #dddddd;
-    padding: 2px 0px; }
-    .openerp .oe_form td.oe_form_group_cell_label label {
-      line-height: 18px;
-      display: block;
-      min-width: 140px; }
-  .openerp .oe_form td.oe_form_group_cell + .oe_form_group_cell {
-    padding: 2px 0 2px 8px; }
-  .openerp .oe_form .oe_form_group {
-    width: 100%;
-    margin: 9px 0 9px 0; }
-    .openerp .oe_form .oe_form_group .oe_form_group_cell.oe_group_right {
-      padding-left: 20px; }
-  .openerp .oe_form .oe_form_label_help[for], .openerp .oe_form .oe_form_label[for] {
-    font-weight: bold;
-    white-space: nowrap;
-    padding-right: 8px; }
-    .openerp .oe_form .oe_form_label_help[for] span, .openerp .oe_form .oe_form_label[for] span {
-      font-size: 80%;
-      color: darkGreen;
-      vertical-align: top;
-      position: relative;
-      top: -4px;
-      padding: 0 2px; }
-  .openerp .oe_horizontal_border {
-    border-bottom: 1px solid black; }
-  .openerp .oe_horizontal_separator {
-    font-weight: bold;
-    font-size: 20px;
-    margin: 15px 0px 10px 0px;
-    color: #7c7bad; }
-  .openerp .oe_horizontal_separator:empty {
-    height: 5px; }
-  .openerp .oe_vertical_separator {
-    border-left: 1px solid #666666;
-    padding: 0 4px 0 4px; }
-  .openerp .oe_form_field_progressbar {
-    display: inline-block;
-    min-width: 70px; }
-  .openerp .oe_form_field_progressbar.ui-progressbar {
-    height: 22px;
-    font-size: 10px;
-    -webkit-box-sizing: border-box;
-    -moz-box-sizing: border-box;
-    -ms-box-sizing: border-box;
-    box-sizing: border-box;
-    border: 1px solid #999999;
-    -moz-border-radius: 3px;
-    -webkit-border-radius: 3px;
-    border-radius: 3px;
-    background: white;
-    min-width: 50px; }
-    .openerp .oe_form_field_progressbar.ui-progressbar span {
-      position: absolute;
-      margin-left: 10px;
-      font-weight: bold; }
-    .openerp .oe_form_field_progressbar.ui-progressbar .ui-widget-header {
-      background: #cccccc url(/web/static/lib/jquery.ui/css/smoothness/images/ui-bg_highlight-soft_75_cccccc_1x100.png) 50% 50% repeat-x; }
-  .openerp .oe_form .oe_form_field_text {
-    width: 100%; }
-  .openerp .oe_form .oe_form_field_char input,
-  .openerp .oe_form .oe_form_field_url input,
-  .openerp .oe_form .oe_form_field_email input,
-  .openerp .oe_form .oe_form_field_text textarea,
-  .openerp .oe_form .oe_form_field_selection select {
-    width: 100%; }
-  .openerp .oe_form .oe_form_field_text.oe_inline, .openerp .oe_form .oe_form_field_text.oe_inline > textarea {
-    width: 500px; }
-  .openerp .oe_form h1, .openerp .oe_form h2, .openerp .oe_form h3, .openerp .oe_form h4, .openerp .oe_form h5, .openerp .oe_form h6 {
-    margin: 0 0 4px 0; }
-    .openerp .oe_form h1 input, .openerp .oe_form h2 input, .openerp .oe_form h3 input, .openerp .oe_form h4 input, .openerp .oe_form h5 input, .openerp .oe_form h6 input {
-      height: inherit !important;
-      font-size: inherit; }
-  .openerp .oe_form .oe_form_field {
-    width: 100%;
-    display: inline-block;
-    padding: 2px 2px 2px 0px; }
-    .openerp .oe_form .oe_form_field input {
-      margin: 0px; }
-  .openerp .oe_form input[type="text"], .openerp .oe_form input[type="password"], .openerp .oe_form input[type="file"], .openerp .oe_form select {
-    height: 22px;
-    padding-top: 2px; }
-  .openerp .oe_form input[type="text"], .openerp .oe_form input[type="password"], .openerp .oe_form input[type="file"], .openerp .oe_form select, .openerp .oe_form textarea {
-    -webkit-box-sizing: border-box;
-    -moz-box-sizing: border-box;
-    -ms-box-sizing: border-box;
-    box-sizing: border-box;
-    background: white;
-    min-width: 60px;
-    color: #1f1f1f; }
-  .openerp .oe_form input[readonly], .openerp .oe_form select[readonly], .openerp .oe_form textarea[readonly], .openerp .oe_form input[disabled], .openerp .oe_form select[disabled] {
-    background: #e5e5e5 !important;
-    color: #666666; }
-  .openerp .oe_form textarea[disabled] {
-    border: none;
-    padding-left: 8px;
-    -moz-box-shadow: none;
-    -webkit-box-shadow: none;
-    box-shadow: none;
-    -moz-border-radius: 0px;
-    -webkit-border-radius: 0px;
-    border-radius: 0px; }
-  .openerp .oe_form textarea.oe_inline[disabled] {
-    border-left: 8px solid #eeeeee; }
-  .openerp .oe_form .oe_form_field_url button img {
-    vertical-align: top; }
-  .openerp .oe_form .oe_form_field_date,
-  .openerp .oe_form .oe_form_field_datetime {
-    white-space: nowrap; }
-  .openerp .oe_form .oe_form_field_boolean {
-    padding-top: 4px;
-    width: auto; }
-  .openerp .oe_form .oe_datepicker_container {
-    display: none; }
-  .openerp .oe_form .oe_datepicker_root {
-    display: inline-block; }
-  .openerp .oe_form .oe_form_required input:not([disabled]):not([readonly]), .openerp .oe_form .oe_form_required select:not([disabled]):not([readonly]), .openerp .oe_form .oe_form_required textarea:not([disabled]):not([readonly]) {
-    background-color: #d2d2ff !important; }
-  .openerp .oe_form .oe_form_invalid input, .openerp .oe_form .oe_form_invalid select, .openerp .oe_form .oe_form_invalid textarea {
-    background-color: #ff6666 !important;
-    border: 1px solid #dd0000 !important; }
-  .openerp .oe_form .oe_input_icon {
-    cursor: pointer;
-    margin: 3px 0 0 -21px;
-    vertical-align: top; }
-  .openerp .oe_form .oe_input_icon_disabled {
-    position: absolute;
-    cursor: default;
-    opacity: 0.5;
-    filter: alpha(opacity=50);
-    right: 5px;
-    top: 3px; }
-  .openerp .oe_form .oe_form_field_with_button.oe_no_button > .oe_button {
-    display: none; }
-  .openerp .oe_form .oe_form_field_with_button:not(.oe_no_button) > .oe_button {
-    float: right;
-    -moz-border-radius: 0;
-    -webkit-border-radius: 0;
-    border-radius: 0;
-    border-bottom-left-radius: 0px;
-    height: 22px; }
-  .openerp .oe_form .oe_form_field_with_button input {
-    width: 100%; }
-  .openerp .oe_form .oe_form_field_with_button > div {
-    position: relative;
-    overflow: hidden; }
-  .openerp .oe_form .oe_form_embedded_html {
-    position: relative;
-    width: 600px;
-    margin-left: 130px;
-    margin-top: 32px;
-    margin-bottom: 32px;
-    text-align: justify; }
-  .openerp .oe_form_editable .oe_form .oe_form_field_integer input {
-    width: 6em !important; }
-  .openerp .oe_form_editable .oe_form .oe_form_field_float input {
-    width: 7em !important; }
-  .openerp .oe_form_editable .oe_form .oe_form_field_date input {
-    width: 7.5em !important; }
-  .openerp .oe_form_editable .oe_form .oe_form_field_datetime input {
-    width: 11.5em !important; }
-  .openerp .oe_hidden_input_file {
-    position: relative; }
-    .openerp .oe_hidden_input_file input.oe_form_binary_file {
-      z-index: 0;
-      line-height: 0;
-      font-size: 12px;
-      position: absolute;
-      top: 1px;
-      left: 0;
-      right: 0;
-      opacity: 0;
-      filter: alpha(opacity=0);
-      -ms-filter: "alpha(opacity=0)";
-      margin: 0;
-      padding: 0; }
-  .openerp .oe_form .oe_form_field_image {
-    padding: 0;
-    position: relative;
-    display: inline-block;
-    width: auto;
-    vertical-align: top; }
-    .openerp .oe_form .oe_form_field_image .oe_form_field_image_controls {
-      position: absolute;
-      top: 1px;
-      padding: 4px;
-      width: 100%;
-      display: none;
-      text-align: center;
-      color: #eeeeee;
-      background: rgba(37, 37, 37, 0.9);
-      -moz-border-radius: 3px 3px 0 0;
-      -webkit-border-radius: 3px 3px 0 0;
-      border-radius: 3px 3px 0 0;
-      -webkit-box-sizing: border-box;
-      -moz-box-sizing: border-box;
-      -ms-box-sizing: border-box;
-      box-sizing: border-box; }
-    .openerp .oe_form .oe_form_field_image:hover .oe_form_field_image_controls {
-      display: block; }
-  .openerp .oe_form_field_many2one td:first-child {
-    position: relative; }
-  .openerp .oe_form_field_many2one span.oe_m2o_drop_down_button {
-    position: absolute;
-    top: 2px;
-    right: 0px; }
-  .openerp .oe_form_field_many2one .oe_m2o_cm_button {
-    line-height: 14px;
-    float: right;
-    padding-left: 2px; }
-  .openerp.ui-autocomplete li.oe_m2o_dropdown_option a {
-    font-style: italic;
-    padding-left: 2em; }
-  .openerp.ui-autocomplete li:not(.oe_m2o_dropdown_option) + li.oe_m2o_dropdown_option {
-    margin-top: 10px; }
-  .openerp ul.oe_form_status, .openerp ul.oe_form_status_clickable {
-    display: inline-block;
-    margin: 0;
-    padding: 0 18px 0 0; }
-    .openerp ul.oe_form_status li, .openerp ul.oe_form_status_clickable li {
-      display: inline-block;
-      list-style-type: none;
-      margin: 0 -18px 0 0;
-      padding: 0;
-      background-color: #fcfcfc;
-      background-image: -webkit-gradient(linear, left top, left bottom, from(#fcfcfc), to(#dedede));
-      background-image: -webkit-linear-gradient(top, #fcfcfc, #dedede);
-      background-image: -moz-linear-gradient(top, #fcfcfc, #dedede);
-      background-image: -ms-linear-gradient(top, #fcfcfc, #dedede);
-      background-image: -o-linear-gradient(top, #fcfcfc, #dedede);
-      background-image: linear-gradient(to bottom, #fcfcfc, #dedede); }
-      .openerp ul.oe_form_status li:first-child .label, .openerp ul.oe_form_status_clickable li:first-child .label {
-        border-left: 1px solid #cacaca;
-        padding-left: 14px; }
-      .openerp ul.oe_form_status li:last-child, .openerp ul.oe_form_status_clickable li:last-child {
-        border-right: 1px solid #cacaca; }
-        .openerp ul.oe_form_status li:last-child .label, .openerp ul.oe_form_status_clickable li:last-child .label {
-          padding-right: 14px; }
-        .openerp ul.oe_form_status li:last-child .arrow, .openerp ul.oe_form_status_clickable li:last-child .arrow {
-          display: none; }
-      .openerp ul.oe_form_status li .label, .openerp ul.oe_form_status_clickable li .label {
-        color: #4c4c4c;
-        text-shadow: 0 1px 1px #fcfcfc, 0 -1px 1px #dedede;
-        padding: 7px;
-        display: inline-block;
-        padding-left: 24px;
-        margin: 0;
-        position: relative; }
-      .openerp ul.oe_form_status li .arrow, .openerp ul.oe_form_status_clickable li .arrow {
-        width: 17px;
-        display: inline-block;
-        vertical-align: top;
-        overflow: hidden;
-        margin-left: -5px; }
-        .openerp ul.oe_form_status li .arrow span, .openerp ul.oe_form_status_clickable li .arrow span {
-          position: relative;
-          width: 24px;
-          height: 24px;
-          display: inline-block;
-          margin-left: -12px;
-          margin-top: 3px;
-          box-shadow: -1px 1px 2px rgba(255, 255, 255, 0.2), inset -1px 1px 1px rgba(0, 0, 0, 0.2);
-          background-color: #dedede;
-          background: -moz-linear-gradient(135deg, #dedede, #fcfcfc);
-          background: -o-linear-gradient(135deg, #fcfcfc, #dedede);
-          background: -webkit-gradient(linear, left top, right bottom, from(#fcfcfc), to(#dedede));
-          -moz-border-radius: 3px;
-          -webkit-border-radius: 3px;
-          border-radius: 3px;
-          -webkit-transform: rotate(45deg);
-          -moz-transform: rotate(45deg);
-          -ms-transform: rotate(45deg);
-          -o-transform: rotate(45deg);
-          transform: rotate(45deg); }
-    .openerp ul.oe_form_status li.oe_active, .openerp ul.oe_form_status_clickable li.oe_active {
-      background-color: #729fcf;
-      background-image: -webkit-gradient(linear, left top, left bottom, from(#729fcf), to(#3465a4));
-      background-image: -webkit-linear-gradient(top, #729fcf, #3465a4);
-      background-image: -moz-linear-gradient(top, #729fcf, #3465a4);
-      background-image: -ms-linear-gradient(top, #729fcf, #3465a4);
-      background-image: -o-linear-gradient(top, #729fcf, #3465a4);
-      background-image: linear-gradient(to bottom, #729fcf, #3465a4); }
-      .openerp ul.oe_form_status li.oe_active .arrow span, .openerp ul.oe_form_status_clickable li.oe_active .arrow span {
-        background-color: #3465a4;
-        background: -moz-linear-gradient(135deg, #3465a4, #729fcf);
-        background: -o-linear-gradient(135deg, #729fcf, #3465a4);
-        background: -webkit-gradient(linear, left top, right bottom, from(#729fcf), to(#3465a4)); }
-      .openerp ul.oe_form_status li.oe_active .label, .openerp ul.oe_form_status_clickable li.oe_active .label {
-        color: white;
-        text-shadow: 0 1px 1px #729fcf, 0 -1px 1px #3465a4; }
-  .openerp ul.oe_form_status_clickable li {
-    cursor: pointer; }
-    .openerp ul.oe_form_status_clickable li:hover {
-      background-color: #e8e8e8;
-      background-image: -webkit-gradient(linear, left top, left bottom, from(#e8e8e8), to(#cacaca));
-      background-image: -webkit-linear-gradient(top, #e8e8e8, #cacaca);
-      background-image: -moz-linear-gradient(top, #e8e8e8, #cacaca);
-      background-image: -ms-linear-gradient(top, #e8e8e8, #cacaca);
-      background-image: -o-linear-gradient(top, #e8e8e8, #cacaca);
-      background-image: linear-gradient(to bottom, #e8e8e8, #cacaca); }
-      .openerp ul.oe_form_status_clickable li:hover .label {
-        text-shadow: 0 -1px 1px #fcfcfc, 0 1px 1px #dedede; }
-      .openerp ul.oe_form_status_clickable li:hover .arrow span {
-        background-color: #e8e8e8;
-        background-image: -webkit-gradient(linear, left top, left bottom, from(#e8e8e8), to(#cacaca));
-        background-image: -webkit-linear-gradient(top, #e8e8e8, #cacaca);
-        background-image: -moz-linear-gradient(top, #e8e8e8, #cacaca);
-        background-image: -ms-linear-gradient(top, #e8e8e8, #cacaca);
-        background-image: -o-linear-gradient(top, #e8e8e8, #cacaca);
-        background-image: linear-gradient(to bottom, #e8e8e8, #cacaca); }
-    .openerp ul.oe_form_status_clickable li .label {
-      color: #7c7bad; }
-  .openerp ul.oe_form_status_clickable li.oe_active:hover {
-    background-color: #4c85c2;
-    background-image: -webkit-gradient(linear, left top, left bottom, from(#4c85c2), to(#284d7d));
-    background-image: -webkit-linear-gradient(top, #4c85c2, #284d7d);
-    background-image: -moz-linear-gradient(top, #4c85c2, #284d7d);
-    background-image: -ms-linear-gradient(top, #4c85c2, #284d7d);
-    background-image: -o-linear-gradient(top, #4c85c2, #284d7d);
-    background-image: linear-gradient(to bottom, #4c85c2, #284d7d); }
-    .openerp ul.oe_form_status_clickable li.oe_active:hover .label {
-      text-shadow: 0 -1px 1px #729fcf, 0 1px 1px #3465a4; }
-    .openerp ul.oe_form_status_clickable li.oe_active:hover .arrow span {
-      background-color: #284d7d;
-      background: -moz-linear-gradient(135deg, #284d7d, #4c85c2);
-      background: -o-linear-gradient(135deg, #4c85c2, #284d7d);
-      background: -webkit-gradient(linear, left top, right bottom, from(#4c85c2), to(#284d7d)); }
-  .openerp .oe_form .oe_form_field_one2many > .oe_view_manager .oe_list_pager_single_page {
-    display: none; }
-  .openerp .oe_form_field_one2many > .oe_view_manager .oe_list_pager_single_page, .openerp .oe_form_field_many2many > .oe_view_manager .oe_list_pager_single_page {
-    display: none !important; }
-  .openerp .oe_form_field_one2many .oe_form_field_one2many_list_row_add, .openerp .oe_form_field_many2many .oe_form_field_one2many_list_row_add {
-    font-weight: bold; }
-  .openerp .oe_form_field_one2many .oe_list_content > thead, .openerp .oe_form_field_many2many .oe_list_content > thead {
-    border-bottom: 1px; }
-  .openerp .oe_form_field_one2many .oe_list_content > tbody tr:nth-child(odd), .openerp .oe_form_field_many2many .oe_list_content > tbody tr:nth-child(odd) {
-    background: transparent; }
-  .openerp .oe_form_field_one2many .oe_list .oe_list_edit_row_save, .openerp .oe_form_field_many2many .oe_list .oe_list_edit_row_save {
-    background: url(/web/static/src/img/iconset-b-remove.png) 50% 50% no-repeat; }
-    .openerp .oe_form_field_one2many .oe_list .oe_list_edit_row_save:before, .openerp .oe_form_field_many2many .oe_list .oe_list_edit_row_save:before {
-      visibility: hidden; }
-  .openerp .oe_form_field_one2many > .oe_view_manager .oe_header_row_top, .openerp .oe_form_field_many2many > .oe_view_manager .oe_header_row_top {
-    display: none; }
-  .openerp .oe_form_field_one2many > .oe_view_manager .oe_view_manager_header2 td, .openerp .oe_form_field_many2many > .oe_view_manager .oe_view_manager_header2 td {
-    padding: 0px 8px;
-    line-height: 16px; }
-    .openerp .oe_form_field_one2many > .oe_view_manager .oe_view_manager_header2 td .oe_i, .openerp .oe_form_field_many2many > .oe_view_manager .oe_view_manager_header2 td .oe_i {
-      font-size: 13px; }
-    .openerp .oe_form_field_one2many > .oe_view_manager .oe_view_manager_header2 td .oe_pager_group, .openerp .oe_form_field_many2many > .oe_view_manager .oe_view_manager_header2 td .oe_pager_group {
-      height: auto;
-      line-height: 16px; }
-      .openerp .oe_form_field_one2many > .oe_view_manager .oe_view_manager_header2 td .oe_pager_group li, .openerp .oe_form_field_many2many > .oe_view_manager .oe_view_manager_header2 td .oe_pager_group li {
-        height: auto;
-        line-height: 16px; }
-  .openerp .oe_form_field_one2many .oe_list_buttons.oe_editing .oe_list_save, .openerp .oe_form_field_many2many .oe_list_buttons.oe_editing .oe_list_save {
-    visibility: hidden; }
-  .openerp .oe_form_editable .oe_list_editable .oe_list_content td.oe_required {
-    background-color: #d2d2ff; }
-  .openerp .oe_form_editable .oe_list_editable .oe_list_content td.oe_readonly {
-    background-color: #eeeeee; }
-  .openerp .oe_list_editable .oe_list_content td.oe_list_field_cell {
-    padding: 4px 6px 3px 6px; }
-  .openerp .oe_list.oe_list_editable td.oe_list_record_delete {
-    position: absolute; }
-  .openerp .oe_list.oe_list_editable.oe_editing .oe_edition .oe_list_field_cell:not(.oe_readonly) {
-    color: transparent; }
-    .openerp .oe_list.oe_list_editable.oe_editing .oe_edition .oe_list_field_cell:not(.oe_readonly) * {
-      visibility: hidden; }
-  .openerp .oe_list.oe_list_editable.oe_editing .oe_m2o_drop_down_button {
-    top: 5px; }
-  .openerp .oe_list.oe_list_editable.oe_editing .oe_m2o_cm_button {
-    display: none; }
-  .openerp .oe_list.oe_list_editable.oe_editing .oe_form_field input, .openerp .oe_list.oe_list_editable.oe_editing .oe_form_field textarea {
-    height: 27px; }
-  .openerp .oe_list.oe_list_editable.oe_editing .oe_form_field input, .openerp .oe_list.oe_list_editable.oe_editing .oe_form_field textarea {
-    -moz-border-radius: 0;
-    -webkit-border-radius: 0;
-    border-radius: 0;
-    border: 1px solid #aaaaff;
-    margin: 0; }
-  .openerp .oe_list.oe_list_editable.oe_editing .oe_form_field.oe_form_field_float input, .openerp .oe_list.oe_list_editable.oe_editing .oe_form_field.oe_form_view_integer input {
-    text-align: right;
-    width: 100% !important; }
-  .openerp .oe_list.oe_list_editable.oe_editing .oe_form_field.oe_form_field_datetime > span, .openerp .oe_list.oe_list_editable.oe_editing .oe_form_field.oe_form_field_date > span {
-    width: 100% !important; }
-  .openerp .oe_list.oe_list_editable.oe_editing .oe_form_field.oe_form_field_datetime input.oe_datepicker_master, .openerp .oe_list.oe_list_editable.oe_editing .oe_form_field.oe_form_field_date input.oe_datepicker_master {
-    width: 100% !important; }
-  .openerp .oe_list.oe_list_editable.oe_editing .oe_form_field .oe_form_field_float, .openerp .oe_list.oe_list_editable.oe_editing .oe_form_field .oe_form_view_integer, .openerp .oe_list.oe_list_editable.oe_editing .oe_form_field.oe_form_field_datetime, .openerp .oe_list.oe_list_editable.oe_editing .oe_form_field.oe_form_field_date {
-    min-width: 0 !important;
-    max-width: none !important; }
-  .openerp .oe_list_group_name {
-    white-space: nowrap; }
-  .openerp .oe_form .oe_form_field_many2many > .oe_list .oe_list_pager_single_page {
-    display: none; }
-  .openerp .oe_list_buttons .oe_alternative {
-    visibility: hidden; }
-  .openerp .oe_list_buttons .oe_list_save, .openerp .oe_list_buttons .oe_list_discard {
-    display: none; }
-  .openerp .oe_list_buttons.oe_editing .oe_list_add {
-    display: none; }
-  .openerp .oe_list_buttons.oe_editing .oe_list_save {
-    display: inline-block; }
-  .openerp .oe_list_buttons.oe_editing .oe_list_discard {
-    display: inline; }
-  .openerp .oe_list_buttons.oe_editing .oe_alternative {
-    visibility: visible; }
-  .openerp .oe_list .oe_form .oe_form_nosheet {
-    margin: 0;
-    padding: 0;
-    border: none; }
-  .openerp .oe_list .oe_form .oe_form_field {
-    width: auto;
-    position: absolute;
-    margin: 0 !important;
-    padding: 0; }
-  .openerp .oe_list .oe_list_content .oe_group_header {
-    background-color: #fcfcfc;
-    background-image: -webkit-gradient(linear, left top, left bottom, from(#fcfcfc), to(#dedede));
-    background-image: -webkit-linear-gradient(top, #fcfcfc, #dedede);
-    background-image: -moz-linear-gradient(top, #fcfcfc, #dedede);
-    background-image: -ms-linear-gradient(top, #fcfcfc, #dedede);
-    background-image: -o-linear-gradient(top, #fcfcfc, #dedede);
-    background-image: linear-gradient(to bottom, #fcfcfc, #dedede); }
-  .openerp .oe_list_content {
-    width: 100%; }
-    .openerp .oe_list_content td:first-child:after, .openerp .oe_list_content th:first-child:after {
-      border-width: 0; }
-    .openerp .oe_list_content td.oe_number {
-      text-align: right !important;
-      max-width: 100px; }
-    .openerp .oe_list_content > thead {
-      border-bottom: 2px solid #cacaca;
-      background: #eeeeee;
-      vertical-align: top; }
-    .openerp .oe_list_content td, .openerp .oe_list_content th {
-      padding: 3px 6px;
-      line-height: 18px; }
-    .openerp .oe_list_content th.oe_sortable, .openerp .oe_list_content th.oe_sortable div {
-      cursor: pointer; }
-    .openerp .oe_list_content th.oe_sortable div {
-      position: relative; }
-    .openerp .oe_list_content th.oe_sortable div:after {
-      position: absolute;
-      right: 6px;
-      content: "";
-      margin-top: 7px;
-      border-width: 0 4px 4px;
-      border-style: solid;
-      border-color: black transparent;
-      visibility: hidden; }
-    .openerp .oe_list_content th.sortup div:after {
-      visibility: visible;
-      filter: alpha(opacity=60);
-      opacity: 0.6; }
-    .openerp .oe_list_content th.sortdown div:after {
-      border-bottom: none;
-      border-left: 4px solid transparent;
-      border-right: 4px solid transparent;
-      border-top: 4px solid black;
-      visibility: visible;
-      -moz-box-shadow: none;
-      -webkit-box-shadow: none;
-      box-shadow: none;
-      filter: alpha(opacity=60);
-      opacity: 0.6; }
-    .openerp .oe_list_content > tbody {
-      cursor: pointer; }
-      .openerp .oe_list_content > tbody > tr {
-        height: 27px;
-        border-top: 1px solid #dddddd; }
-        .openerp .oe_list_content > tbody > tr > td.oe_list_field_cell {
-          padding: 3px 6px;
-          white-space: pre-line; }
-        .openerp .oe_list_content > tbody > tr > td > button, .openerp .oe_list_content > tbody > tr > th > button {
-          border: none;
-          background: transparent;
-          padding: 0;
-          -moz-box-shadow: none;
-          -webkit-box-shadow: none;
-          box-shadow: none; }
-        .openerp .oe_list_content > tbody > tr > td.oe_list_checkbox:first-child, .openerp .oe_list_content > tbody > tr th.oe_list_checkbox:first-child {
-          width: 17px; }
-          .openerp .oe_list_content > tbody > tr > td.oe_list_checkbox:first-child:after, .openerp .oe_list_content > tbody > tr th.oe_list_checkbox:first-child:after {
-            border-width: 0; }
-      .openerp .oe_list_content > tbody > tr:nth-child(odd) {
-        background-color: #f0f0fa;
-        background-color: #f0f0fa;
-        background-image: -webkit-gradient(linear, left top, left bottom, from(#f0f0fa), to(#eeeef6));
-        background-image: -webkit-linear-gradient(top, #f0f0fa, #eeeef6);
-        background-image: -moz-linear-gradient(top, #f0f0fa, #eeeef6);
-        background-image: -ms-linear-gradient(top, #f0f0fa, #eeeef6);
-        background-image: -o-linear-gradient(top, #f0f0fa, #eeeef6);
-        background-image: linear-gradient(to bottom, #f0f0fa, #eeeef6); }
-    .openerp .oe_list_content > tfoot {
-      border-top: 2px solid #cacaca;
-      border-bottom: 1px solid #cacaca;
-      background: #eeeeee;
-      font-weight: bold; }
-    .openerp .oe_list_content .numeric {
-      text-align: right;
-      width: 82px; }
-      .openerp .oe_list_content .numeric input {
-        text-align: right; }
-    .openerp .oe_list_content th.oe_list_header_handle {
-      font-size: 1px;
-      overflow: hidden;
-      text-indent: -9001px; }
-    .openerp .oe_list_content td.oe_list_field_handle {
-      width: 1em;
-      padding: 0 !important;
-      cursor: ns-resize; }
-      .openerp .oe_list_content td.oe_list_field_handle .oe_list_handle {
-        font-size: 1px;
-        letter-spacing: -1px;
-        color: transparent;
-        font-weight: normal;
-        margin-right: 7px; }
-        .openerp .oe_list_content td.oe_list_field_handle .oe_list_handle:before {
-          font: 18px "entypoRegular";
-          content: "}";
-          color: #e0e0e0; }
-  .openerp .oe_list_cannot_create .oe_view_nocontent_create {
-    display: none; }
-  .openerp .oe_list_cannot_edit .oe_list_header_handle, .openerp .oe_list_cannot_edit .oe_list_field_handle {
-    display: none !important;
-    padding: 0 !important; }
-  .openerp .oe_list_cannot_delete .oe_list_record_delete {
-    display: none !important; }
-  .openerp .tree_header {
-    background-color: #f0f0f0;
-    border-bottom: 1px solid #cacaca;
-    color: #4c4c4c;
-    padding: 5px;
-    height: 25px; }
-    .openerp .tree_header button {
-      float: right;
-      height: 27px;
-      margin-right: 5px; }
-  .openerp .oe-treeview-table {
-    width: 100%;
-    background-color: white;
-    border-spacing: 0;
-    color: #4c4c4c; }
-    .openerp .oe-treeview-table th {
-      padding: 10px;
-      font-weight: bold;
-      background-color: #f0f0f0;
-      border-bottom: 2px solid #cacaca; }
-    .openerp .oe-treeview-table td {
-      cursor: pointer;
-      vertical-align: middle;
-      text-align: left;
-      vertical-align: middle;
-      height: 20px;
-      padding-left: 4px;
-      padding-right: 4px;
-      border-right: 1px solid #e7e7e7; }
-    .openerp .oe-treeview-table td.oe_number {
-      text-align: right !important; }
-    .openerp .oe-treeview-table tr {
-      border-bottom: 1px solid #d6d6d6; }
-      .openerp .oe-treeview-table tr:hover {
-        background-color: #e7e7e7; }
-    .openerp .oe-treeview-table span {
-      font-size: 90%;
-      font-weight: normal;
-      white-space: nowrap;
-      display: block; }
-    .openerp .oe-treeview-table .treeview-tr.oe-treeview-first {
-      background: transparent url(/web/static/src/img/expand.gif) 0 50% no-repeat; }
-    .openerp .oe-treeview-table .oe_open .treeview-tr.oe-treeview-first {
-      background-image: url(/web/static/src/img/collapse.gif); }
-    .openerp .oe-treeview-table .treeview-tr.oe-treeview-first span, .openerp .oe-treeview-table .treeview-td.oe-treeview-first span {
-      margin-left: 16px; }
-  .openerp .oe_layout_debugging .oe_form_group {
-    outline: 2px dashed green; }
-  .openerp .oe_layout_debugging .oe_form_group_cell {
-    outline: 1px solid blue; }
-  .openerp .oe_layout_debugging .oe_form_group:hover, .openerp .oe_layout_debugging .oe_form_group_cell:hover {
-    outline-color: red; }
-  .openerp .oe_layout_debugging .oe_form_group_row_incomplete > td:last-child:after {
-    content: "[Incomplete Row]";
-    background: red;
-    padding: 2px;
-    font-weight: bold;
-    color: white;
-    float: right; }
-  .openerp .oe_layout_debugging .oe_form_group_row_incomplete.oe_form_group_row_newline > td:last-child:after {
-    content: "[newline]"; }
-  .openerp .oe_debug_view {
-    float: left; }
-  .openerp .oe_debug_view_log {
-    font-size: 95%; }
-  .openerp .oe_debug_view_log label {
-    display: block;
-    width: 49%;
-    text-align: right;
-    float: left;
-    font-weight: bold;
-    color: #000099; }
-  .openerp .oe_debug_view_log span {
-    display: block;
-    width: 49%;
-    float: right;
-    color: #333333; }
-=======
    */ */
 }
 .openerp :-moz-placeholder {
@@ -2791,6 +476,11 @@
   max-width: 180px;
   max-height: 180px;
 }
+.openerp .oe_view_manager_current .accessactive:first-letter{
+  text-decoration:underline;
+  text-shadow: 0 1px 1px rgba(0, 0, 0, 0.2);
+  font-weight:bold;
+}
 .openerp .oe_button.oe_link {
   border: none;
   padding: 0;
@@ -5189,7 +2879,6 @@
   float: right;
   color: #333333;
 }
->>>>>>> 9de8965e
 
 .kitten-mode-activated {
   background-image: url(http://placekitten.com/g/1365/769);
@@ -5239,22 +2928,18 @@
   background: #7c7bad;
 }
 
-<<<<<<< HEAD
-  .ui-corner-all {
-    -moz-border-radius: 3px;
-    -webkit-border-radius: 3px;
-    border-radius: 3px; }
-
-  .resolution table {
-    width: 100%;
-    line-height: 20px; }
-  .resolution table td {
-    valign: middle; }
-=======
 .ui-corner-all {
   -moz-border-radius: 3px;
   -webkit-border-radius: 3px;
   border-radius: 3px;
+}
+
+.resolution table {
+  width: 100%;
+  line-height: 20px;
+}
+.resolution table td {
+  valign: middle;
 }
 
 @media print {
@@ -5293,5 +2978,4 @@
   .openerp .openerp div.oe_mail_wall {
     overflow: hidden !important;
   }
-}
->>>>>>> 9de8965e
+}