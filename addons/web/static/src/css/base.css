--- conflicted
+++ resolved
@@ -3434,141 +3434,6 @@
     overflow: hidden !important;
   }
 }
-<<<<<<< HEAD
-.nav li > a {
-  padding: 3px 4px 2px 18px;
-  color: #4c4c4c;
-}
-.nav nav-pills.nav-stacked > li > ul {
-  padding-left: 16px;
-}
-
-.nav-pills > li.active > a, a.list-group-item.active > a {
-  background-color: #7c7bad;
-  color: white;
-  border-radius: 0;
-}
-.nav-pills > li.active a:hover, .nav-pills > li.active a:focus, a.list-group-item.active a:hover, a.list-group-item.active a:focus {
-  background-color: #7c7bad;
-}
-.nav-pills > li.active .badge, a.list-group-item.active .badge {
-  background-color: white;
-  color: #7c7bad;
-  text-shadow: none;
-}
-
-.badge {
-  font-weight: normal;
-  font-size: 11px;
-  background-color: #7c7bad;
-}
-
-button, body {
-  line-height: normal;
-}
-
-h1, h2 {
-  font-weight: bold;
-}
-
-h3 {
-  font-size: 1.17em;
-  font-weight: bold;
-}
-
-p {
-  display: block;
-  -webkit-margin-before: 1em;
-  -webkit-margin-after: 1em;
-  -webkit-margin-start: 0px;
-  -webkit-margin-end: 0px;
-}
-
-pre {
-  background-color: white;
-  border: none;
-  padding: 10px 0 3px 0;
-}
-
-.jqstooltip {
-  height: auto !important;
-  width: auto !important;
-}
-
-h5 {
-  font-weight: bold;
-  font-size: smaller;
-}
-
-.oe_form .oe_subtype label, .oe_subtype label {
-  font-weight: normal;
-}
-
-.oe_msg_subtype_check {
-  margin: 3px 3px 0 !important;
-}
-
-.oe_view_manager_new .oe_form_nosheet {
-  margin-top: 8px;
-}
-.oe_view_manager_new .oe_form_nosheet .oe_form_label {
-  font-weight: normal;
-}
-
-.navbar {
-  min-height: 32px;
-  margin-bottom: 0px;
-  border: none;
-  z-index: 1;
-  background-color: #414141;
-  background-color: #454343;
-  background-image: -webkit-gradient(linear, left top, left bottom, from(#646060), to(#262626));
-  background-image: -webkit-linear-gradient(top, #646060, #262626);
-  background-image: -moz-linear-gradient(top, #646060, #262626);
-  background-image: -ms-linear-gradient(top, #646060, #262626);
-  background-image: -o-linear-gradient(top, #646060, #262626);
-  background-image: linear-gradient(to bottom, #646060, #262626);
-}
-
-.navbar-default .navbar-nav li a:hover, .navbar-default .navbar-nav li a:focus {
-  background: rgba(0, 0, 0, 0.3);
-}
-.navbar-default .navbar-nav .open > a, .navbar-default .navbar-nav a:hover, .navbar-default .navbar-nav a:focus {
-  background: rgba(0, 0, 0, 0.3) !important;
-}
-.navbar-default .navbar-nav .dropdown > a .caret {
-  border-top-color: #777777 !important;
-  border-bottom-color: #777777 !important;
-}
-
-.navbar-nav li a {
-  padding: 4px 32px 4px 12px;
-}
-
-.dropdown-menu {
-  font-size: 13px;
-  padding: 4px 0;
-  background: #333333 !important;
-  background: rgba(37, 37, 37, 0.9) !important;
-  border-color: #999999;
-  border-color: rgba(0, 0, 0, 0.2);
-  background-color: #414141;
-  text-shadow: none;
-  background-color: #454343;
-  background-image: -webkit-gradient(linear, left top, left bottom, from(#646060), to(#262626));
-  background-image: -webkit-linear-gradient(top, #646060, #262626);
-  background-image: -moz-linear-gradient(top, #646060, #262626);
-  background-image: -ms-linear-gradient(top, #646060, #262626);
-  background-image: -o-linear-gradient(top, #646060, #262626);
-  background-image: linear-gradient(to bottom, #646060, #262626);
-  -moz-border-radius: 3px;
-  -webkit-border-radius: 3px;
-  border-radius: 3px;
-}
-.dropdown-menu li a, .dropdown-menu li a:hover, .dropdown-menu li a:focus {
-  color: #eeeeee;
-}
-
 .dropdown-menu.state {
   background: white;
   background: white !important;
@@ -3597,8 +3462,6 @@
   text-decoration: none !important;
 }
 
-=======
->>>>>>> 2bb8b4eb
 .ui-icon {
   width: 18px;
   height: 18px;
