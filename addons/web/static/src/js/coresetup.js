/*---------------------------------------------------------
 * OpenERP Web core
 *--------------------------------------------------------*/
var console;
if (!console) {
    console = {log: function () {}};
}
if (!console.debug) {
    console.debug = console.log;
}

openerp.web.coresetup = function(instance) {

/**
 * @deprecated use :class:`instance.web.Widget`
 */
instance.web.OldWidget = instance.web.Widget.extend({
    init: function(parent, element_id) {
        this._super(parent);
        this.element_id = element_id;
        this.element_id = this.element_id || _.uniqueId('widget-');
        var tmp = document.getElementById(this.element_id);
        this.$element = tmp ? $(tmp) : $(document.createElement(this.tagName));
    },
    renderElement: function() {
        var rendered = this.render();
        if (rendered) {
            var elem = $(rendered);
            this.$element.replaceWith(elem);
            this.$element = elem;
        }
        return this;
    },
    render: function (additional) {
        if (this.template)
            return instance.web.qweb.render(this.template, _.extend({widget: this}, additional || {}));
        return null;
    }
});

/** Session openerp specific RPC class */
instance.web.Session = instance.web.JsonRPC.extend( /** @lends instance.web.Session# */{
    init: function() {
        this._super.apply(this, arguments);
        // TODO: session store in cookie should be optional
        this.name = instance._session_id;
        this.qweb_mutex = new $.Mutex();
    },
    rpc: function(url, params, success_callback, error_callback) {
        params.session_id = this.session_id;
        return this._super(url, params, success_callback, error_callback);
    },
    /**
     * Setup a sessionm
     */
    session_bind: function(origin) {
        var self = this;
        this.setup(origin);
        instance.web.qweb.default_dict['_s'] = this.origin;
        this.session_id = false;
        this.uid = false;
        this.username = false;
        this.user_context= {};
        this.db = false;
        this.openerp_entreprise = false;
        this.module_list = instance._modules.slice();
        this.module_loaded = {};
        _(this.module_list).each(function (mod) {
            self.module_loaded[mod] = true;
        });
        this.context = {};
        this.active_id = null;
        return this.session_init();
    },
    /**
     * Init a session, reloads from cookie, if it exists
     */
    session_init: function () {
        var self = this;
        // TODO: session store in cookie should be optional
        this.session_id = this.get_cookie('session_id');
        return this.session_reload().pipe(function(result) {
            var modules = instance._modules.join(',');
            var deferred = self.rpc('/web/webclient/qweblist', {mods: modules}).pipe(self.do_load_qweb);
            if(self.session_is_valid()) {
                return deferred.pipe(function() { return self.load_modules(); });
            }
            return deferred;
        });
    },
    /**
     * (re)loads the content of a session: db name, username, user id, session
     * context and status of the support contract
     *
     * @returns {$.Deferred} deferred indicating the session is done reloading
     */
    session_reload: function () {
        var self = this;
        return this.rpc("/web/session/get_session_info", {}).then(function(result) {
            // If immediately follows a login (triggered by trying to restore
            // an invalid session or no session at all), refresh session data
            // (should not change, but just in case...)
            _.extend(self, {
                session_id: result.session_id,
                db: result.db,
                username: result.login,
                uid: result.uid,
                user_context: result.context,
                openerp_entreprise: result.openerp_entreprise
            });
        });
    },
    session_is_valid: function() {
        return !!this.uid;
    },
    /**
     * The session is validated either by login or by restoration of a previous session
     */
    session_authenticate: function(db, login, password, _volatile) {
        var self = this;
        var base_location = document.location.protocol + '//' + document.location.host;
        var params = { db: db, login: login, password: password, base_location: base_location };
        return this.rpc("/web/session/authenticate", params).pipe(function(result) {
            if (!result.uid) {
                return $.Deferred().reject();
            }

            _.extend(self, {
                session_id: result.session_id,
                db: result.db,
                username: result.login,
                uid: result.uid,
                user_context: result.context,
                openerp_entreprise: result.openerp_entreprise
            });
            if (!_volatile) {
                self.set_cookie('session_id', self.session_id);
            }
            return self.load_modules();
        });
    },
    session_logout: function() {
        this.set_cookie('session_id', '');
        return this.rpc("/web/session/destroy", {});
    },
    on_session_valid: function() {
    },
    /**
     * Called when a rpc call fail due to an invalid session.
     * By default, it's a noop
     */
    on_session_invalid: function(retry_callback) {
    },
    /**
     * Fetches a cookie stored by an openerp session
     *
     * @private
     * @param name the cookie's name
     */
    get_cookie: function (name) {
        if (!this.name) { return null; }
        var nameEQ = this.name + '|' + name + '=';
        var cookies = document.cookie.split(';');
        for(var i=0; i<cookies.length; ++i) {
            var cookie = cookies[i].replace(/^\s*/, '');
            if(cookie.indexOf(nameEQ) === 0) {
                return JSON.parse(decodeURIComponent(cookie.substring(nameEQ.length)));
            }
        }
        return null;
    },
    /**
     * Create a new cookie with the provided name and value
     *
     * @private
     * @param name the cookie's name
     * @param value the cookie's value
     * @param ttl the cookie's time to live, 1 year by default, set to -1 to delete
     */
    set_cookie: function (name, value, ttl) {
        if (!this.name) { return; }
        ttl = ttl || 24*60*60*365;
        document.cookie = [
            this.name + '|' + name + '=' + encodeURIComponent(JSON.stringify(value)),
            'path=/',
            'max-age=' + ttl,
            'expires=' + new Date(new Date().getTime() + ttl*1000).toGMTString()
        ].join(';');
    },
    /**
     * Load additional web addons of that instance and init them
     *
     * @param {Boolean} [no_session_valid_signal=false] prevents load_module from triggering ``on_session_valid``.
     */
    load_modules: function(no_session_valid_signal) {
        var self = this;
        return this.rpc('/web/session/modules', {}).pipe(function(result) {
            var lang = self.user_context.lang,
                all_modules = _.uniq(self.module_list.concat(result));
            var params = { mods: all_modules, lang: lang};
            var to_load = _.difference(result, self.module_list).join(',');
            self.module_list = all_modules;

            var loaded = $.Deferred().resolve().promise();
            if (to_load.length) {
                loaded = $.when(
                    self.rpc('/web/webclient/csslist', {mods: to_load}, self.do_load_css),
                    self.rpc('/web/webclient/qweblist', {mods: to_load}).pipe(self.do_load_qweb),
                    self.rpc('/web/webclient/translations', params).pipe(function(trans) {
                        instance.web._t.database.set_bundle(trans);
                        var file_list = ["/web/static/lib/datejs/globalization/" + lang.replace("_", "-") + ".js"];
                        return self.rpc('/web/webclient/jslist', {mods: to_load}).pipe(function(files) {
                            return self.do_load_js(file_list.concat(files));
                        }).then(function () {
                            if (!Date.CultureInfo.pmDesignator) {
                                // If no am/pm designator is specified but the openerp
                                // datetime format uses %i, date.js won't be able to
                                // correctly format a date. See bug#938497.
                                Date.CultureInfo.amDesignator = 'AM';
                                Date.CultureInfo.pmDesignator = 'PM';
                            }
                        });
                    }))
            }
            return loaded.then(function() {
                self.on_modules_loaded();
                self.trigger('module_loaded');
                if (!no_session_valid_signal) {
                    self.on_session_valid();
                }
            });
        });
    },
    do_load_css: function (files) {
        var self = this;
        _.each(files, function (file) {
            $('head').append($('<link>', {
                'href': self.get_url(file),
                'rel': 'stylesheet',
                'type': 'text/css'
            }));
        });
    },
    do_load_js: function(files) {
        var self = this;
        var d = $.Deferred();
        if(files.length != 0) {
            var file = files.shift();
            var tag = document.createElement('script');
            tag.type = 'text/javascript';
            tag.src = self.get_url(file);
            tag.onload = tag.onreadystatechange = function() {
                if ( (tag.readyState && tag.readyState != "loaded" && tag.readyState != "complete") || tag.onload_done )
                    return;
                tag.onload_done = true;
                self.do_load_js(files).then(function () {
                    d.resolve();
                });
            };
            var head = document.head || document.getElementsByTagName('head')[0];
            head.appendChild(tag);
        } else {
            d.resolve();
        }
        return d;
    },
    do_load_qweb: function(files) {
        var self = this;
        _.each(files, function(file) {
            self.qweb_mutex.exec(function() {
                return self.rpc('/web/proxy/load', {path: file}).pipe(function(xml) {
                    if (!xml) { return; }
                    instance.web.qweb.add_template(_.str.trim(xml));
                });
            });
        });
        return self.qweb_mutex.def;
    },
    on_modules_loaded: function() {
        for(var j=0; j<this.module_list.length; j++) {
            var mod = this.module_list[j];
            if(this.module_loaded[mod])
                continue;
            instance[mod] = {};
            // init module mod
            if(instance._openerp[mod] != undefined) {
                instance._openerp[mod](instance,instance[mod]);
                this.module_loaded[mod] = true;
            }
        }
    },
    /**
     * Cooperative file download implementation, for ajaxy APIs.
     *
     * Requires that the server side implements an httprequest correctly
     * setting the `fileToken` cookie to the value provided as the `token`
     * parameter. The cookie *must* be set on the `/` path and *must not* be
     * `httpOnly`.
     *
     * It would probably also be a good idea for the response to use a
     * `Content-Disposition: attachment` header, especially if the MIME is a
     * "known" type (e.g. text/plain, or for some browsers application/json
     *
     * @param {Object} options
     * @param {String} [options.url] used to dynamically create a form
     * @param {Object} [options.data] data to add to the form submission. If can be used without a form, in which case a form is created from scratch. Otherwise, added to form data
     * @param {HTMLFormElement} [options.form] the form to submit in order to fetch the file
     * @param {Function} [options.success] callback in case of download success
     * @param {Function} [options.error] callback in case of request error, provided with the error body
     * @param {Function} [options.complete] called after both ``success`` and ``error` callbacks have executed
     */
    get_file: function (options) {
        // need to detect when the file is done downloading (not used
        // yet, but we'll need it to fix the UI e.g. with a throbber
        // while dump is being generated), iframe load event only fires
        // when the iframe content loads, so we need to go smarter:
        // http://geekswithblogs.net/GruffCode/archive/2010/10/28/detecting-the-file-download-dialog-in-the-browser.aspx
        var timer, token = new Date().getTime(),
            cookie_name = 'fileToken', cookie_length = cookie_name.length,
            CHECK_INTERVAL = 1000, id = _.uniqueId('get_file_frame'),
            remove_form = false;

        var $form, $form_data = $('<div>');

        var complete = function () {
            if (options.complete) { options.complete(); }
            clearTimeout(timer);
            $form_data.remove();
            $target.remove();
            if (remove_form && $form) { $form.remove(); }
        };
        var $target = $('<iframe style="display: none;">')
            .attr({id: id, name: id})
            .appendTo(document.body)
            .load(function () {
                try {
                    if (options.error) {
                        options.error(JSON.parse(
                            this.contentDocument.body.childNodes[1].textContent
                        ));
                    }
                } finally {
                    complete();
                }
            });

        if (options.form) {
            $form = $(options.form);
        } else {
            remove_form = true;
            $form = $('<form>', {
                action: options.url,
                method: 'POST'
            }).appendTo(document.body);
        }

        _(_.extend({}, options.data || {},
                   {session_id: this.session_id, token: token}))
            .each(function (value, key) {
                var $input = $form.find('[name=' + key +']');
                if (!$input.length) {
                    $input = $('<input type="hidden" name="' + key + '">')
                        .appendTo($form_data);
                }
                $input.val(value)
            });

        $form
            .append($form_data)
            .attr('target', id)
            .get(0).submit();

        var waitLoop = function () {
            var cookies = document.cookie.split(';');
            // setup next check
            timer = setTimeout(waitLoop, CHECK_INTERVAL);
            for (var i=0; i<cookies.length; ++i) {
                var cookie = cookies[i].replace(/^\s*/, '');
                if (!cookie.indexOf(cookie_name === 0)) { continue; }
                var cookie_val = cookie.substring(cookie_length + 1);
                if (parseInt(cookie_val, 10) !== token) { continue; }

                // clear cookie
                document.cookie = _.str.sprintf("%s=;expires=%s;path=/",
                    cookie_name, new Date().toGMTString());
                if (options.success) { options.success(); }
                complete();
                return;
            }
        };
        timer = setTimeout(waitLoop, CHECK_INTERVAL);
    },
    synchronized_mode: function(to_execute) {
    	var synch = this.synch;
    	this.synch = true;
    	try {
    		return to_execute();
    	} finally {
    		this.synch = synch;
    	}
    }
});

/**
 * Event Bus used to bind events scoped in the current instance
 */
instance.web.bus = new (instance.web.Class.extend(instance.web.EventDispatcherMixin, {
    init: function() {
        instance.web.EventDispatcherMixin.init.call(this, parent);
        var self = this;
        // TODO fme: allow user to bind keys for some global actions.
        //           check gtk bindings
        // http://unixpapa.com/js/key.html
        _.each('click,dblclick,keydown,keypress,keyup'.split(','), function(evtype) {
            $('html').on(evtype, self, function(ev) {
                self.trigger(evtype, ev);
            });
        });
        _.each('resize,scroll'.split(','), function(evtype) {
            $(window).on(evtype, self, function(ev) {
                self.trigger(evtype, ev);
            });
        });
    }
}))();

/** OpenERP Translations */
instance.web.TranslationDataBase = instance.web.Class.extend(/** @lends instance.web.TranslationDataBase# */{
    /**
     * @constructs instance.web.TranslationDataBase
     * @extends instance.web.Class
     */
    init: function() {
        this.db = {};
        this.parameters = {"direction": 'ltr',
                        "date_format": '%m/%d/%Y',
                        "time_format": '%H:%M:%S',
                        "grouping": [],
                        "decimal_point": ".",
                        "thousands_sep": ","};
    },
    set_bundle: function(translation_bundle) {
        var self = this;
        this.db = {};
        var modules = _.keys(translation_bundle.modules);
        modules.sort();
        if (_.include(modules, "web")) {
            modules = ["web"].concat(_.without(modules, "web"));
        }
        _.each(modules, function(name) {
            self.add_module_translation(translation_bundle.modules[name]);
        });
        if (translation_bundle.lang_parameters) {
            this.parameters = translation_bundle.lang_parameters;
            this.parameters.grouping = py.eval(
                    this.parameters.grouping);
        }
    },
    add_module_translation: function(mod) {
        var self = this;
        _.each(mod.messages, function(message) {
            self.db[message.id] = message.string;
        });
    },
    build_translation_function: function() {
        var self = this;
        var fcnt = function(str) {
            var tmp = self.get(str);
            return tmp === undefined ? str : tmp;
        };
        fcnt.database = this;
        return fcnt;
    },
    get: function(key) {
        if (this.db[key])
            return this.db[key];
        return undefined;
    }
});

<<<<<<< HEAD
/** Configure default qweb */
instance.web._t = new instance.web.TranslationDataBase().build_translation_function();
/**
 * Lazy translation function, only performs the translation when actually
 * printed (e.g. inserted into a template)
 *
 * Useful when defining translatable strings in code evaluated before the
 * translation database is loaded, as class attributes or at the top-level of
 * an OpenERP Web module
 *
 * @param {String} s string to translate
 * @returns {Object} lazy translation object
 */
instance.web._lt = function (s) {
    return {toString: function () { return instance.web._t(s); }}
};
instance.web.qweb = new QWeb2.Engine();
instance.web.qweb.debug = ($.deparam($.param.querystring()).debug != undefined);
instance.web.qweb.default_dict = {
    '_' : _,
    '_t' : instance.web._t
};
instance.web.qweb.preprocess_node = function() {
    // Note that 'this' is the Qweb Node
    switch (this.node.nodeType) {
        case 3:
        case 4:
            // Text and CDATAs
            var translation = this.node.parentNode.attributes['t-translation'];
            if (translation && translation.value === 'off') {
                return;
            }
            var ts = _.str.trim(this.node.data);
            if (ts.length === 0) {
                return;
            }
            var tr = instance.web._t(ts);
            if (tr !== ts) {
                this.node.data = tr;
            }
            break;
        case 1:
            // Element
            var attr, attrs = ['label', 'title', 'alt', 'placeholder'];
            while (attr = attrs.pop()) {
                if (this.attributes[attr]) {
                    this.attributes[attr] = instance.web._t(this.attributes[attr]);
                }
            }
    }
};

/** Configure blockui */
if ($.blockUI) {
    $.blockUI.defaults.baseZ = 1100;
    $.blockUI.defaults.message = '<img src="/web/static/src/img/throbber2.gif">';
}

=======
>>>>>>> 5006656a
/** Custom jQuery plugins */
$.fn.getAttributes = function() {
    var o = {};
    if (this.length) {
        for (var attr, i = 0, attrs = this[0].attributes, l = attrs.length; i < l; i++) {
            attr = attrs.item(i)
            o[attr.nodeName] = attr.nodeValue;
        }
    }
    return o;
}

/** Jquery extentions */
$.Mutex = (function() {
    function Mutex() {
        this.def = $.Deferred().resolve();
    }
    Mutex.prototype.exec = function(action) {
        var current = this.def;
        var next = this.def = $.Deferred();
        return current.pipe(function() {
            return $.when(action()).always(function() {
                next.resolve();
            });
        });
    };
    return Mutex;
})();

$.async_when = function() {
    var async = false;
    var def = $.Deferred();
    $.when.apply($, arguments).then(function() {
        var args = arguments;
        var action = function() {
            def.resolve.apply(def, args);
        };
        if (async)
            action();
        else
            setTimeout(action, 0);
    }, function() {
        var args = arguments;
        var action = function() {
            def.reject.apply(def, args);
        };
        if (async)
            action();
        else
            setTimeout(action, 0);
    });
    async = true;
    return def;
};

// special tweak for the web client
var old_async_when = $.async_when;
$.async_when = function() {
	if (instance.connection.synch)
		return $.when.apply(this, arguments);
	else
		return old_async_when.apply(this, arguments);
};

/** Setup blockui */
if ($.blockUI) {
    $.blockUI.defaults.baseZ = 1100;
    $.blockUI.defaults.message = '<img src="/web/static/src/img/throbber2.gif">';
}

/** Setup default session */
instance.connection = new instance.web.Session();

/** Configure default qweb */
instance.web._t = new instance.web.TranslationDataBase().build_translation_function();
/**
 * Lazy translation function, only performs the translation when actually
 * printed (e.g. inserted into a template)
 *
 * Useful when defining translatable strings in code evaluated before the
 * translation database is loaded, as class attributes or at the top-level of
 * an OpenERP Web module
 *
 * @param {String} s string to translate
 * @returns {Object} lazy translation object
 */
instance.web._lt = function (s) {
    return {toString: function () { return instance.web._t(s); }}
};
instance.web.qweb = new QWeb2.Engine();
instance.web.qweb.default_dict['__debug__'] = instance.connection.debug; // Which one ?
instance.web.qweb.debug = instance.connection.debug;
instance.web.qweb.default_dict = {
    '_' : _,
    '_t' : instance.web._t
};
instance.web.qweb.preprocess_node = function() {
    // Note that 'this' is the Qweb Node
    switch (this.node.nodeType) {
        case 3:
        case 4:
            // Text and CDATAs
            var translation = this.node.parentNode.attributes['t-translation'];
            if (translation && translation.value === 'off') {
                return;
            }
            var ts = _.str.trim(this.node.data);
            if (ts.length === 0) {
                return;
            }
            var tr = instance.web._t(ts);
            if (tr !== ts) {
                this.node.data = tr;
            }
            break;
        case 1:
            // Element
            var attr, attrs = ['label', 'title', 'alt'];
            while (attr = attrs.pop()) {
                if (this.attributes[attr]) {
                    this.attributes[attr] = instance.web._t(this.attributes[attr]);
                }
            }
    }
};

/** Setup jQuery timeago */
var timeago_setup = function () {
    var s = $.timeago.settings.strings;
    _.each(s, function(v,k) {
        if(_.isString(v)) {
            s[k] = instance.web._t(v);
        }
    });
}
instance.connection.on('module_loaded', this, timeago_setup);

/**
 * Registry for all the client actions key: tag value: widget
 */
instance.web.client_actions = new instance.web.Registry();

/**
 * Client action to reload the whole interface.
 * If params has an entry 'menu_id', it opens the given menu entry.
 */
instance.web.Reload = instance.web.Widget.extend({
    init: function(parent, params) {
        this._super(parent);
        this.menu_id = (params && params.menu_id) || false;
    },
    start: function() {
        var l = window.location;
        var timestamp = new Date().getTime();
        var search = "?ts=" + timestamp;
        if (l.search) {
            search = l.search + "&ts=" + timestamp;
        } 
        var hash = l.hash;
        if (this.menu_id) {
            hash = "#menu_id=" + this.menu_id;
        }
        var url = l.protocol + "//" + l.host + l.pathname + search + hash;
        window.location = url;
    }
});
instance.web.client_actions.add("reload", "instance.web.Reload");

};

// vim:et fdc=0 fdl=0 foldnestmax=3 fdm=syntax:<|MERGE_RESOLUTION|>--- conflicted
+++ resolved
@@ -478,67 +478,6 @@
     }
 });
 
-<<<<<<< HEAD
-/** Configure default qweb */
-instance.web._t = new instance.web.TranslationDataBase().build_translation_function();
-/**
- * Lazy translation function, only performs the translation when actually
- * printed (e.g. inserted into a template)
- *
- * Useful when defining translatable strings in code evaluated before the
- * translation database is loaded, as class attributes or at the top-level of
- * an OpenERP Web module
- *
- * @param {String} s string to translate
- * @returns {Object} lazy translation object
- */
-instance.web._lt = function (s) {
-    return {toString: function () { return instance.web._t(s); }}
-};
-instance.web.qweb = new QWeb2.Engine();
-instance.web.qweb.debug = ($.deparam($.param.querystring()).debug != undefined);
-instance.web.qweb.default_dict = {
-    '_' : _,
-    '_t' : instance.web._t
-};
-instance.web.qweb.preprocess_node = function() {
-    // Note that 'this' is the Qweb Node
-    switch (this.node.nodeType) {
-        case 3:
-        case 4:
-            // Text and CDATAs
-            var translation = this.node.parentNode.attributes['t-translation'];
-            if (translation && translation.value === 'off') {
-                return;
-            }
-            var ts = _.str.trim(this.node.data);
-            if (ts.length === 0) {
-                return;
-            }
-            var tr = instance.web._t(ts);
-            if (tr !== ts) {
-                this.node.data = tr;
-            }
-            break;
-        case 1:
-            // Element
-            var attr, attrs = ['label', 'title', 'alt', 'placeholder'];
-            while (attr = attrs.pop()) {
-                if (this.attributes[attr]) {
-                    this.attributes[attr] = instance.web._t(this.attributes[attr]);
-                }
-            }
-    }
-};
-
-/** Configure blockui */
-if ($.blockUI) {
-    $.blockUI.defaults.baseZ = 1100;
-    $.blockUI.defaults.message = '<img src="/web/static/src/img/throbber2.gif">';
-}
-
-=======
->>>>>>> 5006656a
 /** Custom jQuery plugins */
 $.fn.getAttributes = function() {
     var o = {};
@@ -656,7 +595,7 @@
             break;
         case 1:
             // Element
-            var attr, attrs = ['label', 'title', 'alt'];
+            var attr, attrs = ['label', 'title', 'alt', 'placeholder'];
             while (attr = attrs.pop()) {
                 if (this.attributes[attr]) {
                     this.attributes[attr] = instance.web._t(this.attributes[attr]);
