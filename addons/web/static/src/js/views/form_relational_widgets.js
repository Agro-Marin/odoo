--- conflicted
+++ resolved
@@ -865,13 +865,8 @@
         }
         return true;
     },
-<<<<<<< HEAD
-    is_false: function() {
-        return false;
-=======
     is_false: function () {
         return _(this.dataset.ids).isEmpty();
->>>>>>> 6d51bce0
     },
 });
 
@@ -1269,16 +1264,6 @@
         return this._super.apply(this, arguments);
     },
     commit_value: function() {
-<<<<<<< HEAD
-        var view = this.viewmanager.active_view;
-        if(view.type === "list" && view.controller.editable()) {
-            return this.mutex.def.then(function () {
-                return view.controller.save_edition();
-            });
-        }
-        return this.mutex.def;
-=======
-        var self = this;
         return this.is_loaded.then(function() {
             var view = self.viewmanager.active_view;
             if(view.type === "list" && view.controller.editable()) {
@@ -1288,7 +1273,6 @@
             }
             return self.mutex.def;
         });
->>>>>>> 6d51bce0
     },
 });
 
