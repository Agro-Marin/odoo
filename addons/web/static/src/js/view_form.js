--- conflicted
+++ resolved
@@ -2439,19 +2439,12 @@
     },
     render_value: function() {
         var self = this;
-<<<<<<< HEAD
-        this.record_id = this.view.datarecord.id;
         var dd_fetched = this.prepare_dropdown_selection();;
         return $.when(dd_fetched).then(function (states) {
             self.states = states;
             self.$el.html(QWeb.render("KanbanSelection", {'widget': self}));
             self.$el.find('li').on('click', self.set_kanban_selection.bind(self));
         })
-=======
-        this.states = this.prepare_dropdown_selection();;
-        this.$el.html(QWeb.render("KanbanSelection", {'widget': self}));
-        this.$el.find('li').on('click', this.set_kanban_selection.bind(this));
->>>>>>> 128de187
     },
     /* setting the value: in view mode, perform an asynchronous call and reload
     the form view; in edit mode, use set_value to save the new value that will
