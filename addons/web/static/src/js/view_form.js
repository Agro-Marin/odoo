openerp.web.form = function (instance) {
var _t = instance.web._t,
   _lt = instance.web._lt;
var QWeb = instance.web.qweb;

/** @namespace */
instance.web.form = {};

/**
 * Interface implemented by the form view or any other object
 * able to provide the features necessary for the fields to work.
 *
 * Properties:
 *     - display_invalid_fields : if true, all fields where is_valid() return true should
 *     be displayed as invalid.
 *     - actual_mode : the current mode of the field manager. Can be "view", "edit" or "create".
 * Events:
 *     - view_content_has_changed : when the values of the fields have changed. When
 *     this event is triggered all fields should reprocess their modifiers.
 *     - field_changed:<field_name> : when the value of a field change, an event is triggered
 *     named "field_changed:<field_name>" with <field_name> replaced by the name of the field.
 *     This event is not related to the on_change mechanism of OpenERP and is always called
 *     when the value of a field is setted or changed. This event is only triggered when the
 *     value of the field is syntactically valid, but it can be triggered when the value
 *     is sematically invalid (ie, when a required field is false). It is possible that an event
 *     about a precise field is never triggered even if that field exists in the view, in that
 *     case the value of the field is assumed to be false.
 */
instance.web.form.FieldManagerMixin = {
    /**
     * Must return the asked field as in fields_get.
     */
    get_field_desc: function(field_name) {},
    /**
     * Returns the current value of a field present in the view. See the get_value() method
     * method in FieldInterface for further information.
     */
    get_field_value: function(field_name) {},
    /**
    Gives new values for the fields contained in the view. The new values could not be setted
    right after the call to this method. Setting new values can trigger on_changes.

    @param (dict) values A dictonnary with key = field name and value = new value.
    @return (Deferred) Is resolved after all the values are setted.
    */
    set_values: function(values) {},
    /**
    Computes an OpenERP domain.

    @param (list) expression An OpenERP domain.
    @return (boolean) The computed value of the domain.
    */
    compute_domain: function(expression) {},
    /**
    Builds an evaluation context for the resolution of the fields' contexts. Please note
    the field are only supposed to use this context to evualuate their own, they should not
    extend it.

    @return (CompoundContext) An OpenERP context.
    */
    build_eval_context: function() {},
};

instance.web.views.add('form', 'instance.web.FormView');
/**
 * Properties:
 *      - actual_mode: always "view", "edit" or "create". Read-only property. Determines
 *      the mode used by the view.
 */
instance.web.FormView = instance.web.View.extend(instance.web.form.FieldManagerMixin, {
    /**
     * Indicates that this view is not searchable, and thus that no search
     * view should be displayed (if there is one active).
     */
    searchable: false,
    template: "FormView",
    display_name: _lt('Form'),
    view_type: "form",
    /**
     * @constructs instance.web.FormView
     * @extends instance.web.View
     *
     * @param {instance.web.Session} session the current openerp session
     * @param {instance.web.DataSet} dataset the dataset this view will work with
     * @param {String} view_id the identifier of the OpenERP view object
     * @param {Object} options
     *                  - resize_textareas : [true|false|max_height]
     *
     * @property {instance.web.Registry} registry=instance.web.form.widgets widgets registry for this form view instance
     */
    init: function(parent, dataset, view_id, options) {
        var self = this;
        this._super(parent);
        this.set_default_options(options);
        this.dataset = dataset;
        this.model = dataset.model;
        this.view_id = view_id || false;
        this.fields_view = {};
        this.fields = {};
        this.fields_order = [];
        this.datarecord = {};
        this.default_focus_field = null;
        this.default_focus_button = null;
        this.fields_registry = instance.web.form.widgets;
        this.tags_registry = instance.web.form.tags;
        this.widgets_registry = instance.web.form.custom_widgets;
        this.has_been_loaded = $.Deferred();
        this.translatable_fields = [];
        _.defaults(this.options, {
            "not_interactible_on_create": false,
            "initial_mode": "view",
            "disable_autofocus": false,
            "footer_to_buttons": false,
        });
        this.is_initialized = $.Deferred();
        this.mutating_mutex = new $.Mutex();
        this.on_change_list = [];
        this.save_list = [];
        this.reload_mutex = new $.Mutex();
        this.__clicked_inside = false;
        this.__blur_timeout = null;
        this.rendering_engine = new instance.web.form.FormRenderingEngine(this);
        self.set({actual_mode: self.options.initial_mode});
        this.has_been_loaded.done(function() {
            self.on("change:actual_mode", self, self.check_actual_mode);
            self.check_actual_mode();
            self.on("change:actual_mode", self, self.init_pager);
            self.init_pager();
        });
        self.on("load_record", self, self.load_record);
        instance.web.bus.on('clear_uncommitted_changes', this, function(e) {
            if (!this.can_be_discarded()) {
                e.preventDefault();
            }
        });
    },
    view_loading: function(r) {
        return this.load_form(r);
    },
    destroy: function() {
        _.each(this.get_widgets(), function(w) {
            w.off('focused blurred');
            w.destroy();
        });
        if (this.$el) {
            this.$el.off('.formBlur');
        }
        this._super();
    },
    load_form: function(data) {
        var self = this;
        if (!data) {
            throw new Error(_t("No data provided."));
        }
        if (this.arch) {
            throw "Form view does not support multiple calls to load_form";
        }
        this.fields_order = [];
        this.fields_view = data;

        this.rendering_engine.set_fields_registry(this.fields_registry);
        this.rendering_engine.set_tags_registry(this.tags_registry);
        this.rendering_engine.set_widgets_registry(this.widgets_registry);
        this.rendering_engine.set_fields_view(data);
        var $dest = this.$el.hasClass("oe_form_container") ? this.$el : this.$el.find('.oe_form_container');
        this.rendering_engine.render_to($dest);

        this.$el.on('mousedown.formBlur', function () {
            self.__clicked_inside = true;
        });

        this.$buttons = $(QWeb.render("FormView.buttons", {'widget':self}));
        if (this.options.$buttons) {
            this.$buttons.appendTo(this.options.$buttons);
        } else {
            this.$el.find('.oe_form_buttons').replaceWith(this.$buttons);
        }
        this.$buttons.on('click', '.oe_form_button_create',
                         this.guard_active(this.on_button_create));
        this.$buttons.on('click', '.oe_form_button_edit',
                         this.guard_active(this.on_button_edit));
        this.$buttons.on('click', '.oe_form_button_save',
                         this.guard_active(this.on_button_save));
        this.$buttons.on('click', '.oe_form_button_cancel',
                         this.guard_active(this.on_button_cancel));
        if (this.options.footer_to_buttons) {
            this.$el.find('footer').appendTo(this.$buttons);
        }

        this.$sidebar = this.options.$sidebar || this.$el.find('.oe_form_sidebar');
        if (!this.sidebar && this.options.$sidebar) {
            this.sidebar = new instance.web.Sidebar(this);
            this.sidebar.appendTo(this.$sidebar);
            if (this.fields_view.toolbar) {
                this.sidebar.add_toolbar(this.fields_view.toolbar);
            }
            this.sidebar.add_items('other', _.compact([
                self.is_action_enabled('delete') && { label: _t('Delete'), callback: self.on_button_delete },
                self.is_action_enabled('create') && { label: _t('Duplicate'), callback: self.on_button_duplicate }
            ]));
        }

        this.has_been_loaded.resolve();

        // Add bounce effect on button 'Edit' when click on readonly page view.
        this.$el.find(".oe_form_group_row,.oe_form_field,label").on('click', function (e) {
            if(self.get("actual_mode") == "view") {
                var $button = self.options.$buttons.find(".oe_form_button_edit");
                $button.openerpBounce();
                e.stopPropagation();
                instance.web.bus.trigger('click', e);
            }
        });
        //bounce effect on red button when click on statusbar.
        this.$el.find(".oe_form_field_status:not(.oe_form_status_clickable)").on('click', function (e) {
            if((self.get("actual_mode") == "view")) {
                var $button = self.$el.find(".oe_highlight:not(.oe_form_invisible)").css({'float':'left','clear':'none'});
                $button.openerpBounce();
                e.stopPropagation();
            }
         });
        this.trigger('form_view_loaded', data);
        return $.when();
    },
    widgetFocused: function() {
        // Clear click flag if used to focus a widget
        this.__clicked_inside = false;
        if (this.__blur_timeout) {
            clearTimeout(this.__blur_timeout);
            this.__blur_timeout = null;
        }
    },
    widgetBlurred: function() {
        if (this.__clicked_inside) {
            // clicked in an other section of the form (than the currently
            // focused widget) => just ignore the blurring entirely?
            this.__clicked_inside = false;
            return;
        }
        var self = this;
        // clear timeout, if any
        this.widgetFocused();
        this.__blur_timeout = setTimeout(function () {
            self.trigger('blurred');
        }, 0);
    },

    do_load_state: function(state, warm) {
        if (state.id && this.datarecord.id != state.id) {
            if (!this.dataset.get_id_index(state.id)) {
                this.dataset.ids.push(state.id);
            }
            this.dataset.select_id(state.id);
            if (warm) {
                this.do_show();
            }
        }
    },
    /**
     *
     * @param {Object} [options]
     * @param {Boolean} [mode=undefined] If specified, switch the form to specified mode. Can be "edit" or "view".
     * @param {Boolean} [reload=true] whether the form should reload its content on show, or use the currently loaded record
     * @return {$.Deferred}
     */
    do_show: function (options) {
        var self = this;
        options = options || {};
        if (this.sidebar) {
            this.sidebar.$el.show();
        }
        if (this.$buttons) {
            this.$buttons.show();
        }
        this.$el.show().css({
            opacity: '0',
            filter: 'alpha(opacity = 0)'
        });
        this.$el.add(this.$buttons).removeClass('oe_form_dirty');

        var shown = this.has_been_loaded;
        if (options.reload !== false) {
            shown = shown.then(function() {
                if (self.dataset.index === null) {
                    // null index means we should start a new record
                    return self.on_button_new();
                }
                var fields = _.keys(self.fields_view.fields);
                fields.push('display_name');
                return self.dataset.read_index(fields, {
                    context: { 'bin_size': true, 'future_display_name' : true }
                }).then(function(r) {
                    self.trigger('load_record', r);
                });
            });
        }
        return shown.then(function() {
            self._actualize_mode(options.mode || self.options.initial_mode);
            self.$el.css({
                opacity: '1',
                filter: 'alpha(opacity = 100)'
            });
        });
    },
    do_hide: function () {
        if (this.sidebar) {
            this.sidebar.$el.hide();
        }
        if (this.$buttons) {
            this.$buttons.hide();
        }
        if (this.$pager) {
            this.$pager.hide();
        }
        this._super();
    },
    load_record: function(record) {
        var self = this, set_values = [];
        if (!record) {
            this.set({ 'title' : undefined });
            this.do_warn(_t("Form"), _t("The record could not be found in the database."), true);
            return $.Deferred().reject();
        }
        this.datarecord = record;
        this._actualize_mode();
        this.set({ 'title' : record.id ? record.display_name : _t("New") });

        _(this.fields).each(function (field, f) {
            field._dirty_flag = false;
            field._inhibit_on_change_flag = true;
            var result = field.set_value(self.datarecord[f] || false);
            field._inhibit_on_change_flag = false;
            set_values.push(result);
        });
        return $.when.apply(null, set_values).then(function() {
            if (!record.id) {
                // New record: Second pass in order to trigger the onchanges
                // respecting the fields order defined in the view
                _.each(self.fields_order, function(field_name) {
                    if (record[field_name] !== undefined) {
                        var field = self.fields[field_name];
                        field._dirty_flag = true;
                        self.do_onchange(field);
                    }
                });
            }
            self.on_form_changed();
            self.rendering_engine.init_fields();
            self.is_initialized.resolve();
            self.do_update_pager(record.id == null);
            if (self.sidebar) {
               self.sidebar.do_attachement_update(self.dataset, self.datarecord.id);
            }
            if (record.id) {
                self.do_push_state({id:record.id});
            } else {
                self.do_push_state({});
            }
            self.$el.add(self.$buttons).removeClass('oe_form_dirty');
            self.autofocus();
        });
    },
    /**
     * Loads and sets up the default values for the model as the current
     * record
     *
     * @return {$.Deferred}
     */
    load_defaults: function () {
        var self = this;
        var keys = _.keys(this.fields_view.fields);
        if (keys.length) {
            return this.dataset.default_get(keys).then(function(r) {
                self.trigger('load_record', r);
            });
        }
        return self.trigger('load_record', {});
    },
    on_form_changed: function() {
        this.trigger("view_content_has_changed");
    },
    do_notify_change: function() {
        this.$el.add(this.$buttons).addClass('oe_form_dirty');
    },
    execute_pager_action: function(action) {
        if (this.can_be_discarded()) {
            switch (action) {
                case 'first':
                    this.dataset.index = 0;
                    break;
                case 'previous':
                    this.dataset.previous();
                    break;
                case 'next':
                    this.dataset.next();
                    break;
                case 'last':
                    this.dataset.index = this.dataset.ids.length - 1;
                    break;
            }
            this.reload();
            this.trigger('pager_action_executed');
        }
    },
    init_pager: function() {
        var self = this;
        if (this.$pager)
            this.$pager.remove();
        if (this.get("actual_mode") === "create")
            return;
        this.$pager = $(QWeb.render("FormView.pager", {'widget':self})).hide();
        if (this.options.$pager) {
            this.$pager.appendTo(this.options.$pager);
        } else {
            this.$el.find('.oe_form_pager').replaceWith(this.$pager);
        }
        this.$pager.on('click','a[data-pager-action]',function() {
            var action = $(this).data('pager-action');
            self.execute_pager_action(action);
        });
        this.do_update_pager();
    },
    do_update_pager: function(hide_index) {
        this.$pager.toggle(this.dataset.ids.length > 1);
        if (hide_index) {
            $(".oe_form_pager_state", this.$pager).html("");
        } else {
            $(".oe_form_pager_state", this.$pager).html(_.str.sprintf(_t("%d / %d"), this.dataset.index + 1, this.dataset.ids.length));
        }
    },
    parse_on_change: function (on_change, widget) {
        var self = this;
        var onchange = _.str.trim(on_change);
        var call = onchange.match(/^\s?(.*?)\((.*?)\)\s?$/);
        if (!call) {
            throw new Error(_.str.sprintf( _t("Wrong on change format: %s"), onchange ));
        }

        var method = call[1];
        if (!_.str.trim(call[2])) {
            return {method: method, args: []}
        }

        var argument_replacement = {
            'False': function () {return false;},
            'True': function () {return true;},
            'None': function () {return null;},
            'context': function () {
                return new instance.web.CompoundContext(
                        self.dataset.get_context(),
                        widget.build_context() ? widget.build_context() : {});
            }
        };
        var parent_fields = null;
        var args = _.map(call[2].split(','), function (a, i) {
            var field = _.str.trim(a);

            // literal constant or context
            if (field in argument_replacement) {
                return argument_replacement[field]();
            }
            // literal number
            if (/^-?\d+(\.\d+)?$/.test(field)) {
                return Number(field);
            }
            // form field
            if (self.fields[field]) {
                var value_ = self.fields[field].get_value();
                return value_ == null ? false : value_;
            }
            // parent field
            var splitted = field.split('.');
            if (splitted.length > 1 && _.str.trim(splitted[0]) === "parent" && self.dataset.parent_view) {
                if (parent_fields === null) {
                    parent_fields = self.dataset.parent_view.get_fields_values();
                }
                var p_val = parent_fields[_.str.trim(splitted[1])];
                if (p_val !== undefined) {
                    return p_val == null ? false : p_val;
                }
            }
            // string literal
            var first_char = field[0], last_char = field[field.length-1];
            if ((first_char === '"' && last_char === '"')
                || (first_char === "'" && last_char === "'")) {
                return field.slice(1, -1);
            }

            throw new Error("Could not get field with name '" + field +
                            "' for onchange '" + onchange + "'");
        });

        return {
            method: method,
            args: args
        };
    },
    do_onchange: function(widget, processed) {
        var self = this;
        this.on_change_list = [{widget: widget, processed: processed}].concat(this.on_change_list);
        return this._process_operations();
    },
    _process_onchange: function(on_change_obj) {
        var self = this;
        var widget = on_change_obj.widget;
        var processed = on_change_obj.processed;
        try {
            var def;
            processed = processed || [];
            processed.push(widget.name);
            var on_change = widget.node.attrs.on_change;
            if (on_change) {
                var change_spec = self.parse_on_change(on_change, widget);
                var id = [self.datarecord.id == null ? [] : [self.datarecord.id]];
                def = new instance.web.Model(self.dataset.model).call(
                    change_spec.method, id.concat(change_spec.args));
            } else {
                def = $.when({});
            }
            return def.then(function(response) {
                if (widget.field['change_default']) {
                    var fieldname = widget.name;
                    var value_;
                    if (response.value && (fieldname in response.value)) {
                        // Use value from onchange if onchange executed
                        value_ = response.value[fieldname];
                    } else {
                        // otherwise get form value for field
                        value_ = self.fields[fieldname].get_value();
                    }
                    var condition = fieldname + '=' + value_;

                    if (value_) {
                        return new instance.web.Model('ir.values').call(
                            'get_defaults', [self.model, condition]
                        ).then(function (results) {
                            if (!results.length) {
                                return response;
                            }
                            if (!response.value) {
                                response.value = {};
                            }
                            for(var i=0; i<results.length; ++i) {
                                // [whatever, key, value]
                                var triplet = results[i];
                                response.value[triplet[1]] = triplet[2];
                            }
                            return response;
                        });
                    }
                }
                return response;
            }).then(function(response) {
                return self.on_processed_onchange(response, processed);
            });
        } catch(e) {
            console.error(e);
            instance.webclient.crashmanager.show_message(e);
            return $.Deferred().reject();
        }
    },
    on_processed_onchange: function(result, processed) {
        try {
        if (result.value) {
            this._internal_set_values(result.value, processed);
        }
        if (!_.isEmpty(result.warning)) {
            instance.web.dialog($(QWeb.render("CrashManager.warning", result.warning)), {
                title:result.warning.title,
                modal: true,
                buttons: [
                    {text: _t("Ok"), click: function() { $(this).dialog("close"); }}
                ]
            });
        }
        if (result.domain) {
            function edit_domain(node) {
                if (typeof node !== "object") {
                    return;
                }
                var new_domain = result.domain[node.attrs.name];
                if (new_domain) {
                    node.attrs.domain = new_domain;
                }
                _(node.children).each(edit_domain);
            }
            edit_domain(this.fields_view.arch);
        }
        return $.Deferred().resolve();
        } catch(e) {
            console.error(e);
            instance.webclient.crashmanager.show_message(e);
            return $.Deferred().reject();
        }
    },
    _process_operations: function() {
        var self = this;
        return this.mutating_mutex.exec(function() {
            function iterate() {
                var on_change_obj = self.on_change_list.shift();
                if (on_change_obj) {
                    return self._process_onchange(on_change_obj).then(function() {
                        return iterate();
                    });
                }
                var defs = [];
                _.each(self.fields, function(field) {
                    defs.push(field.commit_value());
                });
                var args = _.toArray(arguments);
                return $.when.apply($, defs).then(function() {
                    if (self.on_change_list.length !== 0) {
                        return iterate();
                    }
                    var save_obj = self.save_list.pop();
                    if (save_obj) {
                        return self._process_save(save_obj).then(function() {
                            save_obj.ret = _.toArray(arguments);
                            return iterate();
                        }, function() {
                            save_obj.error = true;
                        });
                    }
                    return $.when();
                });
            };
            return iterate();
        });
    },
    _internal_set_values: function(values, exclude) {
        exclude = exclude || [];
        for (var f in values) {
            if (!values.hasOwnProperty(f)) { continue; }
            var field = this.fields[f];
            // If field is not defined in the view, just ignore it
            if (field) {
                var value_ = values[f];
                if (field.get_value() != value_) {
                    field._inhibit_on_change_flag = true;
                    field.set_value(value_);
                    field._inhibit_on_change_flag = false;
                    field._dirty_flag = true;
                    if (!_.contains(exclude, field.name)) {
                        this.do_onchange(field, exclude);
                    }
                }
            }
        }
        this.on_form_changed();
    },
    set_values: function(values) {
        var self = this;
        return this.mutating_mutex.exec(function() {
            self._internal_set_values(values);
        });
    },
    /**
     * Ask the view to switch to view mode if possible. The view may not do it
     * if the current record is not yet saved. It will then stay in create mode.
     */
    to_view_mode: function() {
        this._actualize_mode("view");
    },
    /**
     * Ask the view to switch to edit mode if possible. The view may not do it
     * if the current record is not yet saved. It will then stay in create mode.
     */
    to_edit_mode: function() {
        this._actualize_mode("edit");
    },
    /**
     * Ask the view to switch to a precise mode if possible. The view is free to
     * not respect this command if the state of the dataset is not compatible with
     * the new mode. For example, it is not possible to switch to edit mode if
     * the current record is not yet saved in database.
     *
     * @param {string} [new_mode] Can be "edit", "view", "create" or undefined. If
     * undefined the view will test the actual mode to check if it is still consistent
     * with the dataset state.
     */
    _actualize_mode: function(switch_to) {
        var mode = switch_to || this.get("actual_mode");
        if (! this.datarecord.id) {
            mode = "create";
        } else if (mode === "create") {
            mode = "edit";
        }
        this.set({actual_mode: mode});
    },
    check_actual_mode: function(source, options) {
        var self = this;
        if(this.get("actual_mode") === "view") {
            self.$el.removeClass('oe_form_editable').addClass('oe_form_readonly');
            self.$buttons.find('.oe_form_buttons_edit').hide();
            self.$buttons.find('.oe_form_buttons_view').show();
            self.$sidebar.show();
        } else {
            self.$el.removeClass('oe_form_readonly').addClass('oe_form_editable');
            self.$buttons.find('.oe_form_buttons_edit').show();
            self.$buttons.find('.oe_form_buttons_view').hide();
            self.$sidebar.hide();
            this.autofocus();
        }
    },
    autofocus: function() {
        if (this.get("actual_mode") !== "view" && !this.options.disable_autofocus) {
            var fields_order = this.fields_order.slice(0);
            if (this.default_focus_field) {
                fields_order.unshift(this.default_focus_field.name);
            }
            for (var i = 0; i < fields_order.length; i += 1) {
                var field = this.fields[fields_order[i]];
                if (!field.get('effective_invisible') && !field.get('effective_readonly') && field.$label) {
                    if (field.focus() !== false) {
                        break;
                    }
                }
            }
        }
    },
    on_button_save: function() {
        var self = this;
        return this.save().done(function(result) {
            self.trigger("save", result);
            self.to_view_mode();
        });
    },
    on_button_cancel: function(event) {
        if (this.can_be_discarded()) {
            if (this.get('actual_mode') === 'create') {
                this.trigger('history_back');
            } else {
                this.to_view_mode();
                this.trigger('load_record', this.datarecord);
            }
        }
        this.trigger('on_button_cancel');
        return false;
    },
    on_button_new: function() {
        var self = this;
        this.to_edit_mode();
        return $.when(this.has_been_loaded).then(function() {
            if (self.can_be_discarded()) {
                return self.load_defaults();
            }
        });
    },
    on_button_edit: function() {
        return this.to_edit_mode();
    },
    on_button_create: function() {
        this.dataset.index = null;
        this.do_show();
    },
    on_button_duplicate: function() {
        var self = this;
        return this.has_been_loaded.then(function() {
            return self.dataset.call('copy', [self.datarecord.id, {}, self.dataset.context]).then(function(new_id) {
                self.record_created(new_id);
                self.to_edit_mode();
            });
        });
    },
    on_button_delete: function() {
        var self = this;
        var def = $.Deferred();
        this.has_been_loaded.done(function() {
            if (self.datarecord.id && confirm(_t("Do you really want to delete this record?"))) {
                self.dataset.unlink([self.datarecord.id]).done(function() {
                    self.execute_pager_action('next');
                    def.resolve();
                });
            } else {
                $.async_when().done(function () {
                    def.reject();
                })
            }
        });
        return def.promise();
    },
    can_be_discarded: function() {
        if (this.$el.is('.oe_form_dirty')) {
            if (!confirm(_t("Warning, the record has been modified, your changes will be discarded.\n\nAre you sure you want to leave this page ?"))) {
                return false;
            }
            this.$el.removeClass('oe_form_dirty');
        }
        return true;
    },
    /**
     * Triggers saving the form's record. Chooses between creating a new
     * record or saving an existing one depending on whether the record
     * already has an id property.
     *
     * @param {Boolean} [prepend_on_create=false] if ``save`` creates a new
     * record, should that record be inserted at the start of the dataset (by
     * default, records are added at the end)
     */
    save: function(prepend_on_create) {
        var self = this;
        var save_obj = {prepend_on_create: prepend_on_create, ret: null};
        this.save_list.push(save_obj);
        return this._process_operations().then(function() {
            if (save_obj.error)
                return $.Deferred().reject();
            return $.when.apply($, save_obj.ret);
        });
    },
    _process_save: function(save_obj) {
        var self = this;
        var prepend_on_create = save_obj.prepend_on_create;
        try {
            var form_invalid = false,
                values = {},
                first_invalid_field = null;
            for (var f in self.fields) {
                if (!self.fields.hasOwnProperty(f)) { continue; }
                f = self.fields[f];
                if (!f.is_valid()) {
                    form_invalid = true;
                    if (!first_invalid_field) {
                        first_invalid_field = f;
                    }
                } else if (f.name !== 'id' && !f.get("readonly") && (!self.datarecord.id || f._dirty_flag)) {
                    // Special case 'id' field, do not save this field
                    // on 'create' : save all non readonly fields
                    // on 'edit' : save non readonly modified fields
                    values[f.name] = f.get_value();
                }
            }
            if (form_invalid) {
                self.set({'display_invalid_fields': true});
                first_invalid_field.focus();
                self.on_invalid();
                return $.Deferred().reject();
            } else {
                self.set({'display_invalid_fields': false});
                var save_deferral;
                if (!self.datarecord.id) {
                    // Creation save
                    save_deferral = self.dataset.create(values).then(function(r) {
                        return self.record_created(r, prepend_on_create);
                    }, null);
                } else if (_.isEmpty(values) && ! self.force_dirty) {
                    // Not dirty, noop save
                    save_deferral = $.Deferred().resolve({}).promise();
                } else {
                    self.force_dirty = false;
                    // Write save
                    save_deferral = self.dataset.write(self.datarecord.id, values, {}).then(function(r) {
                        return self.record_saved(r);
                    }, null);
                }
                return save_deferral;
            }
        } catch (e) {
            console.error(e);
            return $.Deferred().reject();
        }
    },
    on_invalid: function() {
        var warnings = _(this.fields).chain()
            .filter(function (f) { return !f.is_valid(); })
            .map(function (f) {
                return _.str.sprintf('<li>%s</li>',
                    _.escape(f.string));
            }).value();
        warnings.unshift('<ul>');
        warnings.push('</ul>');
        this.do_warn(_t("The following fields are invalid:"), warnings.join(''));
    },
    /**
     * Reload the form after saving
     *
     * @param {Object} r result of the write function.
     */
    record_saved: function(r) {
        var self = this;
        if (!r) {
            // should not happen in the server, but may happen for internal purpose
            this.trigger('record_saved', r);
            return $.Deferred().reject();
        } else {
            return $.when(this.reload()).then(function () {
                self.trigger('record_saved', r);
                return r;
            });
        }
    },
    /**
     * Updates the form' dataset to contain the new record:
     *
     * * Adds the newly created record to the current dataset (at the end by
     *   default)
     * * Selects that record (sets the dataset's index to point to the new
     *   record's id).
     * * Updates the pager and sidebar displays
     *
     * @param {Object} r
     * @param {Boolean} [prepend_on_create=false] adds the newly created record
     * at the beginning of the dataset instead of the end
     */
    record_created: function(r, prepend_on_create) {
        var self = this;
        if (!r) {
            // should not happen in the server, but may happen for internal purpose
            this.trigger('record_created', r);
            return $.Deferred().reject();
        } else {
            this.datarecord.id = r;
            if (!prepend_on_create) {
                this.dataset.alter_ids(this.dataset.ids.concat([this.datarecord.id]));
                this.dataset.index = this.dataset.ids.length - 1;
            } else {
                this.dataset.alter_ids([this.datarecord.id].concat(this.dataset.ids));
                this.dataset.index = 0;
            }
            this.do_update_pager();
            if (this.sidebar) {
                this.sidebar.do_attachement_update(this.dataset, this.datarecord.id);
            }
            //openerp.log("The record has been created with id #" + this.datarecord.id);
            return $.when(this.reload()).then(function () {
                self.trigger('record_created', r);
                return _.extend(r, {created: true});
            });
        }
    },
    on_action: function (action) {
        console.debug('Executing action', action);
    },
    reload: function() {
        var self = this;
        return this.reload_mutex.exec(function() {
            if (self.dataset.index == null) {
                self.trigger("previous_view");
                return $.Deferred().reject().promise();
            }
            if (self.dataset.index == null || self.dataset.index < 0) {
                return $.when(self.on_button_new());
            } else {
                var fields = _.keys(self.fields_view.fields);
                fields.push('display_name');
                return self.dataset.read_index(fields,
                    {
                        context: {
                            'bin_size': true,
                            'future_display_name': true
                        }
                    }).then(function(r) {
                        self.trigger('load_record', r);
                    });
            }
        });
    },
    get_widgets: function() {
        return _.filter(this.getChildren(), function(obj) {
            return obj instanceof instance.web.form.FormWidget;
        });
    },
    get_fields_values: function() {
        var values = {};
        var ids = this.get_selected_ids();
        values["id"] = ids.length > 0 ? ids[0] : false;
        _.each(this.fields, function(value_, key) {
            values[key] = value_.get_value();
        });
        return values;
    },
    get_selected_ids: function() {
        var id = this.dataset.ids[this.dataset.index];
        return id ? [id] : [];
    },
    recursive_save: function() {
        var self = this;
        return $.when(this.save()).then(function(res) {
            if (self.dataset.parent_view)
                return self.dataset.parent_view.recursive_save();
        });
    },
    recursive_reload: function() {
        var self = this;
        var pre = $.when();
        if (self.dataset.parent_view)
                pre = self.dataset.parent_view.recursive_reload();
        return pre.then(function() {
            return self.reload();
        });
    },
    is_dirty: function() {
        return _.any(this.fields, function (value_) {
            return value_._dirty_flag;
        });
    },
    is_interactible_record: function() {
        var id = this.datarecord.id;
        if (!id) {
            if (this.options.not_interactible_on_create)
                return false;
        } else if (typeof(id) === "string") {
            if(instance.web.BufferedDataSet.virtual_id_regex.test(id))
                return false;
        }
        return true;
    },
    sidebar_eval_context: function () {
        return $.when(this.build_eval_context());
    },
    open_defaults_dialog: function () {
        var self = this;
        var display = function (field, value) {
            if (field instanceof instance.web.form.FieldSelection) {
                return _(field.values).find(function (option) {
                    return option[0] === value;
                })[1];
            } else if (field instanceof instance.web.form.FieldMany2One) {
                return field.get_displayed();
            }
            return value;
        }
        var fields = _.chain(this.fields)
            .map(function (field, name) {
                var value = field.get_value();
                // ignore fields which are empty, invisible, readonly, o2m
                // or m2m
                if (!value
                        || field.get('invisible')
                        || field.get("readonly")
                        || field.field.type === 'one2many'
                        || field.field.type === 'many2many'
                        || field.field.type === 'binary'
                        || field.password) {
                    return false;
                }

                return {
                    name: name,
                    string: field.string,
                    value: value,
                    displayed: display(field, value),
                }
            })
            .compact()
            .sortBy(function (field) { return field.string; })
            .value();
        var conditions = _.chain(self.fields)
            .filter(function (field) { return field.field.change_default; })
            .map(function (field, name) {
                var value = field.get_value();
                return {
                    name: name,
                    string: field.string,
                    value: value,
                    displayed: display(field, value),
                }
            })
            .value();

        var d = new instance.web.Dialog(this, {
            title: _t("Set Default"),
            args: {
                fields: fields,
                conditions: conditions
            },
            buttons: [
                {text: _t("Close"), click: function () { d.close(); }},
                {text: _t("Save default"), click: function () {
                    var $defaults = d.$el.find('#formview_default_fields');
                    var field_to_set = $defaults.val();
                    if (!field_to_set) {
                        $defaults.parent().addClass('oe_form_invalid');
                        return;
                    }
                    var condition = d.$el.find('#formview_default_conditions').val(),
                        all_users = d.$el.find('#formview_default_all').is(':checked');
                    new instance.web.DataSet(self, 'ir.values').call(
                        'set_default', [
                            self.dataset.model,
                            field_to_set,
                            self.fields[field_to_set].get_value(),
                            all_users,
                            true,
                            condition || false
                    ]).done(function () { d.close(); });
                }}
            ]
        });
        d.template = 'FormView.set_default';
        d.open();
    },
    register_field: function(field, name) {
        this.fields[name] = field;
        this.fields_order.push(name);
        if (JSON.parse(field.node.attrs.default_focus || "0")) {
            this.default_focus_field = field;
        }

        field.on('focused', null, this.proxy('widgetFocused'))
             .on('blurred', null, this.proxy('widgetBlurred'));
        if (this.get_field_desc(name).translate) {
            this.translatable_fields.push(field);
        }
        field.on('changed_value', this, function() {
            if (field.is_syntax_valid()) {
                this.trigger('field_changed:' + name);
            }
            if (field._inhibit_on_change_flag) {
                return;
            }
            field._dirty_flag = true;
            if (field.is_syntax_valid()) {
                this.do_onchange(field);
                this.on_form_changed(true);
                this.do_notify_change();
            }
        });
    },
    get_field_desc: function(field_name) {
        return this.fields_view.fields[field_name];
    },
    get_field_value: function(field_name) {
        return this.fields[field_name].get_value();
    },
    compute_domain: function(expression) {
        return instance.web.form.compute_domain(expression, this.fields);
    },
    _build_view_fields_values: function() {
        var a_dataset = this.dataset;
        var fields_values = this.get_fields_values();
        var active_id = a_dataset.ids[a_dataset.index];
        _.extend(fields_values, {
            active_id: active_id || false,
            active_ids: active_id ? [active_id] : [],
            active_model: a_dataset.model,
            parent: {}
        });
        if (a_dataset.parent_view) {
            fields_values.parent = a_dataset.parent_view.get_fields_values();
        }
        return fields_values;
    },
    build_eval_context: function() {
        var a_dataset = this.dataset;
        return new instance.web.CompoundContext(a_dataset.get_context(), this._build_view_fields_values());
    },
});

/**
 * Interface to be implemented by rendering engines for the form view.
 */
instance.web.form.FormRenderingEngineInterface = instance.web.Class.extend({
    set_fields_view: function(fields_view) {},
    set_fields_registry: function(fields_registry) {},
    render_to: function($el) {},
});

/**
 * Default rendering engine for the form view.
 *
 * It is necessary to set the view using set_view() before usage.
 */
instance.web.form.FormRenderingEngine = instance.web.form.FormRenderingEngineInterface.extend({
    init: function(view) {
        this.view = view;
    },
    set_fields_view: function(fvg) {
        this.fvg = fvg;
        this.version = parseFloat(this.fvg.arch.attrs.version);
        if (isNaN(this.version)) {
            this.version = 6.1;
        }
    },
    set_tags_registry: function(tags_registry) {
        this.tags_registry = tags_registry;
    },
    set_fields_registry: function(fields_registry) {
        this.fields_registry = fields_registry;
    },
    set_widgets_registry: function(widgets_registry) {
        this.widgets_registry = widgets_registry;
    },
    // Backward compatibility tools, current default version: v6.1
    process_version: function() {
        if (this.version < 7.0) {
            this.$form.find('form:first').wrapInner('<group col="4"/>');
            this.$form.find('page').each(function() {
                if (!$(this).parents('field').length) {
                    $(this).wrapInner('<group col="4"/>');
                }
            });
        }
    },
    get_arch_fragment: function() {
        var doc = $.parseXML(instance.web.json_node_to_xml(this.fvg.arch)).documentElement;
        // IE won't allow custom button@type and will revert it to spec default : 'submit'
        $('button', doc).each(function() {
            $(this).attr('data-button-type', $(this).attr('type')).attr('type', 'button');
        });
        return $('<div class="oe_form"/>').append(instance.web.xml_to_str(doc));
    },
    render_to: function($target) {
        var self = this;
        this.$target = $target;

        this.$form = this.get_arch_fragment();

        this.process_version();

        this.fields_to_init = [];
        this.tags_to_init = [];
        this.widgets_to_init = [];
        this.labels = {};
        this.process(this.$form);

        this.$form.appendTo(this.$target);

        this.to_replace = [];

        _.each(this.fields_to_init, function($elem) {
            var name = $elem.attr("name");
            if (!self.fvg.fields[name]) {
                throw new Error(_.str.sprintf(_t("Field '%s' specified in view could not be found."), name));
            }
            var obj = self.fields_registry.get_any([$elem.attr('widget'), self.fvg.fields[name].type]);
            if (!obj) {
                throw new Error(_.str.sprintf(_t("Widget type '%s' is not implemented"), $elem.attr('widget')));
            }
            var w = new (obj)(self.view, instance.web.xml_to_json($elem[0]));
            var $label = self.labels[$elem.attr("name")];
            if ($label) {
                w.set_input_id($label.attr("for"));
            }
            self.alter_field(w);
            self.view.register_field(w, $elem.attr("name"));
            self.to_replace.push([w, $elem]);
        });
        _.each(this.tags_to_init, function($elem) {
            var tag_name = $elem[0].tagName.toLowerCase();
            var obj = self.tags_registry.get_object(tag_name);
            var w = new (obj)(self.view, instance.web.xml_to_json($elem[0]));
            self.to_replace.push([w, $elem]);
        });
        _.each(this.widgets_to_init, function($elem) {
            var widget_type = $elem.attr("type");
            var obj = self.widgets_registry.get_object(widget_type);
            var w = new (obj)(self.view, instance.web.xml_to_json($elem[0]));
            self.to_replace.push([w, $elem]);
        });
    },
    init_fields: function() {
        var defs = [];
        _.each(this.to_replace, function(el) {
            defs.push(el[0].replace(el[1]));
        });
        this.to_replace = [];
        return $.when.apply($, defs);
    },
    render_element: function(template /* dictionaries */) {
        var dicts = [].slice.call(arguments).slice(1);
        var dict = _.extend.apply(_, dicts);
        dict['classnames'] = dict['class'] || ''; // class is a reserved word and might caused problem to Safari when used from QWeb
        return $(QWeb.render(template, dict));
    },
    alter_field: function(field) {
    },
    toggle_layout_debugging: function() {
        if (!this.$target.has('.oe_layout_debug_cell:first').length) {
            this.$target.find('[title]').removeAttr('title');
            this.$target.find('.oe_form_group_cell').each(function() {
                var text = 'W:' + ($(this).attr('width') || '') + ' - C:' + $(this).attr('colspan');
                $(this).attr('title', text);
            });
        }
        this.$target.toggleClass('oe_layout_debugging');
    },
    process: function($tag) {
        var self = this;
        var tagname = $tag[0].nodeName.toLowerCase();
        if (this.tags_registry.contains(tagname)) {
            this.tags_to_init.push($tag);
            return $tag;
        }
        var fn = self['process_' + tagname];
        if (fn) {
            var args = [].slice.call(arguments);
            args[0] = $tag;
            return fn.apply(self, args);
        } else {
            // generic tag handling, just process children
            $tag.children().each(function() {
                self.process($(this));
            });
            self.handle_common_properties($tag, $tag);
            $tag.removeAttr("modifiers");
            return $tag;
        }
    },
    process_widget: function($widget) {
        this.widgets_to_init.push($widget);
        return $widget;
    },
    process_sheet: function($sheet) {
        var $new_sheet = this.render_element('FormRenderingSheet', $sheet.getAttributes());
        this.handle_common_properties($new_sheet, $sheet);
        var $dst = $new_sheet.find('.oe_form_sheet');
        $sheet.contents().appendTo($dst);
        $sheet.before($new_sheet).remove();
        this.process($new_sheet);
    },
    process_form: function($form) {
        if ($form.find('> sheet').length === 0) {
            $form.addClass('oe_form_nosheet');
        }
        var $new_form = this.render_element('FormRenderingForm', $form.getAttributes());
        this.handle_common_properties($new_form, $form);
        $form.contents().appendTo($new_form);
        if ($form[0] === this.$form[0]) {
            // If root element, replace it
            this.$form = $new_form;
        } else {
            $form.before($new_form).remove();
        }
        this.process($new_form);
    },
    /*
     * Used by direct <field> children of a <group> tag only
     * This method will add the implicit <label...> for every field
     * in the <group>
    */
    preprocess_field: function($field) {
        var self = this;
        var name = $field.attr('name'),
            field_colspan = parseInt($field.attr('colspan'), 10),
            field_modifiers = JSON.parse($field.attr('modifiers') || '{}');

        if ($field.attr('nolabel') === '1')
            return;
        $field.attr('nolabel', '1');
        var found = false;
        this.$form.find('label[for="' + name + '"]').each(function(i ,el) {
            $(el).parents().each(function(unused, tag) {
                var name = tag.tagName.toLowerCase();
                if (name === "field" || name in self.tags_registry.map)
                    found = true;
            });
        });
        if (found)
            return;

        var $label = $('<label/>').attr({
            'for' : name,
            "modifiers": JSON.stringify({invisible: field_modifiers.invisible}),
            "string": $field.attr('string'),
            "help": $field.attr('help'),
            "class": $field.attr('class'),
        });
        $label.insertBefore($field);
        if (field_colspan > 1) {
            $field.attr('colspan', field_colspan - 1);
        }
        return $label;
    },
    process_field: function($field) {
        if ($field.parent().is('group')) {
            // No implicit labels for normal fields, only for <group> direct children
            var $label = this.preprocess_field($field);
            if ($label) {
                this.process($label);
            }
        }
        this.fields_to_init.push($field);
        return $field;
    },
    process_group: function($group) {
        var self = this;
        $group.children('field').each(function() {
            self.preprocess_field($(this));
        });
        var $new_group = this.render_element('FormRenderingGroup', $group.getAttributes());
        var $table;
        if ($new_group.first().is('table.oe_form_group')) {
            $table = $new_group;
        } else if ($new_group.filter('table.oe_form_group').length) {
            $table = $new_group.filter('table.oe_form_group').first();
        } else {
            $table = $new_group.find('table.oe_form_group').first();
        }

        var $tr, $td,
            cols = parseInt($group.attr('col') || 2, 10),
            row_cols = cols;

        var children = [];
        $group.children().each(function(a,b,c) {
            var $child = $(this);
            var colspan = parseInt($child.attr('colspan') || 1, 10);
            var tagName = $child[0].tagName.toLowerCase();
            var $td = $('<td/>').addClass('oe_form_group_cell').attr('colspan', colspan);
            var newline = tagName === 'newline';

            // Note FME: those classes are used in layout debug mode
            if ($tr && row_cols > 0 && (newline || row_cols < colspan)) {
                $tr.addClass('oe_form_group_row_incomplete');
                if (newline) {
                    $tr.addClass('oe_form_group_row_newline');
                }
            }
            if (newline) {
                $tr = null;
                return;
            }
            if (!$tr || row_cols < colspan) {
                $tr = $('<tr/>').addClass('oe_form_group_row').appendTo($table);
                row_cols = cols;
            } else if (tagName==='group') {
                // When <group> <group/><group/> </group>, we need a spacing between the two groups
                $td.addClass('oe_group_right')
            }
            row_cols -= colspan;

            // invisibility transfer
            var field_modifiers = JSON.parse($child.attr('modifiers') || '{}');
            var invisible = field_modifiers.invisible;
            self.handle_common_properties($td, $("<dummy>").attr("modifiers", JSON.stringify({invisible: invisible})));

            $tr.append($td.append($child));
            children.push($child[0]);
        });
        if (row_cols && $td) {
            $td.attr('colspan', parseInt($td.attr('colspan'), 10) + row_cols);
        }
        $group.before($new_group).remove();

        $table.find('> tbody > tr').each(function() {
            var to_compute = [],
                row_cols = cols,
                total = 100;
            $(this).children().each(function() {
                var $td = $(this),
                    $child = $td.children(':first');
                switch ($child[0].tagName.toLowerCase()) {
                    case 'separator':
                        break;
                    case 'label':
                        if ($child.attr('for')) {
                            $td.attr('width', '1%').addClass('oe_form_group_cell_label');
                            row_cols-= $td.attr('colspan') || 1;
                            total--;
                        }
                        break;
                    default:
                        var width = _.str.trim($child.attr('width') || ''),
                            iwidth = parseInt(width, 10);
                        if (iwidth) {
                            if (width.substr(-1) === '%') {
                                total -= iwidth;
                                width = iwidth + '%';
                            } else {
                                // Absolute width
                                $td.css('min-width', width + 'px');
                            }
                            $td.attr('width', width);
                            $child.removeAttr('width');
                            row_cols-= $td.attr('colspan') || 1;
                        } else {
                            to_compute.push($td);
                        }

                }
            });
            if (row_cols) {
                var unit = Math.floor(total / row_cols);
                if (!$(this).is('.oe_form_group_row_incomplete')) {
                    _.each(to_compute, function($td, i) {
                        var width = parseInt($td.attr('colspan'), 10) * unit;
                        $td.attr('width', width + '%');
                        total -= width;
                    });
                }
            }
        });
        _.each(children, function(el) {
            self.process($(el));
        });
        this.handle_common_properties($new_group, $group);
        return $new_group;
    },
    process_notebook: function($notebook) {
        var self = this;
        var pages = [];
        $notebook.find('> page').each(function() {
            var $page = $(this);
            var page_attrs = $page.getAttributes();
            page_attrs.id = _.uniqueId('notebook_page_');
            var $new_page = self.render_element('FormRenderingNotebookPage', page_attrs);
            $page.contents().appendTo($new_page);
            $page.before($new_page).remove();
            var ic = self.handle_common_properties($new_page, $page).invisibility_changer;
            page_attrs.__page = $new_page;
            page_attrs.__ic = ic;
            pages.push(page_attrs);

            $new_page.children().each(function() {
                self.process($(this));
            });
        });
        var $new_notebook = this.render_element('FormRenderingNotebook', { pages : pages });
        $notebook.contents().appendTo($new_notebook);
        $notebook.before($new_notebook).remove();
        self.process($($new_notebook.children()[0]));
        //tabs and invisibility handling
        $new_notebook.tabs();
        _.each(pages, function(page, i) {
            if (! page.__ic)
                return;
            page.__ic.on("change:effective_invisible", null, function() {
                if (!page.__ic.get('effective_invisible')) {
                    $new_notebook.tabs('select', i);
                    return;
                }
                var current = $new_notebook.tabs("option", "selected");
                if (! pages[current].__ic || ! pages[current].__ic.get("effective_invisible"))
                    return;
                var first_visible = _.find(_.range(pages.length), function(i2) {
                    return (! pages[i2].__ic) || (! pages[i2].__ic.get("effective_invisible"));
                });
                if (first_visible !== undefined) {
                    $new_notebook.tabs('select', first_visible);
                }
            });
        });

        this.handle_common_properties($new_notebook, $notebook);
        return $new_notebook;
    },
    process_separator: function($separator) {
        var $new_separator = this.render_element('FormRenderingSeparator', $separator.getAttributes());
        $separator.before($new_separator).remove();
        this.handle_common_properties($new_separator, $separator);
        return $new_separator;
    },
    process_label: function($label) {
        var name = $label.attr("for"),
            field_orm = this.fvg.fields[name];
        var dict = {
            string: $label.attr('string') || (field_orm || {}).string || '',
            help: $label.attr('help') || (field_orm || {}).help || '',
            _for: name ? _.uniqueId('oe-field-input-') : undefined,
        };
        var align = parseFloat(dict.align);
        if (isNaN(align) || align === 1) {
            align = 'right';
        } else if (align === 0) {
            align = 'left';
        } else {
            align = 'center';
        }
        dict.align = align;
        var $new_label = this.render_element('FormRenderingLabel', dict);
        $label.before($new_label).remove();
        this.handle_common_properties($new_label, $label);
        if (name) {
            this.labels[name] = $new_label;
        }
        return $new_label;
    },
    handle_common_properties: function($new_element, $node) {
        var str_modifiers = $node.attr("modifiers") || "{}";
        var modifiers = JSON.parse(str_modifiers);
        var ic = null;
        if (modifiers.invisible !== undefined)
            ic = new instance.web.form.InvisibilityChanger(this.view, this.view, modifiers.invisible, $new_element);
        $new_element.addClass($node.attr("class") || "");
        $new_element.attr('style', $node.attr('style'));
        return {invisibility_changer: ic,};
    },
});

/**
    Welcome.

    If you read this documentation, it probably means that you were asked to use a form view widget outside of
    a form view. Before going further, you must understand that those fields were never really created for
    that usage. Don't think that this class will hold the answer to all your problems, at best it will allow
    you to hack the system with more style.
*/
instance.web.form.DefaultFieldManager = instance.web.Widget.extend({
    init: function(parent, eval_context) {
        this._super(parent);
        this.field_descs = {};
        this.eval_context = eval_context || {};
        this.set({
            display_invalid_fields: false,
            actual_mode: 'create',
        });
    },
    get_field_desc: function(field_name) {
        if (this.field_descs[field_name] === undefined) {
            this.field_descs[field_name] = {
                string: field_name,
            };
        }
        return this.field_descs[field_name];
    },
    extend_field_desc: function(fields) {
        var self = this;
        _.each(fields, function(v, k) {
            _.extend(self.get_field_desc(k), v);
        });
    },
    get_field_value: function(field_name) {
        return false;
    },
    set_values: function(values) {
        // nothing
    },
    compute_domain: function(expression) {
        return instance.web.form.compute_domain(expression, {});
    },
    build_eval_context: function() {
        return new instance.web.CompoundContext(this.eval_context);
    },
});

instance.web.form.compute_domain = function(expr, fields) {
    if (! (expr instanceof Array))
        return !! expr;
    var stack = [];
    for (var i = expr.length - 1; i >= 0; i--) {
        var ex = expr[i];
        if (ex.length == 1) {
            var top = stack.pop();
            switch (ex) {
                case '|':
                    stack.push(stack.pop() || top);
                    continue;
                case '&':
                    stack.push(stack.pop() && top);
                    continue;
                case '!':
                    stack.push(!top);
                    continue;
                default:
                    throw new Error(_.str.sprintf(
                        _t("Unknown operator %s in domain %s"),
                        ex, JSON.stringify(expr)));
            }
        }

        var field = fields[ex[0]];
        if (!field) {
            throw new Error(_.str.sprintf(
                _t("Unknown field %s in domain %s"),
                ex[0], JSON.stringify(expr)));
        }
        var field_value = field.get_value ? field.get_value() : field.value;
        var op = ex[1];
        var val = ex[2];

        switch (op.toLowerCase()) {
            case '=':
            case '==':
                stack.push(_.isEqual(field_value, val));
                break;
            case '!=':
            case '<>':
                stack.push(!_.isEqual(field_value, val));
                break;
            case '<':
                stack.push(field_value < val);
                break;
            case '>':
                stack.push(field_value > val);
                break;
            case '<=':
                stack.push(field_value <= val);
                break;
            case '>=':
                stack.push(field_value >= val);
                break;
            case 'in':
                if (!_.isArray(val)) val = [val];
                stack.push(_(val).contains(field_value));
                break;
            case 'not in':
                if (!_.isArray(val)) val = [val];
                stack.push(!_(val).contains(field_value));
                break;
            default:
                console.warn(
                    _t("Unsupported operator %s in domain %s"),
                    op, JSON.stringify(expr));
        }
    }
    return _.all(stack, _.identity);
};

instance.web.form.is_bin_size = function(v) {
    return /^\d+(\.\d*)? \w+$/.test(v);
};

/**
 * Must be applied over an class already possessing the PropertiesMixin.
 *
 * Apply the result of the "invisible" domain to this.$el.
 */
instance.web.form.InvisibilityChangerMixin = {
    init: function(field_manager, invisible_domain) {
        var self = this;
        this._ic_field_manager = field_manager;
        this._ic_invisible_modifier = invisible_domain;
        this._ic_field_manager.on("view_content_has_changed", this, function() {
            var result = self._ic_invisible_modifier === undefined ? false :
                self._ic_field_manager.compute_domain(self._ic_invisible_modifier);
            self.set({"invisible": result});
        });
        this.set({invisible: this._ic_invisible_modifier === true, force_invisible: false});
        var check = function() {
            if (self.get("invisible") || self.get('force_invisible')) {
                self.set({"effective_invisible": true});
            } else {
                self.set({"effective_invisible": false});
            }
        };
        this.on('change:invisible', this, check);
        this.on('change:force_invisible', this, check);
        check.call(this);
    },
    start: function() {
        this.on("change:effective_invisible", this, this._check_visibility);
        this._check_visibility();
    },
    _check_visibility: function() {
        this.$el.toggleClass('oe_form_invisible', this.get("effective_invisible"));
    },
};

instance.web.form.InvisibilityChanger = instance.web.Class.extend(instance.web.PropertiesMixin, instance.web.form.InvisibilityChangerMixin, {
    init: function(parent, field_manager, invisible_domain, $el) {
        this.setParent(parent);
        instance.web.PropertiesMixin.init.call(this);
        instance.web.form.InvisibilityChangerMixin.init.call(this, field_manager, invisible_domain);
        this.$el = $el;
        this.start();
    },
});

/**
    Base class for all fields, custom widgets and buttons to be displayed in the form view.

    Properties:
        - effective_readonly: when it is true, the widget is displayed as readonly. Vary depending
        the values of the "readonly" property and the "mode" property on the field manager.
*/
instance.web.form.FormWidget = instance.web.Widget.extend(instance.web.form.InvisibilityChangerMixin, {
    /**
     * @constructs instance.web.form.FormWidget
     * @extends instance.web.Widget
     *
     * @param field_manager
     * @param node
     */
    init: function(field_manager, node) {
        this._super(field_manager);
        this.field_manager = field_manager;
        if (this.field_manager instanceof instance.web.FormView)
            this.view = this.field_manager;
        this.node = node;
        this.modifiers = JSON.parse(this.node.attrs.modifiers || '{}');
        instance.web.form.InvisibilityChangerMixin.init.call(this, this.field_manager, this.modifiers.invisible);

        this.field_manager.on("view_content_has_changed", this, this.process_modifiers);

        this.set({
            required: false,
            readonly: false,
        });
        // some events to make the property "effective_readonly" sync automatically with "readonly" and
        // "mode" on field_manager
        var self = this;
        var test_effective_readonly = function() {
            self.set({"effective_readonly": self.get("readonly") || self.field_manager.get("actual_mode") === "view"});
        };
        this.on("change:readonly", this, test_effective_readonly);
        this.field_manager.on("change:actual_mode", this, test_effective_readonly);
        test_effective_readonly.call(this);
    },
    renderElement: function() {
        this.process_modifiers();
        this._super();
        this.$el.addClass(this.node.attrs["class"] || "");
    },
    destroy: function() {
        $.fn.tipsy.clear();
        this._super.apply(this, arguments);
    },
    /**
     * Sets up blur/focus forwarding from DOM elements to a widget (`this`).
     *
     * This method is an utility method that is meant to be called by child classes.
     *
     * @param {jQuery} $e jQuery object of elements to bind focus/blur on
     */
    setupFocus: function ($e) {
        var self = this;
        $e.on({
            focus: function () { self.trigger('focused'); },
            blur: function () { self.trigger('blurred'); }
        });
    },
    process_modifiers: function() {
        var to_set = {};
        for (var a in this.modifiers) {
            if (!this.modifiers.hasOwnProperty(a)) { continue; }
            if (!_.include(["invisible"], a)) {
                var val = this.field_manager.compute_domain(this.modifiers[a]);
                to_set[a] = val;
            }
        }
        this.set(to_set);
    },
    do_attach_tooltip: function(widget, trigger, options) {
        widget = widget || this;
        trigger = trigger || this.$el;
        options = _.extend({
                delayIn: 500,
                delayOut: 0,
                fade: true,
                title: function() {
                    var template = widget.template + '.tooltip';
                    if (!QWeb.has_template(template)) {
                        template = 'WidgetLabel.tooltip';
                    }
                    return QWeb.render(template, {
                        debug: instance.session.debug,
                        widget: widget
                })},
                gravity: $.fn.tipsy.autoBounds(50, 'nw'),
                html: true,
                opacity: 0.85,
                trigger: 'hover'
            }, options || {});
        $(trigger).tipsy(options);
    },
    /**
     * Builds a new context usable for operations related to fields by merging
     * the fields'context with the action's context.
     */
    build_context: function() {
        // only use the model's context if there is not context on the node
        var v_context = this.node.attrs.context;
        if (! v_context) {
            v_context = (this.field || {}).context || {};
        }

        if (v_context.__ref || true) { //TODO: remove true
            var fields_values = this.field_manager.build_eval_context();
            v_context = new instance.web.CompoundContext(v_context).set_eval_context(fields_values);
        }
        return v_context;
    },
    build_domain: function() {
        var f_domain = this.field.domain || [];
        var n_domain = this.node.attrs.domain || null;
        // if there is a domain on the node, overrides the model's domain
        var final_domain = n_domain !== null ? n_domain : f_domain;
        if (!(final_domain instanceof Array) || true) { //TODO: remove true
            var fields_values = this.field_manager.build_eval_context();
            final_domain = new instance.web.CompoundDomain(final_domain).set_eval_context(fields_values);
        }
        return final_domain;
    }
});

instance.web.form.WidgetButton = instance.web.form.FormWidget.extend({
    template: 'WidgetButton',
    init: function(field_manager, node) {
        node.attrs.type = node.attrs['data-button-type'];
        this._super(field_manager, node);
        this.force_disabled = false;
        this.string = (this.node.attrs.string || '').replace(/_/g, '');
        if (JSON.parse(this.node.attrs.default_focus || "0")) {
            // TODO fme: provide enter key binding to widgets
            this.view.default_focus_button = this;
        }
        if (this.node.attrs.icon && (! /\//.test(this.node.attrs.icon))) {
            this.node.attrs.icon = '/web/static/src/img/icons/' + this.node.attrs.icon + '.png';
        }
        this.view.on('view_content_has_changed', this, this.check_disable);
    },
    start: function() {
        this._super.apply(this, arguments);
        this.$el.click(this.on_click);
        if (this.node.attrs.help || instance.session.debug) {
            this.do_attach_tooltip();
        }
        this.setupFocus(this.$el);
    },
    on_click: function() {
        var self = this;
        this.force_disabled = true;
        this.check_disable();
        this.execute_action().always(function() {
            self.force_disabled = false;
            self.check_disable();
        });
    },
    execute_action: function() {
        var self = this;
        var exec_action = function() {
            if (self.node.attrs.confirm) {
                var def = $.Deferred();
                var dialog = instance.web.dialog($('<div/>').text(self.node.attrs.confirm), {
                    title: _t('Confirm'),
                    modal: true,
                    buttons: [
                        {text: _t("Cancel"), click: function() {
                                def.resolve();
                                $(this).dialog("close");
                            }
                        },
                        {text: _t("Ok"), click: function() {
                                self.on_confirmed().done(function() {
                                    def.resolve();
                                });
                                $(this).dialog("close");
                            }
                        }
                    ]
                });
                return def.promise();
            } else {
                return self.on_confirmed();
            }
        };
        if (!this.node.attrs.special) {
            this.view.force_dirty = true;
            return this.view.recursive_save().then(exec_action);
        } else {
            return exec_action();
        }
    },
    on_confirmed: function() {
        var self = this;

        var context = this.build_context();

        return this.view.do_execute_action(
            _.extend({}, this.node.attrs, {context: context}),
            this.view.dataset, this.view.datarecord.id, function () {
                self.view.recursive_reload();
            });
    },
    check_disable: function() {
        var disabled = (this.force_disabled || !this.view.is_interactible_record());
        this.$el.prop('disabled', disabled);
        this.$el.css('color', disabled ? 'grey' : '');
    }
});

/**
 * Interface to be implemented by fields.
 *
 * Events:
 *     - changed_value: triggered when the value of the field has changed. This can be due
 *      to a user interaction or a call to set_value().
 *
 */
instance.web.form.FieldInterface = {
    /**
     * Constructor takes 2 arguments:
     * - field_manager: Implements FieldManagerMixin
     * - node: the "<field>" node in json form
     */
    init: function(field_manager, node) {},
    /**
     * Called by the form view to indicate the value of the field.
     *
     * Multiple calls to set_value() can occur at any time and must be handled correctly by the implementation,
     * regardless of any asynchronous operation currently running. Calls to set_value() can and will also occur
     * before the widget is inserted into the DOM.
     *
     * set_value() must be able, at any moment, to handle the syntax returned by the "read" method of the
     * osv class in the OpenERP server as well as the syntax used by the set_value() (see below). It must
     * also be able to handle any other format commonly used in the _defaults key on the models in the addons
     * as well as any format commonly returned in a on_change. It must be able to autodetect those formats as
     * no information is ever given to know which format is used.
     */
    set_value: function(value_) {},
    /**
     * Get the current value of the widget.
     *
     * Must always return a syntactically correct value to be passed to the "write" method of the osv class in
     * the OpenERP server, although it is not assumed to respect the constraints applied to the field.
     * For example if the field is marked as "required", a call to get_value() can return false.
     *
     * get_value() can also be called *before* a call to set_value() and, in that case, is supposed to
     * return a default value according to the type of field.
     *
     * This method is always assumed to perform synchronously, it can not return a promise.
     *
     * If there was no user interaction to modify the value of the field, it is always assumed that
     * get_value() return the same semantic value than the one passed in the last call to set_value(),
     * although the syntax can be different. This can be the case for type of fields that have a different
     * syntax for "read" and "write" (example: m2o: set_value([0, "Administrator"]), get_value() => 0).
     */
    get_value: function() {},
    /**
     * Inform the current object of the id it should use to match a html <label> that exists somewhere in the
     * view.
     */
    set_input_id: function(id) {},
    /**
     * Returns true if is_syntax_valid() returns true and the value is semantically
     * valid too according to the semantic restrictions applied to the field.
     */
    is_valid: function() {},
    /**
     * Returns true if the field holds a value which is syntactically correct, ignoring
     * the potential semantic restrictions applied to the field.
     */
    is_syntax_valid: function() {},
    /**
     * Must set the focus on the field. Return false if field is not focusable.
     */
    focus: function() {},
    /**
     * Called when the translate button is clicked.
     */
    on_translate: function() {},
    /**
        This method is called by the form view before reading on_change values and before saving. It tells
        the field to save its value before reading it using get_value(). Must return a promise.
    */
    commit_value: function() {},
};

/**
 * Abstract class for classes implementing FieldInterface.
 *
 * Properties:
 *     - value: useful property to hold the value of the field. By default, set_value() and get_value()
 *     set and retrieve the value property. Changing the value property also triggers automatically
 *     a 'changed_value' event that inform the view to trigger on_changes.
 *
 */
instance.web.form.AbstractField = instance.web.form.FormWidget.extend(instance.web.form.FieldInterface, {
    /**
     * @constructs instance.web.form.AbstractField
     * @extends instance.web.form.FormWidget
     *
     * @param field_manager
     * @param node
     */
    init: function(field_manager, node) {
        var self = this
        this._super(field_manager, node);
        this.name = this.node.attrs.name;
        this.field = this.field_manager.get_field_desc(this.name);
        this.widget = this.node.attrs.widget;
        this.string = this.node.attrs.string || this.field.string || this.name;
        this.options = instance.web.py_eval(this.node.attrs.options || '{}');
        this.set({'value': false});

        this.on("change:value", this, function() {
            this.trigger('changed_value');
            this._check_css_flags();
        });
    },
    renderElement: function() {
        var self = this;
        this._super();
        if (this.field.translate && this.view) {
            this.$el.addClass('oe_form_field_translatable');
            this.$el.find('.oe_field_translate').click(this.on_translate);
        }
        this.$label = this.view ? this.view.$el.find('label[for=' + this.id_for_label + ']') : $();
        if (instance.session.debug) {
            this.do_attach_tooltip(this, this.$label[0] || this.$el);
            this.$label.off('dblclick').on('dblclick', function() {
                console.log("Field '%s' of type '%s' in View: %o", self.name, (self.node.attrs.widget || self.field.type), self.view);
                window.w = self;
                console.log("window.w =", window.w);
            });
        }
        if (!this.disable_utility_classes) {
            this.off("change:required", this, this._set_required);
            this.on("change:required", this, this._set_required);
            this._set_required();
        }
        this._check_visibility();
        this.field_manager.off("change:display_invalid_fields", this, this._check_css_flags);
        this.field_manager.on("change:display_invalid_fields", this, this._check_css_flags);
        this._check_css_flags();
    },
    start: function() {
        var tmp = this._super();
        this.on("change:value", this, function() {
            if (! this.no_rerender)
                this.render_value();
        });
        this.render_value();
    },
    /**
     * Private. Do not use.
     */
    _set_required: function() {
        this.$el.toggleClass('oe_form_required', this.get("required"));
    },
    set_value: function(value_) {
        this.set({'value': value_});
    },
    get_value: function() {
        return this.get('value');
    },
    /**
        Utility method that all implementations should use to change the
        value without triggering a re-rendering.
    */
    internal_set_value: function(value_) {
        var tmp = this.no_render;
        this.no_rerender = true;
        this.set({'value': value_});
        this.no_rerender = tmp;
    },
    /**
        This method is called each time the value is modified.
    */
    render_value: function() {},
    is_valid: function() {
        return this.is_syntax_valid() && !(this.get('required') && this.is_false());
    },
    is_syntax_valid: function() {
        return true;
    },
    /**
     * Method useful to implement to ease validity testing. Must return true if the current
     * value is similar to false in OpenERP.
     */
    is_false: function() {
        return this.get('value') === false;
    },
    _check_css_flags: function() {
        if (this.field.translate) {
            this.$el.find('.oe_field_translate').toggle(this.field_manager.get('actual_mode') !== "create");
        }
        if (!this.disable_utility_classes) {
            if (this.field_manager.get('display_invalid_fields')) {
                this.$el.toggleClass('oe_form_invalid', !this.is_valid());
            }
        }
    },
    focus: function() {
        return false;
    },
    set_input_id: function(id) {
        this.id_for_label = id;
    },
    on_translate: function() {
        var self = this;
        var trans = new instance.web.DataSet(this, 'ir.translation');
        return trans.call_button('translate_fields', [this.view.dataset.model, this.view.datarecord.id, this.name, this.view.dataset.get_context()]).done(function(r) {
            self.do_action(r);
        });
    },

    set_dimensions: function (height, width) {
        this.$el.css({
            width: width,
            minHeight: height
        });
    },
    commit_value: function() {
        return $.when();
    },
});

/**
 * A mixin to apply on any FormWidget that has to completely re-render when its readonly state
 * switch.
 */
instance.web.form.ReinitializeWidgetMixin =  {
    /**
     * Default implementation of, you should not override it, use initialize_field() instead.
     */
    start: function() {
        this.initialize_field();
        this._super();
    },
    initialize_field: function() {
        this.on("change:effective_readonly", this, this.reinitialize);
        this.initialize_content();
    },
    reinitialize: function() {
        this.destroy_content();
        this.renderElement();
        this.initialize_content();
    },
    /**
     * Called to destroy anything that could have been created previously, called before a
     * re-initialization.
     */
    destroy_content: function() {},
    /**
     * Called to initialize the content.
     */
    initialize_content: function() {},
};

/**
 * A mixin to apply on any field that has to completely re-render when its readonly state
 * switch.
 */
instance.web.form.ReinitializeFieldMixin =  _.extend({}, instance.web.form.ReinitializeWidgetMixin, {
    reinitialize: function() {
        instance.web.form.ReinitializeWidgetMixin.reinitialize.call(this);
        this.render_value();
    },
});

instance.web.form.FieldChar = instance.web.form.AbstractField.extend(instance.web.form.ReinitializeFieldMixin, {
    template: 'FieldChar',
    widget_class: 'oe_form_field_char',
    events: {
        'change input': 'store_dom_value',
    },
    init: function (field_manager, node) {
        this._super(field_manager, node);
        this.password = this.node.attrs.password === 'True' || this.node.attrs.password === '1';
    },
    initialize_content: function() {
        this.setupFocus(this.$('input'));
    },
    store_dom_value: function () {
        if (!this.get('effective_readonly')
                && this.$('input').length
                && this.is_syntax_valid()) {
            this.internal_set_value(
                this.parse_value(
                    this.$('input').val()));
        }
    },
    commit_value: function () {
        this.store_dom_value();
        return this._super();
    },
    render_value: function() {
        var show_value = this.format_value(this.get('value'), '');
        if (!this.get("effective_readonly")) {
            this.$el.find('input').val(show_value);
        } else {
            if (this.password) {
                show_value = new Array(show_value.length + 1).join('*');
            }
            this.$(".oe_form_char_content").text(show_value);
        }
    },
    is_syntax_valid: function() {
        if (!this.get("effective_readonly") && this.$("input").size() > 0) {
            try {
                this.parse_value(this.$('input').val(), '');
                return true;
            } catch(e) {
                return false;
            }
        }
        return true;
    },
    parse_value: function(val, def) {
        return instance.web.parse_value(val, this, def);
    },
    format_value: function(val, def) {
        return instance.web.format_value(val, this, def);
    },
    is_false: function() {
        return this.get('value') === '' || this._super();
    },
    focus: function() {
        this.$('input:first')[0].focus();
    },
    set_dimensions: function (height, width) {
        this._super(height, width);
        this.$('input').css({
            height: height,
            width: width
        });
    }
});

instance.web.form.FieldID = instance.web.form.FieldChar.extend({
    process_modifiers: function () {
        this._super();
        this.set({ readonly: true });
    },
});

instance.web.form.FieldEmail = instance.web.form.FieldChar.extend({
    template: 'FieldEmail',
    initialize_content: function() {
        this._super();
        var $button = this.$el.find('button');
        $button.click(this.on_button_clicked);
        this.setupFocus($button);
    },
    render_value: function() {
        if (!this.get("effective_readonly")) {
            this._super();
        } else {
            this.$el.find('a')
                    .attr('href', 'mailto:' + this.get('value'))
                    .text(this.get('value') || '');
        }
    },
    on_button_clicked: function() {
        if (!this.get('value') || !this.is_syntax_valid()) {
            this.do_warn(_t("E-mail error"), _t("Can't send email to invalid e-mail address"));
        } else {
            location.href = 'mailto:' + this.get('value');
        }
    }
});

instance.web.form.FieldUrl = instance.web.form.FieldChar.extend({
    template: 'FieldUrl',
    initialize_content: function() {
        this._super();
        var $button = this.$el.find('button');
        $button.click(this.on_button_clicked);
        this.setupFocus($button);
    },
    render_value: function() {
        if (!this.get("effective_readonly")) {
            this._super();
        } else {
            var tmp = this.get('value');
            var s = /(\w+):(.+)/.exec(tmp);
            if (!s) {
                tmp = "http://" + this.get('value');
            }
            this.$el.find('a').attr('href', tmp).text(this.get('value') ? tmp : '');
        }
    },
    on_button_clicked: function() {
        if (!this.get('value')) {
            this.do_warn(_t("Resource error"), _t("This resource is empty"));
        } else {
            var url = $.trim(this.get('value'));
            if(/^www\./i.test(url))
                url = 'http://'+url;
            window.open(url);
        }
    }
});

instance.web.form.FieldFloat = instance.web.form.FieldChar.extend({
    is_field_number: true,
    widget_class: 'oe_form_field_float',
    init: function (field_manager, node) {
        this._super(field_manager, node);
        this.internal_set_value(0);
        if (this.node.attrs.digits) {
            this.digits = this.node.attrs.digits;
        } else {
            this.digits = this.field.digits;
        }
    },
    set_value: function(value_) {
        if (value_ === false || value_ === undefined) {
            // As in GTK client, floats default to 0
            value_ = 0;
        }
        this._super.apply(this, [value_]);
    },
    focus: function () {
        this.$('input:first').select();
    }
});

instance.web.DateTimeWidget = instance.web.Widget.extend({
    template: "web.datepicker",
    jqueryui_object: 'datetimepicker',
    type_of_date: "datetime",
    events: {
        'change .oe_datepicker_master': 'change_datetime',
    },
    init: function(parent) {
        this._super(parent);
        this.name = parent.name;
    },
    start: function() {
        var self = this;
        this.$input = this.$el.find('input.oe_datepicker_master');
        this.$input_picker = this.$el.find('input.oe_datepicker_container');

        this.picker({
            onClose: this.on_picker_select,
            onSelect: this.on_picker_select,
            changeMonth: true,
            changeYear: true,
            showWeek: true,
            showButtonPanel: true,
            firstDay: Date.CultureInfo.firstDayOfWeek
        });
        this.$el.find('img.oe_datepicker_trigger').click(function() {
            if (self.get("effective_readonly") || self.picker('widget').is(':visible')) {
                self.$input.focus();
                return;
            }
            self.picker('setDate', self.get('value') ? instance.web.auto_str_to_date(self.get('value')) : new Date());
            self.$input_picker.show();
            self.picker('show');
            self.$input_picker.hide();
        });
        this.set_readonly(false);
        this.set({'value': false});
    },
    picker: function() {
        return $.fn[this.jqueryui_object].apply(this.$input_picker, arguments);
    },
    on_picker_select: function(text, instance_) {
        var date = this.picker('getDate');
        this.$input
            .val(date ? this.format_client(date) : '')
            .change()
            .focus();
    },
    set_value: function(value_) {
        this.set({'value': value_});
        this.$input.val(value_ ? this.format_client(value_) : '');
    },
    get_value: function() {
        return this.get('value');
    },
    set_value_from_ui_: function() {
        var value_ = this.$input.val() || false;
        this.set({'value': this.parse_client(value_)});
    },
    set_readonly: function(readonly) {
        this.readonly = readonly;
        this.$input.prop('readonly', this.readonly);
        this.$el.find('img.oe_datepicker_trigger').toggleClass('oe_input_icon_disabled', readonly);
    },
    is_valid_: function() {
        var value_ = this.$input.val();
        if (value_ === "") {
            return true;
        } else {
            try {
                this.parse_client(value_);
                return true;
            } catch(e) {
                return false;
            }
        }
    },
    parse_client: function(v) {
        return instance.web.parse_value(v, {"widget": this.type_of_date});
    },
    format_client: function(v) {
        return instance.web.format_value(v, {"widget": this.type_of_date});
    },
    change_datetime: function() {
        if (this.is_valid_()) {
            this.set_value_from_ui_();
            this.trigger("datetime_changed");
        }
    },
    commit_value: function () {
        this.change_datetime();
    },
});

instance.web.DateWidget = instance.web.DateTimeWidget.extend({
    jqueryui_object: 'datepicker',
    type_of_date: "date"
});

instance.web.form.FieldDatetime = instance.web.form.AbstractField.extend(instance.web.form.ReinitializeFieldMixin, {
    template: "FieldDatetime",
    build_widget: function() {
        return new instance.web.DateTimeWidget(this);
    },
    destroy_content: function() {
        if (this.datewidget) {
            this.datewidget.destroy();
            this.datewidget = undefined;
        }
    },
    initialize_content: function() {
        if (!this.get("effective_readonly")) {
            this.datewidget = this.build_widget();
            this.datewidget.on('datetime_changed', this, _.bind(function() {
                this.internal_set_value(this.datewidget.get_value());
            }, this));
            this.datewidget.appendTo(this.$el);
            this.setupFocus(this.datewidget.$input);
        }
    },
    render_value: function() {
        if (!this.get("effective_readonly")) {
            this.datewidget.set_value(this.get('value'));
        } else {
            this.$el.text(instance.web.format_value(this.get('value'), this, ''));
        }
    },
    is_syntax_valid: function() {
        if (!this.get("effective_readonly") && this.datewidget) {
            return this.datewidget.is_valid_();
        }
        return true;
    },
    is_false: function() {
        return this.get('value') === '' || this._super();
    },
    focus: function() {
        if (this.datewidget && this.datewidget.$input) {
            this.datewidget.$input[0].focus();
        }
    },
    set_dimensions: function (height, width) {
        this._super(height, width);
        this.datewidget.$input.css('height', height);
    }
});

instance.web.form.FieldDate = instance.web.form.FieldDatetime.extend({
    template: "FieldDate",
    build_widget: function() {
        return new instance.web.DateWidget(this);
    }
});

instance.web.form.FieldText = instance.web.form.AbstractField.extend(instance.web.form.ReinitializeFieldMixin, {
    template: 'FieldText',
    events: {
        'keyup': function (e) {
            if (e.which === $.ui.keyCode.ENTER) {
                e.stopPropagation();
            }
        },
        'change textarea': 'store_dom_value',
    },
    init: function (field_manager, node) {
        this._super(field_manager, node);
    },
    initialize_content: function() {
        var self = this;
        this.$textarea = this.$el.find('textarea');
        this.auto_sized = false;
        this.default_height = this.$textarea.css('height');
        if (this.get("effective_readonly")) {
            this.$textarea.attr('disabled', 'disabled');
        }
        this.setupFocus(this.$textarea);
    },
    commit_value: function () {
        this.store_dom_value();
        return this._super();
    },
    store_dom_value: function () {
        if (!this.get('effective_readonly') && this.$('textarea').length) {
            this.internal_set_value(
                instance.web.parse_value(
                    this.$textarea.val(),
                    this));
        }
    },
    render_value: function() {
        var show_value = instance.web.format_value(this.get('value'), this, '');
        if (show_value === '') {
            this.$textarea.css('height', parseInt(this.default_height)+"px");
        }
        this.$textarea.val(show_value);
        if (! this.auto_sized) {
            this.auto_sized = true;
            this.$textarea.autosize();
        } else {
            this.$textarea.trigger("autosize");
        }
    },
    is_syntax_valid: function() {
        if (!this.get("effective_readonly") && this.$textarea) {
            try {
                instance.web.parse_value(this.$textarea.val(), this, '');
                return true;
            } catch(e) {
                return false;
            }
        }
        return true;
    },
    is_false: function() {
        return this.get('value') === '' || this._super();
    },
    focus: function($el) {
        this.$textarea[0].focus();
    },
    set_dimensions: function (height, width) {
        this._super(height, width);
        this.$textarea.css({
            width: width,
            minHeight: height
        });
    },
});

/**
 * FieldTextHtml Widget
 * Intended for FieldText widgets meant to display HTML content. This
 * widget will instantiate the CLEditor (see cleditor in static/src/lib)
 * To find more information about CLEditor configutation: go to
 * http://premiumsoftware.net/cleditor/docs/GettingStarted.html
 */
instance.web.form.FieldTextHtml = instance.web.form.AbstractField.extend(instance.web.form.ReinitializeFieldMixin, {
    template: 'FieldTextHtml',
    init: function() {
        this._super.apply(this, arguments);
    },
    initialize_content: function() {
        var self = this;
        if (! this.get("effective_readonly")) {
            self._updating_editor = false;
            this.$textarea = this.$el.find('textarea');
            var width = ((this.node.attrs || {}).editor_width || '100%');
            var height = ((this.node.attrs || {}).editor_height || 250);
            this.$textarea.cleditor({
                width:      width, // width not including margins, borders or padding
                height:     height, // height not including margins, borders or padding
                controls:   // controls to add to the toolbar
                            "bold italic underline strikethrough " +
                            "| removeformat | bullets numbering | outdent " +
                            "indent | link unlink | source",
                bodyStyle:  // style to assign to document body contained within the editor
                            "margin:4px; font:12px monospace; cursor:text; color:#1F1F1F"
            });
            this.$cleditor = this.$textarea.cleditor()[0];
            this.$cleditor.change(function() {
                if (! self._updating_editor) {
                    self.$cleditor.updateTextArea();
                    self.internal_set_value(self.$textarea.val());
                }
            });
        }
    },
    render_value: function() {
        if (! this.get("effective_readonly")) {
            this.$textarea.val(this.get('value') || '');
            this._updating_editor = true;
            this.$cleditor.updateFrame();
            this._updating_editor = false;
        } else {
            this.$el.html(this.get('value'));
        }
    },
});

instance.web.form.FieldBoolean = instance.web.form.AbstractField.extend({
    template: 'FieldBoolean',
    start: function() {
        var self = this;
        this.$checkbox = $("input", this.$el);
        this.setupFocus(this.$checkbox);
        this.$el.click(_.bind(function() {
            this.internal_set_value(this.$checkbox.is(':checked'));
        }, this));
        var check_readonly = function() {
            self.$checkbox.prop('disabled', self.get("effective_readonly"));
        };
        this.on("change:effective_readonly", this, check_readonly);
        check_readonly.call(this);
        this._super.apply(this, arguments);
    },
    render_value: function() {
        this.$checkbox[0].checked = this.get('value');
    },
    focus: function() {
        this.$checkbox[0].focus();
    }
});

/**
    The progressbar field expect a float from 0 to 100.
*/
instance.web.form.FieldProgressBar = instance.web.form.AbstractField.extend({
    template: 'FieldProgressBar',
    render_value: function() {
        this.$el.progressbar({
            value: this.get('value') || 0,
            disabled: this.get("effective_readonly")
        });
        var formatted_value = instance.web.format_value(this.get('value') || 0, { type : 'float' });
        this.$('span').html(formatted_value + '%');
    }
});


instance.web.form.FieldSelection = instance.web.form.AbstractField.extend(instance.web.form.ReinitializeFieldMixin, {
    template: 'FieldSelection',
    events: {
        'change select': 'store_dom_value',
    },
    init: function(field_manager, node) {
        var self = this;
        this._super(field_manager, node);
        this.values = _(this.field.selection).chain()
            .reject(function (v) { return v[0] === false && v[1] === ''; })
            .unshift([false, ''])
            .value();
    },
    initialize_content: function() {
        // Flag indicating whether we're in an event chain containing a change
        // event on the select, in order to know what to do on keyup[RETURN]:
        // * If the user presses [RETURN] as part of changing the value of a
        //   selection, we should just let the value change and not let the
        //   event broadcast further (e.g. to validating the current state of
        //   the form in editable list view, which would lead to saving the
        //   current row or switching to the next one)
        // * If the user presses [RETURN] with a select closed (side-effect:
        //   also if the user opened the select and pressed [RETURN] without
        //   changing the selected value), takes the action as validating the
        //   row
        var ischanging = false;
        var $select = this.$el.find('select')
            .change(function () { ischanging = true; })
            .click(function () { ischanging = false; })
            .keyup(function (e) {
                if (e.which !== 13 || !ischanging) { return; }
                e.stopPropagation();
                ischanging = false;
            });
        this.setupFocus($select);
    },
    commit_value: function () {
        this.store_dom_value();
        return this._super();
    },
    store_dom_value: function () {
        if (!this.get('effective_readonly') && this.$('select').length) {
            this.internal_set_value(
                this.values[this.$('select')[0].selectedIndex][0]);
        }
    },
    set_value: function(value_) {
        value_ = value_ === null ? false : value_;
        value_ = value_ instanceof Array ? value_[0] : value_;
        this._super(value_);
    },
    render_value: function() {
        if (!this.get("effective_readonly")) {
            var index = 0;
            for (var i = 0, ii = this.values.length; i < ii; i++) {
                if (this.values[i][0] === this.get('value')) index = i;
            }
            this.$el.find('select')[0].selectedIndex = index;
        } else {
            var self = this;
            var option = _(this.values)
                .detect(function (record) { return record[0] === self.get('value'); });
            this.$el.text(option ? option[1] : this.values[0][1]);
        }
    },
    focus: function() {
        this.$('select:first')[0].focus();
    },
    set_dimensions: function (height, width) {
        this._super(height, width);
        this.$('select').css({
            height: height,
            width: width
        });
    }
});

// jquery autocomplete tweak to allow html and classnames
(function() {
    var proto = $.ui.autocomplete.prototype,
        initSource = proto._initSource;

    function filter( array, term ) {
        var matcher = new RegExp( $.ui.autocomplete.escapeRegex(term), "i" );
        return $.grep( array, function(value_) {
            return matcher.test( $( "<div>" ).html( value_.label || value_.value || value_ ).text() );
        });
    }

    $.extend( proto, {
        _initSource: function() {
            if ( this.options.html && $.isArray(this.options.source) ) {
                this.source = function( request, response ) {
                    response( filter( this.options.source, request.term ) );
                };
            } else {
                initSource.call( this );
            }
        },

        _renderItem: function( ul, item) {
            return $( "<li></li>" )
                .data( "item.autocomplete", item )
                .append( $( "<a></a>" )[ this.options.html ? "html" : "text" ]( item.label ) )
                .appendTo( ul )
                .addClass(item.classname);
        }
    });
})();

/**
 * A mixin containing some useful methods to handle completion inputs.
 */
instance.web.form.CompletionFieldMixin = {
    init: function() {
        this.limit = 7;
        this.orderer = new instance.web.DropMisordered();
    },
    /**
     * Call this method to search using a string.
     */
    get_search_result: function(search_val) {
        var self = this;

        var dataset = new instance.web.DataSet(this, this.field.relation, self.build_context());
        var blacklist = this.get_search_blacklist();
        this.last_query = search_val;

        return this.orderer.add(dataset.name_search(
                search_val, new instance.web.CompoundDomain(self.build_domain(), [["id", "not in", blacklist]]),
                'ilike', this.limit + 1, self.build_context())).then(function(data) {
            self.last_search = data;
            // possible selections for the m2o
            var values = _.map(data, function(x) {
                x[1] = x[1].split("\n")[0];
                return {
                    label: _.str.escapeHTML(x[1]),
                    value: x[1],
                    name: x[1],
                    id: x[0],
                };
            });

            // search more... if more results that max
            if (values.length > self.limit) {
                values = values.slice(0, self.limit);
                values.push({
                    label: _t("Search More..."),
                    action: function() {
                        dataset.name_search(search_val, self.build_domain(), 'ilike', false).done(function(data) {
                            self._search_create_popup("search", data);
                        });
                    },
                    classname: 'oe_m2o_dropdown_option'
                });
            }
            // quick create
            var raw_result = _(data.result).map(function(x) {return x[1];});
            if (search_val.length > 0 && !_.include(raw_result, search_val)) {
                values.push({
                    label: _.str.sprintf(_t('Create "<strong>%s</strong>"'),
                        $('<span />').text(search_val).html()),
                    action: function() {
                        self._quick_create(search_val);
                    },
                    classname: 'oe_m2o_dropdown_option'
                });
            }
            // create...
            values.push({
                label: _t("Create and Edit..."),
                action: function() {
                    self._search_create_popup("form", undefined, self._create_context(search_val));
                },
                classname: 'oe_m2o_dropdown_option'
            });

            return values;
        });
    },
    get_search_blacklist: function() {
        return [];
    },
    _quick_create: function(name) {
        var self = this;
        var slow_create = function () {
            self._search_create_popup("form", undefined, self._create_context(name));
        };
        if (self.options.quick_create === undefined || self.options.quick_create) {
            new instance.web.DataSet(this, this.field.relation, self.build_context())
                .name_create(name).done(function(data) {
                    self.add_id(data[0]);
                }).fail(function(error, event) {
                    event.preventDefault();
                    slow_create();
                });
        } else
            slow_create();
    },
    // all search/create popup handling
    _search_create_popup: function(view, ids, context) {
        var self = this;
        var pop = new instance.web.form.SelectCreatePopup(this);
        pop.select_element(
            self.field.relation,
            {
                title: (view === 'search' ? _t("Search: ") : _t("Create: ")) + this.string,
                initial_ids: ids ? _.map(ids, function(x) {return x[0]}) : undefined,
                initial_view: view,
                disable_multiple_selection: true
            },
            self.build_domain(),
            new instance.web.CompoundContext(self.build_context(), context || {})
        );
        pop.on("elements_selected", self, function(element_ids) {
            self.add_id(element_ids[0]);
            self.focus();
        });
    },
    /**
     * To implement.
     */
    add_id: function(id) {},
    _create_context: function(name) {
        var tmp = {};
        var field = (this.options || {}).create_name_field;
        if (field === undefined)
            field = "name";
        if (field !== false && name && (this.options || {}).quick_create !== false)
            tmp["default_" + field] = name;
        return tmp;
    },
};

instance.web.form.M2ODialog = instance.web.Dialog.extend({
    template: "M2ODialog",
    init: function(parent) {
        this._super(parent, {
            title: _.str.sprintf(_t("Add %s"), parent.string),
            width: 312,
        });
    },
    start: function() {
        var self = this;
        this.$buttons.html(QWeb.render("M2ODialog.buttons"));
        this.$("input").val(this.getParent().last_query);
        this.$buttons.find(".oe_form_m2o_qc_button").click(function(){
            self.getParent()._quick_create(self.$("input").val());
            self.destroy();
        });
        this.$buttons.find(".oe_form_m2o_sc_button").click(function(){
            self.getParent()._search_create_popup("form", undefined, self.getParent()._create_context(self.$("input").val()));
            self.destroy();
        });
        this.$buttons.find(".oe_form_m2o_cancel_button").click(function(){
            self.destroy();
        });
    },
});

instance.web.form.FieldMany2One = instance.web.form.AbstractField.extend(instance.web.form.CompletionFieldMixin, instance.web.form.ReinitializeFieldMixin, {
    template: "FieldMany2One",
    events: {
        'keydown input': function (e) {
            switch (e.which) {
            case $.ui.keyCode.UP:
            case $.ui.keyCode.DOWN:
                e.stopPropagation();
            }
        }
    },
    init: function(field_manager, node) {
        this._super(field_manager, node);
        instance.web.form.CompletionFieldMixin.init.call(this);
        this.set({'value': false});
        this.display_value = {};
        this.last_search = [];
        this.floating = false;
        this.current_display = null;
        this.is_started = false;
    },
    reinit_value: function(val) {
        this.internal_set_value(val);
        this.floating = false;
        if (this.is_started)
            this.render_value();
    },
    initialize_field: function() {
        this.is_started = true;
        instance.web.bus.on('click', this, function() {
            if (!this.get("effective_readonly") && this.$input && this.$input.autocomplete('widget').is(':visible')) {
                this.$input.autocomplete("close");
            }
        });
        instance.web.form.ReinitializeFieldMixin.initialize_field.call(this);
    },
    initialize_content: function() {
        if (!this.get("effective_readonly"))
            this.render_editable();
    },
    init_error_displayer: function() {
        // nothing
    },
    hide_error_displayer: function() {
        // doesn't work
    },
    show_error_displayer: function() {
        new instance.web.form.M2ODialog(this).open();
    },
    render_editable: function() {
        var self = this;
        this.$input = this.$el.find("input");

        this.init_error_displayer();

        self.$input.on('focus', function() {
            self.hide_error_displayer();
        });

        this.$drop_down = this.$el.find(".oe_m2o_drop_down_button");
        this.$follow_button = $(".oe_m2o_cm_button", this.$el);

        this.$follow_button.click(function(ev) {
            ev.preventDefault();
            if (!self.get('value')) {
                self.focus();
                return;
            }
            var pop = new instance.web.form.FormOpenPopup(self);
            pop.show_element(
                self.field.relation,
                self.get("value"),
                self.build_context(),
                {
                    title: _t("Open: ") + self.string
                }
            );
            pop.on('write_completed', self, function(){
                self.display_value = {};
                self.render_value();
                self.focus();
            });
        });

        // some behavior for input
        var input_changed = function() {
            if (self.current_display !== self.$input.val()) {
                self.current_display = self.$input.val();
                if (self.$input.val() === "") {
                    self.internal_set_value(false);
                    self.floating = false;
                } else {
                    self.floating = true;
                }
            }
        };
        this.$input.keydown(input_changed);
        this.$input.change(input_changed);
        this.$drop_down.click(function() {
            if (self.$input.autocomplete("widget").is(":visible")) {
                self.$input.autocomplete("close");
                self.$input.focus();
            } else {
                if (self.get("value") && ! self.floating) {
                    self.$input.autocomplete("search", "");
                } else {
                    self.$input.autocomplete("search");
                }
            }
        });
        self.ed_def = $.Deferred();
        self.uned_def = $.Deferred();
        var ed_delay = 200;
        var ed_duration = 15000;
        var anyoneLoosesFocus = function (e) {
            var used = false;
            if (self.floating) {
                if (self.last_search.length > 0) {
                    if (self.last_search[0][0] != self.get("value")) {
                        self.display_value = {};
                        self.display_value["" + self.last_search[0][0]] = self.last_search[0][1];
                        self.reinit_value(self.last_search[0][0]);
                    } else {
                        used = true;
                        self.render_value();
                    }
                } else {
                    used = true;
                    self.reinit_value(false);
                }
                self.floating = false;
            }
            if (used && self.get("value") === false && ! self.no_ed) {
                self.ed_def.reject();
                self.uned_def.reject();
                self.ed_def = $.Deferred();
                self.ed_def.done(function() {
                    self.show_error_displayer();
                    ignore_blur = false;
                    self.trigger('focused');
                });
                ignore_blur = true;
                setTimeout(function() {
                    self.ed_def.resolve();
                    self.uned_def.reject();
                    self.uned_def = $.Deferred();
                    self.uned_def.done(function() {
                        self.hide_error_displayer();
                    });
                    setTimeout(function() {self.uned_def.resolve();}, ed_duration);
                }, ed_delay);
            } else {
                self.no_ed = false;
                self.ed_def.reject();
            }
        };
        var ignore_blur = false;
        this.$input.on({
            focusout: anyoneLoosesFocus,
            focus: function () { self.trigger('focused'); },
            autocompleteopen: function () { ignore_blur = true; },
            autocompleteclose: function () { ignore_blur = false; },
            blur: function () {
                // autocomplete open
                if (ignore_blur) { return; }
                if (_(self.getChildren()).any(function (child) {
                    return child instanceof instance.web.form.AbstractFormPopup;
                })) { return; }
                self.trigger('blurred');
            }
        });

        var isSelecting = false;
        // autocomplete
        this.$input.autocomplete({
            source: function(req, resp) {
                self.get_search_result(req.term).done(function(result) {
                    resp(result);
                });
            },
            select: function(event, ui) {
                isSelecting = true;
                var item = ui.item;
                if (item.id) {
                    self.display_value = {};
                    self.display_value["" + item.id] = item.name;
                    self.reinit_value(item.id);
                } else if (item.action) {
                    item.action();
                    // Cancel widget blurring, to avoid form blur event
                    self.trigger('focused');
                    return false;
                }
            },
            focus: function(e, ui) {
                e.preventDefault();
            },
            html: true,
            // disabled to solve a bug, but may cause others
            //close: anyoneLoosesFocus,
            minLength: 0,
            delay: 0
        });
        this.$input.autocomplete("widget").openerpClass();
        // used to correct a bug when selecting an element by pushing 'enter' in an editable list
        this.$input.keyup(function(e) {
            if (e.which === 13) { // ENTER
                if (isSelecting)
                    e.stopPropagation();
            }
            isSelecting = false;
        });
        this.setupFocus(this.$follow_button);
    },
    render_value: function(no_recurse) {
        var self = this;
        if (! this.get("value")) {
            this.display_string("");
            return;
        }
        var display = this.display_value["" + this.get("value")];
        if (display) {
            this.display_string(display);
            return;
        }
        if (! no_recurse) {
            var dataset = new instance.web.DataSetStatic(this, this.field.relation, self.build_context());
            dataset.name_get([self.get("value")]).done(function(data) {
                self.display_value["" + self.get("value")] = data[0][1];
                self.render_value(true);
            });
        }
    },
    display_string: function(str) {
        var self = this;
        if (!this.get("effective_readonly")) {
            this.$input.val(str.split("\n")[0]);
            this.current_display = this.$input.val();
            if (this.is_false()) {
                this.$('.oe_m2o_cm_button').css({'display':'none'});
            } else {
                this.$('.oe_m2o_cm_button').css({'display':'inline'});
            }
        } else {
            var lines = _.escape(str).split("\n");
            var link = "";
            var follow = "";
            link = lines[0];
            follow = _.rest(lines).join("<br />");
            if (follow)
                link += "<br />";
            var $link = this.$el.find('.oe_form_uri')
                 .unbind('click')
                 .html(link);
            if (! this.options.no_open)
                $link.click(function () {
                    self.do_action({
                        type: 'ir.actions.act_window',
                        res_model: self.field.relation,
                        res_id: self.get("value"),
                        views: [[false, 'form']],
                        target: 'current'
                    });
                    return false;
                 });
            $(".oe_form_m2o_follow", this.$el).html(follow);
        }
    },
    set_value: function(value_) {
        var self = this;
        if (value_ instanceof Array) {
            this.display_value = {};
            if (! this.options.always_reload) {
                this.display_value["" + value_[0]] = value_[1];
            }
            value_ = value_[0];
        }
        value_ = value_ || false;
        this.reinit_value(value_);
    },
    get_displayed: function() {
        return this.display_value["" + this.get("value")];
    },
    add_id: function(id) {
        this.display_value = {};
        this.reinit_value(id);
    },
    is_false: function() {
        return ! this.get("value");
    },
    focus: function () {
        if (!this.get('effective_readonly')) {
            this.$input[0].focus();
        }
    },
    _quick_create: function() {
        this.no_ed = true;
        this.ed_def.reject();
        return instance.web.form.CompletionFieldMixin._quick_create.apply(this, arguments);
    },
    _search_create_popup: function() {
        this.no_ed = true;
        this.ed_def.reject();
        return instance.web.form.CompletionFieldMixin._search_create_popup.apply(this, arguments);
    },
    set_dimensions: function (height, width) {
        this._super(height, width);
        this.$input.css('height', height);
    }
});

instance.web.form.Many2OneButton = instance.web.form.AbstractField.extend({
    template: 'Many2OneButton',
    init: function(field_manager, node) {
        this._super.apply(this, arguments);
    },
    start: function() {
        this._super.apply(this, arguments);
        this.set_button();
    },
    set_button: function() {
        var self = this;
        if (this.$button) {
            this.$button.remove();
        }
        this.string = '';
        this.node.attrs.icon = this.get('value') ? '/web/static/src/img/icons/gtk-yes.png' : '/web/static/src/img/icons/gtk-no.png';
        this.$button = $(QWeb.render('WidgetButton', {'widget': this}));
        this.$button.addClass('oe_link').css({'padding':'4px'});
        this.$el.append(this.$button);
        this.$button.on('click', self.on_click);
    },
    on_click: function(ev) {
        var self = this;
        this.popup =  new instance.web.form.FormOpenPopup(this);
        this.popup.show_element(
            this.field.relation,
            this.get('value'),
            this.build_context(),
            {title: this.string}
        );
        this.popup.on('create_completed', self, function(r) {
            self.set_value(r);
        });
    },
    set_value: function(value_) {
        var self = this;
        if (value_ instanceof Array) {
            value_ = value_[0];
        }
        value_ = value_ || false;
        this.set('value', value_);
        this.set_button();
     },
});

/*
# Values: (0, 0,  { fields })    create
#         (1, ID, { fields })    update
#         (2, ID)                remove (delete)
#         (3, ID)                unlink one (target id or target of relation)
#         (4, ID)                link
#         (5)                    unlink all (only valid for one2many)
*/
var commands = {
    // (0, _, {values})
    CREATE: 0,
    'create': function (values) {
        return [commands.CREATE, false, values];
    },
    // (1, id, {values})
    UPDATE: 1,
    'update': function (id, values) {
        return [commands.UPDATE, id, values];
    },
    // (2, id[, _])
    DELETE: 2,
    'delete': function (id) {
        return [commands.DELETE, id, false];
    },
    // (3, id[, _]) removes relation, but not linked record itself
    FORGET: 3,
    'forget': function (id) {
        return [commands.FORGET, id, false];
    },
    // (4, id[, _])
    LINK_TO: 4,
    'link_to': function (id) {
        return [commands.LINK_TO, id, false];
    },
    // (5[, _[, _]])
    DELETE_ALL: 5,
    'delete_all': function () {
        return [5, false, false];
    },
    // (6, _, ids) replaces all linked records with provided ids
    REPLACE_WITH: 6,
    'replace_with': function (ids) {
        return [6, false, ids];
    }
};
instance.web.form.FieldOne2Many = instance.web.form.AbstractField.extend({
    multi_selection: false,
    disable_utility_classes: true,
    init: function(field_manager, node) {
        this._super(field_manager, node);
        lazy_build_o2m_kanban_view();
        this.is_loaded = $.Deferred();
        this.initial_is_loaded = this.is_loaded;
        this.form_last_update = $.Deferred();
        this.init_form_last_update = this.form_last_update;
        this.is_started = false;
        this.dataset = new instance.web.form.One2ManyDataSet(this, this.field.relation);
        this.dataset.o2m = this;
        this.dataset.parent_view = this.view;
        this.dataset.child_name = this.name;
        var self = this;
        this.dataset.on('dataset_changed', this, function() {
            self.trigger_on_change();
        });
        this.set_value([]);
    },
    start: function() {
        this._super.apply(this, arguments);
        this.$el.addClass('oe_form_field oe_form_field_one2many');

        var self = this;

        self.load_views();
        this.is_loaded.done(function() {
            self.on("change:effective_readonly", self, function() {
                self.is_loaded = self.is_loaded.then(function() {
                    self.viewmanager.destroy();
                    return $.when(self.load_views()).done(function() {
                        self.reload_current_view();
                    });
                });
            });
        });
        this.is_started = true;
        this.reload_current_view();
    },
    trigger_on_change: function() {
        this.trigger('changed_value');
    },
    load_views: function() {
        var self = this;

        var modes = this.node.attrs.mode;
        modes = !!modes ? modes.split(",") : ["tree"];
        var views = [];
        _.each(modes, function(mode) {
            if (! _.include(["list", "tree", "graph", "kanban"], mode)) {
                throw new Error(_.str.sprintf(_t("View type '%s' is not supported in One2Many."), mode));
            }
            var view = {
                view_id: false,
                view_type: mode == "tree" ? "list" : mode,
                options: {}
            };
            if (self.field.views && self.field.views[mode]) {
                view.embedded_view = self.field.views[mode];
            }
            if(view.view_type === "list") {
                _.extend(view.options, {
                    addable: null,
                    selectable: self.multi_selection,
                    sortable: false,
                    import_enabled: false,
                    deletable: true
                });
                if (self.get("effective_readonly")) {
                    _.extend(view.options, {
                        deletable: null,
                        reorderable: false,
                    });
                }
            } else if (view.view_type === "form") {
                if (self.get("effective_readonly")) {
                    view.view_type = 'form';
                }
                _.extend(view.options, {
                    not_interactible_on_create: true,
                });
            } else if (view.view_type === "kanban") {
                _.extend(view.options, {
                    confirm_on_delete: false,
                });
                if (self.get("effective_readonly")) {
                    _.extend(view.options, {
                        action_buttons: false,
                        quick_creatable: false,
                        creatable: false,
                        read_only_mode: true,
                    });
                }
            }
            views.push(view);
        });
        this.views = views;

        this.viewmanager = new instance.web.form.One2ManyViewManager(this, this.dataset, views, {});
        this.viewmanager.o2m = self;
        var once = $.Deferred().done(function() {
            self.init_form_last_update.resolve();
        });
        var def = $.Deferred().done(function() {
            self.initial_is_loaded.resolve();
        });
        this.viewmanager.on("controller_inited", self, function(view_type, controller) {
            controller.o2m = self;
            if (view_type == "list") {
                if (self.get("effective_readonly")) {
                    controller.on('edit:before', self, function (e) {
                        e.cancel = true;
                    });
                    _(controller.columns).find(function (column) {
                        if (!(column instanceof instance.web.list.Handle)) {
                            return false;
                        }
                        column.modifiers.invisible = true;
                        return true;
                    });
                }
            } else if (view_type === "form") {
                if (self.get("effective_readonly")) {
                    $(".oe_form_buttons", controller.$el).children().remove();
                }
                controller.on("load_record", self, function(){
                     once.resolve();
                 });
                controller.on('pager_action_executed',self,self.save_any_view);
            } else if (view_type == "graph") {
                self.reload_current_view()
            }
            def.resolve();
        });
        this.viewmanager.on("switch_mode", self, function(n_mode, b, c, d, e) {
            $.when(self.save_any_view()).done(function() {
                if (n_mode === "list") {
                    $.async_when().done(function() {
                        self.reload_current_view();
                    });
                }
            });
        });
        $.async_when().done(function () {
            self.viewmanager.appendTo(self.$el);
        });
        return def;
    },
    reload_current_view: function() {
        var self = this;
        return self.is_loaded = self.is_loaded.then(function() {
            var active_view = self.viewmanager.active_view;
            var view = self.viewmanager.views[active_view].controller;
            if(active_view === "list") {
                return view.reload_content();
            } else if (active_view === "form") {
                if (self.dataset.index === null && self.dataset.ids.length >= 1) {
                    self.dataset.index = 0;
                }
                var act = function() {
                    return view.do_show();
                };
                self.form_last_update = self.form_last_update.then(act, act);
                return self.form_last_update;
            } else if (view.do_search) {
                return view.do_search(self.build_domain(), self.dataset.get_context(), []);
            }
        }, undefined);
    },
    set_value: function(value_) {
        value_ = value_ || [];
        var self = this;
        this.dataset.reset_ids([]);
        if(value_.length >= 1 && value_[0] instanceof Array) {
            var ids = [];
            _.each(value_, function(command) {
                var obj = {values: command[2]};
                switch (command[0]) {
                    case commands.CREATE:
                        obj['id'] = _.uniqueId(self.dataset.virtual_id_prefix);
                        obj.defaults = {};
                        self.dataset.to_create.push(obj);
                        self.dataset.cache.push(_.extend(_.clone(obj), {values: _.clone(command[2])}));
                        ids.push(obj.id);
                        return;
                    case commands.UPDATE:
                        obj['id'] = command[1];
                        self.dataset.to_write.push(obj);
                        self.dataset.cache.push(_.extend(_.clone(obj), {values: _.clone(command[2])}));
                        ids.push(obj.id);
                        return;
                    case commands.DELETE:
                        self.dataset.to_delete.push({id: command[1]});
                        return;
                    case commands.LINK_TO:
                        ids.push(command[1]);
                        return;
                    case commands.DELETE_ALL:
                        self.dataset.delete_all = true;
                        return;
                }
            });
            this._super(ids);
            this.dataset.set_ids(ids);
        } else if (value_.length >= 1 && typeof(value_[0]) === "object") {
            var ids = [];
            this.dataset.delete_all = true;
            _.each(value_, function(command) {
                var obj = {values: command};
                obj['id'] = _.uniqueId(self.dataset.virtual_id_prefix);
                obj.defaults = {};
                self.dataset.to_create.push(obj);
                self.dataset.cache.push(_.clone(obj));
                ids.push(obj.id);
            });
            this._super(ids);
            this.dataset.set_ids(ids);
        } else {
            this._super(value_);
            this.dataset.reset_ids(value_);
        }
        if (this.dataset.index === null && this.dataset.ids.length > 0) {
            this.dataset.index = 0;
        }
        this.trigger_on_change();
        if (this.is_started) {
            return self.reload_current_view();
        } else {
            return $.when();
        }
    },
    get_value: function() {
        var self = this;
        if (!this.dataset)
            return [];
        var val = this.dataset.delete_all ? [commands.delete_all()] : [];
        val = val.concat(_.map(this.dataset.ids, function(id) {
            var alter_order = _.detect(self.dataset.to_create, function(x) {return x.id === id;});
            if (alter_order) {
                return commands.create(alter_order.values);
            }
            alter_order = _.detect(self.dataset.to_write, function(x) {return x.id === id;});
            if (alter_order) {
                return commands.update(alter_order.id, alter_order.values);
            }
            return commands.link_to(id);
        }));
        return val.concat(_.map(
            this.dataset.to_delete, function(x) {
                return commands['delete'](x.id);}));
    },
    commit_value: function() {
        return this.save_any_view();
    },
    save_any_view: function() {
        if (this.viewmanager && this.viewmanager.views && this.viewmanager.active_view &&
            this.viewmanager.views[this.viewmanager.active_view] &&
            this.viewmanager.views[this.viewmanager.active_view].controller) {
            var view = this.viewmanager.views[this.viewmanager.active_view].controller;
            if (this.viewmanager.active_view === "form") {
                if (!view.is_initialized.state() === 'resolved') {
                    return $.when(false);
                }
                return $.when(view.save());
            } else if (this.viewmanager.active_view === "list") {
                return $.when(view.ensure_saved());
            }
        }
        return $.when(false);
    },
    is_syntax_valid: function() {
        if (! this.viewmanager || ! this.viewmanager.views[this.viewmanager.active_view])
            return true;
        var view = this.viewmanager.views[this.viewmanager.active_view].controller;
        switch (this.viewmanager.active_view) {
        case 'form':
            return _(view.fields).chain()
                .invoke('is_valid')
                .all(_.identity)
                .value();
            break;
        case 'list':
            return view.is_valid();
        }
        return true;
    },
});

instance.web.form.One2ManyViewManager = instance.web.ViewManager.extend({
    template: 'One2Many.viewmanager',
    init: function(parent, dataset, views, flags) {
        this._super(parent, dataset, views, _.extend({}, flags, {$sidebar: false}));
        this.registry = this.registry.extend({
            list: 'instance.web.form.One2ManyListView',
            form: 'instance.web.form.One2ManyFormView',
            kanban: 'instance.web.form.One2ManyKanbanView',
        });
        this.__ignore_blur = false;
    },
    switch_mode: function(mode, unused) {
        if (mode !== 'form') {
            return this._super(mode, unused);
        }
        var self = this;
        var id = self.o2m.dataset.index !== null ? self.o2m.dataset.ids[self.o2m.dataset.index] : null;
        var pop = new instance.web.form.FormOpenPopup(this);
        pop.show_element(self.o2m.field.relation, id, self.o2m.build_context(), {
            title: _t("Open: ") + self.o2m.string,
            create_function: function(data) {
                return self.o2m.dataset.create(data).done(function(r) {
                    self.o2m.dataset.set_ids(self.o2m.dataset.ids.concat([r]));
                    self.o2m.dataset.trigger("dataset_changed", r);
                });
            },
            write_function: function(id, data, options) {
                return self.o2m.dataset.write(id, data, {}).done(function() {
                    self.o2m.reload_current_view();
                });
            },
            alternative_form_view: self.o2m.field.views ? self.o2m.field.views["form"] : undefined,
            parent_view: self.o2m.view,
            child_name: self.o2m.name,
            read_function: function() {
                return self.o2m.dataset.read_ids.apply(self.o2m.dataset, arguments);
            },
            form_view_options: {'not_interactible_on_create':true},
            readonly: self.o2m.get("effective_readonly")
        });
        pop.on("elements_selected", self, function() {
            self.o2m.reload_current_view();
        });
    },
});

instance.web.form.One2ManyDataSet = instance.web.BufferedDataSet.extend({
    get_context: function() {
        this.context = this.o2m.build_context();
        return this.context;
    }
});

instance.web.form.One2ManyListView = instance.web.ListView.extend({
    _template: 'One2Many.listview',
    init: function (parent, dataset, view_id, options) {
        this._super(parent, dataset, view_id, _.extend(options || {}, {
            GroupsType: instance.web.form.One2ManyGroups,
            ListType: instance.web.form.One2ManyList
        }));
        this.on('edit:before', this, this.proxy('_before_edit'));
        this.on('edit:after', this, this.proxy('_after_edit'));
        this.on('save:before cancel:before', this, this.proxy('_before_unedit'));

        this.records
            .bind('add', this.proxy("changed_records"))
            .bind('edit', this.proxy("changed_records"))
            .bind('remove', this.proxy("changed_records"));
    },
    start: function () {
        var ret = this._super();
        this.$el
            .off('mousedown.handleButtons')
            .on('mousedown.handleButtons', 'table button', this.proxy('_button_down'));
        return ret;
    },
    changed_records: function () {
        this.o2m.trigger_on_change();
    },
    is_valid: function () {
        var form = this.editor.form;

        // If the form has not been modified, the view can only be valid
        // NB: is_dirty will also be set on defaults/onchanges/whatever?
        // oe_form_dirty seems to only be set on actual user actions
        if (!form.$el.is('.oe_form_dirty')) {
            return true;
        }
        this.o2m._dirty_flag = true;

        // Otherwise validate internal form
        return _(form.fields).chain()
            .invoke(function () {
                this._check_css_flags();
                return this.is_valid();
            })
            .all(_.identity)
            .value();
    },
    do_add_record: function () {
        if (this.editable()) {
            this._super.apply(this, arguments);
        } else {
            var self = this;
            var pop = new instance.web.form.SelectCreatePopup(this);
            pop.select_element(
                self.o2m.field.relation,
                {
                    title: _t("Create: ") + self.o2m.string,
                    initial_view: "form",
                    alternative_form_view: self.o2m.field.views ? self.o2m.field.views["form"] : undefined,
                    create_function: function(data, callback, error_callback) {
                        return self.o2m.dataset.create(data).done(function(r) {
                            self.o2m.dataset.set_ids(self.o2m.dataset.ids.concat([r]));
                            self.o2m.dataset.trigger("dataset_changed", r);
                        }).done(callback).fail(error_callback);
                    },
                    read_function: function() {
                        return self.o2m.dataset.read_ids.apply(self.o2m.dataset, arguments);
                    },
                    parent_view: self.o2m.view,
                    child_name: self.o2m.name,
                    form_view_options: {'not_interactible_on_create':true}
                },
                self.o2m.build_domain(),
                self.o2m.build_context()
            );
            pop.on("elements_selected", self, function() {
                self.o2m.reload_current_view();
            });
        }
    },
    do_activate_record: function(index, id) {
        var self = this;
        var pop = new instance.web.form.FormOpenPopup(self);
        pop.show_element(self.o2m.field.relation, id, self.o2m.build_context(), {
            title: _t("Open: ") + self.o2m.string,
            write_function: function(id, data) {
                return self.o2m.dataset.write(id, data, {}).done(function() {
                    self.o2m.reload_current_view();
                });
            },
            alternative_form_view: self.o2m.field.views ? self.o2m.field.views["form"] : undefined,
            parent_view: self.o2m.view,
            child_name: self.o2m.name,
            read_function: function() {
                return self.o2m.dataset.read_ids.apply(self.o2m.dataset, arguments);
            },
            form_view_options: {'not_interactible_on_create':true},
            readonly: !this.is_action_enabled('edit') || self.o2m.get("effective_readonly")
        });
    },
    do_button_action: function (name, id, callback) {
        if (!_.isNumber(id)) {
            instance.webclient.notification.warn(
                _t("Action Button"),
                _t("The o2m record must be saved before an action can be used"));
            return;
        }
        var parent_form = this.o2m.view;
        var self = this;
        this.ensure_saved().then(function () {
            if (parent_form)
                return parent_form.save();
            else
                return $.when();
        }).done(function () {
            self.handle_button(name, id, callback);
        });
    },

    _before_edit: function () {
        this.__ignore_blur = false;
        this.editor.form.on('blurred', this, this._on_form_blur);
    },
    _after_edit: function () {
        // The form's blur thing may be jiggered during the edition setup,
        // potentially leading to the o2m instasaving the row. Cancel any
        // blurring triggered the edition startup here
        this.editor.form.widgetFocused();
    },
    _before_unedit: function () {
        this.editor.form.off('blurred', this, this._on_form_blur);
    },
    _button_down: function () {
        // If a button is clicked (usually some sort of action button), it's
        // the button's responsibility to ensure the editable list is in the
        // correct state -> ignore form blurring
        this.__ignore_blur = true;
    },
    /**
     * Handles blurring of the nested form (saves the currently edited row),
     * unless the flag to ignore the event is set to ``true``
     *
     * Makes the internal form go away
     */
    _on_form_blur: function () {
        if (this.__ignore_blur) {
            this.__ignore_blur = false;
            return;
        }
        // FIXME: why isn't there an API for this?
        if (this.editor.form.$el.hasClass('oe_form_dirty')) {
            this.ensure_saved();
            return;
        }
        this.cancel_edition();
    },
    keyup_ENTER: function () {
        // blurring caused by hitting the [Return] key, should skip the
        // autosave-on-blur and let the handler for [Return] do its thing (save
        // the current row *anyway*, then create a new one/edit the next one)
        this.__ignore_blur = true;
        this._super.apply(this, arguments);
    },
    do_delete: function (ids) {
        var confirm = window.confirm;
        window.confirm = function () { return true; };
        try {
            return this._super(ids);
        } finally {
            window.confirm = confirm;
        }
    }
});
instance.web.form.One2ManyGroups = instance.web.ListView.Groups.extend({
    setup_resequence_rows: function () {
        if (!this.view.o2m.get('effective_readonly')) {
            this._super.apply(this, arguments);
        }
    }
});
instance.web.form.One2ManyList = instance.web.ListView.List.extend({
    pad_table_to: function (count) {
        if (!this.view.is_action_enabled('create')) {
            this._super(count);
        } else {
            this._super(count > 0 ? count - 1 : 0);
        }

        // magical invocation of wtf does that do
        if (this.view.o2m.get('effective_readonly')) {
            return;
        }

        var self = this;
        var columns = _(this.columns).filter(function (column) {
            return column.invisible !== '1';
        }).length;
        if (this.options.selectable) { columns++; }
        if (this.options.deletable) { columns++; }

        if (!this.view.is_action_enabled('create')) {
            return;
        }

        var $cell = $('<td>', {
            colspan: columns,
            'class': 'oe_form_field_one2many_list_row_add'
        }).append(
            $('<a>', {href: '#'}).text(_t("Add an item"))
                .mousedown(function () {
                    // FIXME: needs to be an official API somehow
                    if (self.view.editor.is_editing()) {
                        self.view.__ignore_blur = true;
                    }
                })
                .click(function (e) {
                    e.preventDefault();
                    e.stopPropagation();
                    // FIXME: there should also be an API for that one
                    if (self.view.editor.form.__blur_timeout) {
                        clearTimeout(self.view.editor.form.__blur_timeout);
                        self.view.editor.form.__blur_timeout = false;
                    }
                    self.view.ensure_saved().done(function () {
                        self.view.do_add_record();
                    });
                }));

        var $padding = this.$current.find('tr:not([data-id]):first');
        var $newrow = $('<tr>').append($cell);
        if ($padding.length) {
            $padding.before($newrow);
        } else {
            this.$current.append($newrow)
        }
    }
});

instance.web.form.One2ManyFormView = instance.web.FormView.extend({
    form_template: 'One2Many.formview',
    load_form: function(data) {
        this._super(data);
        var self = this;
        this.$buttons.find('button.oe_form_button_create').click(function() {
            self.save().done(self.on_button_new);
        });
    },
    do_notify_change: function() {
        if (this.dataset.parent_view) {
            this.dataset.parent_view.do_notify_change();
        } else {
            this._super.apply(this, arguments);
        }
    }
});

var lazy_build_o2m_kanban_view = function() {
    if (! instance.web_kanban || instance.web.form.One2ManyKanbanView)
        return;
    instance.web.form.One2ManyKanbanView = instance.web_kanban.KanbanView.extend({
    });
};

instance.web.form.FieldMany2ManyTags = instance.web.form.AbstractField.extend(instance.web.form.CompletionFieldMixin, instance.web.form.ReinitializeFieldMixin, {
    template: "FieldMany2ManyTags",
    init: function() {
        this._super.apply(this, arguments);
        instance.web.form.CompletionFieldMixin.init.call(this);
        this.set({"value": []});
        this._display_orderer = new instance.web.DropMisordered();
        this._drop_shown = false;
    },
    initialize_content: function() {
        if (this.get("effective_readonly"))
            return;
        var self = this;
        self.$text = this.$("textarea");
        self.$text.textext({
            plugins : 'tags arrow autocomplete',
            autocomplete: {
                render: function(suggestion) {
                    return $('<span class="text-label"/>').
                             data('index', suggestion['index']).html(suggestion['label']);
                }
            },
            ext: {
                autocomplete: {
                    selectFromDropdown: function() {
                        $(this).trigger('hideDropdown');
                        var index = Number(this.selectedSuggestionElement().children().children().data('index'));
                        var data = self.search_result[index];
                        if (data.id) {
                            self.add_id(data.id);
                        } else {
                            data.action();
                        }
                    },
                },
                tags: {
                    isTagAllowed: function(tag) {
                        return !!tag.name;

                    },
                    removeTag: function(tag) {
                        var id = tag.data("id");
                        self.set({"value": _.without(self.get("value"), id)});
                    },
                    renderTag: function(stuff) {
                        return $.fn.textext.TextExtTags.prototype.renderTag.
                            call(this, stuff).data("id", stuff.id);
                    },
                },
                itemManager: {
                    itemToString: function(item) {
                        return item.name;
                    },
                },
                core: {
                    onSetInputData: function(e, data) {
                        if (data == '') {
                            this._plugins.autocomplete._suggestions = null;
                        }
                        this.input().val(data);
                    },
                },
            },
        }).bind('getSuggestions', function(e, data) {
            var _this = this;
            var str = !!data ? data.query || '' : '';
            self.get_search_result(str).done(function(result) {
                self.search_result = result;
                $(_this).trigger('setSuggestions', {result : _.map(result, function(el, i) {
                    return _.extend(el, {index:i});
                })});
            });
        }).bind('hideDropdown', function() {
            self._drop_shown = false;
        }).bind('showDropdown', function() {
            self._drop_shown = true;
        });
        self.tags = self.$text.textext()[0].tags();
        self.$text
            .focusin(function () {
                self.trigger('focused');
            })
            .focusout(function() {
                self.$text.trigger("setInputData", "");
                self.trigger('blurred');
            }).keydown(function(e) {
                if (e.which === $.ui.keyCode.TAB && self._drop_shown) {
                    self.$text.textext()[0].autocomplete().selectFromDropdown();
                }
            });
    },
    set_value: function(value_) {
        value_ = value_ || [];
        if (value_.length >= 1 && value_[0] instanceof Array) {
            value_ = value_[0][2];
        }
        this._super(value_);
    },
    is_false: function() {
        return _(this.get("value")).isEmpty();
    },
    get_value: function() {
        var tmp = [commands.replace_with(this.get("value"))];
        return tmp;
    },
    get_search_blacklist: function() {
        return this.get("value");
    },
    render_value: function() {
        var self = this;
        var dataset = new instance.web.DataSetStatic(this, this.field.relation, self.build_context());
        var values = self.get("value");
        var handle_names = function(data) {
            if (self.isDestroyed())
                return;
            var indexed = {};
            _.each(data, function(el) {
                indexed[el[0]] = el;
            });
            data = _.map(values, function(el) { return indexed[el]; });
            if (! self.get("effective_readonly")) {
                self.tags.containerElement().children().remove();
                self.$('textarea').css("padding-left", "3px");
                self.tags.addTags(_.map(data, function(el) {return {name: el[1], id:el[0]};}));
            } else {
                self.$el.html(QWeb.render("FieldMany2ManyTag", {elements: data}));
            }
        };
        if (! values || values.length > 0) {
            this._display_orderer.add(dataset.name_get(values)).done(handle_names);
        } else {
            handle_names([]);
        }
    },
    add_id: function(id) {
        this.set({'value': _.uniq(this.get('value').concat([id]))});
    },
    focus: function () {
        this.$text[0].focus();
    },
});

/**
    widget options:
    - reload_on_button: Reload the whole form view if click on a button in a list view.
        If you see this options, do not use it, it's basically a dirty hack to make one
        precise o2m to behave the way we want.
*/
instance.web.form.FieldMany2Many = instance.web.form.AbstractField.extend(instance.web.form.ReinitializeFieldMixin, {
    multi_selection: false,
    disable_utility_classes: true,
    init: function(field_manager, node) {
        this._super(field_manager, node);
        this.is_loaded = $.Deferred();
        this.dataset = new instance.web.form.Many2ManyDataSet(this, this.field.relation);
        this.dataset.m2m = this;
        var self = this;
        this.dataset.on('unlink', self, function(ids) {
            self.dataset_changed();
        });
        this.set_value([]);
        this.list_dm = new instance.web.DropMisordered();
        this.render_value_dm = new instance.web.DropMisordered();
    },
    initialize_content: function() {
        var self = this;

        this.$el.addClass('oe_form_field oe_form_field_many2many');

        this.list_view = new instance.web.form.Many2ManyListView(this, this.dataset, false, {
                    'addable': this.get("effective_readonly") ? null : _t("Add"),
                    'deletable': this.get("effective_readonly") ? false : true,
                    'selectable': this.multi_selection,
                    'sortable': false,
                    'reorderable': false,
                    'import_enabled': false,
            });
        var embedded = (this.field.views || {}).tree;
        if (embedded) {
            this.list_view.set_embedded_view(embedded);
        }
        this.list_view.m2m_field = this;
        var loaded = $.Deferred();
        this.list_view.on("list_view_loaded", this, function() {
            loaded.resolve();
        });
        this.list_view.appendTo(this.$el);

        var old_def = self.is_loaded;
        self.is_loaded = $.Deferred().done(function() {
            old_def.resolve();
        });
        this.list_dm.add(loaded).then(function() {
            self.is_loaded.resolve();
        });
    },
    destroy_content: function() {
        this.list_view.destroy();
        this.list_view = undefined;
    },
    set_value: function(value_) {
        value_ = value_ || [];
        if (value_.length >= 1 && value_[0] instanceof Array) {
            value_ = value_[0][2];
        }
        this._super(value_);
    },
    get_value: function() {
        return [commands.replace_with(this.get('value'))];
    },
    is_false: function () {
        return _(this.get("value")).isEmpty();
    },
    render_value: function() {
        var self = this;
        this.dataset.set_ids(this.get("value"));
        this.render_value_dm.add(this.is_loaded).then(function() {
            return self.list_view.reload_content();
        });
    },
    dataset_changed: function() {
        this.internal_set_value(this.dataset.ids);
    },
});

instance.web.form.Many2ManyDataSet = instance.web.DataSetStatic.extend({
    get_context: function() {
        this.context = this.m2m.build_context();
        return this.context;
    }
});

/**
 * @class
 * @extends instance.web.ListView
 */
instance.web.form.Many2ManyListView = instance.web.ListView.extend(/** @lends instance.web.form.Many2ManyListView# */{
    do_add_record: function () {
        var pop = new instance.web.form.SelectCreatePopup(this);
        pop.select_element(
            this.model,
            {
                title: _t("Add: ") + this.m2m_field.string
            },
            new instance.web.CompoundDomain(this.m2m_field.build_domain(), ["!", ["id", "in", this.m2m_field.dataset.ids]]),
            this.m2m_field.build_context()
        );
        var self = this;
        pop.on("elements_selected", self, function(element_ids) {
            var reload = false;
            _(element_ids).each(function (id) {
                if(! _.detect(self.dataset.ids, function(x) {return x == id;})) {
                    self.dataset.set_ids(self.dataset.ids.concat([id]));
                    self.m2m_field.dataset_changed();
                    reload = true;
                }
            });
            if (reload) {
                self.reload_content();
            }
        });
    },
    do_activate_record: function(index, id) {
        var self = this;
        var pop = new instance.web.form.FormOpenPopup(this);
        pop.show_element(this.dataset.model, id, this.m2m_field.build_context(), {
            title: _t("Open: ") + this.m2m_field.string,
            readonly: this.getParent().get("effective_readonly")
        });
        pop.on('write_completed', self, self.reload_content);
    },
    do_button_action: function(name, id, callback) {
        var self = this;
        var _sup = _.bind(this._super, this);
        if (! this.m2m_field.options.reload_on_button) {
            return _sup(name, id, callback);
        } else {
            return this.m2m_field.view.save().then(function() {
                return _sup(name, id, function() {
                    self.m2m_field.view.reload();
                });
            });
        }
     },
});

instance.web.form.FieldMany2ManyKanban = instance.web.form.AbstractField.extend(instance.web.form.CompletionFieldMixin, {
    disable_utility_classes: true,
    init: function(field_manager, node) {
        this._super(field_manager, node);
        instance.web.form.CompletionFieldMixin.init.call(this);
        m2m_kanban_lazy_init();
        this.is_loaded = $.Deferred();
        this.initial_is_loaded = this.is_loaded;

        var self = this;
        this.dataset = new instance.web.form.Many2ManyDataSet(this, this.field.relation);
        this.dataset.m2m = this;
        this.dataset.on('unlink', self, function(ids) {
            self.dataset_changed();
        });
    },
    start: function() {
        this._super.apply(this, arguments);

        var self = this;

        self.load_view();
        self.on("change:effective_readonly", self, function() {
            self.is_loaded = self.is_loaded.then(function() {
                self.kanban_view.destroy();
                return $.when(self.load_view()).done(function() {
                    self.render_value();
                });
            });
        });
    },
    set_value: function(value_) {
        value_ = value_ || [];
        if (value_.length >= 1 && value_[0] instanceof Array) {
            value_ = value_[0][2];
        }
        this._super(value_);
    },
    get_value: function() {
        return [commands.replace_with(this.get('value'))];
    },
    load_view: function() {
        var self = this;
        this.kanban_view = new instance.web.form.Many2ManyKanbanView(this, this.dataset, false, {
                    'create_text': _t("Add"),
                    'creatable': self.get("effective_readonly") ? false : true,
                    'quick_creatable': self.get("effective_readonly") ? false : true,
                    'read_only_mode': self.get("effective_readonly") ? true : false,
                    'confirm_on_delete': false,
            });
        var embedded = (this.field.views || {}).kanban;
        if (embedded) {
            this.kanban_view.set_embedded_view(embedded);
        }
        this.kanban_view.m2m = this;
        var loaded = $.Deferred();
        this.kanban_view.on("kanban_view_loaded",self,function() {
            self.initial_is_loaded.resolve();
            loaded.resolve();
        });
        this.kanban_view.on('switch_mode', this, this.open_popup);
        $.async_when().done(function () {
            self.kanban_view.appendTo(self.$el);
        });
        return loaded;
    },
    render_value: function() {
        var self = this;
        this.dataset.set_ids(this.get("value"));
        this.is_loaded = this.is_loaded.then(function() {
            return self.kanban_view.do_search(self.build_domain(), self.dataset.get_context(), []);
        });
    },
    dataset_changed: function() {
        this.set({'value': this.dataset.ids});
    },
    open_popup: function(type, unused) {
        if (type !== "form")
            return;
        var self = this;
        if (this.dataset.index === null) {
            var pop = new instance.web.form.SelectCreatePopup(this);
            pop.select_element(
                this.field.relation,
                {
                    title: _t("Add: ") + this.string
                },
                new instance.web.CompoundDomain(this.build_domain(), ["!", ["id", "in", this.dataset.ids]]),
                this.build_context()
            );
            pop.on("elements_selected", self, function(element_ids) {
                _.each(element_ids, function(one_id) {
                    if(! _.detect(self.dataset.ids, function(x) {return x == one_id;})) {
                        self.dataset.set_ids([].concat(self.dataset.ids, [one_id]));
                        self.dataset_changed();
                        self.render_value();
                    }
                });
            });
        } else {
            var id = self.dataset.ids[self.dataset.index];
            var pop = new instance.web.form.FormOpenPopup(this);
            pop.show_element(self.field.relation, id, self.build_context(), {
                title: _t("Open: ") + self.string,
                write_function: function(id, data, options) {
                    return self.dataset.write(id, data, {}).done(function() {
                        self.render_value();
                    });
                },
                alternative_form_view: self.field.views ? self.field.views["form"] : undefined,
                parent_view: self.view,
                child_name: self.name,
                readonly: self.get("effective_readonly")
            });
        }
    },
    add_id: function(id) {
        this.quick_create.add_id(id);
    },
});

function m2m_kanban_lazy_init() {
if (instance.web.form.Many2ManyKanbanView)
    return;
instance.web.form.Many2ManyKanbanView = instance.web_kanban.KanbanView.extend({
    quick_create_class: 'instance.web.form.Many2ManyQuickCreate',
    _is_quick_create_enabled: function() {
        return this._super() && ! this.group_by;
    },
});
instance.web.form.Many2ManyQuickCreate = instance.web.Widget.extend({
    template: 'Many2ManyKanban.quick_create',

    /**
     * close_btn: If true, the widget will display a "Close" button able to trigger
     * a "close" event.
     */
    init: function(parent, dataset, context, buttons) {
        this._super(parent);
        this.m2m = this.getParent().view.m2m;
        this.m2m.quick_create = this;
        this._dataset = dataset;
        this._buttons = buttons || false;
        this._context = context || {};
    },
    start: function () {
        var self = this;
        self.$text = this.$el.find('input').css("width", "200px");
        self.$text.textext({
            plugins : 'arrow autocomplete',
            autocomplete: {
                render: function(suggestion) {
                    return $('<span class="text-label"/>').
                             data('index', suggestion['index']).html(suggestion['label']);
                }
            },
            ext: {
                autocomplete: {
                    selectFromDropdown: function() {
                        $(this).trigger('hideDropdown');
                        var index = Number(this.selectedSuggestionElement().children().children().data('index'));
                        var data = self.search_result[index];
                        if (data.id) {
                            self.add_id(data.id);
                        } else {
                            data.action();
                        }
                    },
                },
                itemManager: {
                    itemToString: function(item) {
                        return item.name;
                    },
                },
            },
        }).bind('getSuggestions', function(e, data) {
            var _this = this;
            var str = !!data ? data.query || '' : '';
            self.m2m.get_search_result(str).done(function(result) {
                self.search_result = result;
                $(_this).trigger('setSuggestions', {result : _.map(result, function(el, i) {
                    return _.extend(el, {index:i});
                })});
            });
        });
        self.$text.focusout(function() {
            self.$text.val("");
        });
    },
    focus: function() {
        this.$text[0].focus();
    },
    add_id: function(id) {
        var self = this;
        self.$text.val("");
        self.trigger('added', id);
        this.m2m.dataset_changed();
    },
});
}

/**
 * Class with everything which is common between FormOpenPopup and SelectCreatePopup.
 */
instance.web.form.AbstractFormPopup = instance.web.Widget.extend({
    template: "AbstractFormPopup.render",
    /**
     *  options:
     *  -readonly: only applicable when not in creation mode, default to false
     * - alternative_form_view
     * - write_function
     * - read_function
     * - create_function
     * - parent_view
     * - child_name
     * - form_view_options
     */
    init_popup: function(model, row_id, domain, context, options) {
        this.row_id = row_id;
        this.model = model;
        this.domain = domain || [];
        this.context = context || {};
        this.options = options;
        _.defaults(this.options, {
        });
    },
    init_dataset: function() {
        var self = this;
        this.created_elements = [];
        this.dataset = new instance.web.ProxyDataSet(this, this.model, this.context);
        this.dataset.read_function = this.options.read_function;
        this.dataset.create_function = function(data, sup) {
            var fct = self.options.create_function || sup;
            return fct.call(this, data).done(function(r) {
                self.trigger('create_completed saved', r);
                self.created_elements.push(r);
            });
        };
        this.dataset.write_function = function(id, data, options, sup) {
            var fct = self.options.write_function || sup;
            return fct.call(this, id, data, options).done(function(r) {
                self.trigger('write_completed saved', r);
            });
        };
        this.dataset.parent_view = this.options.parent_view;
        this.dataset.child_name = this.options.child_name;
    },
    display_popup: function() {
        var self = this;
        this.renderElement();
        var dialog = new instance.web.Dialog(this, {
            min_width: '800px',
            dialogClass: 'oe_act_window',
            close: function() {
                self.check_exit(true);
            },
            title: this.options.title || "",
        }, this.$el).open();
        this.$buttonpane = dialog.$buttons;
        this.start();
    },
    setup_form_view: function() {
        var self = this;
        if (this.row_id) {
            this.dataset.ids = [this.row_id];
            this.dataset.index = 0;
        } else {
            this.dataset.index = null;
        }
        var options = _.clone(self.options.form_view_options) || {};
        if (this.row_id !== null) {
            options.initial_mode = this.options.readonly ? "view" : "edit";
        }
        _.extend(options, {
            $buttons: this.$buttonpane,
        });
        this.view_form = new instance.web.FormView(this, this.dataset, false, options);
        if (this.options.alternative_form_view) {
            this.view_form.set_embedded_view(this.options.alternative_form_view);
        }
        this.view_form.appendTo(this.$el.find(".oe_popup_form"));
        this.view_form.on("form_view_loaded", self, function() {
            var multi_select = self.row_id === null && ! self.options.disable_multiple_selection;
            self.$buttonpane.html(QWeb.render("AbstractFormPopup.buttons", {
                multi_select: multi_select,
                readonly: self.row_id !== null && self.options.readonly,
            }));
            var $snbutton = self.$buttonpane.find(".oe_abstractformpopup-form-save-new");
            $snbutton.click(function() {
                $.when(self.view_form.save()).done(function() {
                    self.view_form.reload_mutex.exec(function() {
                        self.view_form.on_button_new();
                    });
                });
            });
            var $sbutton = self.$buttonpane.find(".oe_abstractformpopup-form-save");
            $sbutton.click(function() {
                $.when(self.view_form.save()).done(function() {
                    self.view_form.reload_mutex.exec(function() {
                        self.check_exit();
                    });
                });
            });
            var $cbutton = self.$buttonpane.find(".oe_abstractformpopup-form-close");
            $cbutton.click(function() {
                self.check_exit();
            });
            self.view_form.do_show();
        });
    },
    select_elements: function(element_ids) {
        this.trigger("elements_selected", element_ids);
    },
    check_exit: function(no_destroy) {
        if (this.created_elements.length > 0) {
            this.select_elements(this.created_elements);
            this.created_elements = [];
        }
        this.trigger('closed');
        this.destroy();
    },
    destroy: function () {
        this.trigger('closed');
        if (this.$el.is(":data(dialog)")) {
            this.$el.dialog('close');
        }
        this._super();
    },
});

/**
 * Class to display a popup containing a form view.
 */
instance.web.form.FormOpenPopup = instance.web.form.AbstractFormPopup.extend({
    show_element: function(model, row_id, context, options) {
        this.init_popup(model, row_id, [], context,  options);
        _.defaults(this.options, {
        });
        this.display_popup();
    },
    start: function() {
        this._super();
        this.init_dataset();
        this.setup_form_view();
    },
});

/**
 * Class to display a popup to display a list to search a row. It also allows
 * to switch to a form view to create a new row.
 */
instance.web.form.SelectCreatePopup = instance.web.form.AbstractFormPopup.extend({
    /**
     * options:
     * - initial_ids
     * - initial_view: form or search (default search)
     * - disable_multiple_selection
     * - list_view_options
     */
    select_element: function(model, options, domain, context) {
        this.init_popup(model, null, domain, context, options);
        var self = this;
        _.defaults(this.options, {
            initial_view: "search",
        });
        this.initial_ids = this.options.initial_ids;
        this.display_popup();
    },
    start: function() {
        var self = this;
        this.init_dataset();
        if (this.options.initial_view == "search") {
            instance.web.pyeval.eval_domains_and_contexts({
                domains: [],
                contexts: [this.context]
            }).done(function (results) {
                var search_defaults = {};
                _.each(results.context, function (value_, key) {
                    var match = /^search_default_(.*)$/.exec(key);
                    if (match) {
                        search_defaults[match[1]] = value_;
                    }
                });
                self.setup_search_view(search_defaults);
            });
        } else { // "form"
            this.new_object();
        }
    },
    setup_search_view: function(search_defaults) {
        var self = this;
        if (this.searchview) {
            this.searchview.destroy();
        }
        this.searchview = new instance.web.SearchView(this,
                this.dataset, false,  search_defaults);
        this.searchview.on('search_data', self, function(domains, contexts, groupbys) {
            if (self.initial_ids) {
                self.do_search(domains.concat([[["id", "in", self.initial_ids]], self.domain]),
                    contexts, groupbys);
                self.initial_ids = undefined;
            } else {
                self.do_search(domains.concat([self.domain]), contexts.concat(self.context), groupbys);
            }
        });
        this.searchview.on("search_view_loaded", self, function() {
            self.view_list = new instance.web.form.SelectCreateListView(self,
                    self.dataset, false,
                    _.extend({'deletable': false,
                        'selectable': !self.options.disable_multiple_selection,
                        'import_enabled': false,
                        '$buttons': self.$buttonpane,
                        'disable_editable_mode': true,
                        '$pager': self.$('.oe_popup_list_pager'),
                    }, self.options.list_view_options || {}));
            self.view_list.on('edit:before', self, function (e) {
                e.cancel = true;
            });
            self.view_list.popup = self;
            self.view_list.appendTo($(".oe_popup_list", self.$el)).then(function() {
                self.view_list.do_show();
            }).then(function() {
                self.searchview.do_search();
            });
            self.view_list.on("list_view_loaded", self, function() {
                self.$buttonpane.html(QWeb.render("SelectCreatePopup.search.buttons", {widget:self}));
                var $cbutton = self.$buttonpane.find(".oe_selectcreatepopup-search-close");
                $cbutton.click(function() {
                    self.destroy();
                });
                var $sbutton = self.$buttonpane.find(".oe_selectcreatepopup-search-select");
                $sbutton.click(function() {
                    self.select_elements(self.selected_ids);
                    self.destroy();
                });
                var $cbutton = self.$buttonpane.find(".oe_selectcreatepopup-search-create");
                $cbutton.click(function() {
                    self.new_object();
                });
            });
        });
        this.searchview.appendTo($(".oe_popup_search", self.$el));
    },
    do_search: function(domains, contexts, groupbys) {
        var self = this;
        instance.web.pyeval.eval_domains_and_contexts({
            domains: domains || [],
            contexts: contexts || [],
            group_by_seq: groupbys || []
        }).done(function (results) {
            self.view_list.do_search(results.domain, results.context, results.group_by);
        });
    },
    on_click_element: function(ids) {
        var self = this;
        this.selected_ids = ids || [];
        if(this.selected_ids.length > 0) {
            self.$buttonpane.find(".oe_selectcreatepopup-search-select").removeAttr('disabled');
        } else {
            self.$buttonpane.find(".oe_selectcreatepopup-search-select").attr('disabled', "disabled");
        }
    },
    new_object: function() {
        if (this.searchview) {
            this.searchview.hide();
        }
        if (this.view_list) {
            this.view_list.$el.hide();
        }
        this.setup_form_view();
    },
});

instance.web.form.SelectCreateListView = instance.web.ListView.extend({
    do_add_record: function () {
        this.popup.new_object();
    },
    select_record: function(index) {
        this.popup.select_elements([this.dataset.ids[index]]);
        this.popup.destroy();
    },
    do_select: function(ids, records) {
        this._super(ids, records);
        this.popup.on_click_element(ids);
    }
});

instance.web.form.FieldReference = instance.web.form.AbstractField.extend(instance.web.form.ReinitializeFieldMixin, {
    template: 'FieldReference',
    init: function(field_manager, node) {
        this._super(field_manager, node);
        this.reference_ready = true;
    },
    destroy_content: function() {
        if (this.fm) {
            this.fm.destroy();
            this.fm = undefined;
        }
    },
    initialize_content: function() {
        var self = this;
        var fm = new instance.web.form.DefaultFieldManager(this);
        this.fm = fm;
        fm.extend_field_desc({
            "selection": {
                selection: this.field_manager.get_field_desc(this.name).selection,
                type: "selection",
            },
            "m2o": {
                relation: null,
                type: "many2one",
            },
        });
        this.selection = new instance.web.form.FieldSelection(fm, { attrs: {
            name: 'selection',
            modifiers: JSON.stringify({readonly: this.get('effective_readonly')}),
        }});
        this.selection.on("change:value", this, this.on_selection_changed);
        this.selection.appendTo(this.$(".oe_form_view_reference_selection"));
        this.selection
            .on('focused', null, function () {self.trigger('focused')})
            .on('blurred', null, function () {self.trigger('blurred')});

        this.m2o = new instance.web.form.FieldMany2One(fm, { attrs: {
            name: 'm2o',
            modifiers: JSON.stringify({readonly: this.get('effective_readonly')}),
        }});
        this.m2o.on("change:value", this, this.data_changed);
        this.m2o.appendTo(this.$(".oe_form_view_reference_m2o"));
        this.m2o
            .on('focused', null, function () {self.trigger('focused')})
            .on('blurred', null, function () {self.trigger('blurred')});
    },
    on_selection_changed: function() {
        if (this.reference_ready) {
            this.internal_set_value([this.selection.get_value(), false]);
            this.render_value();
        }
    },
    data_changed: function() {
        if (this.reference_ready) {
            this.internal_set_value([this.selection.get_value(), this.m2o.get_value()]);
        }
    },
    set_value: function(val) {
        if (val) {
            val = val.split(',');
            val[0] = val[0] || false;
            val[1] = val[0] ? (val[1] ? parseInt(val[1], 10) : val[1]) : false;
        }
        this._super(val || [false, false]);
    },
    get_value: function() {
        return this.get('value')[0] && this.get('value')[1] ? (this.get('value')[0] + ',' + this.get('value')[1]) : false;
    },
    render_value: function() {
        this.reference_ready = false;
        if (!this.get("effective_readonly")) {
            this.selection.set_value(this.get('value')[0]);
        }
        this.m2o.field.relation = this.get('value')[0];
        this.m2o.set_value(this.get('value')[1]);
        this.m2o.$el.toggle(!!this.get('value')[0]);
        this.reference_ready = true;
    },
});

instance.web.form.FieldBinary = instance.web.form.AbstractField.extend(instance.web.form.ReinitializeFieldMixin, {
    init: function(field_manager, node) {
        var self = this;
        this._super(field_manager, node);
        this.binary_value = false;
        this.useFileAPI = !!window.FileReader;
        this.max_upload_size = 25 * 1024 * 1024; // 25Mo
        if (!this.useFileAPI) {
            this.fileupload_id = _.uniqueId('oe_fileupload');
            $(window).on(this.fileupload_id, function() {
                var args = [].slice.call(arguments).slice(1);
                self.on_file_uploaded.apply(self, args);
            });
        }
    },
    stop: function() {
        if (!this.useFileAPI) {
            $(window).off(this.fileupload_id);
        }
        this._super.apply(this, arguments);
    },
    initialize_content: function() {
        this.$el.find('input.oe_form_binary_file').change(this.on_file_change);
        this.$el.find('button.oe_form_binary_file_save').click(this.on_save_as);
        this.$el.find('.oe_form_binary_file_clear').click(this.on_clear);
    },
    on_file_change: function(e) {
        var self = this;
        var file_node = e.target;
        if ((this.useFileAPI && file_node.files.length) || (!this.useFileAPI && $(file_node).val() !== '')) {
            if (this.useFileAPI) {
                var file = file_node.files[0];
                if (file.size > this.max_upload_size) {
                    var msg = _t("The selected file exceed the maximum file size of %s.");
                    instance.webclient.notification.warn(_t("File upload"), _.str.sprintf(msg, instance.web.human_size(this.max_upload_size)));
                    return false;
                }
                var filereader = new FileReader();
                filereader.readAsDataURL(file);
                filereader.onloadend = function(upload) {
                    var data = upload.target.result;
                    data = data.split(',')[1];
                    self.on_file_uploaded(file.size, file.name, file.type, data);
                };
            } else {
                this.$el.find('form.oe_form_binary_form input[name=session_id]').val(this.session.session_id);
                this.$el.find('form.oe_form_binary_form').submit();
            }
            this.$el.find('.oe_form_binary_progress').show();
            this.$el.find('.oe_form_binary').hide();
        }
    },
    on_file_uploaded: function(size, name, content_type, file_base64) {
        if (size === false) {
            this.do_warn(_t("File Upload"), _t("There was a problem while uploading your file"));
            // TODO: use openerp web crashmanager
            console.warn("Error while uploading file : ", name);
        } else {
            this.filename = name;
            this.on_file_uploaded_and_valid.apply(this, arguments);
        }
        this.$el.find('.oe_form_binary_progress').hide();
        this.$el.find('.oe_form_binary').show();
    },
    on_file_uploaded_and_valid: function(size, name, content_type, file_base64) {
    },
    on_save_as: function(ev) {
        var value = this.get('value');
        if (!value) {
            this.do_warn(_t("Save As..."), _t("The field is empty, there's nothing to save !"));
            ev.stopPropagation();
        } else {
            instance.web.blockUI();
            var c = instance.webclient.crashmanager;
            this.session.get_file({
                url: '/web/binary/saveas_ajax',
                data: {data: JSON.stringify({
                    model: this.view.dataset.model,
                    id: (this.view.datarecord.id || ''),
                    field: this.name,
                    filename_field: (this.node.attrs.filename || ''),
                    data: instance.web.form.is_bin_size(value) ? null : value,
                    context: this.view.dataset.get_context()
                })},
                complete: instance.web.unblockUI,
                error: c.rpc_error.bind(c)
            });
            ev.stopPropagation();
            return false;
        }
    },
    set_filename: function(value) {
        var filename = this.node.attrs.filename;
        if (filename) {
            var tmp = {};
            tmp[filename] = value;
            this.field_manager.set_values(tmp);
        }
    },
    on_clear: function() {
        if (this.get('value') !== false) {
            this.binary_value = false;
            this.internal_set_value(false);
        }
        return false;
    }
});

instance.web.form.FieldBinaryFile = instance.web.form.FieldBinary.extend({
    template: 'FieldBinaryFile',
    initialize_content: function() {
        this._super();
        if (this.get("effective_readonly")) {
            var self = this;
            this.$el.find('a').click(function(ev) {
                if (self.get('value')) {
                    self.on_save_as(ev);
                }
                return false;
            });
        }
    },
    render_value: function() {
        if (!this.get("effective_readonly")) {
            var show_value;
            if (this.node.attrs.filename) {
                show_value = this.view.datarecord[this.node.attrs.filename] || '';
            } else {
                show_value = (this.get('value') != null && this.get('value') !== false) ? this.get('value') : '';
            }
            this.$el.find('input').eq(0).val(show_value);
        } else {
            this.$el.find('a').show(!!this.get('value'));
            if (this.get('value')) {
                var show_value = _t("Download")
                if (this.view)
                    show_value += " " + (this.view.datarecord[this.node.attrs.filename] || '');
                this.$el.find('a').text(show_value);
            }
        }
    },
    on_file_uploaded_and_valid: function(size, name, content_type, file_base64) {
        this.binary_value = true;
        this.internal_set_value(file_base64);
        var show_value = name + " (" + instance.web.human_size(size) + ")";
        this.$el.find('input').eq(0).val(show_value);
        this.set_filename(name);
    },
    on_clear: function() {
        this._super.apply(this, arguments);
        this.$el.find('input').eq(0).val('');
        this.set_filename('');
    }
});

instance.web.form.FieldBinaryImage = instance.web.form.FieldBinary.extend({
    template: 'FieldBinaryImage',
    placeholder: "/web/static/src/img/placeholder.png",
    render_value: function() {
        var self = this;
        var url;
        if (this.get('value') && !instance.web.form.is_bin_size(this.get('value'))) {
            url = 'data:image/png;base64,' + this.get('value');
        } else if (this.get('value')) {
            var id = JSON.stringify(this.view.datarecord.id || null);
            var field = this.name;
            if (this.options.preview_image)
                field = this.options.preview_image;
            url = this.session.url('/web/binary/image', {
                                        model: this.view.dataset.model,
                                        id: id,
                                        field: field,
                                        t: (new Date().getTime()),
            });
        } else {
            url = this.placeholder;
        }
        var $img = $(QWeb.render("FieldBinaryImage-img", { widget: this, url: url }));
        this.$el.find('> img').remove();
        this.$el.prepend($img);
        $img.load(function() {
            if (! self.options.size)
                return;
            $img.css("max-width", "" + self.options.size[0] + "px");
            $img.css("max-height", "" + self.options.size[1] + "px");
            $img.css("margin-left", "" + (self.options.size[0] - $img.width()) / 2 + "px");
            $img.css("margin-top", "" + (self.options.size[1] - $img.height()) / 2 + "px");
        });
        $img.on('error', function() {
            $img.attr('src', self.placeholder);
            instance.webclient.notification.warn(_t("Image"), _t("Could not display the selected image."));
        });
    },
    on_file_uploaded_and_valid: function(size, name, content_type, file_base64) {
        this.internal_set_value(file_base64);
        this.binary_value = true;
        this.render_value();
        this.set_filename(name);
    },
    on_clear: function() {
        this._super.apply(this, arguments);
        this.render_value();
        this.set_filename('');
    }
});

/**
 * Widget for (one2many field) to upload one or more file in same time and display in list.
 * The user can delete his files.
 * Options on attribute ; "blockui" {Boolean} block the UI or not
 * during the file is uploading
 */
instance.web.form.FieldMany2ManyBinaryMultiFiles = instance.web.form.AbstractField.extend({
    template: "FieldBinaryFileUploader",
    init: function(field_manager, node) {
        this._super(field_manager, node);
        this.field_manager = field_manager;
        this.node = node;
        if(this.field.type != "many2many" || this.field.relation != 'ir.attachment') {
            throw _.str.sprintf(_t("The type of the field '%s' must be a many2many field with a relation to 'ir.attachment' model."), this.field.string);
        }
        this.data = {};
        this.set_value([]);
        this.ds_file = new instance.web.DataSetSearch(this, 'ir.attachment');
        this.fileupload_id = _.uniqueId('oe_fileupload_temp');
        $(window).on(this.fileupload_id, _.bind(this.on_file_loaded, this));
    },
    start: function() {
        this._super(this);
        this.$el.on('change', 'input.oe_form_binary_file', this.on_file_change );
    },
    set_value: function(value_) {
        var value_ = value_ || [];
        var ids = [];
        if(value_ instanceof Array) {
            _.each(value_, function(command) {
                if (command instanceof Array) {
                    switch (command[0]) {
                        case commands.CREATE:
                            ids = ids.concat(command[2]);
                            return;
                        case commands.REPLACE_WITH:
                            ids = ids.concat(command[2]);
                            return;
                        case commands.UPDATE:
                            ids = ids.concat(command[2]);
                            return;
                        case commands.LINK_TO:
                            ids = ids.concat(command[1]);
                            return;
                        case commands.DELETE:
                            ids = _.filter(ids, function (id) { return id != command[1];});
                            return;
                        case commands.DELETE_ALL:
                            ids = [];
                            return;
                    }
                } else if (typeof command == 'number') {
                    ids.push(command);
                }
            });
        }
        this._super( ids );
    },
    get_value: function() {
        return _.map(this.get('value'), function (id) { return commands.link_to( id ); });
    },
    get_file_url: function (attachment) {
        return this.session.url('/web/binary/saveas', {model: 'ir.attachment', field: 'datas', filename_field: 'datas_fname', id: attachment['id']});
    },
    read_name_values : function () {
        var self = this;
        // don't reset know values
        var _value = _.filter(this.get('value'), function (id) { return typeof self.data[id] == 'undefined'; } );
        // send request for get_name
        if (_value.length) {
            return this.ds_file.call('read', [_value, ['id', 'name', 'datas_fname']]).done(function (datas) {
                _.each(datas, function (data) {
                    data.no_unlink = true;
                    data.url = self.session.url('/web/binary/saveas', {model: 'ir.attachment', field: 'datas', filename_field: 'datas_fname', id: data.id});
<<<<<<< HEAD
                    self.data[data.id] = data;
=======

                    _.each(self.get('value'), function (val, key) {
                        if(val == data.id) {
                            self.get('value')[key] = data;
                        }
                    });
>>>>>>> 9d9b79fb
                });
            });
        } else {
            return $.when();
        }
    },
    render_value: function () {
        var self = this;
        this.read_name_values().then(function () {

            var render = $(instance.web.qweb.render('FieldBinaryFileUploader.files', {'widget': self}));
            render.on('click', '.oe_delete', _.bind(self.on_file_delete, self));
            self.$('.oe_placeholder_files, .oe_attachments').replaceWith( render );

            // reinit input type file
            var $input = self.$('input.oe_form_binary_file');
            $input.after($input.clone(true)).remove();
            self.$(".oe_fileupload").show();

        });
    },
    on_file_change: function (event) {
        event.stopPropagation();
        var self = this;
        var $target = $(event.target);
        if ($target.val() !== '') {
            var filename = $target.val().replace(/.*[\\\/]/,'');
            // don't uplode more of one file in same time
            if (self.data[0] && self.data[0].upload ) {
                return false;
            }
            for (var id in this.get('value')) {
                // if the files exits, delete the file before upload (if it's a new file)
                if (self.data[id] && (self.data[id].filename || self.data[id].name) == filename && !self.data[id].no_unlink ) {
                    self.ds_file.unlink([id]);
                }
            }

            // block UI or not
            if(this.node.attrs.blockui>0) {
                instance.web.blockUI();
            }

            // TODO : unactivate send on wizard and form

            // submit file
            this.$('form.oe_form_binary_form').submit();
            this.$(".oe_fileupload").hide();
            // add file on data result
            this.data[0] = {
                'id': 0,
                'name': filename,
                'filename': filename,
                'url': '',
                'upload': true
            };
        }
    },
    on_file_loaded: function (event, result) {
        var files = this.get('value');

        // unblock UI
        if(this.node.attrs.blockui>0) {
            instance.web.unblockUI();
        }

<<<<<<< HEAD
        if (result.error || !result.id ) {
            this.do_warn( instance.web.qweb.render('message_error_uploading'), result.error);
            delete this.data[0];
        } else {
            if (this.data[0] && this.data[0].filename == result.filename && this.data[0].upload) {
                delete this.data[0];
                this.data[result.id] = {
                    'id': result.id,
                    'name': result.name,
                    'filename': result.filename,
                    'url': this.get_file_url(result)
                };
            } else {
                this.data[result.id] = {
                    'id': result.id,
                    'name': result.name,
                    'filename': result.filename,
                    'url': this.get_file_url(result)
                };
=======
        // TODO : activate send on wizard and form

        if (result.error || !result.id ) {
            this.do_warn( _t('Uploading error'), result.error);
            files = _.filter(files, function (val) { return !val.upload; });
        } else {
            for(var i in files){
                if(files[i].filename == result.filename && files[i].upload) {
                    files[i] = {
                        'id': result.id,
                        'name': result.name,
                        'filename': result.filename,
                        'url': this.get_file_url(result)
                    };
                }
>>>>>>> 9d9b79fb
            }
            var values = this.get('value');
            values.push(result.id);
            this.set({'value': values});
        }
        this.render_value()
    },
    on_file_delete: function (event) {
        event.stopPropagation();
        var file_id=$(event.target).data("id");
        if (file_id) {
            var files = _.filter(this.get('value'), function (id) {return id != file_id;});
            if(!this.data[file_id].no_unlink) {
                this.ds_file.unlink([file_id]);
            }
            this.set({'value': files});
        }
    },
});

instance.web.form.FieldStatus = instance.web.form.AbstractField.extend({
    template: "FieldStatus",
    init: function(field_manager, node) {
        this._super(field_manager, node);
        this.options.clickable = this.options.clickable || (this.node.attrs || {}).clickable || false;
        this.options.visible = this.options.visible || (this.node.attrs || {}).statusbar_visible || false;
        this.set({value: false});
    },
    start: function() {
        if (this.options.clickable) {
            this.$el.on('click','li',this.on_click_stage);
        }
        if (this.$el.parent().is('header')) {
            this.$el.after('<div class="oe_clear"/>');
        }
        this._super();
    },
    set_value: function(value_) {
        if (value_ instanceof Array) {
            value_ = value_[0];
        }
        this._super(value_);
    },
    render_value: function() {
        var self = this;
        self.get_selection().done(function() {
            var content = QWeb.render("FieldStatus.content", {widget: self});
            self.$el.html(content);
            var colors = JSON.parse((self.node.attrs || {}).statusbar_colors || "{}");
            var color = colors[self.get('value')];
            if (color) {
                self.$("oe_active").css("color", color);
            }
        });
    },
    /** Get the selection and render it
     *  selection: [[identifier, value_to_display], ...]
     *  For selection fields: this is directly given by this.field.selection
     *  For many2one fields:  perform a search on the relation of the many2one field
     */
    get_selection: function() {
        var self = this;
        self.selection = [];
        if (this.field.type == "many2one") {
            var domain = [];
            if(!_.isEmpty(this.field.domain) || !_.isEmpty(this.node.attrs.domain)) {
                var d = instance.web.pyeval.eval('domain', self.build_domain());
                domain = ['|', ['id', '=', self.get('value')]].concat(d);
            }
            var ds = new instance.web.DataSetSearch(this, this.field.relation, self.build_context(), domain);
            return ds.read_slice(['name'], {}).then(function (records) {
                for(var i = 0; i < records.length; i++) {
                    self.selection.push([records[i].id, records[i].name]);
                }
            });
        } else {
            // For field type selection filter values according to
            // statusbar_visible attribute of the field. For example:
            // statusbar_visible="draft,open".
            var selection = this.field.selection;
            for(var i=0; i < selection.length; i++) {
                var key = selection[i][0];
                if(key == this.get('value') || !this.options.visible || this.options.visible.indexOf(key) != -1) {
                    this.selection.push(selection[i]);
                }
            }
            return $.when();
        }
    },
    on_click_stage: function (ev) {
        var self = this;
        var $li = $(ev.currentTarget);
        var val = parseInt($li.data("id"));
        if (val != self.get('value')) {
            this.view.recursive_save().done(function() {
                var change = {};
                change[self.name] = val;
                self.view.dataset.write(self.view.datarecord.id, change).done(function() {
                    self.view.reload();
                });
            });
        }
    },
});

instance.web.form.FieldMonetary = instance.web.form.FieldFloat.extend({
    template: "FieldMonetary",
    widget_class: 'oe_form_field_float oe_form_field_monetary',
    init: function() {
        this._super.apply(this, arguments);
        this.set({"currency": false});
        if (this.options.currency_field) {
            this.field_manager.on("field_changed:" + this.options.currency_field, this, function() {
                this.set({"currency": this.field_manager.get_field_value(this.options.currency_field)});
            });
        }
        this.on("change:currency", this, this.get_currency_info);
        this.get_currency_info();
        this.ci_dm = new instance.web.DropMisordered();
    },
    start: function() {
        var tmp = this._super();
        this.on("change:currency_info", this, this.reinitialize);
        return tmp;
    },
    get_currency_info: function() {
        var self = this;
        if (this.get("currency") === false) {
            this.set({"currency_info": null});
            return;
        }
        return this.ci_dm.add(new instance.web.Model("res.currency").query(["symbol", "position"])
            .filter([["id", "=", self.get("currency")]]).first()).then(function(res) {
            self.set({"currency_info": res});
        });
    },
    parse_value: function(val, def) {
        return instance.web.parse_value(val, {type: "float"}, def);
    },
    format_value: function(val, def) {
        return instance.web.format_value(val, {type: "float"}, def);
    },
});

/**
 * Registry of form fields, called by :js:`instance.web.FormView`.
 *
 * All referenced classes must implement FieldInterface. Those represent the classes whose instances
 * will substitute to the <field> tags as defined in OpenERP's views.
 */
instance.web.form.widgets = new instance.web.Registry({
    'char' : 'instance.web.form.FieldChar',
    'id' : 'instance.web.form.FieldID',
    'email' : 'instance.web.form.FieldEmail',
    'url' : 'instance.web.form.FieldUrl',
    'text' : 'instance.web.form.FieldText',
    'html' : 'instance.web.form.FieldTextHtml',
    'date' : 'instance.web.form.FieldDate',
    'datetime' : 'instance.web.form.FieldDatetime',
    'selection' : 'instance.web.form.FieldSelection',
    'many2one' : 'instance.web.form.FieldMany2One',
    'many2onebutton' : 'instance.web.form.Many2OneButton',
    'many2many' : 'instance.web.form.FieldMany2Many',
    'many2many_tags' : 'instance.web.form.FieldMany2ManyTags',
    'many2many_kanban' : 'instance.web.form.FieldMany2ManyKanban',
    'one2many' : 'instance.web.form.FieldOne2Many',
    'one2many_list' : 'instance.web.form.FieldOne2Many',
    'reference' : 'instance.web.form.FieldReference',
    'boolean' : 'instance.web.form.FieldBoolean',
    'float' : 'instance.web.form.FieldFloat',
    'integer': 'instance.web.form.FieldFloat',
    'float_time': 'instance.web.form.FieldFloat',
    'progressbar': 'instance.web.form.FieldProgressBar',
    'image': 'instance.web.form.FieldBinaryImage',
    'binary': 'instance.web.form.FieldBinaryFile',
    'many2many_binary': 'instance.web.form.FieldMany2ManyBinaryMultiFiles',
    'statusbar': 'instance.web.form.FieldStatus',
    'monetary': 'instance.web.form.FieldMonetary',
});

/**
 * Registry of widgets usable in the form view that can substitute to any possible
 * tags defined in OpenERP's form views.
 *
 * Every referenced class should extend FormWidget.
 */
instance.web.form.tags = new instance.web.Registry({
    'button' : 'instance.web.form.WidgetButton',
});

instance.web.form.custom_widgets = new instance.web.Registry({
});

};

// vim:et fdc=0 fdl=0 foldnestmax=3 fdm=syntax:<|MERGE_RESOLUTION|>--- conflicted
+++ resolved
@@ -5094,16 +5094,7 @@
                 _.each(datas, function (data) {
                     data.no_unlink = true;
                     data.url = self.session.url('/web/binary/saveas', {model: 'ir.attachment', field: 'datas', filename_field: 'datas_fname', id: data.id});
-<<<<<<< HEAD
                     self.data[data.id] = data;
-=======
-
-                    _.each(self.get('value'), function (val, key) {
-                        if(val == data.id) {
-                            self.get('value')[key] = data;
-                        }
-                    });
->>>>>>> 9d9b79fb
                 });
             });
         } else {
@@ -5170,9 +5161,8 @@
             instance.web.unblockUI();
         }
 
-<<<<<<< HEAD
         if (result.error || !result.id ) {
-            this.do_warn( instance.web.qweb.render('message_error_uploading'), result.error);
+            this.do_warn( _t('Uploading error'), result.error);
             delete this.data[0];
         } else {
             if (this.data[0] && this.data[0].filename == result.filename && this.data[0].upload) {
@@ -5190,23 +5180,6 @@
                     'filename': result.filename,
                     'url': this.get_file_url(result)
                 };
-=======
-        // TODO : activate send on wizard and form
-
-        if (result.error || !result.id ) {
-            this.do_warn( _t('Uploading error'), result.error);
-            files = _.filter(files, function (val) { return !val.upload; });
-        } else {
-            for(var i in files){
-                if(files[i].filename == result.filename && files[i].upload) {
-                    files[i] = {
-                        'id': result.id,
-                        'name': result.name,
-                        'filename': result.filename,
-                        'url': this.get_file_url(result)
-                    };
-                }
->>>>>>> 9d9b79fb
             }
             var values = this.get('value');
             values.push(result.id);
