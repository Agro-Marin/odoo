openerp.web.form = function (instance) {
var _t = instance.web._t,
   _lt = instance.web._lt;
var QWeb = instance.web.qweb;

/** @namespace */
instance.web.form = {};

/**
 * Interface implemented by the form view or any other object
 * able to provide the features necessary for the fields to work.
 *
 * Properties:
 *     - display_invalid_fields : if true, all fields where is_valid() return true should
 *     be displayed as invalid.
 * Events:
 *     - view_content_has_changed : when the values of the fields have changed. When
 *     this event is triggered all fields should reprocess their modifiers.
 */
instance.web.form.FieldManagerMixin = {
    /**
     * Must return the asked field as in fields_get.
     */
    get_field: function(field_name) {},
    /**
     * Called by the field when the translate button is clicked.
     */
    open_translate_dialog: function(field) {},
    /**
     * Returns true when the view is in create mode.
     */
    is_create_mode: function() {},
};

instance.web.views.add('form', 'instance.web.FormView');
/**
 * Properties:
 *      - mode: always "view" or "edit". Used to switch the view between page (view) and
 *      form (edit) mode. Depending what is indicated in the dataset, the view can still
 *      switch to create mode if needed.
 *      - actual_mode: always "view", "edit" or "create". Read-only property. Determines
 *      the real mode used by the view.
 */
instance.web.FormView = instance.web.View.extend(instance.web.form.FieldManagerMixin, {
    /**
     * Indicates that this view is not searchable, and thus that no search
     * view should be displayed (if there is one active).
     */
    searchable: false,
    template: "FormView",
    display_name: _lt('Form'),
    view_type: "form",
    /**
     * @constructs instance.web.FormView
     * @extends instance.web.View
     *
     * @param {instance.web.Session} session the current openerp session
     * @param {instance.web.DataSet} dataset the dataset this view will work with
     * @param {String} view_id the identifier of the OpenERP view object
     * @param {Object} options
     *                  - resize_textareas : [true|false|max_height]
     *
     * @property {instance.web.Registry} registry=instance.web.form.widgets widgets registry for this form view instance
     */
    init: function(parent, dataset, view_id, options) {
        var self = this;
        this._super(parent);
        this.set_default_options(options);
        this.dataset = dataset;
        this.model = dataset.model;
        this.view_id = view_id || false;
        this.fields_view = {};
        this.fields = {};
        this.fields_order = [];
        this.datarecord = {};
        this.default_focus_field = null;
        this.default_focus_button = null;
        this.fields_registry = instance.web.form.widgets;
        this.tags_registry = instance.web.form.tags;
        this.has_been_loaded = $.Deferred();
        this.translatable_fields = [];
        _.defaults(this.options, {
            "not_interactible_on_create": false,
            "initial_mode": "view",
        });
        this.is_initialized = $.Deferred();
        this.mutating_mutex = new $.Mutex();
        this.on_change_mutex = new $.Mutex();
        this.reload_mutex = new $.Mutex();
        this.__clicked_inside = false;
        this.__blur_timeout = null;
        this.rendering_engine = new instance.web.form.FormRenderingEngine(this);
        this.qweb = null; // A QWeb instance will be created if the view is a QWeb template
        self.set({actual_mode: self.options.initial_mode});
        this.has_been_loaded.then(function() {
            self.on("change:actual_mode", self, self.check_actual_mode);
            self.check_actual_mode();
        });
    },
    destroy: function() {
        _.each(this.get_widgets(), function(w) {
            w.off('focused blurred');
            w.destroy();
        });
        this.$element.off('.formBlur');
        this._super();
    },
    on_loaded: function(data) {
        var self = this;
        if (!data) {
            throw new Error("No data provided.");
        }
        if (this.arch) {
            throw "Form view does not support multiple calls to on_loaded";
        }
        this.fields_order = [];
        this.fields_view = data;

        this.rendering_engine.set_fields_registry(this.fields_registry);
        this.rendering_engine.set_tags_registry(this.tags_registry);
        if (!this.extract_qweb_template(data)) {
            this.rendering_engine.set_fields_view(data);
            var $dest = this.$element.hasClass("oe_form_container") ? this.$element : this.$element.find('.oe_form_container');
            this.rendering_engine.render_to($dest);
        }

        this.$element.on('mousedown.formBlur', function () {
            self.__clicked_inside = true;
        });

        this.$buttons = $(QWeb.render("FormView.buttons", {'widget':self}));
        if (this.options.$buttons) {
            this.$buttons.appendTo(this.options.$buttons);
        } else {
            this.$element.find('.oe_form_buttons').replaceWith(this.$buttons);
        }
        this.$buttons.on('click','.oe_form_button_create',this.on_button_create);
        this.$buttons.on('click','.oe_form_button_edit',this.on_button_edit);
        this.$buttons.on('click','.oe_form_button_save',this.on_button_save);
        this.$buttons.on('click','.oe_form_button_cancel',this.on_button_cancel);

        this.$pager = $(QWeb.render("FormView.pager", {'widget':self}));
        if (this.options.$pager) {
            this.$pager.appendTo(this.options.$pager);
        } else {
            this.$element.find('.oe_form_pager').replaceWith(this.$pager);
        }
        this.$pager.on('click','a[data-pager-action]',function() {
            var action = $(this).data('pager-action');
            self.on_pager_action(action);
        });

        this.$sidebar = this.options.$sidebar || this.$element.find('.oe_form_sidebar');
        if (!this.sidebar && this.options.$sidebar) {
            this.sidebar = new instance.web.Sidebar(this);
            this.sidebar.appendTo(this.$sidebar);
            if(this.fields_view.toolbar) {
                this.sidebar.add_toolbar(this.fields_view.toolbar);
            }
            this.sidebar.add_items('other', [
                { label: _t('Delete'), callback: self.on_button_delete },
                { label: _t('Duplicate'), callback: self.on_button_duplicate },
                { label: _t('Set Default'), callback: function (item) { self.open_defaults_dialog(); } },
            ]);
        }
<<<<<<< HEAD
=======

        // Add bounce effect on button 'Edit' when click on readonly page view.
        this.$element.find(".oe_form_field, .oe_form_group_cell").on('click', function (e) {
            if(self.get("mode") == "view") {
                var $button = self.options.$buttons.find(".oe_form_button_edit");
                $button.wrap('<div>').css('margin-right','4px').addClass('oe_left oe_bounce');
            }
        });

        this.on("change:mode", this, this.switch_mode);
        this.set({mode: this.options.initial_mode});
>>>>>>> 19a41bd9
        this.has_been_loaded.resolve();
        return $.when();
    },
    extract_qweb_template: function(fvg) {
        for (var i=0, ii=fvg.arch.children.length; i < ii; i++) {
            var child = fvg.arch.children[i];
            if (child.tag === "templates") {
                this.qweb = new QWeb2.Engine();
                this.qweb.add_template(instance.web.json_node_to_xml(child));
                if (!this.qweb.has_template('form')) {
                    throw new Error("No QWeb template found for form view");
                }
                return true;
            }
        }
        this.qweb = null;
        return false;
    },
    get_fvg_from_qweb: function(record) {
        var view = this.qweb.render('form', this.get_qweb_context(record));
        var fvg = _.clone(this.fields_view);
        fvg.arch = instance.web.xml_to_json(instance.web.str_to_xml(view).firstChild);
        return fvg;
    },
    get_qweb_context: function(record) {
        var self = this,
            new_record = {};
        _.each(record, function(value_, name) {
            var r = _.clone(self.fields_view.fields[name] || {});
            if ((r.type === 'date' || r.type === 'datetime') && value_) {
                r.raw_value = instance.web.auto_str_to_date(value_);
            } else {
                r.raw_value = value_;
            }
            r.value = instance.web.format_value(value_, r);
            new_record[name] = r;
        });
        return {
            record : new_record,
            new_record : !record.id
        };
    },
    kill_current_form: function() {
        _.each(this.getChildren(), function(el) {
            el.destroy();
        });
        this.fields = {};
        this.fields_order = [];
        this.default_focus_field = null;
        this.default_focus_button = null;
        this.translatable_fields = [];
        this.$element.find('.oe_form_container').empty();
    },

    widgetFocused: function() {
        // Clear click flag if used to focus a widget
        this.__clicked_inside = false;
        if (this.__blur_timeout) {
            clearTimeout(this.__blur_timeout);
            this.__blur_timeout = null;
        }
    },
    widgetBlurred: function() {
        if (this.__clicked_inside) {
            // clicked in an other section of the form (than the currently
            // focused widget) => just ignore the blurring entirely?
            this.__clicked_inside = false;
            return;
        }
        var self = this;
        // clear timeout, if any
        this.widgetFocused();
        this.__blur_timeout = setTimeout(function () {
            self.trigger('blurred');
        }, 0);
    },

    do_load_state: function(state, warm) {
        if (state.id && this.datarecord.id != state.id) {
            if (!this.dataset.get_id_index(state.id)) {
                this.dataset.ids.push(state.id);
            }
            this.dataset.select_id(state.id);
            if (warm) {
                this.do_show();
            }
        }
    },
    /**
     *
     * @param {Object} [options]
     * @param {Boolean} [editable=false] whether the form should be switched to edition mode. A value of ``false`` will keep the current mode.
     * @param {Boolean} [reload=true] whether the form should reload its content on show, or use the currently loaded record
     * @return {$.Deferred}
     */
    do_show: function (options) {
        var self = this;
        options = options || {};
        if (this.sidebar) {
            this.sidebar.$element.show();
        }
        if (this.$buttons) {
            this.$buttons.show();
        }
        if (this.$pager) {
            this.$pager.show();
        }
        this.$element.show().css('visibility', 'hidden');
        this.$element.add(this.$buttons).removeClass('oe_form_dirty');

        var shown = this.has_been_loaded;
        if (options.reload !== false) {
            shown = shown.pipe(function() {
                if (self.dataset.index === null) {
                    // null index means we should start a new record
                    return self.on_button_new();
                }
                return self.dataset.read_index(_.keys(self.fields_view.fields), {
                    context: { 'bin_size': true }
                }).pipe(self.on_record_loaded);
            });
        }
        return shown.pipe(function() {
            if (options.editable) {
                self.to_edit_mode();
            }
            self.$element.css('visibility', 'visible');
        });
    },
    do_hide: function () {
        if (this.sidebar) {
            this.sidebar.$element.hide();
        }
        if (this.$buttons) {
            this.$buttons.hide();
        }
        if (this.$pager) {
            this.$pager.hide();
        }
        this._super();
    },
    on_record_loaded: function(record) {
        var self = this, set_values = [];
        if (!record) {
            this.set({ 'title' : undefined });
            this.do_warn("Form", "The record could not be found in the database.", true);
            return $.Deferred().reject();
        }
        this.datarecord = record;
        this._actualize_mode();
        this.set({ 'title' : record.id ? record.name : "New record" });

        if (this.qweb) {
            this.kill_current_form();
            this.rendering_engine.set_fields_view(this.get_fvg_from_qweb(record));
            var $dest = this.$element.hasClass("oe_form_container") ? this.$element : this.$element.find('.oe_form_container');
            this.rendering_engine.render_to($dest);
        }

        _(this.fields).each(function (field, f) {
            field._dirty_flag = false;
            var result = field.set_value(self.datarecord[f] || false);
            set_values.push(result);
        });
        return $.when.apply(null, set_values).pipe(function() {
            if (!record.id) {
                // New record: Second pass in order to trigger the onchanges
                // respecting the fields order defined in the view
                _.each(self.fields_order, function(field_name) {
                    if (record[field_name] !== undefined) {
                        var field = self.fields[field_name];
                        field._dirty_flag = true;
                        self.do_onchange(field);
                    }
                });
            }
            self.on_form_changed();
            self.is_initialized.resolve();
            self.do_update_pager(record.id == null);
            if (self.sidebar) {
               self.sidebar.do_attachement_update(self.dataset, self.datarecord.id);
            }
            if (record.id) {
                self.do_push_state({id:record.id});
            }
            self.$element.add(self.$buttons).removeClass('oe_form_dirty');
        });
    },
    /**
     * Loads and sets up the default values for the model as the current
     * record
     *
     * @return {$.Deferred}
     */
    load_defaults: function () {
        var keys = _.keys(this.fields_view.fields);
        if (keys.length) {
            return this.dataset.default_get(keys)
                    .pipe(this.on_record_loaded);
        }
        return this.on_record_loaded({});
    },
    on_form_changed: function() {
        this.trigger("view_content_has_changed");
    },
    do_notify_change: function() {
        this.$element.add(this.$buttons).addClass('oe_form_dirty');
    },
    on_pager_action: function(action) {
        if (this.can_be_discarded()) {
            switch (action) {
                case 'first':
                    this.dataset.index = 0;
                    break;
                case 'previous':
                    this.dataset.previous();
                    break;
                case 'next':
                    this.dataset.next();
                    break;
                case 'last':
                    this.dataset.index = this.dataset.ids.length - 1;
                    break;
            }
            this.reload();
        }
    },
    do_update_pager: function(hide_index) {
        var index = hide_index ? '-' : this.dataset.index + 1;
        this.$pager.find('button').prop('disabled', this.dataset.ids.length < 2).end()
                   .find('span.oe_pager_index').html(index).end()
                   .find('span.oe_pager_count').html(this.dataset.ids.length);
    },
    parse_on_change: function (on_change, widget) {
        var self = this;
        var onchange = _.str.trim(on_change);
        var call = onchange.match(/^\s?(.*?)\((.*?)\)\s?$/);
        if (!call) {
            return null;
        }

        var method = call[1];
        if (!_.str.trim(call[2])) {
            return {method: method, args: [], context_index: null}
        }

        var argument_replacement = {
            'False': function () {return false;},
            'True': function () {return true;},
            'None': function () {return null;},
            'context': function (i) {
                context_index = i;
                var ctx = new instance.web.CompoundContext(self.dataset.get_context(), widget.build_context() ? widget.build_context() : {});
                return ctx;
            }
        };
        var parent_fields = null, context_index = null;
        var args = _.map(call[2].split(','), function (a, i) {
            var field = _.str.trim(a);

            // literal constant or context
            if (field in argument_replacement) {
                return argument_replacement[field](i);
            }
            // literal number
            if (/^-?\d+(\.\d+)?$/.test(field)) {
                return Number(field);
            }
            // form field
            if (self.fields[field]) {
                var value_ = self.fields[field].get_value();
                return value_ == null ? false : value_;
            }
            // parent field
            var splitted = field.split('.');
            if (splitted.length > 1 && _.str.trim(splitted[0]) === "parent" && self.dataset.parent_view) {
                if (parent_fields === null) {
                    parent_fields = self.dataset.parent_view.get_fields_values([self.dataset.child_name]);
                }
                var p_val = parent_fields[_.str.trim(splitted[1])];
                if (p_val !== undefined) {
                    return p_val == null ? false : p_val;
                }
            }
            // string literal
            var first_char = field[0], last_char = field[field.length-1];
            if ((first_char === '"' && last_char === '"')
                || (first_char === "'" && last_char === "'")) {
                return field.slice(1, -1);
            }

            throw new Error("Could not get field with name '" + field +
                            "' for onchange '" + onchange + "'");
        });

        return {
            method: method,
            args: args,
            context_index: context_index
        };
    },
    do_onchange: function(widget, processed) {
        var self = this;
        return this.on_change_mutex.exec(function() {
            try {
                var response = {}, can_process_onchange = $.Deferred();
                processed = processed || [];
                processed.push(widget.name);
                var on_change = widget.node.attrs.on_change;
                if (on_change) {
                    var change_spec = self.parse_on_change(on_change, widget);
                    if (change_spec) {
                        var ajax = {
                            url: '/web/dataset/onchange',
                            async: false
                        };
                        can_process_onchange = self.rpc(ajax, {
                            model: self.dataset.model,
                            method: change_spec.method,
                            args: [(self.datarecord.id == null ? [] : [self.datarecord.id])].concat(change_spec.args),
                            context_id: change_spec.context_index == undefined ? null : change_spec.context_index + 1
                        }).then(function(r) {
                            _.extend(response, r);
                        });
                    } else {
                        console.warn("Wrong on_change format", on_change);
                    }
                }
                // fail if onchange failed
                if (can_process_onchange.isRejected()) {
                    return can_process_onchange;
                }

                if (widget.field['change_default']) {
                    var fieldname = widget.name, value_;
                    if (response.value && (fieldname in response.value)) {
                        // Use value from onchange if onchange executed
                        value_ = response.value[fieldname];
                    } else {
                        // otherwise get form value for field
                        value_ = self.fields[fieldname].get_value();
                    }
                    var condition = fieldname + '=' + value_;

                    if (value_) {
                        can_process_onchange = self.rpc({
                            url: '/web/dataset/call',
                            async: false
                        }, {
                            model: 'ir.values',
                            method: 'get_defaults',
                            args: [self.model, condition]
                        }).then(function (results) {
                            if (!results.length) { return; }
                            if (!response.value) {
                                response.value = {};
                            }
                            for(var i=0; i<results.length; ++i) {
                                // [whatever, key, value]
                                var triplet = results[i];
                                response.value[triplet[1]] = triplet[2];
                            }
                        });
                    }
                }
                if (can_process_onchange.isRejected()) {
                    return can_process_onchange;
                }

                return self.on_processed_onchange(response, processed);
            } catch(e) {
                console.error(e);
                instance.webclient.crashmanager.on_javascript_exception(e);
                return $.Deferred().reject();
            }
        });
    },
    on_processed_onchange: function(result, processed) {
        try {
        if (result.value) {
            for (var f in result.value) {
                if (!result.value.hasOwnProperty(f)) { continue; }
                var field = this.fields[f];
                // If field is not defined in the view, just ignore it
                if (field) {
                    var value_ = result.value[f];
                    if (field.get_value() != value_) {
                        field.set_value(value_);
                        field._dirty_flag = true;
                        if (!_.contains(processed, field.name)) {
                            this.do_onchange(field, processed);
                        }
                    }
                }
            }
            this.on_form_changed();
        }
        if (!_.isEmpty(result.warning)) {
            instance.web.dialog($(QWeb.render("CrashManager.warning", result.warning)), {
                title:result.warning.title,
                modal: true,
                buttons: [
                    {text: _t("Ok"), click: function() { $(this).dialog("close"); }}
                ]
            });
        }
        if (result.domain) {
            function edit_domain(node) {
                if (typeof node !== "object") {
                    return;
                }
                var new_domain = result.domain[node.attrs.name];
                if (new_domain) {
                    node.attrs.domain = new_domain;
                }
                _(node.children).each(edit_domain);
            }
            edit_domain(this.fields_view.arch);
        }
        return $.Deferred().resolve();
        } catch(e) {
            console.error(e);
            instance.webclient.crashmanager.on_javascript_exception(e);
            return $.Deferred().reject();
        }
    },
    to_view_mode: function() {
        this._actualize_mode("view");
    },
    to_edit_mode: function() {
        this._actualize_mode("edit");
    },
    /**
     * Reactualize actual_mode.
     */
    _actualize_mode: function(switch_to) {
        var mode = switch_to || this.get("actual_mode");
        if (! this.datarecord.id)
            mode = "create";
        this.set({actual_mode: mode});
    },
    check_actual_mode: function(source, options) {
        var self = this;
        if(this.get("actual_mode") === "view") {
            self.$element.removeClass('oe_form_editable').addClass('oe_form_readonly');
            self.$buttons.find('.oe_form_buttons_edit').hide();
            self.$buttons.find('.oe_form_buttons_view').show();
            self.$sidebar.show();
            _.each(this.fields,function(field){
                field.set({"force_readonly": true});
            });
        } else {
            self.$element.removeClass('oe_form_readonly').addClass('oe_form_editable');
            self.$buttons.find('.oe_form_buttons_edit').show();
            self.$buttons.find('.oe_form_buttons_view').hide();
            self.$sidebar.hide();
            _.each(this.fields,function(field){
                field.set({"force_readonly": false});
            });
            var fields_order = self.fields_order.slice(0);
            if (self.default_focus_field) {
                fields_order.unshift(self.default_focus_field);
            }
            for (var i = 0; i < fields_order.length; i += 1) {
                var field = self.fields[fields_order[i]];
                if (!field.get('effective_invisible') && !field.get('effective_readonly') && field.focus() !== false) {
                    break;
                }
            }
        }
    },
    on_button_save: function() {
        var self = this;
        return this.do_save().then(function(result) {
            self.to_view_mode();
        });
    },
    on_button_cancel: function(event) {
        if (this.can_be_discarded()) {
            this.to_view_mode();
            this.on_record_loaded(this.datarecord);
        }
        return false;
    },
    on_button_new: function() {
        var self = this;
        this.to_edit_mode();
        return $.when(this.has_been_loaded).pipe(function() {
            if (self.can_be_discarded()) {
                return self.load_defaults();
            }
        });
    },
    on_button_edit: function() {
        return this.to_edit_mode();
    },
    on_button_create: function() {
        this.dataset.index = null;
        this.do_show();
    },
    on_button_duplicate: function() {
        var self = this;
        var def = $.Deferred();
        $.when(this.has_been_loaded).then(function() {
            self.dataset.call('copy', [self.datarecord.id, {}, self.dataset.context]).then(function(new_id) {
                return self.on_created({ result : new_id });
            }).then(function() {
                return self.to_edit_mode();
            }).then(function() {
                def.resolve();
            });
        });
        return def.promise();
    },
    on_button_delete: function() {
        var self = this;
        var def = $.Deferred();
        $.when(this.has_been_loaded).then(function() {
            if (self.datarecord.id && confirm(_t("Do you really want to delete this record?"))) {
                self.dataset.unlink([self.datarecord.id]).then(function() {
                    self.on_pager_action('next');
                    def.resolve();
                });
            } else {
                $.async_when().then(function () {
                    def.reject();
                })
            }
        });
        return def.promise();
    },
    can_be_discarded: function() {
        return !this.$element.is('.oe_form_dirty') || confirm(_t("Warning, the record has been modified, your changes will be discarded."));
    },
    /**
     * Triggers saving the form's record. Chooses between creating a new
     * record or saving an existing one depending on whether the record
     * already has an id property.
     *
     * @param {Function} [success] callback on save success
     * @param {Boolean} [prepend_on_create=false] if ``do_save`` creates a new record, should that record be inserted at the start of the dataset (by default, records are added at the end)
     */
    do_save: function(success, prepend_on_create) {
        var self = this;
        return this.mutating_mutex.exec(function() { return self.is_initialized.pipe(function() {
            try {
            var form_invalid = false,
                values = {},
                first_invalid_field = null;
            for (var f in self.fields) {
                if (!self.fields.hasOwnProperty(f)) { continue; }
                f = self.fields[f];
                if (!f.is_valid()) {
                    form_invalid = true;
                    if (!first_invalid_field) {
                        first_invalid_field = f;
                    }
                } else if (f.name !== 'id' && (!self.datarecord.id || (!f.get("readonly") && f._dirty_flag))) {
                    // Special case 'id' field, do not save this field
                    // on 'create' : save all non readonly fields
                    // on 'edit' : save non readonly modified fields
                    values[f.name] = f.get_value();
                }
            }
            if (form_invalid) {
                self.set({'display_invalid_fields': true});
                for (var g in self.fields) {
                    if (!self.fields.hasOwnProperty(g)) { continue; }
                    self.fields[g]._check_css_flags();
                }
                first_invalid_field.focus();
                self.on_invalid();
                return $.Deferred().reject();
            } else {
                self.set({'display_invalid_fields': false});
                var save_deferral;
                if (!self.datarecord.id) {
                    //console.log("FormView(", self, ") : About to create", values);
                    save_deferral = self.dataset.create(values).pipe(function(r) {
                        return self.on_created(r, undefined, prepend_on_create);
                    }, null);
                } else if (_.isEmpty(values) && ! self.force_dirty) {
                    //console.log("FormView(", self, ") : Nothing to save");
                    save_deferral = $.Deferred().resolve({}).promise();
                } else {
                    self.force_dirty = false;
                    //console.log("FormView(", self, ") : About to save", values);
                    save_deferral = self.dataset.write(self.datarecord.id, values, {}).pipe(function(r) {
                        return self.on_saved(r);
                    }, null);
                }
                return save_deferral.then(success);
            }
            } catch (e) {
                console.error(e);
                return $.Deferred().reject();
            }
        });});
    },
    on_invalid: function() {
        var warnings = _(this.fields).chain()
            .filter(function (f) { return !f.is_valid(); })
            .map(function (f) {
                return _.str.sprintf('<li>%s</li>',
                    _.escape(f.string));
            }).value();
        warnings.unshift('<ul>');
        warnings.push('</ul>');
        this.do_warn("The following fields are invalid :", warnings.join(''));
    },
    on_saved: function(r, success) {
        if (!r.result) {
            // should not happen in the server, but may happen for internal purpose
            return $.Deferred().reject();
        } else {
            return $.when(this.reload()).pipe(function () {
                return r; })
                    .then(success);
        }
    },
    /**
     * Updates the form' dataset to contain the new record:
     *
     * * Adds the newly created record to the current dataset (at the end by
     *   default)
     * * Selects that record (sets the dataset's index to point to the new
     *   record's id).
     * * Updates the pager and sidebar displays
     *
     * @param {Object} r
     * @param {Function} success callback to execute after having updated the dataset
     * @param {Boolean} [prepend_on_create=false] adds the newly created record at the beginning of the dataset instead of the end
     */
    on_created: function(r, success, prepend_on_create) {
        if (!r.result) {
            // should not happen in the server, but may happen for internal purpose
            return $.Deferred().reject();
        } else {
            this.datarecord.id = r.result;
            if (!prepend_on_create) {
                this.dataset.alter_ids(this.dataset.ids.concat([this.datarecord.id]));
                this.dataset.index = this.dataset.ids.length - 1;
            } else {
                this.dataset.alter_ids([this.datarecord.id].concat(this.dataset.ids));
                this.dataset.index = 0;
            }
            this.do_update_pager();
            if (this.sidebar) {
                this.sidebar.do_attachement_update(this.dataset, this.datarecord.id);
            }
            //openerp.log("The record has been created with id #" + this.datarecord.id);
            return $.when(this.reload()).pipe(function () {
                return _.extend(r, {created: true}); })
                    .then(success);
        }
    },
    on_action: function (action) {
        console.debug('Executing action', action);
    },
    reload: function() {
        var self = this;
        return this.reload_mutex.exec(function() {
            if (self.dataset.index == null) {
                self.do_prev_view();
                return $.Deferred().reject().promise();
            }
            if (self.dataset.index == null || self.dataset.index < 0) {
                return $.when(self.on_button_new());
            } else {
                return self.dataset.read_index(_.keys(self.fields_view.fields), {
                    context : { 'bin_size' : true }
                }).pipe(self.on_record_loaded);
            }
        });
    },
    get_widgets: function() {
        return _.filter(this.getChildren(), function(obj) {
            return obj instanceof instance.web.form.FormWidget;
        });
    },
    get_fields_values: function(blacklist) {
        blacklist = blacklist || [];
        var values = {};
        var ids = this.get_selected_ids();
        values["id"] = ids.length > 0 ? ids[0] : false;
        _.each(this.fields, function(value_, key) {
            if (_.include(blacklist, key)) {
                return;
            }
            values[key] = value_.get_value();
        });
        return values;
    },
    get_selected_ids: function() {
        var id = this.dataset.ids[this.dataset.index];
        return id ? [id] : [];
    },
    recursive_save: function() {
        var self = this;
        return $.when(this.do_save()).pipe(function(res) {
            if (self.dataset.parent_view)
                return self.dataset.parent_view.recursive_save();
        });
    },
    is_dirty: function() {
        return _.any(this.fields, function (value_) {
            return value_._dirty_flag;
        });
    },
    is_interactible_record: function() {
        var id = this.datarecord.id;
        if (!id) {
            if (this.options.not_interactible_on_create)
                return false;
        } else if (typeof(id) === "string") {
            if(instance.web.BufferedDataSet.virtual_id_regex.test(id))
                return false;
        }
        return true;
    },
    sidebar_context: function () {
        return this.do_save().pipe(_.bind(function() {return this.get_fields_values();}, this));
    },
    open_defaults_dialog: function () {
        var self = this;
        var fields = _.chain(this.fields)
            .map(function (field, name) {
                var value = field.get_value();
                // ignore fields which are empty, invisible, readonly, o2m
                // or m2m
                if (!value
                        || field.get('invisible')
                        || field.get("readonly")
                        || field.field.type === 'one2many'
                        || field.field.type === 'many2many') {
                    return false;
                }
                var displayed = value;
                switch (field.field.type) {
                case 'selection':
                    displayed = _(field.values).find(function (option) {
                            return option[0] === value;
                        })[1];
                    break;
                case 'many2one':
                    displayed = field.get_displayed();
                    break;
                }

                return {
                    name: name,
                    string: field.string,
                    value: value,
                    displayed: displayed,
                    // convert undefined to false
                    change_default: !!field.field.change_default
                }
            })
            .compact()
            .sortBy(function (field) { return field.string; })
            .value();
        var conditions = _.chain(fields)
            .filter(function (field) { return field.change_default; })
            .value();

        var d = new instance.web.Dialog(this, {
            title: _t("Set Default"),
            args: {
                fields: fields,
                conditions: conditions
            },
            buttons: [
                {text: _t("Close"), click: function () { d.close(); }},
                {text: _t("Save default"), click: function () {
                    var $defaults = d.$element.find('#formview_default_fields');
                    var field_to_set = $defaults.val();
                    if (!field_to_set) {
                        $defaults.parent().addClass('oe_form_invalid');
                        return;
                    }
                    var condition = d.$element.find('#formview_default_conditions').val(),
                        all_users = d.$element.find('#formview_default_all').is(':checked');
                    new instance.web.DataSet(self, 'ir.values').call(
                        'set_default', [
                            self.dataset.model,
                            field_to_set,
                            self.fields[field_to_set].get_value(),
                            all_users,
                            false,
                            condition || false
                    ]).then(function () { d.close(); });
                }}
            ]
        });
        d.template = 'FormView.set_default';
        d.open();
    },
    register_field: function(field, name) {
        this.fields[name] = field;
        this.fields_order.push(name);
        if (field.node.attrs.default_focus == '1') {
            this.default_focus_field = field;
        }

        field.on('focused', null, this.proxy('widgetFocused'))
             .on('blurred', null, this.proxy('widgetBlurred'));
        if (this.get_field(name).translate) {
            this.translatable_fields.push(field);
        }
        field.on('changed_value', this, function() {
            field._dirty_flag = true;
            if (field.is_syntax_valid()) {
                this.do_onchange(field);
                this.on_form_changed(true);
                this.do_notify_change();
            }
        });
    },
    get_field: function(field_name) {
        return this.fields_view.fields[field_name];
    },
    is_create_mode: function() {
        return this.get("actual_mode") === "create";
    },
    open_translate_dialog: function(field) {
        return this._super(field);
    },
});

/**
 * Interface to be implemented by rendering engines for the form view.
 */
instance.web.form.FormRenderingEngineInterface = instance.web.Class.extend({
    set_fields_view: function(fields_view) {},
    set_fields_registry: function(fields_registry) {},
    render_to: function($element) {},
});

/**
 * Default rendering engine for the form view.
 *
 * It is necessary to set the view using set_view() before usage.
 */
instance.web.form.FormRenderingEngine = instance.web.form.FormRenderingEngineInterface.extend({
    init: function(view) {
        this.view = view;
    },
    set_fields_view: function(fvg) {
        this.fvg = fvg;
        this.version = parseFloat(this.fvg.arch.attrs.version);
        if (isNaN(this.version)) {
            this.version = 6.1;
        }
    },
    set_tags_registry: function(tags_registry) {
        this.tags_registry = tags_registry;
    },
    set_fields_registry: function(fields_registry) {
        this.fields_registry = fields_registry;
    },
    // Backward compatibility tools, current default version: v6.1
    process_version: function() {
        if (this.version < 7.0) {
            this.$form.find('form:first').wrapInner('<group col="4"/>');
            this.$form.find('page').each(function() {
                if (!$(this).parents('field').length) {
                    $(this).wrapInner('<group col="4"/>');
                }
            });
        }
    },
    render_to: function($target) {
        var self = this;
        this.$target = $target;

        // TODO: I know this will save the world and all the kitten for a moment,
        //       but one day, we will have to get rid of xml2json
        var xml = instance.web.json_node_to_xml(this.fvg.arch);
        this.$form = $('<div class="oe_form">' + xml + '</div>');

        this.process_version();

        this.fields_to_init = [];
        this.tags_to_init = [];
        this.labels = {};
        this.process(this.$form);

        this.$form.appendTo(this.$target);

        _.each(this.fields_to_init, function($elem) {
            var name = $elem.attr("name");
            if (!self.fvg.fields[name]) {
                throw new Error("Field '" + name + "' specified in view could not be found.");
            }
            var obj = self.fields_registry.get_any([$elem.attr('widget'), self.fvg.fields[name].type]);
            if (!obj) {
                throw new Error("Widget type '"+ $elem.attr('widget') + "' is not implemented");
            }
            var w = new (obj)(self.view, instance.web.xml_to_json($elem[0]));
            var $label = self.labels[$elem.attr("name")];
            if ($label) {
                w.set_input_id($label.attr("for"));
            }
            self.alter_field(w);
            self.view.register_field(w, $elem.attr("name"));
            w.replace($elem);
        });
        _.each(this.tags_to_init, function($elem) {
            var tag_name = $elem[0].tagName.toLowerCase();
            var obj = self.tags_registry.get_object(tag_name);
            var w = new (obj)(self.view, instance.web.xml_to_json($elem[0]));
            w.replace($elem);
        });
        // TODO: return a deferred
    },
    render_element: function(template /* dictionaries */) {
        var dicts = [].slice.call(arguments).slice(1);
        var dict = _.extend.apply(_, dicts);
        dict['classnames'] = dict['class'] || ''; // class is a reserved word and might caused problem to Safari when used from QWeb
        return $(QWeb.render(template, dict));
    },
    alter_field: function(field) {
    },
    toggle_layout_debugging: function() {
        if (!this.$target.has('.oe_layout_debug_cell:first').length) {
            this.$target.find('[title]').removeAttr('title');
            this.$target.find('.oe_form_group_cell').each(function() {
                var text = 'W:' + ($(this).attr('width') || '') + ' - C:' + $(this).attr('colspan');
                $(this).attr('title', text);
            });
        }
        this.$target.toggleClass('oe_layout_debugging');
    },
    process: function($tag) {
        var self = this;
        var tagname = $tag[0].nodeName.toLowerCase();
        if (this.tags_registry.contains(tagname)) {
            this.tags_to_init.push($tag);
            return $tag;
        }
        var fn = self['process_' + tagname];
        if (fn) {
            var args = [].slice.call(arguments);
            args[0] = $tag;
            return fn.apply(self, args);
        } else {
            // generic tag handling, just process children
            $tag.children().each(function() {
                self.process($(this));
            });
            self.handle_common_properties($tag, $tag);
            $tag.removeAttr("modifiers");
            return $tag;
        }
    },
    process_sheet: function($sheet) {
        var $new_sheet = this.render_element('FormRenderingSheet', $sheet.getAttributes());
        this.handle_common_properties($new_sheet, $sheet);
        var $dst = $new_sheet.find('.oe_form_sheet');
        $sheet.contents().appendTo($dst);
        $sheet.before($new_sheet).remove();
        this.process($new_sheet);
    },
    process_form: function($form) {
        if ($form.find('> sheet').length === 0) {
            $form.addClass('oe_form_nosheet');
        }
        var $new_form = this.render_element('FormRenderingForm', $form.getAttributes());
        this.handle_common_properties($new_form, $form);
        $form.contents().appendTo($new_form);
        if ($form[0] === this.$form[0]) {
            // If root element, replace it
            this.$form = $new_form;
        } else {
            $form.before($new_form).remove();
        }
        this.process($new_form);
    },
    /*
     * Used by direct <field> children of a <group> tag only
     * This method will add the implicit <label...> for every field
     * in the <group>
    */
    preprocess_field: function($field) {
        var self = this;
        var name = $field.attr('name'),
            field_colspan = parseInt($field.attr('colspan'), 10),
            field_modifiers = JSON.parse($field.attr('modifiers') || '{}');

        if ($field.attr('nolabel') === '1')
            return;
        $field.attr('nolabel', '1');
        var found = false;
        this.$form.find('label[for="' + name + '"]').each(function(i ,el) {
            $(el).parents().each(function(unused, tag) {
                var name = tag.tagName.toLowerCase();
                if (name === "field" || name in self.tags_registry.map)
                    found = true;
            });
        });
        if (found)
            return;

        var $label = $('<label/>').attr({
            'for' : name,
            "modifiers": JSON.stringify({invisible: field_modifiers.invisible}),
            "string": $field.attr('string'),
            "help": $field.attr('help'),
            "class": $field.attr('class'),
        });
        $label.insertBefore($field);
        if (field_colspan > 1) {
            $field.attr('colspan', field_colspan - 1);
        }
        return $label;
    },
    process_field: function($field) {
        if ($field.parent().is('group')) {
            // No implicit labels for normal fields, only for <group> direct children
            var $label = this.preprocess_field($field);
            if ($label) {
                this.process($label);
            }
        }
        this.fields_to_init.push($field);
        return $field;
    },
    process_group: function($group) {
        var self = this;
        $group.children('field').each(function() {
            self.preprocess_field($(this));
        });
        var $new_group = this.render_element('FormRenderingGroup', $group.getAttributes());
        var $table;
        if ($new_group.first().is('table.oe_form_group')) {
            $table = $new_group;
        } else if ($new_group.filter('table.oe_form_group').length) {
            $table = $new_group.filter('table.oe_form_group').first();
        } else {
            $table = $new_group.find('table.oe_form_group').first();
        }

        var $tr, $td,
            cols = parseInt($group.attr('col') || 2, 10),
            row_cols = cols;

        var children = [];
        $group.children().each(function(a,b,c) {
            var $child = $(this);
            var colspan = parseInt($child.attr('colspan') || 1, 10);
            var tagName = $child[0].tagName.toLowerCase();
            var $td = $('<td/>').addClass('oe_form_group_cell').attr('colspan', colspan);
            var newline = tagName === 'newline';

            // Note FME: those classes are used in layout debug mode
            if ($tr && row_cols > 0 && (newline || row_cols < colspan)) {
                $tr.addClass('oe_form_group_row_incomplete');
                if (newline) {
                    $tr.addClass('oe_form_group_row_newline');
                }
            }
            if (newline) {
                $tr = null;
                return;
            }
            if (!$tr || row_cols < colspan) {
                $tr = $('<tr/>').addClass('oe_form_group_row').appendTo($table);
                row_cols = cols;
            } else if (tagName==='group') {
                // When <group> <group/><group/> </group>, we need a spacing between the two groups
                $td.addClass('oe_group_right')
            }
            row_cols -= colspan;

            // invisibility transfer
            var field_modifiers = JSON.parse($child.attr('modifiers') || '{}');
            var invisible = field_modifiers.invisible;
            self.handle_common_properties($td, $("<dummy>").attr("modifiers", JSON.stringify({invisible: invisible})));

            $tr.append($td.append($child));
            children.push($child[0]);
        });
        if (row_cols && $td) {
            $td.attr('colspan', parseInt($td.attr('colspan'), 10) + row_cols);
        }
        $group.before($new_group).remove();

        $table.find('> tbody > tr').each(function() {
            var to_compute = [],
                row_cols = cols,
                total = 100;
            $(this).children().each(function() {
                var $td = $(this),
                    $child = $td.children(':first');
                switch ($child[0].tagName.toLowerCase()) {
                    case 'separator':
                        break;
                    case 'label':
                        if ($child.attr('for')) {
                            $td.attr('width', '1%').addClass('oe_form_group_cell_label');
                            row_cols-= $td.attr('colspan') || 1;
                            total--;
                        }
                        break;
                    default:
                        var width = _.str.trim($child.attr('width') || ''),
                            iwidth = parseInt(width, 10);
                        if (iwidth) {
                            if (width.substr(-1) === '%') {
                                total -= iwidth;
                                width = iwidth + '%';
                            } else {
                                // Absolute width
                                $td.css('min-width', width + 'px');
                            }
                            $td.attr('width', width);
                            $child.removeAttr('width');
                            row_cols-= $td.attr('colspan') || 1;
                        } else {
                            to_compute.push($td);
                        }

                }
            });
            if (row_cols) {
                var unit = Math.floor(total / row_cols);
                if (!$(this).is('.oe_form_group_row_incomplete')) {
                    _.each(to_compute, function($td, i) {
                        var width = parseInt($td.attr('colspan'), 10) * unit;
                        $td.attr('width', width + '%');
                        total -= width;
                    });
                }
            }
        });
        _.each(children, function(el) {
            self.process($(el));
        });
        this.handle_common_properties($new_group, $group);
        return $new_group;
    },
    process_notebook: function($notebook) {
        var self = this;
        var pages = [];
        $notebook.find('> page').each(function() {
            var $page = $(this);
            var page_attrs = $page.getAttributes();
            page_attrs.id = _.uniqueId('notebook_page_');
            var $new_page = self.render_element('FormRenderingNotebookPage', page_attrs);
            $page.contents().appendTo($new_page);
            $page.before($new_page).remove();
            var ic = self.handle_common_properties($new_page, $page).invisibility_changer;
            page_attrs.__page = $new_page;
            page_attrs.__ic = ic;
            pages.push(page_attrs);

            $new_page.children().each(function() {
                self.process($(this));
            });
        });
        var $new_notebook = this.render_element('FormRenderingNotebook', { pages : pages });
        $notebook.contents().appendTo($new_notebook);
        $notebook.before($new_notebook).remove();
        self.process($($new_notebook.children()[0]));
        //tabs and invisibility handling
        $new_notebook.tabs();
        _.each(pages, function(page, i) {
            if (! page.__ic)
                return;
            page.__ic.on("change:effective_invisible", null, function() {
                var current = $new_notebook.tabs("option", "selected");
                if (! pages[current].__ic || ! pages[current].__ic.get("effective_invisible"))
                    return;
                var first_visible = _.find(_.range(pages.length), function(i2) {
                    return (! pages[i2].__ic) || (! pages[i2].__ic.get("effective_invisible"));
                });
                if (first_visible !== undefined) {
                    $new_notebook.tabs('select', first_visible);
                }
            });
        });

        this.handle_common_properties($new_notebook, $notebook);
        return $new_notebook;
    },
    process_separator: function($separator) {
        var $new_separator = this.render_element('FormRenderingSeparator', $separator.getAttributes());
        $separator.before($new_separator).remove();
        this.handle_common_properties($new_separator, $separator);
        return $new_separator;
    },
    process_label: function($label) {
        var name = $label.attr("for"),
            field_orm = this.fvg.fields[name];
        var dict = {
            string: $label.attr('string') || (field_orm || {}).string || '',
            help: $label.attr('help') || (field_orm || {}).help || '',
            _for: name ? _.uniqueId('oe-field-input-') : undefined,
        };
        var align = parseFloat(dict.align);
        if (isNaN(align) || align === 1) {
            align = 'right';
        } else if (align === 0) {
            align = 'left';
        } else {
            align = 'center';
        }
        dict.align = align;
        var $new_label = this.render_element('FormRenderingLabel', dict);
        $label.before($new_label).remove();
        this.handle_common_properties($new_label, $label);
        if (name) {
            this.labels[name] = $new_label;
        }
        return $new_label;
    },
    handle_common_properties: function($new_element, $node) {
        var str_modifiers = $node.attr("modifiers") || "{}";
        var modifiers = JSON.parse(str_modifiers);
        var ic = null;
        if (modifiers.invisible !== undefined)
            ic = new instance.web.form.InvisibilityChanger(this.view, this.view, modifiers.invisible, $new_element);
        $new_element.addClass($node.attr("class") || "");
        $new_element.attr('style', $node.attr('style'));
        return {invisibility_changer: ic,};
    },
});

instance.web.form.FormDialog = instance.web.Dialog.extend({
    init: function(parent, options, view_id, dataset) {
        this._super(parent, options);
        this.dataset = dataset;
        this.view_id = view_id;
        return this;
    },
    start: function() {
        this._super();
        this.form = new instance.web.FormView(this, this.dataset, this.view_id, {
            pager: false
        });
        this.form.appendTo(this.$element);
        this.form.on_created.add_last(this.on_form_dialog_saved);
        this.form.on_saved.add_last(this.on_form_dialog_saved);
        return this;
    },
    select_id: function(id) {
        if (this.form.dataset.select_id(id)) {
            return this.form.do_show();
        } else {
            this.do_warn("Could not find id in dataset");
            return $.Deferred().reject();
        }
    },
    on_form_dialog_saved: function(r) {
        this.close();
    }
});

instance.web.form.compute_domain = function(expr, fields) {
    var stack = [];
    for (var i = expr.length - 1; i >= 0; i--) {
        var ex = expr[i];
        if (ex.length == 1) {
            var top = stack.pop();
            switch (ex) {
                case '|':
                    stack.push(stack.pop() || top);
                    continue;
                case '&':
                    stack.push(stack.pop() && top);
                    continue;
                case '!':
                    stack.push(!top);
                    continue;
                default:
                    throw new Error(_.str.sprintf(
                        _t("Unknown operator %s in domain %s"),
                        ex, JSON.stringify(expr)));
            }
        }

        var field = fields[ex[0]];
        if (!field) {
            throw new Error(_.str.sprintf(
                _t("Unknown field %s in domain %s"),
                ex[0], JSON.stringify(expr)));
        }
        var field_value = field.get_value ? field.get_value() : field.value;
        var op = ex[1];
        var val = ex[2];

        switch (op.toLowerCase()) {
            case '=':
            case '==':
                stack.push(field_value == val);
                break;
            case '!=':
            case '<>':
                stack.push(field_value != val);
                break;
            case '<':
                stack.push(field_value < val);
                break;
            case '>':
                stack.push(field_value > val);
                break;
            case '<=':
                stack.push(field_value <= val);
                break;
            case '>=':
                stack.push(field_value >= val);
                break;
            case 'in':
                if (!_.isArray(val)) val = [val];
                stack.push(_(val).contains(field_value));
                break;
            case 'not in':
                if (!_.isArray(val)) val = [val];
                stack.push(!_(val).contains(field_value));
                break;
            default:
                console.warn(
                    _t("Unsupported operator %s in domain %s"),
                    op, JSON.stringify(expr));
        }
    }
    return _.all(stack, _.identity);
};

/**
 * Must be applied over an class already possessing the PropertiesMixin.
 *
 * Apply the result of the "invisible" domain to this.$element.
 */
instance.web.form.InvisibilityChangerMixin = {
    init: function(field_manager, invisible_domain) {
        var self = this;
        this._ic_field_manager = field_manager;
        this._ic_invisible_modifier = invisible_domain;
        this._ic_field_manager.on("view_content_has_changed", this, function() {
            var result = self._ic_invisible_modifier === undefined ? false :
                instance.web.form.compute_domain(
                    self._ic_invisible_modifier,
                    self._ic_field_manager.fields);
            self.set({"invisible": result});
        });
        this.set({invisible: this._ic_invisible_modifier === true, force_invisible: false});
        var check = function() {
            if (self.get("invisible") || self.get('force_invisible')) {
                self.set({"effective_invisible": true});
            } else {
                self.set({"effective_invisible": false});
            }
        };
        this.on('change:invisible', this, check);
        this.on('change:force_invisible', this, check);
        check.call(this);
    },
    start: function() {
        this.on("change:effective_invisible", this, this._check_visibility);
        this._check_visibility();
    },
    _check_visibility: function() {
        this.$element.toggleClass('oe_form_invisible', this.get("effective_invisible"));
    },
};

instance.web.form.InvisibilityChanger = instance.web.Class.extend(instance.web.PropertiesMixin, instance.web.form.InvisibilityChangerMixin, {
    init: function(parent, field_manager, invisible_domain, $element) {
        this.setParent(parent);
        instance.web.PropertiesMixin.init.call(this);
        instance.web.form.InvisibilityChangerMixin.init.call(this, field_manager, invisible_domain);
        this.$element = $element;
        this.start();
    },
});

instance.web.form.FormWidget = instance.web.Widget.extend(instance.web.form.InvisibilityChangerMixin, {
    /**
     * @constructs instance.web.form.FormWidget
     * @extends instance.web.Widget
     *
     * @param view
     * @param node
     */
    init: function(view, node) {
        this._super(view);
        this.view = view;
        this.node = node;
        this.modifiers = JSON.parse(this.node.attrs.modifiers || '{}');
        instance.web.form.InvisibilityChangerMixin.init.call(this, view, this.modifiers.invisible);

        this.view.on("view_content_has_changed", this, this.process_modifiers);
    },
    renderElement: function() {
        this._super();
        this.$element.addClass(this.node.attrs["class"] || "");
    },
    destroy: function() {
        $.fn.tipsy.clear();
        this._super.apply(this, arguments);
    },
    /**
     * Sets up blur/focus forwarding from DOM elements to a widget (`this`).
     *
     * This method is an utility method that is meant to be called by child classes.
     *
     * @param {jQuery} $e jQuery object of elements to bind focus/blur on
     */
    setupFocus: function ($e) {
        var self = this;
        $e.on({
            focus: function () { self.trigger('focused'); },
            blur: function () { self.trigger('blurred'); }
        });
    },
    process_modifiers: function() {
        var compute_domain = instance.web.form.compute_domain;
        var to_set = {};
        for (var a in this.modifiers) {
            if (!this.modifiers.hasOwnProperty(a)) { continue; }
            if (!_.include(["invisible"], a)) {
                var val = compute_domain(this.modifiers[a], this.view.fields);
                to_set[a] = val;
            }
        }
        this.set(to_set);
    },
    do_attach_tooltip: function(widget, trigger, options) {
        widget = widget || this;
        trigger = trigger || this.$element;
        options = _.extend({
                delayIn: 500,
                delayOut: 0,
                fade: true,
                title: function() {
                    var template = widget.template + '.tooltip';
                    if (!QWeb.has_template(template)) {
                        template = 'WidgetLabel.tooltip';
                    }
                    return QWeb.render(template, {
                        debug: instance.connection.debug,
                        widget: widget
                })},
                gravity: $.fn.tipsy.autoBounds(50, 'nw'),
                html: true,
                opacity: 0.85,
                trigger: 'hover'
            }, options || {});
        $(trigger).tipsy(options);
    },
    _build_view_fields_values: function(blacklist) {
        var a_dataset = this.view.dataset;
        var fields_values = this.view.get_fields_values(blacklist);
        var active_id = a_dataset.ids[a_dataset.index];
        _.extend(fields_values, {
            active_id: active_id || false,
            active_ids: active_id ? [active_id] : [],
            active_model: a_dataset.model,
            parent: {}
        });
        if (a_dataset.parent_view) {
            fields_values.parent = a_dataset.parent_view.get_fields_values([a_dataset.child_name]);
        }
        return fields_values;
    },
    _build_eval_context: function(blacklist) {
        var a_dataset = this.view.dataset;
        return new instance.web.CompoundContext(a_dataset.get_context(), this._build_view_fields_values(blacklist));
    },
    /**
     * Builds a new context usable for operations related to fields by merging
     * the fields'context with the action's context.
     */
    build_context: function(blacklist) {
        // only use the model's context if there is not context on the node
        var v_context = this.node.attrs.context;
        if (! v_context) {
            v_context = (this.field || {}).context || {};
        }

        if (v_context.__ref || true) { //TODO: remove true
            var fields_values = this._build_eval_context(blacklist);
            v_context = new instance.web.CompoundContext(v_context).set_eval_context(fields_values);
        }
        return v_context;
    },
    build_domain: function() {
        var f_domain = this.field.domain || [];
        var n_domain = this.node.attrs.domain || null;
        // if there is a domain on the node, overrides the model's domain
        var final_domain = n_domain !== null ? n_domain : f_domain;
        if (!(final_domain instanceof Array) || true) { //TODO: remove true
            var fields_values = this._build_eval_context();
            final_domain = new instance.web.CompoundDomain(final_domain).set_eval_context(fields_values);
        }
        return final_domain;
    }
});

instance.web.form.WidgetButton = instance.web.form.FormWidget.extend({
    template: 'WidgetButton',
    init: function(view, node) {
        this._super(view, node);
        this.force_disabled = false;
        this.string = (this.node.attrs.string || '').replace(/_/g, '');
        if (this.node.attrs.default_focus == '1') {
            // TODO fme: provide enter key binding to widgets
            this.view.default_focus_button = this;
        }
        if (this.node.attrs.icon && (! /\//.test(this.node.attrs.icon))) {
            this.node.attrs.icon = '/web/static/src/img/icons/' + this.node.attrs.icon + '.png';
        }
        this.view.on('view_content_has_changed', this, this.check_disable);
    },
    start: function() {
        this._super.apply(this, arguments);
        this.$element.click(this.on_click);
        if (this.node.attrs.help || instance.connection.debug) {
            this.do_attach_tooltip();
        }
        this.setupFocus(this.$element);
    },
    on_click: function() {
        var self = this;
        this.force_disabled = true;
        this.check_disable();
        this.execute_action().always(function() {
            self.force_disabled = false;
            self.check_disable();
        });
    },
    execute_action: function() {
        var self = this;
        var exec_action = function() {
            if (self.node.attrs.confirm) {
                var def = $.Deferred();
                var dialog = instance.web.dialog($('<div/>').text(self.node.attrs.confirm), {
                    title: _t('Confirm'),
                    modal: true,
                    buttons: [
                        {text: _t("Cancel"), click: function() {
                                def.resolve();
                                $(this).dialog("close");
                            }
                        },
                        {text: _t("Ok"), click: function() {
                                self.on_confirmed().then(function() {
                                    def.resolve();
                                });
                                $(this).dialog("close");
                            }
                        }
                    ]
                });
                return def.promise();
            } else {
                return self.on_confirmed();
            }
        };
        if (!this.node.attrs.special) {
            this.view.force_dirty = true;
            return this.view.recursive_save().pipe(exec_action);
        } else {
            return exec_action();
        }
    },
    on_confirmed: function() {
        var self = this;

        var context = this.build_context();

        return this.view.do_execute_action(
            _.extend({}, this.node.attrs, {context: context}),
            this.view.dataset, this.view.datarecord.id, function () {
                self.view.reload();
            });
    },
    check_disable: function() {
        var disabled = (this.force_disabled || !this.view.is_interactible_record());
        this.$element.prop('disabled', disabled);
        this.$element.css('color', disabled ? 'grey' : '');
    }
});

/**
 * Interface to be implemented by fields.
 *
 * Properties:
 *     - readonly: boolean. If set to true the field should appear in readonly mode.
 *     - force_readonly: boolean, When it is true, the field should always appear
 *      in read only mode, no matter what the value of the "readonly" property can be.
 * Events:
 *     - changed_value: triggered to inform the view to check on_changes
 *
 */
instance.web.form.FieldInterface = {
    /**
     * Constructor takes 2 arguments:
     * - field_manager: Implements FieldManagerMixin
     * - node: the "<field>" node in json form
     */
    init: function(field_manager, node) {},
    /**
     * Called by the form view to indicate the value of the field.
     *
     * set_value() may return an object that can be passed to $.when() that represents the moment when
     * the field has finished all operations necessary before the user can effectively use the widget.
     *
     * Multiple calls to set_value() can occur at any time and must be handled correctly by the implementation,
     * regardless of any asynchronous operation currently running and the status of any promise that a
     * previous call to set_value() could have returned.
     *
     * set_value() must be able, at any moment, to handle the syntax returned by the "read" method of the
     * osv class in the OpenERP server as well as the syntax used by the set_value() (see below). It must
     * also be able to handle any other format commonly used in the _defaults key on the models in the addons
     * as well as any format commonly returned in a on_change. It must be able to autodetect those formats as
     * no information is ever given to know which format is used.
     */
    set_value: function(value_) {},
    /**
     * Get the current value of the widget.
     *
     * Must always return a syntactically correct value to be passed to the "write" method of the osv class in
     * the OpenERP server, although it is not assumed to respect the constraints applied to the field.
     * For example if the field is marked as "required", a call to get_value() can return false.
     *
     * get_value() can also be called *before* a call to set_value() and, in that case, is supposed to
     * return a default value according to the type of field.
     *
     * This method is always assumed to perform synchronously, it can not return a promise.
     *
     * If there was no user interaction to modify the value of the field, it is always assumed that
     * get_value() return the same semantic value than the one passed in the last call to set_value(),
     * although the syntax can be different. This can be the case for type of fields that have a different
     * syntax for "read" and "write" (example: m2o: set_value([0, "Administrator"]), get_value() => 0).
     */
    get_value: function() {},
    /**
     * Inform the current object of the id it should use to match a html <label> that exists somewhere in the
     * view.
     */
    set_input_id: function(id) {},
    /**
     * Returns true if is_syntax_valid() returns true and the value is semantically
     * valid too according to the semantic restrictions applied to the field.
     */
    is_valid: function() {},
    /**
     * Returns true if the field holds a value which is syntactically correct, ignoring
     * the potential semantic restrictions applied to the field.
     */
    is_syntax_valid: function() {},
    /**
     * Must set the focus on the field. Return false if field is not focusable.
     */
    focus: function() {},
};

/**
 * Abstract class for classes implementing FieldInterface.
 *
 * Properties:
 *     - effective_readonly: when it is true, the widget is displayed as readonly. Vary depending
 *      the values of the "readonly" property and the "force_readonly" property on the field manager.
 *     - value: useful property to hold the value of the field. By default, set_value() and get_value()
 *     set and retrieve the value property. Changing the value property also triggers automatically
 *     a 'changed_value' event that inform the view to trigger on_changes.
 *
 */
instance.web.form.AbstractField = instance.web.form.FormWidget.extend(instance.web.form.FieldInterface, {
    /**
     * @constructs instance.web.form.AbstractField
     * @extends instance.web.form.FormWidget
     *
     * @param field_manager
     * @param node
     */
    init: function(field_manager, node) {
        var self = this
        this._super(field_manager, node);
        this.field_manager = field_manager;
        this.name = this.node.attrs.name;
        this.field = this.field_manager.get_field(this.name);
        this.widget = this.node.attrs.widget;
        this.string = this.node.attrs.string || this.field.string || this.name;
        this.set({'value': false});
        this.set({required: this.modifiers['required'] === true});

        // some events to make the property "effective_readonly" sync automatically with "readonly" and
        // "force_readonly"
        this.set({"readonly": this.modifiers['readonly'] === true});
        this.set({"force_readonly": false});
        var test_effective_readonly = function() {
            self.set({"effective_readonly": self.get("readonly") || !!self.get("force_readonly")});
        };
        this.on("change:readonly", this, test_effective_readonly);
        this.on("change:force_readonly", this, test_effective_readonly);
        test_effective_readonly.call(this);
        this.on("change:value", this, function() {
            if (! this._inhibit_on_change)
                this.trigger('changed_value');
            this._check_css_flags();
        });
    },
    renderElement: function() {
        var self = this;
        this._super();
        if (this.field.translate) {
            this.$element.addClass('oe_form_field_translatable');
            this.$element.find('.oe_field_translate').click(_.bind(function() {
                this.field_manager.open_translate_dialog(this);
            }, this));
        }
        this.$label = this.view.$element.find('label[for=' + this.id_for_label + ']');
        if (instance.connection.debug) {
            this.do_attach_tooltip(this, this.$label[0] || this.$element);
            this.$label.off('dblclick').on('dblclick', function() {
                console.log("Field '%s' of type '%s' in View: %o", self.name, (self.node.attrs.widget || self.field.type), self.view);
                window.w = self;
                console.log("window.w =", window.w);
            });
        }
        if (!this.disable_utility_classes) {
            this.off("change:required", this, this._set_required);
            this.on("change:required", this, this._set_required);
            this._set_required();
        }
        this._check_visibility();
        this._check_css_flags();
    },
    /**
     * Private. Do not use.
     */
    _set_required: function() {
        this.$element.toggleClass('oe_form_required', this.get("required"));
    },
    set_value: function(value_) {
        this._inhibit_on_change = true;
        this.set({'value': value_});
        this._inhibit_on_change = false;
    },
    get_value: function() {
        return this.get('value');
    },
    is_valid: function() {
        return this.is_syntax_valid() && !(this.get('required') && this.is_false());
    },
    is_syntax_valid: function() {
        return true;
    },
    /**
     * Method useful to implement to ease validity testing. Must return true if the current
     * value is similar to false in OpenERP.
     */
    is_false: function() {
        return this.get('value') === false;
    },
    _check_css_flags: function() {
        if (this.field.translate) {
            this.$element.find('.oe_field_translate').toggle(!this.field_manager.is_create_mode());
        }
        if (!this.disable_utility_classes) {
            if (this.field_manager.get('display_invalid_fields')) {
                this.$element.toggleClass('oe_form_invalid', !this.is_valid());
            }
        }
    },
    focus: function() {
    },
    /**
     * Utility method to focus an element, but only after a small amount of time.
     */
    delay_focus: function($elem) {
        setTimeout(function() {
            $elem[0].focus();
        }, 50);
    },
    /**
     * Utility method to get the widget options defined in the field xml description.
     */
    get_definition_options: function() {
        if (!this.definition_options) {
            var str = this.node.attrs.options || '{}';
            this.definition_options = JSON.parse(str);
        }
        return this.definition_options;
    },
    set_input_id: function(id) {
        this.id_for_label = id;
    },
});

/**
 * A mixin to apply on any field that has to completely re-render when its readonly state
 * switch.
 */
instance.web.form.ReinitializeFieldMixin =  {
    /**
     * Default implementation of start(), use it or call explicitly initialize_field().
     */
    start: function() {
        this._super();
        this.initialize_field();
    },
    initialize_field: function() {
        this.on("change:effective_readonly", this, function() {
            this.destroy_content();
            this.renderElement();
            this.initialize_content();
            this.render_value();
        });
        this.initialize_content();
        this.render_value();
    },
    /**
     * Called to destroy anything that could have been created previously, called before a
     * re-initialization.
     */
    destroy_content: function() {},
    /**
     * Called to initialize the content.
     */
    initialize_content: function() {},
    /**
     * Called to render the value. Should also be explicitly called at the end of a set_value().
     */
    render_value: function() {},
};

instance.web.form.FieldChar = instance.web.form.AbstractField.extend(instance.web.form.ReinitializeFieldMixin, {
    template: 'FieldChar',
    widget_class: 'oe_form_field_char',
    init: function (field_manager, node) {
        this._super(field_manager, node);
        this.password = this.node.attrs.password === 'True' || this.node.attrs.password === '1';
    },
    initialize_content: function() {
        var self = this;
        var $input = this.$element.find('input');
        $input.change(function() {
            self.set({'value': instance.web.parse_value($input.val(), self)});
        });
        this.setupFocus($input);
    },
    set_value: function(value_) {
        this._super(value_);
        this.render_value();
    },
    render_value: function() {
        var show_value = instance.web.format_value(this.get('value'), this, '');
        if (!this.get("effective_readonly")) {
            this.$element.find('input').val(show_value);
        } else {
            if (this.password) {
                show_value = new Array(show_value.length + 1).join('*');
            }
            this.$element.text(show_value);
        }
    },
    is_syntax_valid: function() {
        if (!this.get("effective_readonly")) {
            try {
                var value_ = instance.web.parse_value(this.$element.find('input').val(), this, '');
                return true;
            } catch(e) {
                return false;
            }
        }
        return true;
    },
    is_false: function() {
        return this.get('value') === '' || this._super();
    },
    focus: function() {
        this.delay_focus(this.$element.find('input:first'));
    }
});

instance.web.form.FieldID = instance.web.form.FieldChar.extend({

});

instance.web.form.FieldEmail = instance.web.form.FieldChar.extend({
    template: 'FieldEmail',
    initialize_content: function() {
        this._super();
        var $button = this.$element.find('button');
        $button.click(this.on_button_clicked);
        this.setupFocus($button);
    },
    render_value: function() {
        if (!this.get("effective_readonly")) {
            this._super();
        } else {
            this.$element.find('a')
                    .attr('href', 'mailto:' + this.get('value'))
                    .text(this.get('value') || '');
        }
    },
    on_button_clicked: function() {
        if (!this.get('value') || !this.is_syntax_valid()) {
            this.do_warn("E-mail error", "Can't send email to invalid e-mail address");
        } else {
            location.href = 'mailto:' + this.get('value');
        }
    }
});

instance.web.form.FieldUrl = instance.web.form.FieldChar.extend({
    template: 'FieldUrl',
    initialize_content: function() {
        this._super();
        var $button = this.$element.find('button');
        $button.click(this.on_button_clicked);
        this.setupFocus($button);
    },
    render_value: function() {
        if (!this.get("effective_readonly")) {
            this._super();
        } else {
            var tmp = this.get('value');
            var s = /(\w+):(.+)/.exec(tmp);
            if (!s) {
                tmp = "http://" + this.get('value');
            }
            this.$element.find('a').attr('href', tmp).text(this.get('value') ? tmp : '');
        }
    },
    on_button_clicked: function() {
        if (!this.get('value')) {
            this.do_warn("Resource error", "This resource is empty");
        } else {
            var url = $.trim(this.get('value'));
            if(/^www\./i.test(url))
                url = 'http://'+url;
            window.open(url);
        }
    }
});

instance.web.form.FieldFloat = instance.web.form.FieldChar.extend({
    is_field_number: true,
    widget_class: 'oe_form_field_float',
    init: function (field_manager, node) {
        this._super(field_manager, node);
        this.set({'value': 0});
        if (this.node.attrs.digits) {
            this.digits = this.node.attrs.digits;
        } else {
            this.digits = this.field.digits;
        }
    },
    set_value: function(value_) {
        if (value_ === false || value_ === undefined) {
            // As in GTK client, floats default to 0
            value_ = 0;
        }
        this._super.apply(this, [value_]);
    }
});

instance.web.DateTimeWidget = instance.web.OldWidget.extend({
    template: "web.datepicker",
    jqueryui_object: 'datetimepicker',
    type_of_date: "datetime",
    init: function(parent) {
        this._super(parent);
        this.name = parent.name;
    },
    start: function() {
        var self = this;
        this.$input = this.$element.find('input.oe_datepicker_master');
        this.$input_picker = this.$element.find('input.oe_datepicker_container');
        this.$input.change(this.on_change);
        this.picker({
            onClose: this.on_picker_select,
            onSelect: this.on_picker_select,
            changeMonth: true,
            changeYear: true,
            showWeek: true,
            showButtonPanel: true
        });
        this.$element.find('img.oe_datepicker_trigger').click(function() {
            if (self.get("effective_readonly") || self.picker('widget').is(':visible')) {
                self.$input.focus();
                return;
            }
            self.picker('setDate', self.value ? instance.web.auto_str_to_date(self.value) : new Date());
            self.$input_picker.show();
            self.picker('show');
            self.$input_picker.hide();
        });
        this.set_readonly(false);
        this.set({'value': false});
    },
    picker: function() {
        return $.fn[this.jqueryui_object].apply(this.$input_picker, arguments);
    },
    on_picker_select: function(text, instance_) {
        var date = this.picker('getDate');
        this.$input
            .val(date ? this.format_client(date) : '')
            .change()
            .focus();
    },
    set_value: function(value_) {
        this.set({'value': value_});
        this.$input.val(value_ ? this.format_client(value_) : '');
    },
    get_value: function() {
        return this.get('value');
    },
    set_value_from_ui_: function() {
        var value_ = this.$input.val() || false;
        this.set({'value': this.parse_client(value_)});
    },
    set_readonly: function(readonly) {
        this.readonly = readonly;
        this.$input.prop('readonly', this.readonly);
        this.$element.find('img.oe_datepicker_trigger').toggleClass('oe_input_icon_disabled', readonly);
    },
    is_valid_: function() {
        var value_ = this.$input.val();
        if (value_ === "") {
            return true;
        } else {
            try {
                this.parse_client(value_);
                return true;
            } catch(e) {
                return false;
            }
        }
    },
    parse_client: function(v) {
        return instance.web.parse_value(v, {"widget": this.type_of_date});
    },
    format_client: function(v) {
        return instance.web.format_value(v, {"widget": this.type_of_date});
    },
    on_change: function() {
        if (this.is_valid_()) {
            this.set_value_from_ui_();
        }
    }
});

instance.web.DateWidget = instance.web.DateTimeWidget.extend({
    jqueryui_object: 'datepicker',
    type_of_date: "date"
});

instance.web.form.FieldDatetime = instance.web.form.AbstractField.extend(instance.web.form.ReinitializeFieldMixin, {
    template: "FieldDatetime",
    build_widget: function() {
        return new instance.web.DateTimeWidget(this);
    },
    destroy_content: function() {
        if (this.datewidget) {
            this.datewidget.destroy();
            this.datewidget = undefined;
        }
    },
    initialize_content: function() {
        if (!this.get("effective_readonly")) {
            this.datewidget = this.build_widget();
            this.datewidget.on_change.add_last(_.bind(function() {
                this.set({'value': this.datewidget.get_value()});
            }, this));
            this.datewidget.appendTo(this.$element);
            this.setupFocus(this.datewidget.$input);
        }
    },
    set_value: function(value_) {
        this._super(value_);
        this.render_value();
    },
    render_value: function() {
        if (!this.get("effective_readonly")) {
            this.datewidget.set_value(this.get('value'));
        } else {
            this.$element.text(instance.web.format_value(this.get('value'), this, ''));
        }
    },
    is_syntax_valid: function() {
        if (!this.get("effective_readonly")) {
            return this.datewidget.is_valid_();
        }
        return true;
    },
    is_false: function() {
        return this.get('value') === '' || this._super();
    },
    focus: function() {
        if (this.datewidget && this.datewidget.$input)
            this.delay_focus(this.datewidget.$input);
    }
});

instance.web.form.FieldDate = instance.web.form.FieldDatetime.extend({
    template: "FieldDate",
    build_widget: function() {
        return new instance.web.DateWidget(this);
    }
});

instance.web.form.FieldText = instance.web.form.AbstractField.extend(instance.web.form.ReinitializeFieldMixin, {
    template: 'FieldText',
    initialize_content: function() {
        this.$textarea = this.$element.find('textarea');
        if (!this.get("effective_readonly")) {
            this.$textarea.change(_.bind(function() {
                this.set({'value': instance.web.parse_value(this.$textarea.val(), this)});
            }, this));
        } else {
            this.$textarea.attr('disabled', 'disabled');
        }
        this.$element.keyup(function (e) {
            if (e.which === $.ui.keyCode.ENTER) {
                e.stopPropagation();
            }
        });
        this.setupFocus(this.$textarea);
    },
    set_value: function(value_) {
        this._super.apply(this, arguments);
        this.render_value();
    },
    render_value: function() {
        var show_value = instance.web.format_value(this.get('value'), this, '');
        this.$textarea.val(show_value);
        if (show_value && this.view.options.resize_textareas) {
            this.do_resize(this.view.options.resize_textareas);
        }
    },
    is_syntax_valid: function() {
        if (!this.get("effective_readonly")) {
            try {
                var value_ = instance.web.parse_value(this.$textarea.val(), this, '');
                return true;
            } catch(e) {
                return false;
            }
        }
        return true;
    },
    is_false: function() {
        return this.get('value') === '' || this._super();
    },
    focus: function($element) {
        this.delay_focus(this.$textarea);
    },
    do_resize: function(max_height) {
        max_height = parseInt(max_height, 10);
        var $input = this.$textarea,
            $div = $('<div style="position: absolute; z-index: 1000; top: 0"/>').width($input.width()),
            new_height;
        $div.text($input.val());
        _.each('font-family,font-size,white-space'.split(','), function(style) {
            $div.css(style, $input.css(style));
        });
        $div.appendTo($('body'));
        new_height = $div.height();
        if (new_height < 90) {
            new_height = 90;
        }
        if (!isNaN(max_height) && new_height > max_height) {
            new_height = max_height;
        }
        $div.remove();
        $input.height(new_height);
    },
});

/**
 * FieldTextHtml Widget
 * Intended for FieldText widgets meant to display HTML content. This
 * widget will instantiate the CLEditor (see cleditor in static/src/lib)
 * To find more information about CLEditor configutation: go to
 * http://premiumsoftware.net/cleditor/docs/GettingStarted.html
 */
instance.web.form.FieldTextHtml = instance.web.form.FieldText.extend({

    initialize_content: function() {
        this.$textarea = this.$element.find('textarea');
        var width = ((this.node.attrs || {}).editor_width || 468);
        var height = ((this.node.attrs || {}).editor_height || 100);
        this.$textarea.cleditor({
            width:      width, // width not including margins, borders or padding
            height:     height, // height not including margins, borders or padding
            controls:   // controls to add to the toolbar
                        "bold italic underline strikethrough | size " +
                        "| removeformat | bullets numbering | outdent " +
                        "indent | link unlink",
            sizes:      // sizes in the font size popup
                        "1,2,3,4,5,6,7",
            bodyStyle:  // style to assign to document body contained within the editor
                        "margin:4px; font:12px monospace; cursor:text; color:#1F1F1F"
        });
        this.$cleditor = this.$textarea.cleditor()[0];
        // call super now, because cleditor resets the disable attr
        this._super.apply(this, arguments);
        // propagate disabled property to cleditor
        this.$cleditor.disable(this.$textarea.prop('disabled'));
    },

    set_value: function(value_) {
        this._super.apply(this, arguments);
        this._dirty_flag = true;
    },

    render_value: function() {
        this._super.apply(this, arguments);
        this.$cleditor.updateFrame();
    },

    get_value: function() {
        this.$cleditor.updateTextArea();
        return this.$textarea.val();
    },
});

instance.web.form.FieldBoolean = instance.web.form.AbstractField.extend({
    template: 'FieldBoolean',
    start: function() {
        var self = this;
        this._super.apply(this, arguments);
        this.$checkbox = $("input", this.$element);
        this.setupFocus(this.$checkbox);
        this.$element.click(_.bind(function() {
            this.set({'value': this.$checkbox.is(':checked')});
        }, this));
        var check_readonly = function() {
            self.$checkbox.prop('disabled', self.get("effective_readonly"));
        };
        this.on("change:effective_readonly", this, check_readonly);
        check_readonly.call(this);
    },
    set_value: function(value_) {
        this._super.apply(this, arguments);
        this.$checkbox[0].checked = value_;
    },
    focus: function() {
        this.delay_focus(this.$checkbox);
    }
});

instance.web.form.FieldProgressBar = instance.web.form.AbstractField.extend({
    template: 'FieldProgressBar',
    start: function() {
        this._super.apply(this, arguments);
        this.$element.progressbar({
            value: this.get('value'),
            disabled: this.get("effective_readonly")
        });
    },
    set_value: function(value_) {
        this._super.apply(this, arguments);
        var show_value = Number(value_);
        if (isNaN(show_value)) {
            show_value = 0;
        }
        var formatted_value = instance.web.format_value(show_value, { type : 'float' }, '0');
        this.$element.progressbar('option', 'value', show_value).find('span').html(formatted_value + '%');
    }
});

instance.web.form.FieldTextXml = instance.web.form.AbstractField.extend({
// to replace view editor
});

instance.web.form.FieldSelection = instance.web.form.AbstractField.extend(instance.web.form.ReinitializeFieldMixin, {
    template: 'FieldSelection',
    init: function(field_manager, node) {
        var self = this;
        this._super(field_manager, node);
        this.values = _.clone(this.field.selection);
        _.each(this.values, function(v, i) {
            if (v[0] === false && v[1] === '') {
                self.values.splice(i, 1);
            }
        });
        this.values.unshift([false, '']);
    },
    initialize_content: function() {
        // Flag indicating whether we're in an event chain containing a change
        // event on the select, in order to know what to do on keyup[RETURN]:
        // * If the user presses [RETURN] as part of changing the value of a
        //   selection, we should just let the value change and not let the
        //   event broadcast further (e.g. to validating the current state of
        //   the form in editable list view, which would lead to saving the
        //   current row or switching to the next one)
        // * If the user presses [RETURN] with a select closed (side-effect:
        //   also if the user opened the select and pressed [RETURN] without
        //   changing the selected value), takes the action as validating the
        //   row
        var ischanging = false;
        var $select = this.$element.find('select')
            .change(_.bind(function() {
                this.set({'value': this.values[this.$element.find('select')[0].selectedIndex][0]});
            }, this))
            .change(function () { ischanging = true; })
            .click(function () { ischanging = false; })
            .keyup(function (e) {
                if (e.which !== 13 || !ischanging) { return; }
                e.stopPropagation();
                ischanging = false;
            });
        this.setupFocus($select);
    },
    set_value: function(value_) {
        value_ = value_ === null ? false : value_;
        value_ = value_ instanceof Array ? value_[0] : value_;
        this._super(value_);
        this.render_value();
    },
    render_value: function() {
        if (!this.get("effective_readonly")) {
            var index = 0;
            for (var i = 0, ii = this.values.length; i < ii; i++) {
                if (this.values[i][0] === this.get('value')) index = i;
            }
            this.$element.find('select')[0].selectedIndex = index;
        } else {
            var self = this;
            var option = _(this.values)
                .detect(function (record) { return record[0] === self.get('value'); });
            this.$element.text(option ? option[1] : this.values[0][1]);
        }
    },
    is_syntax_valid: function() {
        if (this.get("effective_readonly")) {
            return true;
        }
        var value_ = this.values[this.$element.find('select')[0].selectedIndex];
        return !! value_;
    },
    focus: function() {
        this.delay_focus(this.$element.find('select:first'));
    }
});

// jquery autocomplete tweak to allow html
(function() {
    var proto = $.ui.autocomplete.prototype,
        initSource = proto._initSource;

    function filter( array, term ) {
        var matcher = new RegExp( $.ui.autocomplete.escapeRegex(term), "i" );
        return $.grep( array, function(value_) {
            return matcher.test( $( "<div>" ).html( value_.label || value_.value || value_ ).text() );
        });
    }

    $.extend( proto, {
        _initSource: function() {
            if ( this.options.html && $.isArray(this.options.source) ) {
                this.source = function( request, response ) {
                    response( filter( this.options.source, request.term ) );
                };
            } else {
                initSource.call( this );
            }
        },

        _renderItem: function( ul, item) {
            return $( "<li></li>" )
                .data( "item.autocomplete", item )
                .append( $( "<a></a>" )[ this.options.html ? "html" : "text" ]( item.label ) )
                .appendTo( ul );
        }
    });
})();

/**
 * A mixin containing some useful methods to handle completion inputs.
 */
instance.web.form.CompletionFieldMixin = {
    init: function() {
        this.limit = 7;
        this.orderer = new instance.web.DropMisordered();
    },
    /**
     * Call this method to search using a string.
     */
    get_search_result: function(search_val) {
        var self = this;

        var dataset = new instance.web.DataSet(this, this.field.relation, self.build_context());
        var blacklist = this.get_search_blacklist();

        return this.orderer.add(dataset.name_search(
                search_val, new instance.web.CompoundDomain(self.build_domain(), [["id", "not in", blacklist]]),
                'ilike', this.limit + 1, self.build_context())).pipe(function(data) {
            self.last_search = data;
            // possible selections for the m2o
            var values = _.map(data, function(x) {
                x[1] = x[1].split("\n")[0];
                return {
                    label: _.str.escapeHTML(x[1]),
                    value: x[1],
                    name: x[1],
                    id: x[0],
                };
            });

            // search more... if more results that max
            if (values.length > self.limit) {
                values = values.slice(0, self.limit);
                values.push({label: _t("<em>   Search More...</em>"), action: function() {
                    dataset.name_search(search_val, self.build_domain(), 'ilike'
                    , false, function(data) {
                        self._search_create_popup("search", data);
                    });
                }});
            }
            // quick create
            var raw_result = _(data.result).map(function(x) {return x[1];});
            if (search_val.length > 0 && !_.include(raw_result, search_val)) {
                values.push({label: _.str.sprintf(_t('<em>   Create "<strong>%s</strong>"</em>'),
                        $('<span />').text(search_val).html()), action: function() {
                    self._quick_create(search_val);
                }});
            }
            // create...
            values.push({label: _t("<em>   Create and Edit...</em>"), action: function() {
                self._search_create_popup("form", undefined, {});
            }});

            return values;
        });
    },
    get_search_blacklist: function() {
        return [];
    },
    _quick_create: function(name) {
        var self = this;
        var slow_create = function () {
            self._search_create_popup("form", undefined, {"default_name": name});
        };
        if (self.get_definition_options().quick_create === undefined || self.get_definition_options().quick_create) {
            new instance.web.DataSet(this, this.field.relation, self.build_context())
                .name_create(name, function(data) {
                    self.add_id(data[0]);
                }).fail(function(error, event) {
                    event.preventDefault();
                    slow_create();
                });
        } else
            slow_create();
    },
    // all search/create popup handling
    _search_create_popup: function(view, ids, context) {
        var self = this;
        var pop = new instance.web.form.SelectCreatePopup(this);
        pop.select_element(
            self.field.relation,
            {
                title: (view === 'search' ? _t("Search: ") : _t("Create: ")) + this.string,
                initial_ids: ids ? _.map(ids, function(x) {return x[0]}) : undefined,
                initial_view: view,
                disable_multiple_selection: true
            },
            self.build_domain(),
            new instance.web.CompoundContext(self.build_context(), context || {})
        );
        pop.on_select_elements.add(function(element_ids) {
            self.add_id(element_ids[0]);
            self.focus();
        });
    },
    /**
     * To implement.
     */
    add_id: function(id) {},
};

instance.web.form.FieldMany2One = instance.web.form.AbstractField.extend(instance.web.form.CompletionFieldMixin, instance.web.form.ReinitializeFieldMixin, {
    template: "FieldMany2One",
    init: function(field_manager, node) {
        this._super(field_manager, node);
        instance.web.form.CompletionFieldMixin.init.call(this);
        this.set({'value': false});
        this.display_value = {};
        this.last_search = [];
        this.floating = false;
        this.inhibit_on_change = false;
        this.current_display = null;
    },
    start: function() {
        this._super();
        instance.web.form.ReinitializeFieldMixin.start.call(this);
        this.on("change:value", this, function() {
            this.floating = false;
            this.render_value();
        });
    },
    initialize_content: function() {
        if (!this.get("effective_readonly"))
            this.render_editable();
        this.render_value();
    },
    render_editable: function() {
        var self = this;
        this.$input = this.$element.find("input");

        self.$input.tipsy({
            title: function() {
                return "No element was selected, you should create or select one from the dropdown list.";
            },
            trigger:'manual',
            fade: true,
        });

        this.$drop_down = this.$element.find(".oe_m2o_drop_down_button");
        this.$follow_button = $(".oe_m2o_cm_button", this.$element);

        this.$follow_button.click(function() {
            if (!self.get('value')) {
                self.focus();
                return;
            }
            var pop = new instance.web.form.FormOpenPopup(self.view);
            pop.show_element(
                self.field.relation,
                self.get("value"),
                self.build_context(),
                {
                    title: _t("Open: ") + self.string
                }
            );
            pop.on_write_completed.add_last(function() {
                self.display_value = {};
                self.render_value();
                self.focus();
            });
        });

        // some behavior for input
        this.$input.keydown(function() {
            if (self.current_display !== self.$input.val()) {
                self.current_display = self.$input.val();
                if (self.$input.val() === "") {
                    self.set({value: false});
                    self.floating = false;
                } else {
                    self.floating = true;
                }
            }
        });
        this.$drop_down.click(function() {
            if (self.$input.autocomplete("widget").is(":visible")) {
                self.$input.autocomplete("close");
                self.$input.focus();
            } else {
                if (self.get("value") && ! self.floating) {
                    self.$input.autocomplete("search", "");
                } else {
                    self.$input.autocomplete("search");
                }
            }
        });
        var tip_def = $.Deferred();
        var untip_def = $.Deferred();
        var tip_delay = 200;
        var tip_duration = 3000;
        var anyoneLoosesFocus = function() {
            var used = false;
            if (self.floating) {
                if (self.last_search.length > 0) {
                    if (self.last_search[0][0] != self.get("value")) {
                        self.display_value = {};
                        self.display_value["" + self.last_search[0][0]] = self.last_search[0][1];
                        self.set({value: self.last_search[0][0]});
                    } else {
                        used = true;
                        self.render_value();
                    }
                } else {
                    used = true;
                    self.set({value: false});
                    self.render_value();
                }
                self.floating = false;
            }
            if (used && self.get("value") === false) {
                tip_def.reject();
                untip_def.reject();
                tip_def = $.Deferred();
                tip_def.then(function() {
                    self.$input.tipsy("show");
                });
                setTimeout(function() {
                    tip_def.resolve();
                    untip_def.reject();
                    untip_def = $.Deferred();
                    untip_def.then(function() {
                        self.$input.tipsy("hide");
                    });
                    setTimeout(function() {untip_def.resolve();}, tip_duration);
                }, tip_delay);
            } else {
                tip_def.reject();
            }
        };
        this.$input.focusout(anyoneLoosesFocus);

        var isSelecting = false;
        // autocomplete
        this.$input.autocomplete({
            source: function(req, resp) {
                self.get_search_result(req.term).then(function(result) {
                    resp(result);
                });
            },
            select: function(event, ui) {
                isSelecting = true;
                var item = ui.item;
                if (item.id) {
                    self.display_value = {};
                    self.display_value["" + item.id] = item.name;
                    self.set({value: item.id});
                } else if (item.action) {
                    self.floating = true;
                    item.action();
                    return false;
                }
            },
            focus: function(e, ui) {
                e.preventDefault();
            },
            html: true,
            // disabled to solve a bug, but may cause others
            //close: anyoneLoosesFocus,
            minLength: 0,
            delay: 0
        });
        this.$input.autocomplete("widget").addClass("openerp");
        // used to correct a bug when selecting an element by pushing 'enter' in an editable list
        this.$input.keyup(function(e) {
            if (e.which === 13) { // ENTER
                if (isSelecting)
                    e.stopPropagation();
            }
            isSelecting = false;
        });
        this.setupFocus(this.$input.add(this.$follow_button));
    },

    render_value: function(no_recurse) {
        var self = this;
        if (! this.get("value")) {
            this.display_string("");
            return;
        }
        var display = this.display_value["" + this.get("value")];
        if (display) {
            this.display_string(display);
            return;
        }
        if (! no_recurse) {
            var dataset = new instance.web.DataSetStatic(this, this.field.relation, self.build_context());
            dataset.name_get([self.get("value")], function(data) {
                self.display_value["" + self.get("value")] = data[0][1];
                self.render_value(true);
            });
        }
    },
    display_string: function(str) {
        var self = this;
        if (!this.get("effective_readonly")) {
            this.$input.val(str.split("\n")[0]);
            this.current_display = this.$input.val();
        } else {
            var lines = _.escape(str).split("\n");
            var link = "";
            var follow = "";
            if (! this.get_definition_options().highlight_first_line) {
                link = lines.join("<br />");
            } else {
                link = lines[0];
                follow = _.rest(lines).join("<br />");
                if (follow)
                    link += "<br />";
            }
            var $link = this.$element.find('.oe_form_uri')
                 .unbind('click')
                 .html(link);
            if (! this.get_definition_options().no_open)
                $link.click(function () {
                    self.do_action({
                        type: 'ir.actions.act_window',
                        res_model: self.field.relation,
                        res_id: self.get("value"),
                        context: self.build_context(),
                        views: [[false, 'form']],
                        target: 'current'
                    });
                    return false;
                 });
            $(".oe_form_m2o_follow", this.$element).html(follow);
        }
    },
    set_value: function(value_) {
        var self = this;
        if (value_ instanceof Array) {
            this.display_value = {};
            if (! this.get_definition_options().always_reload) {
                this.display_value["" + value_[0]] = value_[1];
            }
            value_ = value_[0];
        }
        value_ = value_ || false;
        this.inhibit_on_change = true;
        this._super(value_);
        this.inhibit_on_change = false;
    },
    get_displayed: function() {
        return this.display_value["" + this.get("value")];
    },
    add_id: function(id) {
        this.display_value = {};
        this.set({value: id});
    },
    is_false: function() {
        return ! this.get("value");
    },
    focus: function () {
        this.delay_focus(this.$input);
    }
});

/*
# Values: (0, 0,  { fields })    create
#         (1, ID, { fields })    update
#         (2, ID)                remove (delete)
#         (3, ID)                unlink one (target id or target of relation)
#         (4, ID)                link
#         (5)                    unlink all (only valid for one2many)
*/
var commands = {
    // (0, _, {values})
    CREATE: 0,
    'create': function (values) {
        return [commands.CREATE, false, values];
    },
    // (1, id, {values})
    UPDATE: 1,
    'update': function (id, values) {
        return [commands.UPDATE, id, values];
    },
    // (2, id[, _])
    DELETE: 2,
    'delete': function (id) {
        return [commands.DELETE, id, false];
    },
    // (3, id[, _]) removes relation, but not linked record itself
    FORGET: 3,
    'forget': function (id) {
        return [commands.FORGET, id, false];
    },
    // (4, id[, _])
    LINK_TO: 4,
    'link_to': function (id) {
        return [commands.LINK_TO, id, false];
    },
    // (5[, _[, _]])
    DELETE_ALL: 5,
    'delete_all': function () {
        return [5, false, false];
    },
    // (6, _, ids) replaces all linked records with provided ids
    REPLACE_WITH: 6,
    'replace_with': function (ids) {
        return [6, false, ids];
    }
};
instance.web.form.FieldOne2Many = instance.web.form.AbstractField.extend({
    multi_selection: false,
    disable_utility_classes: true,
    init: function(field_manager, node) {
        this._super(field_manager, node);
        lazy_build_o2m_kanban_view();
        this.is_loaded = $.Deferred();
        this.initial_is_loaded = this.is_loaded;
        this.is_setted = $.Deferred();
        this.form_last_update = $.Deferred();
        this.init_form_last_update = this.form_last_update;
    },
    start: function() {
        this._super.apply(this, arguments);
        this.$element.addClass('oe_form_field_one2many');

        var self = this;

        this.dataset = new instance.web.form.One2ManyDataSet(this, this.field.relation);
        this.dataset.o2m = this;
        this.dataset.parent_view = this.view;
        this.dataset.child_name = this.name;
        this.dataset.on_change.add_last(function() {
            self.trigger_on_change();
        });

        this.is_setted.then(function() {
            self.load_views();
        });
        this.is_loaded.then(function() {
            self.on("change:effective_readonly", self, function() {
                self.is_loaded = self.is_loaded.pipe(function() {
                    self.viewmanager.destroy();
                    return $.when(self.load_views()).then(function() {
                        self.reload_current_view();
                    });
                });
            });
        });
    },
    trigger_on_change: function() {
        var tmp = this.doing_on_change;
        this.doing_on_change = true;
        this.trigger('changed_value');
        this.doing_on_change = tmp;
    },
    load_views: function() {
        var self = this;

        var modes = this.node.attrs.mode;
        modes = !!modes ? modes.split(",") : ["tree"];
        var views = [];
        _.each(modes, function(mode) {
            if (! _.include(["list", "tree", "graph", "kanban"], mode)) {
                try {
                    throw new Error(_.str.sprintf("View type '%s' is not supported in One2Many.", mode));
                } catch(e) {
                    instance.webclient.crashmanager.on_javascript_exception(e)
                }
            }
            var view = {
                view_id: false,
                view_type: mode == "tree" ? "list" : mode,
                options: {}
            };
            if (self.field.views && self.field.views[mode]) {
                view.embedded_view = self.field.views[mode];
            }
            if(view.view_type === "list") {
                _.extend(view.options, {
                    selectable: self.multi_selection,
                    sortable: false,
                    import_enabled: false,
                    deletable: true
                });
                if (self.get("effective_readonly")) {
                    _.extend(view.options, {
                        addable: null,
                        deletable: null,
                        reorderable: false,
                    });
                }
            } else if (view.view_type === "form") {
                if (self.get("effective_readonly")) {
                    view.view_type = 'form';
                }
                _.extend(view.options, {
                    not_interactible_on_create: true,
                });
            } else if (view.view_type === "kanban") {
                _.extend(view.options, {
                    confirm_on_delete: false,
                });
                if (self.get("effective_readonly")) {
                    _.extend(view.options, {
                        action_buttons: false,
                        quick_creatable: false,
                        creatable: false,
                        read_only_mode: true,
                    });
                }
            }
            views.push(view);
        });
        this.views = views;

        this.viewmanager = new instance.web.form.One2ManyViewManager(this, this.dataset, views, {});
        this.viewmanager.$element.addClass("oe_view_manager_one2many");
        this.viewmanager.o2m = self;
        var once = $.Deferred().then(function() {
            self.init_form_last_update.resolve();
        });
        var def = $.Deferred().then(function() {
            self.initial_is_loaded.resolve();
        });
        this.viewmanager.on_controller_inited.add_last(function(view_type, controller) {
            controller.o2m = self;
            if (view_type == "list") {
                if (self.get("effective_readonly")) {
                    controller.on('edit:before', self, function (e) {
                        e.cancel = true;
                    });
                }
            } else if (view_type === "form") {
                if (self.get("effective_readonly")) {
                    $(".oe_form_buttons", controller.$element).children().remove();
                }
                controller.on_record_loaded.add_last(function() {
                    once.resolve();
                });
                controller.on_pager_action.add_first(function() {
                    self.save_any_view();
                });
            } else if (view_type == "graph") {
                self.reload_current_view()
            }
            def.resolve();
        });
        this.viewmanager.on_mode_switch.add_first(function(n_mode, b, c, d, e) {
            $.when(self.save_any_view()).then(function() {
                if(n_mode === "list")
                    $.async_when().then(function() {self.reload_current_view();});
            });
        });
        this.is_setted.then(function() {
            $.async_when().then(function () {
                self.viewmanager.appendTo(self.$element);
            });
        });
        return def;
    },
    reload_current_view: function() {
        var self = this;
        return self.is_loaded = self.is_loaded.pipe(function() {
            var active_view = self.viewmanager.active_view;
            var view = self.viewmanager.views[active_view].controller;
            if(active_view === "list") {
                return view.reload_content();
            } else if (active_view === "form") {
                if (self.dataset.index === null && self.dataset.ids.length >= 1) {
                    self.dataset.index = 0;
                }
                var act = function() {
                    return view.do_show();
                };
                self.form_last_update = self.form_last_update.pipe(act, act);
                return self.form_last_update;
            } else if (view.do_search) {
                return view.do_search(self.build_domain(), self.dataset.get_context(), []);
            }
        }, undefined);
    },
    set_value: function(value_) {
        value_ = value_ || [];
        var self = this;
        this.dataset.reset_ids([]);
        if(value_.length >= 1 && value_[0] instanceof Array) {
            var ids = [];
            _.each(value_, function(command) {
                var obj = {values: command[2]};
                switch (command[0]) {
                    case commands.CREATE:
                        obj['id'] = _.uniqueId(self.dataset.virtual_id_prefix);
                        obj.defaults = {};
                        self.dataset.to_create.push(obj);
                        self.dataset.cache.push(_.extend(_.clone(obj), {values: _.clone(command[2])}));
                        ids.push(obj.id);
                        return;
                    case commands.UPDATE:
                        obj['id'] = command[1];
                        self.dataset.to_write.push(obj);
                        self.dataset.cache.push(_.extend(_.clone(obj), {values: _.clone(command[2])}));
                        ids.push(obj.id);
                        return;
                    case commands.DELETE:
                        self.dataset.to_delete.push({id: command[1]});
                        return;
                    case commands.LINK_TO:
                        ids.push(command[1]);
                        return;
                    case commands.DELETE_ALL:
                        self.dataset.delete_all = true;
                        return;
                }
            });
            this._super(ids);
            this.dataset.set_ids(ids);
        } else if (value_.length >= 1 && typeof(value_[0]) === "object") {
            var ids = [];
            this.dataset.delete_all = true;
            _.each(value_, function(command) {
                var obj = {values: command};
                obj['id'] = _.uniqueId(self.dataset.virtual_id_prefix);
                obj.defaults = {};
                self.dataset.to_create.push(obj);
                self.dataset.cache.push(_.clone(obj));
                ids.push(obj.id);
            });
            this._super(ids);
            this.dataset.set_ids(ids);
        } else {
            this._super(value_);
            this.dataset.reset_ids(value_);
        }
        if (this.dataset.index === null && this.dataset.ids.length > 0) {
            this.dataset.index = 0;
        }
        self.is_setted.resolve();
        return self.reload_current_view();
    },
    get_value: function() {
        var self = this;
        if (!this.dataset)
            return [];
        this.save_any_view();
        var val = this.dataset.delete_all ? [commands.delete_all()] : [];
        val = val.concat(_.map(this.dataset.ids, function(id) {
            var alter_order = _.detect(self.dataset.to_create, function(x) {return x.id === id;});
            if (alter_order) {
                return commands.create(alter_order.values);
            }
            alter_order = _.detect(self.dataset.to_write, function(x) {return x.id === id;});
            if (alter_order) {
                return commands.update(alter_order.id, alter_order.values);
            }
            return commands.link_to(id);
        }));
        return val.concat(_.map(
            this.dataset.to_delete, function(x) {
                return commands['delete'](x.id);}));
    },
    save_any_view: function() {
        if (this.doing_on_change)
            return false;
        return this.session.synchronized_mode(_.bind(function() {
            if (this.viewmanager && this.viewmanager.views && this.viewmanager.active_view &&
                this.viewmanager.views[this.viewmanager.active_view] &&
                this.viewmanager.views[this.viewmanager.active_view].controller) {
                var view = this.viewmanager.views[this.viewmanager.active_view].controller;
                if (this.viewmanager.active_view === "form") {
                    if (!view.is_initialized.isResolved()) {
                        return false;
                    }
                    var res = $.when(view.do_save());
                    if (!res.isResolved() && !res.isRejected()) {
                        console.warn("Asynchronous get_value() is not supported in form view.");
                    }
                    return res;
                } else if (this.viewmanager.active_view === "list") {
                    var res = $.when(view.ensure_saved());
                    if (!res.isResolved() && !res.isRejected()) {
                        console.warn("Asynchronous get_value() is not supported in list view.");
                    }
                    return res;
                }
            }
            return false;
        }, this));
    },
    is_syntax_valid: function() {
        if (!this.viewmanager.views[this.viewmanager.active_view])
            return true;
        var view = this.viewmanager.views[this.viewmanager.active_view].controller;
        switch (this.viewmanager.active_view) {
        case 'form':
            return _(view.fields).chain()
                .invoke('is_valid')
                .all(_.identity)
                .value();
            break;
        case 'list':
            return view.is_valid();
        }
        return true;
    },
});

instance.web.form.One2ManyViewManager = instance.web.ViewManager.extend({
    template: 'One2Many.viewmanager',
    init: function(parent, dataset, views, flags) {
        this._super(parent, dataset, views, _.extend({}, flags, {$sidebar: false}));
        this.registry = this.registry.extend({
            list: 'instance.web.form.One2ManyListView',
            form: 'instance.web.form.One2ManyFormView',
            kanban: 'instance.web.form.One2ManyKanbanView',
        });
        this.__ignore_blur = false;
    },
    switch_view: function(mode, unused) {
        if (mode !== 'form') {
            return this._super(mode, unused);
        }
        var self = this;
        var id = self.o2m.dataset.index !== null ? self.o2m.dataset.ids[self.o2m.dataset.index] : null;
        var pop = new instance.web.form.FormOpenPopup(self.o2m.view);
        pop.show_element(self.o2m.field.relation, id, self.o2m.build_context(), {
            title: _t("Open: ") + self.o2m.string,
            create_function: function(data) {
                return self.o2m.dataset.create(data).then(function(r) {
                    self.o2m.dataset.set_ids(self.o2m.dataset.ids.concat([r.result]));
                    self.o2m.dataset.on_change();
                });
            },
            write_function: function(id, data, options) {
                return self.o2m.dataset.write(id, data, {}).then(function() {
                    self.o2m.reload_current_view();
                });
            },
            alternative_form_view: self.o2m.field.views ? self.o2m.field.views["form"] : undefined,
            parent_view: self.o2m.view,
            child_name: self.o2m.name,
            read_function: function() {
                return self.o2m.dataset.read_ids.apply(self.o2m.dataset, arguments);
            },
            form_view_options: {'not_interactible_on_create':true},
            readonly: self.o2m.get("effective_readonly")
        });
        pop.on_select_elements.add_last(function() {
            self.o2m.reload_current_view();
        });
    },
});

instance.web.form.One2ManyDataSet = instance.web.BufferedDataSet.extend({
    get_context: function() {
        this.context = this.o2m.build_context([this.o2m.name]);
        return this.context;
    }
});

instance.web.form.One2ManyListView = instance.web.ListView.extend({
    _template: 'One2Many.listview',
    init: function (parent, dataset, view_id, options) {
        this._super(parent, dataset, view_id, _.extend(options || {}, {
            ListType: instance.web.form.One2ManyList
        }));
        this.on('edit:before', this, this.proxy('_before_edit'));
        this.on('save:before cancel:before', this, this.proxy('_before_unedit'));

        this.records
            .bind('add', this.proxy("changed_records"))
            .bind('edit', this.proxy("changed_records"))
            .bind('remove', this.proxy("changed_records"));
    },
    start: function () {
        var ret = this._super();
        this.$element
            .off('mousedown.handleButtons')
            .on('mousedown.handleButtons', 'table button', this.proxy('_button_down'));
        return ret;
    },
    changed_records: function () {
        this.o2m.trigger_on_change();
    },
    is_valid: function () {
        var form = this.editor.form;

        // If the form has not been modified, the view can only be valid
        // NB: is_dirty will also be set on defaults/onchanges/whatever?
        // oe_form_dirty seems to only be set on actual user actions
        if (!form.$element.is('.oe_form_dirty')) {
            return true;
        }
        this.o2m._dirty_flag = true;

        // Otherwise validate internal form
        return _(form.fields).chain()
            .invoke(function () {
                this._check_css_flags();
                return this.is_valid();
            })
            .all(_.identity)
            .value();
    },
    do_add_record: function () {
        if (this.editable()) {
            this._super.apply(this, arguments);
        } else {
            var self = this;
            var pop = new instance.web.form.SelectCreatePopup(this);
            pop.select_element(
                self.o2m.field.relation,
                {
                    title: _t("Create: ") + self.o2m.string,
                    initial_view: "form",
                    alternative_form_view: self.o2m.field.views ? self.o2m.field.views["form"] : undefined,
                    create_function: function(data, callback, error_callback) {
                        return self.o2m.dataset.create(data).then(function(r) {
                            self.o2m.dataset.set_ids(self.o2m.dataset.ids.concat([r.result]));
                            self.o2m.dataset.on_change();
                        }).then(callback, error_callback);
                    },
                    read_function: function() {
                        return self.o2m.dataset.read_ids.apply(self.o2m.dataset, arguments);
                    },
                    parent_view: self.o2m.view,
                    child_name: self.o2m.name,
                    form_view_options: {'not_interactible_on_create':true}
                },
                self.o2m.build_domain(),
                self.o2m.build_context()
            );
            pop.on_select_elements.add_last(function() {
                self.o2m.reload_current_view();
            });
        }
    },
    do_activate_record: function(index, id) {
        var self = this;
        var pop = new instance.web.form.FormOpenPopup(self.o2m.view);
        pop.show_element(self.o2m.field.relation, id, self.o2m.build_context(), {
            title: _t("Open: ") + self.o2m.string,
            write_function: function(id, data) {
                return self.o2m.dataset.write(id, data, {}, function(r) {
                    self.o2m.reload_current_view();
                });
            },
            alternative_form_view: self.o2m.field.views ? self.o2m.field.views["form"] : undefined,
            parent_view: self.o2m.view,
            child_name: self.o2m.name,
            read_function: function() {
                return self.o2m.dataset.read_ids.apply(self.o2m.dataset, arguments);
            },
            form_view_options: {'not_interactible_on_create':true},
            readonly: self.o2m.get("effective_readonly")
        });
    },
    do_button_action: function (name, id, callback) {
        if (!_.isNumber(id)) {
            instance.webclient.notification.warn(
                _t("Action Button"),
                _t("The o2m record must be saved before an action can be used"));
            return;
        }
        var parent_form = this.o2m.view;
        var self = this;
        this.ensure_saved().pipe(function () {
            return parent_form.do_save();
        }).then(function () {
            self.handle_button(name, id, callback);
        });
    },

    _before_edit: function () {
        this.__ignore_blur = false;
        this.editor.form.on('blurred', this, this._on_form_blur);
    },
    _before_unedit: function () {
        this.editor.form.off('blurred', this, this._on_form_blur);
    },
    _button_down: function () {
        // If a button is clicked (usually some sort of action button), it's
        // the button's responsibility to ensure the editable list is in the
        // correct state -> ignore form blurring
        this.__ignore_blur = true;
    },
    /**
     * Handles blurring of the nested form (saves the currently edited row),
     * unless the flag to ignore the event is set to ``true``
     *
     * Makes the internal form go away
     */
    _on_form_blur: function () {
        if (this.__ignore_blur) {
            this.__ignore_blur = false;
            return;
        }
        // FIXME: why isn't there an API for this?
        if (this.editor.form.$element.hasClass('oe_form_dirty')) {
            this.save_edition();
            return;
        }
        this.cancel_edition();
    },
    keyup_ENTER: function () {
        // blurring caused by hitting the [Return] key, should skip the
        // autosave-on-blur and let the handler for [Return] do its thing (save
        // the current row *anyway*, then create a new one/edit the next one)
        this.__ignore_blur = true;
        this._super.apply(this, arguments);
    }
});

instance.web.form.One2ManyFormView = instance.web.FormView.extend({
    form_template: 'One2Many.formview',
    on_loaded: function(data) {
        this._super(data);
        var self = this;
        this.$buttons.find('button.oe_form_button_create').click(function() {
            self.do_save().then(self.on_button_new);
        });
    },
    do_notify_change: function() {
        if (this.dataset.parent_view) {
            this.dataset.parent_view.do_notify_change();
        } else {
            this._super.apply(this, arguments);
        }
    }
});

var lazy_build_o2m_kanban_view = function() {
if (! instance.web_kanban || instance.web.form.One2ManyKanbanView)
    return;
instance.web.form.One2ManyKanbanView = instance.web_kanban.KanbanView.extend({
});
}

instance.web.form.FieldMany2ManyTags = instance.web.form.AbstractField.extend(instance.web.form.CompletionFieldMixin, instance.web.form.ReinitializeFieldMixin, {
    template: "FieldMany2ManyTags",
    init: function() {
        this._super.apply(this, arguments);
        instance.web.form.CompletionFieldMixin.init.call(this);
        this.set({"value": []});
        this._display_orderer = new instance.web.DropMisordered();
        this._drop_shown = false;
    },
    start: function() {
        this._super();
        instance.web.form.ReinitializeFieldMixin.start.call(this);
        this.on("change:value", this, this.render_value);
    },
    initialize_content: function() {
        if (this.get("effective_readonly"))
            return;
        var self = this;
        self.$text = $("textarea", this.$element);
        self.$text.textext({
            plugins : 'tags arrow autocomplete',
            autocomplete: {
                render: function(suggestion) {
                    return $('<span class="text-label"/>').
                             data('index', suggestion['index']).html(suggestion['label']);
                }
            },
            ext: {
                autocomplete: {
                    selectFromDropdown: function() {
                        $(this).trigger('hideDropdown');
                        var index = Number(this.selectedSuggestionElement().children().children().data('index'));
                        var data = self.search_result[index];
                        if (data.id) {
                            self.add_id(data.id);
                        } else {
                            data.action();
                        }
                    },
                },
                tags: {
                    isTagAllowed: function(tag) {
                        if (! tag.name)
                            return false;
                        return true;
                    },
                    removeTag: function(tag) {
                        var id = tag.data("id");
                        self.set({"value": _.without(self.get("value"), id)});
                    },
                    renderTag: function(stuff) {
                        return $.fn.textext.TextExtTags.prototype.renderTag.
                            call(this, stuff).data("id", stuff.id);
                    },
                },
                itemManager: {
                    itemToString: function(item) {
                        return item.name;
                    },
                },
            },
        }).bind('getSuggestions', function(e, data) {
            var _this = this;
            var str = !!data ? data.query || '' : '';
            self.get_search_result(str).then(function(result) {
                self.search_result = result;
                $(_this).trigger('setSuggestions', {result : _.map(result, function(el, i) {
                    return _.extend(el, {index:i});
                })});
            });
        }).bind('hideDropdown', function() {
            self._drop_shown = false;
        }).bind('showDropdown', function() {
            self._drop_shown = true;
        });
        self.tags = self.$text.textext()[0].tags();
        $("textarea", this.$element).focusout(function() {
            self.$text.trigger("setInputData", "");
        }).keydown(function(e) {
            if (event.keyCode === 9 && self._drop_shown) {
                self.$text.textext()[0].autocomplete().selectFromDropdown();
            }
        });
    },
    set_value: function(value_) {
        value_ = value_ || [];
        if (value_.length >= 1 && value_[0] instanceof Array) {
            value_ = value_[0][2];
        }
        this._super(value_);
    },
    get_value: function() {
        var tmp = [commands.replace_with(this.get("value"))];
        return tmp;
    },
    get_search_blacklist: function() {
        return this.get("value");
    },
    render_value: function() {
        var self = this;
        var dataset = new instance.web.DataSetStatic(this, this.field.relation, self.view.dataset.get_context());
        var values = self.get("value")
        var handle_names = function(data) {
            var indexed = {};
            _.each(data, function(el) {
                indexed[el[0]] = el;
            });
            data = _.map(values, function(el) { return indexed[el]; });
            if (! self.get("effective_readonly")) {
                self.tags.containerElement().children().remove();
                $("textarea", self.$element).css("padding-left", "3px");
                self.tags.addTags(_.map(data, function(el) {return {name: el[1], id:el[0]};}));
            } else {
                self.$element.html(QWeb.render("FieldMany2ManyTag", {elements: data}));
            }
        };
        if (! values || values.length > 0) {
            this._display_orderer.add(dataset.name_get(values)).then(handle_names);
        } else {
            handle_names([]);
        }
    },
    add_id: function(id) {
        this.set({'value': _.uniq(this.get('value').concat([id]))});
    },
});

/*
 * TODO niv: clean those deferred stuff, it could be better
 */
instance.web.form.FieldMany2Many = instance.web.form.AbstractField.extend({
    multi_selection: false,
    disable_utility_classes: true,
    init: function(field_manager, node) {
        this._super(field_manager, node);
        this.is_loaded = $.Deferred();
        this.initial_is_loaded = this.is_loaded;
        this.is_setted = $.Deferred();
    },
    start: function() {
        this._super.apply(this, arguments);
        this.$element.addClass('oe_form_field oe_form_field_many2many');

        var self = this;

        this.dataset = new instance.web.form.Many2ManyDataSet(this, this.field.relation);
        this.dataset.m2m = this;
        this.dataset.on_unlink.add_last(function(ids) {
            self.dataset_changed();
        });

        this.is_setted.then(function() {
            self.load_view();
        });
        this.is_loaded.then(function() {
            self.on("change:effective_readonly", self, function() {
                self.is_loaded = self.is_loaded.pipe(function() {
                    self.list_view.destroy();
                    return $.when(self.load_view()).then(function() {
                        self.reload_content();
                    });
                });
            });
        });
    },
    set_value: function(value_) {
        value_ = value_ || [];
        if (value_.length >= 1 && value_[0] instanceof Array) {
            value_ = value_[0][2];
        }
        this._super(value_);
        this.dataset.set_ids(value_);
        var self = this;
        self.reload_content();
        this.is_setted.resolve();
    },
    get_value: function() {
        return [commands.replace_with(this.get('value'))];
    },

    is_false: function () {
        return _(this.dataset.ids).isEmpty();
    },
    load_view: function() {
        var self = this;
        this.list_view = new instance.web.form.Many2ManyListView(this, this.dataset, false, {
                    'addable': self.get("effective_readonly") ? null : _t("Add"),
                    'deletable': self.get("effective_readonly") ? false : true,
                    'selectable': self.multi_selection,
                    'sortable': false,
                    'reorderable': false,
                    'import_enabled': false,
            });
        var embedded = (this.field.views || {}).tree;
        if (embedded) {
            this.list_view.set_embedded_view(embedded);
        }
        this.list_view.m2m_field = this;
        var loaded = $.Deferred();
        this.list_view.on_loaded.add_last(function() {
            self.initial_is_loaded.resolve();
            loaded.resolve();
        });
        $.async_when().then(function () {
            self.list_view.appendTo(self.$element);
        });
        return loaded;
    },
    reload_content: function() {
        var self = this;
        this.is_loaded = this.is_loaded.pipe(function() {
            return self.list_view.reload_content();
        });
    },
    dataset_changed: function() {
        this.set({'value': this.dataset.ids});
    },
});

instance.web.form.Many2ManyDataSet = instance.web.DataSetStatic.extend({
    get_context: function() {
        this.context = this.m2m.build_context();
        return this.context;
    }
});

/**
 * @class
 * @extends instance.web.ListView
 */
instance.web.form.Many2ManyListView = instance.web.ListView.extend(/** @lends instance.web.form.Many2ManyListView# */{
    do_add_record: function () {
        var pop = new instance.web.form.SelectCreatePopup(this);
        pop.select_element(
            this.model,
            {
                title: _t("Add: ") + this.m2m_field.string
            },
            new instance.web.CompoundDomain(this.m2m_field.build_domain(), ["!", ["id", "in", this.m2m_field.dataset.ids]]),
            this.m2m_field.build_context()
        );
        var self = this;
        pop.on_select_elements.add(function(element_ids) {
            _.each(element_ids, function(one_id) {
                if(! _.detect(self.dataset.ids, function(x) {return x == one_id;})) {
                    self.dataset.set_ids([].concat(self.dataset.ids, [one_id]));
                    self.m2m_field.dataset_changed();
                    self.reload_content();
                }
            });
        });
    },
    do_activate_record: function(index, id) {
        var self = this;
        var pop = new instance.web.form.FormOpenPopup(this);
        pop.show_element(this.dataset.model, id, this.m2m_field.build_context(), {
            title: _t("Open: ") + this.m2m_field.string,
            readonly: this.getParent().get("effective_readonly")
        });
        pop.on_write_completed.add_last(function() {
            self.reload_content();
        });
    }
});

instance.web.form.FieldMany2ManyKanban = instance.web.form.AbstractField.extend(instance.web.form.CompletionFieldMixin, {
    disable_utility_classes: true,
    init: function(field_manager, node) {
        this._super(field_manager, node);
        instance.web.form.CompletionFieldMixin.init.call(this);
        m2m_kanban_lazy_init();
        this.is_loaded = $.Deferred();
        this.initial_is_loaded = this.is_loaded;
        this.is_setted = $.Deferred();
    },
    start: function() {
        this._super.apply(this, arguments);

        var self = this;

        this.dataset = new instance.web.form.Many2ManyDataSet(this, this.field.relation);
        this.dataset.m2m = this;
        this.dataset.on_unlink.add_last(function(ids) {
            self.dataset_changed();
        });

        this.is_setted.then(function() {
            self.load_view();
        });
        this.is_loaded.then(function() {
            self.on("change:effective_readonly", self, function() {
                self.is_loaded = self.is_loaded.pipe(function() {
                    self.kanban_view.destroy();
                    return $.when(self.load_view()).then(function() {
                        self.reload_content();
                    });
                });
            });
        })
    },
    set_value: function(value_) {
        value_ = value_ || [];
        if (value_.length >= 1 && value_[0] instanceof Array) {
            value_ = value_[0][2];
        }
        this._super(value_);
        this.dataset.set_ids(value_);
        var self = this;
        self.reload_content();
        this.is_setted.resolve();
    },
    load_view: function() {
        var self = this;
        this.kanban_view = new instance.web.form.Many2ManyKanbanView(this, this.dataset, false, {
                    'create_text': _t("Add"),
                    'creatable': self.get("effective_readonly") ? false : true,
                    'quick_creatable': self.get("effective_readonly") ? false : true,
                    'read_only_mode': self.get("effective_readonly") ? true : false,
                    'confirm_on_delete': false,
            });
        var embedded = (this.field.views || {}).kanban;
        if (embedded) {
            this.kanban_view.set_embedded_view(embedded);
        }
        this.kanban_view.m2m = this;
        var loaded = $.Deferred();
        this.kanban_view.on_loaded.add_last(function() {
            self.initial_is_loaded.resolve();
            loaded.resolve();
        });
        this.kanban_view.do_switch_view.add_last(_.bind(this.open_popup, this));
        $.async_when().then(function () {
            self.kanban_view.appendTo(self.$element);
        });
        return loaded;
    },
    reload_content: function() {
        var self = this;
        this.is_loaded = this.is_loaded.pipe(function() {
            return self.kanban_view.do_search(self.build_domain(), self.dataset.get_context(), []);
        });
    },
    dataset_changed: function() {
        this.set({'value': [commands.replace_with(this.dataset.ids)]});
    },
    open_popup: function(type, unused) {
        if (type !== "form")
            return;
        var self = this;
        if (this.dataset.index === null) {
            var pop = new instance.web.form.SelectCreatePopup(this);
            pop.select_element(
                this.field.relation,
                {
                    title: _t("Add: ") + this.string
                },
                new instance.web.CompoundDomain(this.build_domain(), ["!", ["id", "in", this.dataset.ids]]),
                this.build_context()
            );
            pop.on_select_elements.add(function(element_ids) {
                _.each(element_ids, function(one_id) {
                    if(! _.detect(self.dataset.ids, function(x) {return x == one_id;})) {
                        self.dataset.set_ids([].concat(self.dataset.ids, [one_id]));
                        self.dataset_changed();
                        self.reload_content();
                    }
                });
            });
        } else {
            var id = self.dataset.ids[self.dataset.index];
            var pop = new instance.web.form.FormOpenPopup(self.view);
            pop.show_element(self.field.relation, id, self.build_context(), {
                title: _t("Open: ") + self.string,
                write_function: function(id, data, options) {
                    return self.dataset.write(id, data, {}).then(function() {
                        self.reload_content();
                    });
                },
                alternative_form_view: self.field.views ? self.field.views["form"] : undefined,
                parent_view: self.view,
                child_name: self.name,
                readonly: self.get("effective_readonly")
            });
        }
    },
    add_id: function(id) {
        this.quick_create.add_id(id);
    },
});

function m2m_kanban_lazy_init() {
if (instance.web.form.Many2ManyKanbanView)
    return;
instance.web.form.Many2ManyKanbanView = instance.web_kanban.KanbanView.extend({
    quick_create_class: 'instance.web.form.Many2ManyQuickCreate',
    _is_quick_create_enabled: function() {
        return this._super() && ! this.group_by;
    },
});
instance.web.form.Many2ManyQuickCreate = instance.web.Widget.extend({
    template: 'Many2ManyKanban.quick_create',

    /**
     * close_btn: If true, the widget will display a "Close" button able to trigger
     * a "close" event.
     */
    init: function(parent, dataset, context, buttons) {
        this._super(parent);
        this.m2m = this.getParent().view.m2m;
        this.m2m.quick_create = this;
        this._dataset = dataset;
        this._buttons = buttons || false;
        this._context = context || {};
    },
    start: function () {
        var self = this;
        self.$text = this.$element.find('input').css("width", "200px");
        self.$text.textext({
            plugins : 'arrow autocomplete',
            autocomplete: {
                render: function(suggestion) {
                    return $('<span class="text-label"/>').
                             data('index', suggestion['index']).html(suggestion['label']);
                }
            },
            ext: {
                autocomplete: {
                    selectFromDropdown: function() {
                        $(this).trigger('hideDropdown');
                        var index = Number(this.selectedSuggestionElement().children().children().data('index'));
                        var data = self.search_result[index];
                        if (data.id) {
                            self.add_id(data.id);
                        } else {
                            data.action();
                        }
                    },
                },
                itemManager: {
                    itemToString: function(item) {
                        return item.name;
                    },
                },
            },
        }).bind('getSuggestions', function(e, data) {
            var _this = this;
            var str = !!data ? data.query || '' : '';
            self.m2m.get_search_result(str).then(function(result) {
                self.search_result = result;
                $(_this).trigger('setSuggestions', {result : _.map(result, function(el, i) {
                    return _.extend(el, {index:i});
                })});
            });
        });
        self.$text.focusout(function() {
            self.$text.val("");
        });
    },
    focus: function() {
        this.$text.focus();
    },
    add_id: function(id) {
        var self = this;
        self.$text.val("");
        self.trigger('added', id);
        this.m2m.dataset_changed();
    },
});
}

/**
 * Class with everything which is common between FormOpenPopup and SelectCreatePopup.
 */
instance.web.form.AbstractFormPopup = instance.web.OldWidget.extend({
    template: "AbstractFormPopup.render",
    /**
     *  options:
     *  -readonly: only applicable when not in creation mode, default to false
     * - alternative_form_view
     * - write_function
     * - read_function
     * - create_function
     * - parent_view
     * - child_name
     * - form_view_options
     */
    init_popup: function(model, row_id, domain, context, options) {
        this.row_id = row_id;
        this.model = model;
        this.domain = domain || [];
        this.context = context || {};
        this.options = options;
        _.defaults(this.options, {
        });
    },
    init_dataset: function() {
        var self = this;
        this.created_elements = [];
        this.dataset = new instance.web.ProxyDataSet(this, this.model, this.context);
        this.dataset.read_function = this.options.read_function;
        this.dataset.create_function = function(data, sup) {
            var fct = self.options.create_function || sup;
            return fct.call(this, data).then(function(r) {
                self.created_elements.push(r.result);
            });
        };
        this.dataset.write_function = function(id, data, options, sup) {
            var fct = self.options.write_function || sup;
            return fct.call(this, id, data, options).then(self.on_write_completed);
        };
        this.dataset.parent_view = this.options.parent_view;
        this.dataset.child_name = this.options.child_name;
    },
    display_popup: function() {
        var self = this;
        this.renderElement();
        var dialog = new instance.web.Dialog(this, {
            min_width: '800px',
            dialogClass: 'oe_act_window',
            close: function() {
                self.check_exit(true);
            },
            title: this.options.title || "",
            buttons: [{text:"tmp"}],
        }, this.$element).open();
        this.$buttonpane = dialog.$element.dialog("widget").find(".ui-dialog-buttonpane").html("");
        this.start();
    },
    on_write_completed: function() {},
    setup_form_view: function() {
        var self = this;
        if (this.row_id) {
            this.dataset.ids = [this.row_id];
            this.dataset.index = 0;
        } else {
            this.dataset.index = null;
        }
        var options = _.clone(self.options.form_view_options) || {};
        if (this.row_id !== null) {
            options.initial_mode = this.options.readonly ? "view" : "edit";
        }
        _.extend(options, {
            $buttons: this.$buttonpane,
        });
        this.view_form = new instance.web.FormView(this, this.dataset, false, options);
        if (this.options.alternative_form_view) {
            this.view_form.set_embedded_view(this.options.alternative_form_view);
        }
        this.view_form.appendTo(this.$element.find(".oe_popup_form"));
        this.view_form.on_loaded.add_last(function() {
            var multi_select = self.row_id === null && ! self.options.disable_multiple_selection;
            self.$buttonpane.html(QWeb.render("AbstractFormPopup.buttons", {multi_select: multi_select}));
            var $snbutton = self.$buttonpane.find(".oe_abstractformpopup-form-save-new");
            $snbutton.click(function() {
                $.when(self.view_form.do_save()).then(function() {
                    self.view_form.reload_mutex.exec(function() {
                        self.view_form.on_button_new();
                    });
                });
            });
            var $sbutton = self.$buttonpane.find(".oe_abstractformpopup-form-save");
            $sbutton.click(function() {
                $.when(self.view_form.do_save()).then(function() {
                    self.view_form.reload_mutex.exec(function() {
                        self.check_exit();
                    });
                });
            });
            var $cbutton = self.$buttonpane.find(".oe_abstractformpopup-form-close");
            $cbutton.click(function() {
                self.check_exit();
            });
            if (self.row_id !== null && self.options.readonly) {
                $snbutton.hide();
                $sbutton.hide();
                $cbutton.text(_t("Close"));
            }
            self.view_form.do_show();
        });
    },
    on_select_elements: function(element_ids) {
    },
    check_exit: function(no_destroy) {
        if (this.created_elements.length > 0) {
            this.on_select_elements(this.created_elements);
            this.created_elements = [];
        }
        this.destroy();
    },
    destroy: function () {
        this.$element.dialog('close');
        this._super();
    },
});

/**
 * Class to display a popup containing a form view.
 */
instance.web.form.FormOpenPopup = instance.web.form.AbstractFormPopup.extend({
    show_element: function(model, row_id, context, options) {
        this.init_popup(model, row_id, [], context,  options);
        _.defaults(this.options, {
        });
        this.display_popup();
    },
    start: function() {
        this._super();
        this.init_dataset();
        this.setup_form_view();
    },
});

/**
 * Class to display a popup to display a list to search a row. It also allows
 * to switch to a form view to create a new row.
 */
instance.web.form.SelectCreatePopup = instance.web.form.AbstractFormPopup.extend({
    /**
     * options:
     * - initial_ids
     * - initial_view: form or search (default search)
     * - disable_multiple_selection
     * - list_view_options
     */
    select_element: function(model, options, domain, context) {
        this.init_popup(model, null, domain, context, options);
        var self = this;
        _.defaults(this.options, {
            initial_view: "search",
        });
        this.initial_ids = this.options.initial_ids;
        this.display_popup();
    },
    start: function() {
        var self = this;
        this.init_dataset();
        if (this.options.initial_view == "search") {
            self.rpc('/web/session/eval_domain_and_context', {
                domains: [],
                contexts: [this.context]
            }, function (results) {
                var search_defaults = {};
                _.each(results.context, function (value_, key) {
                    var match = /^search_default_(.*)$/.exec(key);
                    if (match) {
                        search_defaults[match[1]] = value_;
                    }
                });
                self.setup_search_view(search_defaults);
            });
        } else { // "form"
            this.new_object();
        }
    },
    setup_search_view: function(search_defaults) {
        var self = this;
        if (this.searchview) {
            this.searchview.destroy();
        }
        this.searchview = new instance.web.SearchView(this,
                this.dataset, false,  search_defaults);
        this.searchview.on_search.add(function(domains, contexts, groupbys) {
            if (self.initial_ids) {
                self.do_search(domains.concat([[["id", "in", self.initial_ids]], self.domain]),
                    contexts, groupbys);
                self.initial_ids = undefined;
            } else {
                self.do_search(domains.concat([self.domain]), contexts.concat(self.context), groupbys);
            }
        });
        this.searchview.on_loaded.add_last(function () {
            self.view_list = new instance.web.form.SelectCreateListView(self,
                    self.dataset, false,
                    _.extend({'deletable': false,
                        'selectable': !self.options.disable_multiple_selection,
                        'import_enabled': false,
                        '$buttons': self.$buttonpane,
                    }, self.options.list_view_options || {}));
            self.view_list.on('edit:before', self, function (e) {
                e.cancel = true;
            });
            self.view_list.popup = self;
            self.view_list.appendTo($(".oe_popup_list", self.$element)).pipe(function() {
                self.view_list.do_show();
            }).pipe(function() {
                self.searchview.do_search();
            });
            self.view_list.on_loaded.add_last(function() {
                self.$buttonpane.html(QWeb.render("SelectCreatePopup.search.buttons", {widget:self}));
                var $cbutton = self.$buttonpane.find(".oe_selectcreatepopup-search-close");
                $cbutton.click(function() {
                    self.destroy();
                });
                var $sbutton = self.$buttonpane.find(".oe_selectcreatepopup-search-select");
                $sbutton.click(function() {
                    self.on_select_elements(self.selected_ids);
                    self.destroy();
                });
            });
        });
        this.searchview.appendTo($(".oe_popup_list", self.$element));
    },
    do_search: function(domains, contexts, groupbys) {
        var self = this;
        this.rpc('/web/session/eval_domain_and_context', {
            domains: domains || [],
            contexts: contexts || [],
            group_by_seq: groupbys || []
        }, function (results) {
            self.view_list.do_search(results.domain, results.context, results.group_by);
        });
    },
    on_click_element: function(ids) {
        this.selected_ids = ids || [];
        if(this.selected_ids.length > 0) {
            this.$element.find(".oe_selectcreatepopup-search-select").removeAttr('disabled');
        } else {
            this.$element.find(".oe_selectcreatepopup-search-select").attr('disabled', "disabled");
        }
    },
    new_object: function() {
        if (this.searchview) {
            this.searchview.hide();
        }
        if (this.view_list) {
            this.view_list.$element.hide();
        }
        this.setup_form_view();
    },
});

instance.web.form.SelectCreateListView = instance.web.ListView.extend({
    do_add_record: function () {
        this.popup.new_object();
    },
    select_record: function(index) {
        this.popup.on_select_elements([this.dataset.ids[index]]);
        this.popup.destroy();
    },
    do_select: function(ids, records) {
        this._super(ids, records);
        this.popup.on_click_element(ids);
    }
});

instance.web.form.FieldReference = instance.web.form.AbstractField.extend(instance.web.form.ReinitializeFieldMixin, {
    template: 'FieldReference',
    init: function(field_manager, node) {
        this._super(field_manager, node);
        this.reference_ready = true;
    },
    on_nop: function() {
    },
    on_selection_changed: function() {
        if (this.reference_ready) {
            var sel = this.selection.get_value();
            this.m2o.field.relation = sel;
            this.m2o.set_value(false);
            this.m2o.$element.toggle(sel !== false);
        }
    },
    destroy_content: function() {
        if (this.selection) {
            this.selection.destroy();
            this.selection = undefined;
        }
        if (this.m2o) {
            this.m2o.destroy();
            this.m2o = undefined;
        }
    },
    initialize_content: function() {
        var self = this;
        this.selection = new instance.web.form.FieldSelection(this, { attrs: {
            name: 'selection'
        }});
        this.selection.view = this.view;
        this.selection.set({force_readonly: this.get('effective_readonly')});
        this.selection.on("change:value", this, this.on_selection_changed);
        this.selection.$element = $(".oe_form_view_reference_selection", this.$element);
        this.selection.renderElement();
        this.selection.start();
        this.selection
            .on('focused', null, function () {self.trigger('focused')})
            .on('blurred', null, function () {self.trigger('blurred')});

        this.m2o = new instance.web.form.FieldMany2One(this, { attrs: {
            name: 'm2o'
        }});
        this.m2o.view = this.view;
        this.m2o.set({force_readonly: this.get("effective_readonly")});
        this.m2o.on("change:value", this, this.data_changed);
        this.m2o.$element = $(".oe_form_view_reference_m2o", this.$element);
        this.m2o.renderElement();
        this.m2o.start();
        this.m2o
            .on('focused', null, function () {self.trigger('focused')})
            .on('blurred', null, function () {self.trigger('blurred')});
    },
    is_false: function() {
        return typeof(this.get_value()) !== 'string';
    },
    set_value: function(value_) {
        this._super(value_);
        this.render_value();
    },
    render_value: function() {
        this.reference_ready = false;
        var vals = [], sel_val, m2o_val;
        if (typeof(this.get('value')) === 'string') {
            vals = this.get('value').split(',');
        }
        sel_val = vals[0] || false;
        m2o_val = vals[1] ? parseInt(vals[1], 10) : vals[1];
        if (!this.get("effective_readonly")) {
            this.selection.set_value(sel_val);
        }
        this.m2o.field.relation = sel_val;
        this.m2o.set_value(m2o_val);
        this.reference_ready = true;
    },
    data_changed: function() {
        var model = this.selection.get_value(),
            id = this.m2o.get_value();
        if (typeof(model) === 'string' && typeof(id) === 'number') {
            this.set({'value': model + ',' + id});
        } else {
            this.set({'value': false});
        }
    },
    get_field: function(name) {
        if (name === "selection") {
            return {
                selection: this.view.fields_view.fields[this.name].selection,
                type: "selection",
            };
        } else if (name === "m2o") {
            return {
                relation: null,
                type: "many2one",
            };
        }
        throw Exception("Should not happen");
    },
});

instance.web.form.FieldBinary = instance.web.form.AbstractField.extend(instance.web.form.ReinitializeFieldMixin, {
    init: function(field_manager, node) {
        var self = this;
        this._super(field_manager, node);
        this.binary_value = false;
        this.fileupload_id = _.uniqueId('oe_fileupload');
        $(window).on(this.fileupload_id, function() {
            var args = [].slice.call(arguments).slice(1);
            self.on_file_uploaded.apply(self, args);
        });
    },
    stop: function() {
        $(window).off(this.fileupload_id);
        this._super.apply(this, arguments);
    },
    initialize_content: function() {
        this.$element.find('input.oe_form_binary_file').change(this.on_file_change);
        this.$element.find('button.oe_form_binary_file_save').click(this.on_save_as);
        this.$element.find('.oe_form_binary_file_clear').click(this.on_clear);
    },
    human_filesize : function(size) {
        var units = ['B', 'KB', 'MB', 'GB', 'TB', 'PB', 'EB', 'ZB', 'YB'];
        var i = 0;
        while (size >= 1024) {
            size /= 1024;
            ++i;
        }
        return size.toFixed(2) + ' ' + units[i];
    },
    on_file_change: function(e) {
        // TODO: on modern browsers, we could directly read the file locally on client ready to be used on image cropper
        // http://www.html5rocks.com/tutorials/file/dndfiles/
        // http://deepliquid.com/projects/Jcrop/demos.php?demo=handler

        if ($(e.target).val() !== '') {
            this.$element.find('form.oe_form_binary_form input[name=session_id]').val(this.session.session_id);
            this.$element.find('form.oe_form_binary_form').submit();
            this.$element.find('.oe_form_binary_progress').show();
            this.$element.find('.oe_form_binary').hide();
        }
    },
    on_file_uploaded: function(size, name, content_type, file_base64) {
        if (size === false) {
            this.do_warn("File Upload", "There was a problem while uploading your file");
            // TODO: use openerp web crashmanager
            console.warn("Error while uploading file : ", name);
        } else {
            this.filename = name;
            this.on_file_uploaded_and_valid.apply(this, arguments);
        }
        this.$element.find('.oe_form_binary_progress').hide();
        this.$element.find('.oe_form_binary').show();
    },
    on_file_uploaded_and_valid: function(size, name, content_type, file_base64) {
    },
    on_save_as: function(ev) {
        var value = this.get('value');
        if (!value) {
            this.do_warn(_t("Save As..."), _t("The field is empty, there's nothing to save !"));
            ev.stopPropagation();
        } else if (this._dirty_flag) {
            var link = this.$('.oe_form_binary_file_save_data')[0];
            link.download = this.filename || "download.bin"; // Works on only on Google Chrome
            //link.target = '_blank';
            link.href = "data:application/octet-stream;base64," + value;
        } else {
            instance.web.blockUI();
            this.session.get_file({
                url: '/web/binary/saveas_ajax',
                data: {data: JSON.stringify({
                    model: this.view.dataset.model,
                    id: (this.view.datarecord.id || ''),
                    field: this.name,
                    filename_field: (this.node.attrs.filename || ''),
                    context: this.view.dataset.get_context()
                })},
                complete: instance.web.unblockUI,
                error: instance.webclient.crashmanager.on_rpc_error
            });
            ev.stopPropagation();
            return false;
        }
    },
    set_filename: function(value) {
        var filename = this.node.attrs.filename;
        if (this.view.fields[filename]) {
            this.view.fields[filename].set_value(value);
            this.view.fields[filename].on_ui_change();
        }
    },
    on_clear: function() {
        if (this.get('value') !== false) {
            this.binary_value = false;
            this.set({'value': false});
        }
        return false;
    }
});

instance.web.form.FieldBinaryFile = instance.web.form.FieldBinary.extend({
    template: 'FieldBinaryFile',
    initialize_content: function() {
        this._super();
        if (this.get("effective_readonly")) {
            var self = this;
            this.$element.find('a').click(function() {
                if (self.get('value')) {
                    self.on_save_as();
                }
                return false;
            });
        }
    },
    set_value: function(value_) {
        this._super.apply(this, arguments);
        this.render_value();
    },
    render_value: function() {
        if (!this.get("effective_readonly")) {
            var show_value;
            if (this.node.attrs.filename) {
                show_value = this.view.datarecord[this.node.attrs.filename] || '';
            } else {
                show_value = (this.get('value') != null && this.get('value') !== false) ? this.get('value') : '';
            }
            this.$element.find('input').eq(0).val(show_value);
        } else {
            this.$element.find('a').show(!!this.get('value'));
            if (this.get('value')) {
                var show_value = _t("Download") + " " + (this.view.datarecord[this.node.attrs.filename] || '');
                this.$element.find('a').text(show_value);
            }
        }
    },
    on_file_uploaded_and_valid: function(size, name, content_type, file_base64) {
        this.binary_value = true;
        this.set({'value': file_base64});
        var show_value = name + " (" + this.human_filesize(size) + ")";
        this.$element.find('input').eq(0).val(show_value);
        this.set_filename(name);
    },
    set_filename: function(value_) {
        var filename = this.node.attrs.filename;
        if (this.view.fields[filename]) {
            this.view.fields[filename].set({value: value_});
        }
    },
    on_clear: function() {
        this._super.apply(this, arguments);
        this.$element.find('input').eq(0).val('');
        this.set_filename('');
    }
});

instance.web.form.FieldBinaryImage = instance.web.form.FieldBinary.extend({
    template: 'FieldBinaryImage',
    set_value: function(value_) {
        this._super.apply(this, arguments);
        this.render_value();
    },
    render_value: function() {
        var url;
        if (this.get('value') && this.get('value').substr(0, 10).indexOf(' ') == -1) {
            url = 'data:image/png;base64,' + this.get('value');
        } else if (this.get('value')) {
            url = '/web/binary/image?session_id=' + this.session.session_id + '&model=' +
                this.view.dataset.model +'&id=' + (this.view.datarecord.id || '') + '&field=' + this.name + '&t=' + (new Date().getTime());
        } else {
            url = "/web/static/src/img/placeholder.png";
        }
        var img = QWeb.render("FieldBinaryImage-img", { widget: this, url: url });
        this.$element.find('> img').remove();
        this.$element.prepend(img);
    },
    on_file_change: function() {
        this.render_value();
        this._super.apply(this, arguments);
    },
    on_file_uploaded_and_valid: function(size, name, content_type, file_base64) {
        this.set({'value': file_base64});
        this.binary_value = true;
        this.render_value();
    },
    on_clear: function() {
        this._super.apply(this, arguments);
        this.render_value();
    }
});

instance.web.form.FieldStatus = instance.web.form.AbstractField.extend({
    template: "FieldStatus",
    start: function() {
        this._super();
        this.selected_value = null;
        if (this.$element.parent().is('header')) {
            this.$element.after('<div class="oe_clear"/>');
        }
        // preview in start only for selection fields, because of the dynamic behavior of many2one fields.
        if (this.field.type in ['selection']) {
            this.render_list();
        }
    },
    set_value: function(value_) {
        var self = this;
        this._super(value_);
        // find selected value:
        // - many2one: [2, "New"] -> 2
        // - selection: new -> new
        if (this.field.type == "many2one") {
            this.selected_value = value_[0];
        } else {
            this.selected_value = value_;
        }
        // trick to be sure all values are loaded in the form, therefore
        // enabling the evaluation of dynamic domains
        $.async_when().then(function() {
            return self.render_list();
        });
    },

    /** Get the status list and render them
     *  to_show: [[identifier, value_to_display]] where
     *   - identifier = key for a selection, id for a many2one
     *   - display_val = label that will be displayed
     *   - ex: [[0, "New"]] (many2one) or [["new", "In Progress"]] (selection)
     */
    render_list: function() {
        var self = this;
        // get selection values, filter them and render them
        var selection_done = this.get_selection().pipe(self.proxy('filter_selection')).pipe(self.proxy('render_elements'));
    },

    /** Get the selection list to be displayed in the statusbar widget.
     *  For selection fields: this is directly given by this.field.selection
     *  For many2one fields :
     *  - perform a search on the relation of the many2one field (given by
     *    field.relation )
     *  - get the field domain for the search
     *    - self.build_domain() gives the domain given by the view or by
     *      the field
     *    - if the optional statusbar_fold attribute is set to true, make
     *      an AND with build_domain to hide all 'fold=true' columns
     *    - make an OR with current value, to be sure it is displayed,
     *      with the correct order, even if it is folded
     */
    get_selection: function() {
        var self = this;
        if (this.field.type == "many2one") {
            this.selection = [];
            // get fold information from widget
            var fold = ((this.node.attrs || {}).statusbar_fold || true);
            // build final domain: if fold option required, add the
            if (fold == true) {
                var domain = new instance.web.CompoundDomain(['|'], ['&'], self.build_domain(), [['fold', '=', false]], [['id', '=', self.selected_value]]);
            } else {
                var domain = new instance.web.CompoundDomain(['|'], self.build_domain(), [['id', '=', self.selected_value]]);
            }
            // get a DataSetSearch on the current field relation (ex: crm.lead.stage_id -> crm.case.stage)
            var model_ext = new instance.web.DataSetSearch(this, this.field.relation, self.build_context(), domain);
            // fetch selection
            var read_defer = model_ext.read_slice(['name'], {}).pipe( function (records) {
                _(records).each(function (record) {
                    self.selection.push([record.id, record.name]);
                });
            });
        } else {
            this.selection = this.field.selection;
            var read_defer = new $.Deferred().resolve();
        }
        return read_defer;
    },

    /** Filters this.selection, according to values coming from the statusbar_visible
     *  attribute of the field. For example: statusbar_visible="draft,open"
     *  Currently, the key of (key, label) pairs has to be used in the
     *  selection of visible items. This feature is not meant to be used
     *  with many2one fields.
     */
    filter_selection: function() {
        var self = this;
        var shown = _.map(((this.node.attrs || {}).statusbar_visible || "").split(","),
            function(x) { return _.str.trim(x); });
        shown = _.select(shown, function(x) { return x.length > 0; });

        if (shown.length == 0) {
            this.to_show = this.selection;
        } else {
            this.to_show = _.select(this.selection, function(x) {
                return _.indexOf(shown, x[0]) !== -1 || x[0] === self.selected_value;
            });
        }
    },

    /** Renders the widget. This function also checks for statusbar_colors='{"pending": "blue"}'
     *  attribute in the widget. This allows to set a given color to a given
     *  state (given by the key of (key, label)).
     */
    render_elements: function () {
        var content = instance.web.qweb.render("FieldStatus.content", {widget: this, _:_});
        this.$element.html(content);

        var colors = JSON.parse((this.node.attrs || {}).statusbar_colors || "{}");
        var color = colors[this.selected_value];
        if (color) {
            var elem = this.$element.find("li.oe_form_steps_active span");
            elem.css("color", color);
        }
    },
    focus: function() {
        return false;
    },
});

/**
 * Registry of form fields, called by :js:`instance.web.FormView`.
 *
 * All referenced classes must implement FieldInterface. Those represent the classes whose instances
 * will substitute to the <field> tags as defined in OpenERP's views.
 */
instance.web.form.widgets = new instance.web.Registry({
    'char' : 'instance.web.form.FieldChar',
    'id' : 'instance.web.form.FieldID',
    'email' : 'instance.web.form.FieldEmail',
    'url' : 'instance.web.form.FieldUrl',
    'text' : 'instance.web.form.FieldText',
    'text_html' : 'instance.web.form.FieldTextHtml',
    'date' : 'instance.web.form.FieldDate',
    'datetime' : 'instance.web.form.FieldDatetime',
    'selection' : 'instance.web.form.FieldSelection',
    'many2one' : 'instance.web.form.FieldMany2One',
    'many2many' : 'instance.web.form.FieldMany2Many',
    'many2many_tags' : 'instance.web.form.FieldMany2ManyTags',
    'many2many_kanban' : 'instance.web.form.FieldMany2ManyKanban',
    'one2many' : 'instance.web.form.FieldOne2Many',
    'one2many_list' : 'instance.web.form.FieldOne2Many',
    'reference' : 'instance.web.form.FieldReference',
    'boolean' : 'instance.web.form.FieldBoolean',
    'float' : 'instance.web.form.FieldFloat',
    'integer': 'instance.web.form.FieldFloat',
    'float_time': 'instance.web.form.FieldFloat',
    'progressbar': 'instance.web.form.FieldProgressBar',
    'image': 'instance.web.form.FieldBinaryImage',
    'binary': 'instance.web.form.FieldBinaryFile',
    'statusbar': 'instance.web.form.FieldStatus'
});

/**
 * Registry of widgets usable in the form view that can substitute to any possible
 * tags defined in OpenERP's form views.
 *
 * Every referenced class should extend FormWidget.
 */
instance.web.form.tags = new instance.web.Registry({
    'button' : 'instance.web.form.WidgetButton',
});

};

// vim:et fdc=0 fdl=0 foldnestmax=3 fdm=syntax:<|MERGE_RESOLUTION|>--- conflicted
+++ resolved
@@ -163,20 +163,15 @@
                 { label: _t('Set Default'), callback: function (item) { self.open_defaults_dialog(); } },
             ]);
         }
-<<<<<<< HEAD
-=======
 
         // Add bounce effect on button 'Edit' when click on readonly page view.
         this.$element.find(".oe_form_field, .oe_form_group_cell").on('click', function (e) {
-            if(self.get("mode") == "view") {
+            if(self.get("actual_mode") == "view") {
                 var $button = self.options.$buttons.find(".oe_form_button_edit");
                 $button.wrap('<div>').css('margin-right','4px').addClass('oe_left oe_bounce');
             }
         });
 
-        this.on("change:mode", this, this.switch_mode);
-        this.set({mode: this.options.initial_mode});
->>>>>>> 19a41bd9
         this.has_been_loaded.resolve();
         return $.when();
     },
