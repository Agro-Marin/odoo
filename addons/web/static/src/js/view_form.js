openerp.web.form = function (instance) {
var _t = instance.web._t,
   _lt = instance.web._lt;
var QWeb = instance.web.qweb;

/** @namespace */
instance.web.form = {};

/**
 * Interface implemented by the form view or any other object
 * able to provide the features necessary for the fields to work.
 *
 * Properties:
 *     - display_invalid_fields : if true, all fields where is_valid() return true should
 *     be displayed as invalid.
 *     - actual_mode : the current mode of the field manager. Can be "view", "edit" or "create".
 * Events:
 *     - view_content_has_changed : when the values of the fields have changed. When
 *     this event is triggered all fields should reprocess their modifiers.
 *     - field_changed:<field_name> : when the value of a field change, an event is triggered
 *     named "field_changed:<field_name>" with <field_name> replaced by the name of the field.
 *     This event is not related to the on_change mechanism of OpenERP and is always called
 *     when the value of a field is setted or changed. This event is only triggered when the
 *     value of the field is syntactically valid, but it can be triggered when the value
 *     is sematically invalid (ie, when a required field is false). It is possible that an event
 *     about a precise field is never triggered even if that field exists in the view, in that
 *     case the value of the field is assumed to be false.
 */
instance.web.form.FieldManagerMixin = {
    /**
     * Must return the asked field as in fields_get.
     */
    get_field_desc: function(field_name) {},
    /**
     * Returns the current value of a field present in the view. See the get_value() method
     * method in FieldInterface for further information.
     */
    get_field_value: function(field_name) {},
    /**
    Gives new values for the fields contained in the view. The new values could not be setted
    right after the call to this method. Setting new values can trigger on_changes.

    @param (dict) values A dictonnary with key = field name and value = new value.
    @return (Deferred) Is resolved after all the values are setted.
    */
    set_values: function(values) {},
    /**
    Computes an OpenERP domain.

    @param (list) expression An OpenERP domain.
    @return (boolean) The computed value of the domain.
    */
    compute_domain: function(expression) {},
    /**
    Builds an evaluation context for the resolution of the fields' contexts. Please note
    the field are only supposed to use this context to evualuate their own, they should not
    extend it.

    @return (CompoundContext) An OpenERP context.
    */
    build_eval_context: function() {},
};

instance.web.views.add('form', 'instance.web.FormView');
/**
 * Properties:
 *      - actual_mode: always "view", "edit" or "create". Read-only property. Determines
 *      the mode used by the view.
 */
instance.web.FormView = instance.web.View.extend(instance.web.form.FieldManagerMixin, {
    /**
     * Indicates that this view is not searchable, and thus that no search
     * view should be displayed (if there is one active).
     */
    searchable: false,
    template: "FormView",
    display_name: _lt('Form'),
    view_type: "form",
    /**
     * @constructs instance.web.FormView
     * @extends instance.web.View
     *
     * @param {instance.web.Session} session the current openerp session
     * @param {instance.web.DataSet} dataset the dataset this view will work with
     * @param {String} view_id the identifier of the OpenERP view object
     * @param {Object} options
     *                  - resize_textareas : [true|false|max_height]
     *
     * @property {instance.web.Registry} registry=instance.web.form.widgets widgets registry for this form view instance
     */
    init: function(parent, dataset, view_id, options) {
        var self = this;
        this._super(parent);
        this.set_default_options(options);
        this.dataset = dataset;
        this.model = dataset.model;
        this.view_id = view_id || false;
        this.fields_view = {};
        this.fields = {};
        this.fields_order = [];
        this.datarecord = {};
        this.default_focus_field = null;
        this.default_focus_button = null;
        this.fields_registry = instance.web.form.widgets;
        this.tags_registry = instance.web.form.tags;
        this.widgets_registry = instance.web.form.custom_widgets;
        this.has_been_loaded = $.Deferred();
        this.translatable_fields = [];
        _.defaults(this.options, {
            "not_interactible_on_create": false,
            "initial_mode": "view",
            "disable_autofocus": false,
            "footer_to_buttons": false,
        });
        this.is_initialized = $.Deferred();
        this.mutating_mutex = new $.Mutex();
        this.on_change_mutex = new $.Mutex();
        this.reload_mutex = new $.Mutex();
        this.__clicked_inside = false;
        this.__blur_timeout = null;
        this.rendering_engine = new instance.web.form.FormRenderingEngine(this);
        self.set({actual_mode: self.options.initial_mode});
        this.has_been_loaded.done(function() {
            self.on("change:actual_mode", self, self.check_actual_mode);
            self.check_actual_mode();
            self.on("change:actual_mode", self, self.init_pager);
            self.init_pager();
        });
        self.on("load_record", self, self.load_record);
        this.on('view_loaded', self, self.load_form);
        instance.web.bus.on('clear_uncommitted_changes', this, function(e) {
            if (!this.can_be_discarded()) {
                e.preventDefault();
            }
        });
    },
    destroy: function() {
        _.each(this.get_widgets(), function(w) {
            w.off('focused blurred');
            w.destroy();
        });
        if (this.$el) {
            this.$el.off('.formBlur');
        }
        this._super();
    },
    load_form: function(data) {
        var self = this;
        if (!data) {
            throw new Error("No data provided.");
        }
        if (this.arch) {
            throw "Form view does not support multiple calls to load_form";
        }
        this.fields_order = [];
        this.fields_view = data;

        this.rendering_engine.set_fields_registry(this.fields_registry);
        this.rendering_engine.set_tags_registry(this.tags_registry);
        this.rendering_engine.set_widgets_registry(this.widgets_registry);
        this.rendering_engine.set_fields_view(data);
        var $dest = this.$el.hasClass("oe_form_container") ? this.$el : this.$el.find('.oe_form_container');
        this.rendering_engine.render_to($dest);

        this.$el.on('mousedown.formBlur', function () {
            self.__clicked_inside = true;
        });

        this.$buttons = $(QWeb.render("FormView.buttons", {'widget':self}));
        if (this.options.$buttons) {
            this.$buttons.appendTo(this.options.$buttons);
        } else {
            this.$el.find('.oe_form_buttons').replaceWith(this.$buttons);
        }
        this.$buttons.on('click', '.oe_form_button_create', this.on_button_create);
        this.$buttons.on('click', '.oe_form_button_edit', this.on_button_edit);
        this.$buttons.on('click', '.oe_form_button_save', this.on_button_save);
        this.$buttons.on('click', '.oe_form_button_cancel', this.on_button_cancel);
        if (this.options.footer_to_buttons) {
            this.$el.find('footer').appendTo(this.$buttons);
        }

        this.$sidebar = this.options.$sidebar || this.$el.find('.oe_form_sidebar');
        if (!this.sidebar && this.options.$sidebar) {
            this.sidebar = new instance.web.Sidebar(this);
            this.sidebar.appendTo(this.$sidebar);
            if (this.fields_view.toolbar) {
                this.sidebar.add_toolbar(this.fields_view.toolbar);
            }
            this.sidebar.add_items('other', _.compact([
                self.is_action_enabled('delete') && { label: _t('Delete'), callback: self.on_button_delete },
                self.is_action_enabled('create') && { label: _t('Duplicate'), callback: self.on_button_duplicate },
                { label: _t('Set Default'), callback: function (item) { self.open_defaults_dialog(); } }
            ]));
        }

        this.has_been_loaded.resolve();

        // Add bounce effect on button 'Edit' when click on readonly page view.
        this.$el.find(".oe_form_group_row,.oe_form_field,label").on('click', function (e) {
            if(self.get("actual_mode") == "view") {
                var $button = self.options.$buttons.find(".oe_form_button_edit");
                $button.effect('bounce', {distance: 18, times: 5}, 150);
                e.stopPropagation();
                instance.web.bus.trigger('click', e);
            }
        });
        //bounce effect on red button when click on statusbar.
        this.$el.find(".oe_form_field_status:not(.oe_form_status_clickable)").on('click', function (e) {
            if((self.get("actual_mode") == "view")) { 
                var $button = self.$el.find(".oe_highlight:not(.oe_form_invisible)").css({'float':'left','clear':'none'});
                $button.effect('bounce', {distance:18, times: 5}, 150);
                e.stopPropagation();
            }
         });
        this.trigger('form_view_loaded', data);
        return $.when();
    },
    widgetFocused: function() {
        // Clear click flag if used to focus a widget
        this.__clicked_inside = false;
        if (this.__blur_timeout) {
            clearTimeout(this.__blur_timeout);
            this.__blur_timeout = null;
        }
    },
    widgetBlurred: function() {
        if (this.__clicked_inside) {
            // clicked in an other section of the form (than the currently
            // focused widget) => just ignore the blurring entirely?
            this.__clicked_inside = false;
            return;
        }
        var self = this;
        // clear timeout, if any
        this.widgetFocused();
        this.__blur_timeout = setTimeout(function () {
            self.trigger('blurred');
        }, 0);
    },

    do_load_state: function(state, warm) {
        if (state.id && this.datarecord.id != state.id) {
            if (!this.dataset.get_id_index(state.id)) {
                this.dataset.ids.push(state.id);
            }
            this.dataset.select_id(state.id);
            if (warm) {
                this.do_show();
            }
        }
    },
    /**
     *
     * @param {Object} [options]
     * @param {Boolean} [mode=undefined] If specified, switch the form to specified mode. Can be "edit" or "view".
     * @param {Boolean} [reload=true] whether the form should reload its content on show, or use the currently loaded record
     * @return {$.Deferred}
     */
    do_show: function (options) {
        var self = this;
        options = options || {};
        if (this.sidebar) {
            this.sidebar.$el.show();
        }
        if (this.$buttons) {
            this.$buttons.show();
        }
        this.$el.show().css({
            opacity: '0',
            filter: 'alpha(opacity = 0)'
        });
        this.$el.add(this.$buttons).removeClass('oe_form_dirty');

        var shown = this.has_been_loaded;
        if (options.reload !== false) {
            shown = shown.then(function() {
                if (self.dataset.index === null) {
                    // null index means we should start a new record
                    return self.on_button_new();
                }
                var fields = _.keys(self.fields_view.fields);
                fields.push('display_name');
                return self.dataset.read_index(fields, {
                    context: { 'bin_size': true, 'future_display_name' : true }
                }).then(function(r) {
                    self.trigger('load_record', r);
                });
            });
        }
        return shown.then(function() {
            self._actualize_mode(options.mode || self.options.initial_mode);
            self.$el.css({
                opacity: '1',
                filter: 'alpha(opacity = 100)'
            });
        });
    },
    do_hide: function () {
        if (this.sidebar) {
            this.sidebar.$el.hide();
        }
        if (this.$buttons) {
            this.$buttons.hide();
        }
        if (this.$pager) {
            this.$pager.hide();
        }
        this._super();
    },
    load_record: function(record) {
        var self = this, set_values = [];
        if (!record) {
            this.set({ 'title' : undefined });
            this.do_warn("Form", "The record could not be found in the database.", true);
            return $.Deferred().reject();
        }
        this.datarecord = record;
        this._actualize_mode();
        this.set({ 'title' : record.id ? record.display_name : "New" });

        _(this.fields).each(function (field, f) {
            field._dirty_flag = false;
            field._inhibit_on_change_flag = true;
            var result = field.set_value(self.datarecord[f] || false);
            field._inhibit_on_change_flag = false;
            set_values.push(result);
        });
        return $.when.apply(null, set_values).then(function() {
            if (!record.id) {
                // New record: Second pass in order to trigger the onchanges
                // respecting the fields order defined in the view
                _.each(self.fields_order, function(field_name) {
                    if (record[field_name] !== undefined) {
                        var field = self.fields[field_name];
                        field._dirty_flag = true;
                        self.do_onchange(field);
                    }
                });
            }
            self.on_form_changed();
            self.rendering_engine.init_fields();
            self.is_initialized.resolve();
            self.do_update_pager(record.id == null);
            if (self.sidebar) {
               self.sidebar.do_attachement_update(self.dataset, self.datarecord.id);
            }
            if (record.id) {
                self.do_push_state({id:record.id});
            } else {
                self.do_push_state({});
            }
            self.$el.add(self.$buttons).removeClass('oe_form_dirty');
            self.autofocus();
        });
    },
    /**
     * Loads and sets up the default values for the model as the current
     * record
     *
     * @return {$.Deferred}
     */
    load_defaults: function () {
        var self = this;
        var keys = _.keys(this.fields_view.fields);
        if (keys.length) {
            return this.dataset.default_get(keys).then(function(r) {
                self.trigger('load_record', r);
            });
        }
        return self.trigger('load_record', {});
    },
    on_form_changed: function() {
        this.trigger("view_content_has_changed");
    },
    do_notify_change: function() {
        this.$el.add(this.$buttons).addClass('oe_form_dirty');
    },
    execute_pager_action: function(action) {
        if (this.can_be_discarded()) {
            switch (action) {
                case 'first':
                    this.dataset.index = 0;
                    break;
                case 'previous':
                    this.dataset.previous();
                    break;
                case 'next':
                    this.dataset.next();
                    break;
                case 'last':
                    this.dataset.index = this.dataset.ids.length - 1;
                    break;
            }
            this.reload();
            this.trigger('pager_action_executed');
        }
    },
    init_pager: function() {
        var self = this;
        if (this.$pager)
            this.$pager.remove();
        if (this.get("actual_mode") === "create")
            return;
        this.$pager = $(QWeb.render("FormView.pager", {'widget':self})).hide();
        if (this.options.$pager) {
            this.$pager.appendTo(this.options.$pager);
        } else {
            this.$el.find('.oe_form_pager').replaceWith(this.$pager);
        }
        this.$pager.on('click','a[data-pager-action]',function() {
            var action = $(this).data('pager-action');
            self.execute_pager_action(action);
        });
        this.do_update_pager();
    },
    do_update_pager: function(hide_index) {
        this.$pager.toggle(this.dataset.ids.length > 1);
        if (hide_index) {
            $(".oe_form_pager_state", this.$pager).html("");
        } else {
            $(".oe_form_pager_state", this.$pager).html(_.str.sprintf(_t("%d / %d"), this.dataset.index + 1, this.dataset.ids.length));
        }
    },
    parse_on_change: function (on_change, widget) {
        var self = this;
        var onchange = _.str.trim(on_change);
        var call = onchange.match(/^\s?(.*?)\((.*?)\)\s?$/);
        if (!call) {
            throw new Error("Wrong on change format: " + onchange);
        }

        var method = call[1];
        if (!_.str.trim(call[2])) {
            return {method: method, args: [], context_index: null}
        }

        var argument_replacement = {
            'False': function () {return false;},
            'True': function () {return true;},
            'None': function () {return null;},
            'context': function (i) {
                context_index = i;
                var ctx = new instance.web.CompoundContext(self.dataset.get_context(), widget.build_context() ? widget.build_context() : {});
                return ctx;
            }
        };
        var parent_fields = null, context_index = null;
        var args = _.map(call[2].split(','), function (a, i) {
            var field = _.str.trim(a);

            // literal constant or context
            if (field in argument_replacement) {
                return argument_replacement[field](i);
            }
            // literal number
            if (/^-?\d+(\.\d+)?$/.test(field)) {
                return Number(field);
            }
            // form field
            if (self.fields[field]) {
                var value_ = self.fields[field].get_value();
                return value_ == null ? false : value_;
            }
            // parent field
            var splitted = field.split('.');
            if (splitted.length > 1 && _.str.trim(splitted[0]) === "parent" && self.dataset.parent_view) {
                if (parent_fields === null) {
                    parent_fields = self.dataset.parent_view.get_fields_values([self.dataset.child_name]);
                }
                var p_val = parent_fields[_.str.trim(splitted[1])];
                if (p_val !== undefined) {
                    return p_val == null ? false : p_val;
                }
            }
            // string literal
            var first_char = field[0], last_char = field[field.length-1];
            if ((first_char === '"' && last_char === '"')
                || (first_char === "'" && last_char === "'")) {
                return field.slice(1, -1);
            }

            throw new Error("Could not get field with name '" + field +
                            "' for onchange '" + onchange + "'");
        });

        return {
            method: method,
            args: args,
            context_index: context_index
        };
    },
    do_onchange: function(widget, processed) {
        var self = this;
        return this.on_change_mutex.exec(function() {
            try {
                var def;
                processed = processed || [];
                processed.push(widget.name);
                var on_change = widget.node.attrs.on_change;
                if (on_change) {
                    var change_spec = self.parse_on_change(on_change, widget);
                    def = self.rpc('/web/dataset/onchange', {
                        model: self.dataset.model,
                        method: change_spec.method,
                        args: [(self.datarecord.id == null ? [] : [self.datarecord.id])].concat(change_spec.args),
                        context_id: change_spec.context_index == undefined ? null : change_spec.context_index + 1
                    });
                } else {
                    def = $.when({});
                }
                return def.then(function(response) {
                    if (widget.field['change_default']) {
                        var fieldname = widget.name
                        var value_;
                        if (response.value && (fieldname in response.value)) {
                            // Use value from onchange if onchange executed
                            value_ = response.value[fieldname];
                        } else {
                            // otherwise get form value for field
                            value_ = self.fields[fieldname].get_value();
                        }
                        var condition = fieldname + '=' + value_;

                        if (value_) {
                            return self.rpc('/web/dataset/call', {
                                model: 'ir.values',
                                method: 'get_defaults',
                                args: [self.model, condition]
                            }).then(function (results) {
                                if (!results.length) {
                                    return response;
                                }
                                if (!response.value) {
                                    response.value = {};
                                }
                                for(var i=0; i<results.length; ++i) {
                                    // [whatever, key, value]
                                    var triplet = results[i];
                                    response.value[triplet[1]] = triplet[2];
                                }
                                return response;
                            });
                        }
                    }
                    return response;
                }).then(function(response) {
                    return self.on_processed_onchange(response, processed);
                });
            } catch(e) {
                console.error(e);
                instance.webclient.crashmanager.show_message(e);
                return $.Deferred().reject();
            }
        });
    },
    on_processed_onchange: function(result, processed) {
        try {
        if (result.value) {
            this._internal_set_values(result.value, processed);
        }
        if (!_.isEmpty(result.warning)) {
            instance.web.dialog($(QWeb.render("CrashManager.warning", result.warning)), {
                title:result.warning.title,
                modal: true,
                buttons: [
                    {text: _t("Ok"), click: function() { $(this).dialog("close"); }}
                ]
            });
        }
        if (result.domain) {
            function edit_domain(node) {
                if (typeof node !== "object") {
                    return;
                }
                var new_domain = result.domain[node.attrs.name];
                if (new_domain) {
                    node.attrs.domain = new_domain;
                }
                _(node.children).each(edit_domain);
            }
            edit_domain(this.fields_view.arch);
        }
        return $.Deferred().resolve();
        } catch(e) {
            console.error(e);
            instance.webclient.crashmanager.show_message(e);
            return $.Deferred().reject();
        }
    },
    _internal_set_values: function(values, exclude) {
        exclude = exclude || [];
        for (var f in values) {
            if (!values.hasOwnProperty(f)) { continue; }
            var field = this.fields[f];
            // If field is not defined in the view, just ignore it
            if (field) {
                var value_ = values[f];
                if (field.get_value() != value_) {
                    field._inhibit_on_change_flag = true;
                    field.set_value(value_);
                    field._inhibit_on_change_flag = false;
                    field._dirty_flag = true;
                    if (!_.contains(exclude, field.name)) {
                        this.do_onchange(field, exclude);
                    }
                }
            }
        }
        this.on_form_changed();
    },
    set_values: function(values) {
        var self = this;
        return this.on_change_mutex.exec(function() {
            self._internal_set_values(values);
        });
    },
    /**
     * Ask the view to switch to view mode if possible. The view may not do it
     * if the current record is not yet saved. It will then stay in create mode.
     */
    to_view_mode: function() {
        this._actualize_mode("view");
    },
    /**
     * Ask the view to switch to edit mode if possible. The view may not do it
     * if the current record is not yet saved. It will then stay in create mode.
     */
    to_edit_mode: function() {
        this._actualize_mode("edit");
    },
    /**
     * Ask the view to switch to a precise mode if possible. The view is free to
     * not respect this command if the state of the dataset is not compatible with
     * the new mode. For example, it is not possible to switch to edit mode if
     * the current record is not yet saved in database.
     *
     * @param {string} [new_mode] Can be "edit", "view", "create" or undefined. If
     * undefined the view will test the actual mode to check if it is still consistent
     * with the dataset state.
     */
    _actualize_mode: function(switch_to) {
        var mode = switch_to || this.get("actual_mode");
        if (! this.datarecord.id) {
            mode = "create";
        } else if (mode === "create") {
            mode = "edit";
        }
        this.set({actual_mode: mode});
    },
    check_actual_mode: function(source, options) {
        var self = this;
        if(this.get("actual_mode") === "view") {
            self.$el.removeClass('oe_form_editable').addClass('oe_form_readonly');
            self.$buttons.find('.oe_form_buttons_edit').hide();
            self.$buttons.find('.oe_form_buttons_view').show();
            self.$sidebar.show();
        } else {
            self.$el.removeClass('oe_form_readonly').addClass('oe_form_editable');
            self.$buttons.find('.oe_form_buttons_edit').show();
            self.$buttons.find('.oe_form_buttons_view').hide();
            self.$sidebar.hide();
            this.autofocus();
        }
    },
    autofocus: function() {
        if (this.get("actual_mode") !== "view" && !this.options.disable_autofocus) {
            var fields_order = this.fields_order.slice(0);
            if (this.default_focus_field) {
                fields_order.unshift(this.default_focus_field.name);
            }
            for (var i = 0; i < fields_order.length; i += 1) {
                var field = this.fields[fields_order[i]];
                if (!field.get('effective_invisible') && !field.get('effective_readonly') && field.$label) {
                    if (field.focus() !== false) {
                        break;
                    }
                }
            }
        }
    },
    on_button_save: function() {
        var self = this;
        return this.save().done(function(result) {
            self.trigger("save", result);
            self.to_view_mode();
        });
    },
    on_button_cancel: function(event) {
        if (this.can_be_discarded()) {
            if (this.get('actual_mode') === 'create') {
                this.trigger('history_back');
            } else {
                this.to_view_mode();
                this.trigger('load_record', this.datarecord);
            }
        }
        this.trigger('on_button_cancel');
        return false;
    },
    on_button_new: function() {
        var self = this;
        this.to_edit_mode();
        return $.when(this.has_been_loaded).then(function() {
            if (self.can_be_discarded()) {
                return self.load_defaults();
            }
        });
    },
    on_button_edit: function() {
        return this.to_edit_mode();
    },
    on_button_create: function() {
        this.dataset.index = null;
        this.do_show();
    },
    on_button_duplicate: function() {
        var self = this;
        return this.has_been_loaded.then(function() {
            return self.dataset.call('copy', [self.datarecord.id, {}, self.dataset.context]).then(function(new_id) {
                self.record_created(new_id);
                self.to_edit_mode();
            });
        });
    },
    on_button_delete: function() {
        var self = this;
        var def = $.Deferred();
        this.has_been_loaded.done(function() {
            if (self.datarecord.id && confirm(_t("Do you really want to delete this record?"))) {
                self.dataset.unlink([self.datarecord.id]).done(function() {
                    self.execute_pager_action('next');
                    def.resolve();
                });
            } else {
                $.async_when().done(function () {
                    def.reject();
                })
            }
        });
        return def.promise();
    },
    can_be_discarded: function() {
        if (this.$el.is('.oe_form_dirty')) {
            if (!confirm(_t("Warning, the record has been modified, your changes will be discarded.\n\nAre you sure you want to leave this page ?"))) {
                return false;
            }
            this.$el.removeClass('oe_form_dirty');
        }
        return true;
    },
    /**
     * Triggers saving the form's record. Chooses between creating a new
     * record or saving an existing one depending on whether the record
     * already has an id property.
     *
     * @param {Boolean} [prepend_on_create=false] if ``save`` creates a new
     * record, should that record be inserted at the start of the dataset (by
     * default, records are added at the end)
     */
    save: function(prepend_on_create) {
        var self = this;
        return this.mutating_mutex.exec(function() { return self.is_initialized.then(function() {
            try {
            var form_invalid = false,
                values = {},
                first_invalid_field = null;
            for (var f in self.fields) {
                if (!self.fields.hasOwnProperty(f)) { continue; }
                f = self.fields[f];
                if (!f.is_valid()) {
                    form_invalid = true;
                    if (!first_invalid_field) {
                        first_invalid_field = f;
                    }
                } else if (f.name !== 'id' && !f.get("readonly") && (!self.datarecord.id || f._dirty_flag)) {
                    // Special case 'id' field, do not save this field
                    // on 'create' : save all non readonly fields
                    // on 'edit' : save non readonly modified fields
                    values[f.name] = f.get_value();
                }
            }
            if (form_invalid) {
                self.set({'display_invalid_fields': true});
                first_invalid_field.focus();
                self.on_invalid();
                return $.Deferred().reject();
            } else {
                self.set({'display_invalid_fields': false});
                var save_deferral;
                if (!self.datarecord.id) {
                    // Creation save
                    save_deferral = self.dataset.create(values).then(function(r) {
                        return self.record_created(r, prepend_on_create);
                    }, null);
                } else if (_.isEmpty(values) && ! self.force_dirty) {
                    // Not dirty, noop save
                    save_deferral = $.Deferred().resolve({}).promise();
                } else {
                    self.force_dirty = false;
                    // Write save
                    save_deferral = self.dataset.write(self.datarecord.id, values, {}).then(function(r) {
                        return self.record_saved(r);
                    }, null);
                }
                return save_deferral;
            }
            } catch (e) {
                console.error(e);
                return $.Deferred().reject();
            }
        });});
    },
    on_invalid: function() {
        var warnings = _(this.fields).chain()
            .filter(function (f) { return !f.is_valid(); })
            .map(function (f) {
                return _.str.sprintf('<li>%s</li>',
                    _.escape(f.string));
            }).value();
        warnings.unshift('<ul>');
        warnings.push('</ul>');
        this.do_warn("The following fields are invalid :", warnings.join(''));
    },
    /**
     * Reload the form after saving
     *
     * @param {Object} r result of the write function.
     */
    record_saved: function(r) {
        var self = this;
        if (!r) {
            // should not happen in the server, but may happen for internal purpose
            this.trigger('record_saved', r);
            return $.Deferred().reject();
        } else {
            return $.when(this.reload()).then(function () {
                self.trigger('record_saved', r);
                return r;
            });
        }
    },
    /**
     * Updates the form' dataset to contain the new record:
     *
     * * Adds the newly created record to the current dataset (at the end by
     *   default)
     * * Selects that record (sets the dataset's index to point to the new
     *   record's id).
     * * Updates the pager and sidebar displays
     *
     * @param {Object} r
     * @param {Boolean} [prepend_on_create=false] adds the newly created record
     * at the beginning of the dataset instead of the end
     */
    record_created: function(r, prepend_on_create) {
        var self = this;
        if (!r) {
            // should not happen in the server, but may happen for internal purpose
            this.trigger('record_created', r);
            return $.Deferred().reject();
        } else {
            this.datarecord.id = r;
            if (!prepend_on_create) {
                this.dataset.alter_ids(this.dataset.ids.concat([this.datarecord.id]));
                this.dataset.index = this.dataset.ids.length - 1;
            } else {
                this.dataset.alter_ids([this.datarecord.id].concat(this.dataset.ids));
                this.dataset.index = 0;
            }
            this.do_update_pager();
            if (this.sidebar) {
                this.sidebar.do_attachement_update(this.dataset, this.datarecord.id);
            }            
            //openerp.log("The record has been created with id #" + this.datarecord.id);
            return $.when(this.reload()).then(function () {
                self.trigger('record_created', r);
                return _.extend(r, {created: true});
            });
        }
    },
    on_action: function (action) {
        console.debug('Executing action', action);
    },
    reload: function() {
        var self = this;
        return this.reload_mutex.exec(function() {
            if (self.dataset.index == null) {
                self.trigger("previous_view");
                return $.Deferred().reject().promise();
            }
            if (self.dataset.index == null || self.dataset.index < 0) {
                return $.when(self.on_button_new());
            } else {
                var fields = _.keys(self.fields_view.fields);
                fields.push('display_name');
                return self.dataset.read_index(fields,
                    {
                        context: {
                            'bin_size': true,
                            'future_display_name': true
                        }
                    }).then(function(r) {
                        self.trigger('load_record', r);
                    });
            }
        });
    },
    get_widgets: function() {
        return _.filter(this.getChildren(), function(obj) {
            return obj instanceof instance.web.form.FormWidget;
        });
    },
    get_fields_values: function(blacklist) {
        blacklist = blacklist || [];
        var values = {};
        var ids = this.get_selected_ids();
        values["id"] = ids.length > 0 ? ids[0] : false;
        _.each(this.fields, function(value_, key) {
            if (_.include(blacklist, key)) {
                return;
            }
            values[key] = value_.get_value();
        });
        return values;
    },
    get_selected_ids: function() {
        var id = this.dataset.ids[this.dataset.index];
        return id ? [id] : [];
    },
    recursive_save: function() {
        var self = this;
        return $.when(this.save()).then(function(res) {
            if (self.dataset.parent_view)
                return self.dataset.parent_view.recursive_save();
        });
    },
    recursive_reload: function() {
        var self = this;
        var pre = $.when();
        if (self.dataset.parent_view)
                pre = self.dataset.parent_view.recursive_reload();
        return pre.then(function() {
            return self.reload();
        });
    },
    is_dirty: function() {
        return _.any(this.fields, function (value_) {
            return value_._dirty_flag;
        });
    },
    is_interactible_record: function() {
        var id = this.datarecord.id;
        if (!id) {
            if (this.options.not_interactible_on_create)
                return false;
        } else if (typeof(id) === "string") {
            if(instance.web.BufferedDataSet.virtual_id_regex.test(id))
                return false;
        }
        return true;
    },
    sidebar_context: function () {
        return this.save().then(_.bind(function() {return this.get_fields_values();}, this));
    },
    open_defaults_dialog: function () {
        var self = this;
        var display = function (field, value) {
            if (field instanceof instance.web.form.FieldSelection) {
                return _(field.values).find(function (option) {
                    return option[0] === value;
                })[1];
            } else if (field instanceof instance.web.form.FieldMany2One) {
                return field.get_displayed();
            }
            return value;
        }
        var fields = _.chain(this.fields)
            .map(function (field, name) {
                var value = field.get_value();
                // ignore fields which are empty, invisible, readonly, o2m
                // or m2m
                if (!value
                        || field.get('invisible')
                        || field.get("readonly")
                        || field.field.type === 'one2many'
                        || field.field.type === 'many2many'
                        || field.field.type === 'binary') {
                    return false;
                }

                return {
                    name: name,
                    string: field.string,
                    value: value,
                    displayed: display(field, value),
                }
            })
            .compact()
            .sortBy(function (field) { return field.string; })
            .value();
        var conditions = _.chain(self.fields)
            .filter(function (field) { return field.field.change_default; })
            .map(function (field, name) {
                var value = field.get_value();
                return {
                    name: name,
                    string: field.string,
                    value: value,
                    displayed: display(field, value),
                }
            })
            .value();

        var d = new instance.web.Dialog(this, {
            title: _t("Set Default"),
            args: {
                fields: fields,
                conditions: conditions
            },
            buttons: [
                {text: _t("Close"), click: function () { d.close(); }},
                {text: _t("Save default"), click: function () {
                    var $defaults = d.$el.find('#formview_default_fields');
                    var field_to_set = $defaults.val();
                    if (!field_to_set) {
                        $defaults.parent().addClass('oe_form_invalid');
                        return;
                    }
                    var condition = d.$el.find('#formview_default_conditions').val(),
                        all_users = d.$el.find('#formview_default_all').is(':checked');
                    new instance.web.DataSet(self, 'ir.values').call(
                        'set_default', [
                            self.dataset.model,
                            field_to_set,
                            self.fields[field_to_set].get_value(),
                            all_users,
                            true,
                            condition || false
                    ]).done(function () { d.close(); });
                }}
            ]
        });
        d.template = 'FormView.set_default';
        d.open();
    },
    register_field: function(field, name) {
        this.fields[name] = field;
        this.fields_order.push(name);
        if (JSON.parse(field.node.attrs.default_focus || "0")) {
            this.default_focus_field = field;
        }

        field.on('focused', null, this.proxy('widgetFocused'))
             .on('blurred', null, this.proxy('widgetBlurred'));
        if (this.get_field_desc(name).translate) {
            this.translatable_fields.push(field);
        }
        field.on('changed_value', this, function() {
            if (field.is_syntax_valid()) {
                this.trigger('field_changed:' + name);
            }
            if (field._inhibit_on_change_flag) {
                return;
            }
            field._dirty_flag = true;
            if (field.is_syntax_valid()) {
                this.do_onchange(field);
                this.on_form_changed(true);
                this.do_notify_change();
            }
        });
    },
    get_field_desc: function(field_name) {
        return this.fields_view.fields[field_name];
    },
    get_field_value: function(field_name) {
        return this.fields[field_name].get_value();
    },
    compute_domain: function(expression) {
        return instance.web.form.compute_domain(expression, this.fields);
    },
    _build_view_fields_values: function(blacklist) {
        var a_dataset = this.dataset;
        var fields_values = this.get_fields_values(blacklist);
        var active_id = a_dataset.ids[a_dataset.index];
        _.extend(fields_values, {
            active_id: active_id || false,
            active_ids: active_id ? [active_id] : [],
            active_model: a_dataset.model,
            parent: {}
        });
        if (a_dataset.parent_view) {
            fields_values.parent = a_dataset.parent_view.get_fields_values([a_dataset.child_name]);
        }
        return fields_values;
    },
    build_eval_context: function(blacklist) {
        var a_dataset = this.dataset;
        return new instance.web.CompoundContext(a_dataset.get_context(), this._build_view_fields_values(blacklist));
    },
});

/**
 * Interface to be implemented by rendering engines for the form view.
 */
instance.web.form.FormRenderingEngineInterface = instance.web.Class.extend({
    set_fields_view: function(fields_view) {},
    set_fields_registry: function(fields_registry) {},
    render_to: function($el) {},
});

/**
 * Default rendering engine for the form view.
 *
 * It is necessary to set the view using set_view() before usage.
 */
instance.web.form.FormRenderingEngine = instance.web.form.FormRenderingEngineInterface.extend({
    init: function(view) {
        this.view = view;
    },
    set_fields_view: function(fvg) {
        this.fvg = fvg;
        this.version = parseFloat(this.fvg.arch.attrs.version);
        if (isNaN(this.version)) {
            this.version = 6.1;
        }
    },
    set_tags_registry: function(tags_registry) {
        this.tags_registry = tags_registry;
    },
    set_fields_registry: function(fields_registry) {
        this.fields_registry = fields_registry;
    },
    set_widgets_registry: function(widgets_registry) {
        this.widgets_registry = widgets_registry;
    },
    // Backward compatibility tools, current default version: v6.1
    process_version: function() {
        if (this.version < 7.0) {
            this.$form.find('form:first').wrapInner('<group col="4"/>');
            this.$form.find('page').each(function() {
                if (!$(this).parents('field').length) {
                    $(this).wrapInner('<group col="4"/>');
                }
            });
        }
    },
    render_to: function($target) {
        var self = this;
        this.$target = $target;

        // TODO: I know this will save the world and all the kitten for a moment,
        //       but one day, we will have to get rid of xml2json
        var xml = instance.web.json_node_to_xml(this.fvg.arch);
        this.$form = $('<div class="oe_form">' + xml + '</div>');

        this.process_version();

        this.fields_to_init = [];
        this.tags_to_init = [];
        this.widgets_to_init = [];
        this.labels = {};
        this.process(this.$form);

        this.$form.appendTo(this.$target);

        this.to_replace = [];

        _.each(this.fields_to_init, function($elem) {
            var name = $elem.attr("name");
            if (!self.fvg.fields[name]) {
                throw new Error("Field '" + name + "' specified in view could not be found.");
            }
            var obj = self.fields_registry.get_any([$elem.attr('widget'), self.fvg.fields[name].type]);
            if (!obj) {
                throw new Error("Widget type '"+ $elem.attr('widget') + "' is not implemented");
            }
            var w = new (obj)(self.view, instance.web.xml_to_json($elem[0]));
            var $label = self.labels[$elem.attr("name")];
            if ($label) {
                w.set_input_id($label.attr("for"));
            }
            self.alter_field(w);
            self.view.register_field(w, $elem.attr("name"));
            self.to_replace.push([w, $elem]);
        });
        _.each(this.tags_to_init, function($elem) {
            var tag_name = $elem[0].tagName.toLowerCase();
            var obj = self.tags_registry.get_object(tag_name);
            var w = new (obj)(self.view, instance.web.xml_to_json($elem[0]));
            self.to_replace.push([w, $elem]);
        });
        _.each(this.widgets_to_init, function($elem) {
            var widget_type = $elem.attr("type");
            var obj = self.widgets_registry.get_object(widget_type);
            var w = new (obj)(self.view, instance.web.xml_to_json($elem[0]));
            self.to_replace.push([w, $elem]);
        });
    },
    init_fields: function() {
        var defs = [];
        _.each(this.to_replace, function(el) {
            defs.push(el[0].replace(el[1]));
        });
        this.to_replace = [];
        return $.when.apply($, defs);
    },
    render_element: function(template /* dictionaries */) {
        var dicts = [].slice.call(arguments).slice(1);
        var dict = _.extend.apply(_, dicts);
        dict['classnames'] = dict['class'] || ''; // class is a reserved word and might caused problem to Safari when used from QWeb
        return $(QWeb.render(template, dict));
    },
    alter_field: function(field) {
    },
    toggle_layout_debugging: function() {
        if (!this.$target.has('.oe_layout_debug_cell:first').length) {
            this.$target.find('[title]').removeAttr('title');
            this.$target.find('.oe_form_group_cell').each(function() {
                var text = 'W:' + ($(this).attr('width') || '') + ' - C:' + $(this).attr('colspan');
                $(this).attr('title', text);
            });
        }
        this.$target.toggleClass('oe_layout_debugging');
    },
    process: function($tag) {
        var self = this;
        var tagname = $tag[0].nodeName.toLowerCase();
        if (this.tags_registry.contains(tagname)) {
            this.tags_to_init.push($tag);
            return $tag;
        }
        var fn = self['process_' + tagname];
        if (fn) {
            var args = [].slice.call(arguments);
            args[0] = $tag;
            return fn.apply(self, args);
        } else {
            // generic tag handling, just process children
            $tag.children().each(function() {
                self.process($(this));
            });
            self.handle_common_properties($tag, $tag);
            $tag.removeAttr("modifiers");
            return $tag;
        }
    },
    process_widget: function($widget) {
        this.widgets_to_init.push($widget);
        return $widget;
    },
    process_sheet: function($sheet) {
        var $new_sheet = this.render_element('FormRenderingSheet', $sheet.getAttributes());
        this.handle_common_properties($new_sheet, $sheet);
        var $dst = $new_sheet.find('.oe_form_sheet');
        $sheet.contents().appendTo($dst);
        $sheet.before($new_sheet).remove();
        this.process($new_sheet);
    },
    process_form: function($form) {
        if ($form.find('> sheet').length === 0) {
            $form.addClass('oe_form_nosheet');
        }
        var $new_form = this.render_element('FormRenderingForm', $form.getAttributes());
        this.handle_common_properties($new_form, $form);
        $form.contents().appendTo($new_form);
        if ($form[0] === this.$form[0]) {
            // If root element, replace it
            this.$form = $new_form;
        } else {
            $form.before($new_form).remove();
        }
        this.process($new_form);
    },
    /*
     * Used by direct <field> children of a <group> tag only
     * This method will add the implicit <label...> for every field
     * in the <group>
    */
    preprocess_field: function($field) {
        var self = this;
        var name = $field.attr('name'),
            field_colspan = parseInt($field.attr('colspan'), 10),
            field_modifiers = JSON.parse($field.attr('modifiers') || '{}');

        if ($field.attr('nolabel') === '1')
            return;
        $field.attr('nolabel', '1');
        var found = false;
        this.$form.find('label[for="' + name + '"]').each(function(i ,el) {
            $(el).parents().each(function(unused, tag) {
                var name = tag.tagName.toLowerCase();
                if (name === "field" || name in self.tags_registry.map)
                    found = true;
            });
        });
        if (found)
            return;

        var $label = $('<label/>').attr({
            'for' : name,
            "modifiers": JSON.stringify({invisible: field_modifiers.invisible}),
            "string": $field.attr('string'),
            "help": $field.attr('help'),
            "class": $field.attr('class'),
        });
        $label.insertBefore($field);
        if (field_colspan > 1) {
            $field.attr('colspan', field_colspan - 1);
        }
        return $label;
    },
    process_field: function($field) {
        if ($field.parent().is('group')) {
            // No implicit labels for normal fields, only for <group> direct children
            var $label = this.preprocess_field($field);
            if ($label) {
                this.process($label);
            }
        }
        this.fields_to_init.push($field);
        return $field;
    },
    process_group: function($group) {
        var self = this;
        $group.children('field').each(function() {
            self.preprocess_field($(this));
        });
        var $new_group = this.render_element('FormRenderingGroup', $group.getAttributes());
        var $table;
        if ($new_group.first().is('table.oe_form_group')) {
            $table = $new_group;
        } else if ($new_group.filter('table.oe_form_group').length) {
            $table = $new_group.filter('table.oe_form_group').first();
        } else {
            $table = $new_group.find('table.oe_form_group').first();
        }

        var $tr, $td,
            cols = parseInt($group.attr('col') || 2, 10),
            row_cols = cols;

        var children = [];
        $group.children().each(function(a,b,c) {
            var $child = $(this);
            var colspan = parseInt($child.attr('colspan') || 1, 10);
            var tagName = $child[0].tagName.toLowerCase();
            var $td = $('<td/>').addClass('oe_form_group_cell').attr('colspan', colspan);
            var newline = tagName === 'newline';

            // Note FME: those classes are used in layout debug mode
            if ($tr && row_cols > 0 && (newline || row_cols < colspan)) {
                $tr.addClass('oe_form_group_row_incomplete');
                if (newline) {
                    $tr.addClass('oe_form_group_row_newline');
                }
            }
            if (newline) {
                $tr = null;
                return;
            }
            if (!$tr || row_cols < colspan) {
                $tr = $('<tr/>').addClass('oe_form_group_row').appendTo($table);
                row_cols = cols;
            } else if (tagName==='group') {
                // When <group> <group/><group/> </group>, we need a spacing between the two groups
                $td.addClass('oe_group_right')
            }
            row_cols -= colspan;

            // invisibility transfer
            var field_modifiers = JSON.parse($child.attr('modifiers') || '{}');
            var invisible = field_modifiers.invisible;
            self.handle_common_properties($td, $("<dummy>").attr("modifiers", JSON.stringify({invisible: invisible})));

            $tr.append($td.append($child));
            children.push($child[0]);
        });
        if (row_cols && $td) {
            $td.attr('colspan', parseInt($td.attr('colspan'), 10) + row_cols);
        }
        $group.before($new_group).remove();

        $table.find('> tbody > tr').each(function() {
            var to_compute = [],
                row_cols = cols,
                total = 100;
            $(this).children().each(function() {
                var $td = $(this),
                    $child = $td.children(':first');
                switch ($child[0].tagName.toLowerCase()) {
                    case 'separator':
                        break;
                    case 'label':
                        if ($child.attr('for')) {
                            $td.attr('width', '1%').addClass('oe_form_group_cell_label');
                            row_cols-= $td.attr('colspan') || 1;
                            total--;
                        }
                        break;
                    default:
                        var width = _.str.trim($child.attr('width') || ''),
                            iwidth = parseInt(width, 10);
                        if (iwidth) {
                            if (width.substr(-1) === '%') {
                                total -= iwidth;
                                width = iwidth + '%';
                            } else {
                                // Absolute width
                                $td.css('min-width', width + 'px');
                            }
                            $td.attr('width', width);
                            $child.removeAttr('width');
                            row_cols-= $td.attr('colspan') || 1;
                        } else {
                            to_compute.push($td);
                        }

                }
            });
            if (row_cols) {
                var unit = Math.floor(total / row_cols);
                if (!$(this).is('.oe_form_group_row_incomplete')) {
                    _.each(to_compute, function($td, i) {
                        var width = parseInt($td.attr('colspan'), 10) * unit;
                        $td.attr('width', width + '%');
                        total -= width;
                    });
                }
            }
        });
        _.each(children, function(el) {
            self.process($(el));
        });
        this.handle_common_properties($new_group, $group);
        return $new_group;
    },
    process_notebook: function($notebook) {
        var self = this;
        var pages = [];
        $notebook.find('> page').each(function() {
            var $page = $(this);
            var page_attrs = $page.getAttributes();
            page_attrs.id = _.uniqueId('notebook_page_');
            var $new_page = self.render_element('FormRenderingNotebookPage', page_attrs);
            $page.contents().appendTo($new_page);
            $page.before($new_page).remove();
            var ic = self.handle_common_properties($new_page, $page).invisibility_changer;
            page_attrs.__page = $new_page;
            page_attrs.__ic = ic;
            pages.push(page_attrs);

            $new_page.children().each(function() {
                self.process($(this));
            });
        });
        var $new_notebook = this.render_element('FormRenderingNotebook', { pages : pages });
        $notebook.contents().appendTo($new_notebook);
        $notebook.before($new_notebook).remove();
        self.process($($new_notebook.children()[0]));
        //tabs and invisibility handling
        $new_notebook.tabs();
        _.each(pages, function(page, i) {
            if (! page.__ic)
                return;
            page.__ic.on("change:effective_invisible", null, function() {
                if (!page.__ic.get('effective_invisible')) {
                    $new_notebook.tabs('select', i);
                    return;
                }
                var current = $new_notebook.tabs("option", "selected");
                if (! pages[current].__ic || ! pages[current].__ic.get("effective_invisible"))
                    return;
                var first_visible = _.find(_.range(pages.length), function(i2) {
                    return (! pages[i2].__ic) || (! pages[i2].__ic.get("effective_invisible"));
                });
                if (first_visible !== undefined) {
                    $new_notebook.tabs('select', first_visible);
                }
            });
        });

        this.handle_common_properties($new_notebook, $notebook);
        return $new_notebook;
    },
    process_separator: function($separator) {
        var $new_separator = this.render_element('FormRenderingSeparator', $separator.getAttributes());
        $separator.before($new_separator).remove();
        this.handle_common_properties($new_separator, $separator);
        return $new_separator;
    },
    process_label: function($label) {
        var name = $label.attr("for"),
            field_orm = this.fvg.fields[name];
        var dict = {
            string: $label.attr('string') || (field_orm || {}).string || '',
            help: $label.attr('help') || (field_orm || {}).help || '',
            _for: name ? _.uniqueId('oe-field-input-') : undefined,
        };
        var align = parseFloat(dict.align);
        if (isNaN(align) || align === 1) {
            align = 'right';
        } else if (align === 0) {
            align = 'left';
        } else {
            align = 'center';
        }
        dict.align = align;
        var $new_label = this.render_element('FormRenderingLabel', dict);
        $label.before($new_label).remove();
        this.handle_common_properties($new_label, $label);
        if (name) {
            this.labels[name] = $new_label;
        }
        return $new_label;
    },
    handle_common_properties: function($new_element, $node) {
        var str_modifiers = $node.attr("modifiers") || "{}";
        var modifiers = JSON.parse(str_modifiers);
        var ic = null;
        if (modifiers.invisible !== undefined)
            ic = new instance.web.form.InvisibilityChanger(this.view, this.view, modifiers.invisible, $new_element);
        $new_element.addClass($node.attr("class") || "");
        $new_element.attr('style', $node.attr('style'));
        return {invisibility_changer: ic,};
    },
});

/**
    Welcome.

    If you read this documentation, it probably means that you were asked to use a form view widget outside of
    a form view. Before going further, you must understand that those fields were never really created for
    that usage. Don't think that this class will hold the answer to all your problems, at best it will allow
    you to hack the system with more style.
*/
instance.web.form.DefaultFieldManager = instance.web.Widget.extend({
    init: function(parent, eval_context) {
        this._super(parent);
        this.field_descs = {};
        this.eval_context = eval_context || {};
        this.set({
            display_invalid_fields: false,
            actual_mode: 'create',
        });
    },
    get_field_desc: function(field_name) {
        if (this.field_descs[field_name] === undefined) {
            this.field_descs[field_name] = {
                string: field_name,
            };
        }
        return this.field_descs[field_name];
    },
    extend_field_desc: function(fields) {
        var self = this;
        _.each(fields, function(v, k) {
            _.extend(self.get_field_desc(k), v);
        });
    },
    get_field_value: function(field_name) {
        return false;
    },
    set_values: function(values) {
        // nothing
    },
    compute_domain: function(expression) {
        return instance.web.form.compute_domain(expression, {});
    },
    build_eval_context: function() {
        return new instance.web.CompoundContext(this.eval_context);
    },
});

instance.web.form.compute_domain = function(expr, fields) {
    if (! (expr instanceof Array))
        return !! expr;
    var stack = [];
    for (var i = expr.length - 1; i >= 0; i--) {
        var ex = expr[i];
        if (ex.length == 1) {
            var top = stack.pop();
            switch (ex) {
                case '|':
                    stack.push(stack.pop() || top);
                    continue;
                case '&':
                    stack.push(stack.pop() && top);
                    continue;
                case '!':
                    stack.push(!top);
                    continue;
                default:
                    throw new Error(_.str.sprintf(
                        _t("Unknown operator %s in domain %s"),
                        ex, JSON.stringify(expr)));
            }
        }

        var field = fields[ex[0]];
        if (!field) {
            throw new Error(_.str.sprintf(
                _t("Unknown field %s in domain %s"),
                ex[0], JSON.stringify(expr)));
        }
        var field_value = field.get_value ? field.get_value() : field.value;
        var op = ex[1];
        var val = ex[2];

        switch (op.toLowerCase()) {
            case '=':
            case '==':
                stack.push(field_value == val);
                break;
            case '!=':
            case '<>':
                stack.push(field_value != val);
                break;
            case '<':
                stack.push(field_value < val);
                break;
            case '>':
                stack.push(field_value > val);
                break;
            case '<=':
                stack.push(field_value <= val);
                break;
            case '>=':
                stack.push(field_value >= val);
                break;
            case 'in':
                if (!_.isArray(val)) val = [val];
                stack.push(_(val).contains(field_value));
                break;
            case 'not in':
                if (!_.isArray(val)) val = [val];
                stack.push(!_(val).contains(field_value));
                break;
            default:
                console.warn(
                    _t("Unsupported operator %s in domain %s"),
                    op, JSON.stringify(expr));
        }
    }
    return _.all(stack, _.identity);
};

/**
 * Must be applied over an class already possessing the PropertiesMixin.
 *
 * Apply the result of the "invisible" domain to this.$el.
 */
instance.web.form.InvisibilityChangerMixin = {
    init: function(field_manager, invisible_domain) {
        var self = this;
        this._ic_field_manager = field_manager;
        this._ic_invisible_modifier = invisible_domain;
        this._ic_field_manager.on("view_content_has_changed", this, function() {
            var result = self._ic_invisible_modifier === undefined ? false :
                self._ic_field_manager.compute_domain(self._ic_invisible_modifier);
            self.set({"invisible": result});
        });
        this.set({invisible: this._ic_invisible_modifier === true, force_invisible: false});
        var check = function() {
            if (self.get("invisible") || self.get('force_invisible')) {
                self.set({"effective_invisible": true});
            } else {
                self.set({"effective_invisible": false});
            }
        };
        this.on('change:invisible', this, check);
        this.on('change:force_invisible', this, check);
        check.call(this);
    },
    start: function() {
        this.on("change:effective_invisible", this, this._check_visibility);
        this._check_visibility();
    },
    _check_visibility: function() {
        this.$el.toggleClass('oe_form_invisible', this.get("effective_invisible"));
    },
};

instance.web.form.InvisibilityChanger = instance.web.Class.extend(instance.web.PropertiesMixin, instance.web.form.InvisibilityChangerMixin, {
    init: function(parent, field_manager, invisible_domain, $el) {
        this.setParent(parent);
        instance.web.PropertiesMixin.init.call(this);
        instance.web.form.InvisibilityChangerMixin.init.call(this, field_manager, invisible_domain);
        this.$el = $el;
        this.start();
    },
});

/**
    Base class for all fields, custom widgets and buttons to be displayed in the form view.

    Properties:
        - effective_readonly: when it is true, the widget is displayed as readonly. Vary depending
        the values of the "readonly" property and the "mode" property on the field manager.
*/
instance.web.form.FormWidget = instance.web.Widget.extend(instance.web.form.InvisibilityChangerMixin, {
    /**
     * @constructs instance.web.form.FormWidget
     * @extends instance.web.Widget
     *
     * @param field_manager
     * @param node
     */
    init: function(field_manager, node) {
        this._super(field_manager);
        this.field_manager = field_manager;
        if (this.field_manager instanceof instance.web.FormView)
            this.view = this.field_manager;
        this.node = node;
        this.modifiers = JSON.parse(this.node.attrs.modifiers || '{}');
        instance.web.form.InvisibilityChangerMixin.init.call(this, this.field_manager, this.modifiers.invisible);

        this.field_manager.on("view_content_has_changed", this, this.process_modifiers);

        this.set({
            required: false,
            readonly: false,
        });
        // some events to make the property "effective_readonly" sync automatically with "readonly" and
        // "mode" on field_manager
        var self = this;
        var test_effective_readonly = function() {
            self.set({"effective_readonly": self.get("readonly") || self.field_manager.get("actual_mode") === "view"});
        };
        this.on("change:readonly", this, test_effective_readonly);
        this.field_manager.on("change:actual_mode", this, test_effective_readonly);
        test_effective_readonly.call(this);
    },
    renderElement: function() {
        this.process_modifiers();
        this._super();
        this.$el.addClass(this.node.attrs["class"] || "");
    },
    destroy: function() {
        $.fn.tipsy.clear();
        this._super.apply(this, arguments);
    },
    /**
     * Sets up blur/focus forwarding from DOM elements to a widget (`this`).
     *
     * This method is an utility method that is meant to be called by child classes.
     *
     * @param {jQuery} $e jQuery object of elements to bind focus/blur on
     */
    setupFocus: function ($e) {
        var self = this;
        $e.on({
            focus: function () { self.trigger('focused'); },
            blur: function () { self.trigger('blurred'); }
        });
    },
    process_modifiers: function() {
        var to_set = {};
        for (var a in this.modifiers) {
            if (!this.modifiers.hasOwnProperty(a)) { continue; }
            if (!_.include(["invisible"], a)) {
                var val = this.field_manager.compute_domain(this.modifiers[a]);
                to_set[a] = val;
            }
        }
        this.set(to_set);
    },
    do_attach_tooltip: function(widget, trigger, options) {
        widget = widget || this;
        trigger = trigger || this.$el;
        options = _.extend({
                delayIn: 500,
                delayOut: 0,
                fade: true,
                title: function() {
                    var template = widget.template + '.tooltip';
                    if (!QWeb.has_template(template)) {
                        template = 'WidgetLabel.tooltip';
                    }
                    return QWeb.render(template, {
                        debug: instance.session.debug,
                        widget: widget
                })},
                gravity: $.fn.tipsy.autoBounds(50, 'nw'),
                html: true,
                opacity: 0.85,
                trigger: 'hover'
            }, options || {});
        $(trigger).tipsy(options);
    },
    /**
     * Builds a new context usable for operations related to fields by merging
     * the fields'context with the action's context.
     */
    build_context: function(blacklist) {
        // only use the model's context if there is not context on the node
        var v_context = this.node.attrs.context;
        if (! v_context) {
            v_context = (this.field || {}).context || {};
        }

        if (v_context.__ref || true) { //TODO: remove true
            var fields_values = this.field_manager.build_eval_context(blacklist);
            v_context = new instance.web.CompoundContext(v_context).set_eval_context(fields_values);
        }
        return v_context;
    },
    build_domain: function() {
        var f_domain = this.field.domain || [];
        var n_domain = this.node.attrs.domain || null;
        // if there is a domain on the node, overrides the model's domain
        var final_domain = n_domain !== null ? n_domain : f_domain;
        if (!(final_domain instanceof Array) || true) { //TODO: remove true
            var fields_values = this.field_manager.build_eval_context();
            final_domain = new instance.web.CompoundDomain(final_domain).set_eval_context(fields_values);
        }
        return final_domain;
    }
});

instance.web.form.WidgetButton = instance.web.form.FormWidget.extend({
    template: 'WidgetButton',
    init: function(field_manager, node) {
        this._super(field_manager, node);
        this.force_disabled = false;
        this.string = (this.node.attrs.string || '').replace(/_/g, '');
        if (JSON.parse(this.node.attrs.default_focus || "0")) {
            // TODO fme: provide enter key binding to widgets
            this.view.default_focus_button = this;
        }
        if (this.node.attrs.icon && (! /\//.test(this.node.attrs.icon))) {
            this.node.attrs.icon = '/web/static/src/img/icons/' + this.node.attrs.icon + '.png';
        }
        this.view.on('view_content_has_changed', this, this.check_disable);
    },
    start: function() {
        this._super.apply(this, arguments);
        this.$el.click(this.on_click);
        if (this.node.attrs.help || instance.session.debug) {
            this.do_attach_tooltip();
        }
        this.setupFocus(this.$el);
    },
    on_click: function() {
        var self = this;
        this.force_disabled = true;
        this.check_disable();
        this.execute_action().always(function() {
            self.force_disabled = false;
            self.check_disable();
        });
    },
    execute_action: function() {
        var self = this;
        var exec_action = function() {
            if (self.node.attrs.confirm) {
                var def = $.Deferred();
                var dialog = instance.web.dialog($('<div/>').text(self.node.attrs.confirm), {
                    title: _t('Confirm'),
                    modal: true,
                    buttons: [
                        {text: _t("Cancel"), click: function() {
                                def.resolve();
                                $(this).dialog("close");
                            }
                        },
                        {text: _t("Ok"), click: function() {
                                self.on_confirmed().done(function() {
                                    def.resolve();
                                });
                                $(this).dialog("close");
                            }
                        }
                    ]
                });
                return def.promise();
            } else {
                return self.on_confirmed();
            }
        };
        if (!this.node.attrs.special) {
            this.view.force_dirty = true;
            return this.view.recursive_save().then(exec_action);
        } else {
            return exec_action();
        }
    },
    on_confirmed: function() {
        var self = this;

        var context = this.build_context();

        return this.view.do_execute_action(
            _.extend({}, this.node.attrs, {context: context}),
            this.view.dataset, this.view.datarecord.id, function () {
                self.view.recursive_reload();
            });
    },
    check_disable: function() {
        var disabled = (this.force_disabled || !this.view.is_interactible_record());
        this.$el.prop('disabled', disabled);
        this.$el.css('color', disabled ? 'grey' : '');
    }
});

/**
 * Interface to be implemented by fields.
 *
 * Events:
 *     - changed_value: triggered when the value of the field has changed. This can be due
 *      to a user interaction or a call to set_value().
 *
 */
instance.web.form.FieldInterface = {
    /**
     * Constructor takes 2 arguments:
     * - field_manager: Implements FieldManagerMixin
     * - node: the "<field>" node in json form
     */
    init: function(field_manager, node) {},
    /**
     * Called by the form view to indicate the value of the field.
     *
     * Multiple calls to set_value() can occur at any time and must be handled correctly by the implementation,
     * regardless of any asynchronous operation currently running. Calls to set_value() can and will also occur
     * before the widget is inserted into the DOM.
     *
     * set_value() must be able, at any moment, to handle the syntax returned by the "read" method of the
     * osv class in the OpenERP server as well as the syntax used by the set_value() (see below). It must
     * also be able to handle any other format commonly used in the _defaults key on the models in the addons
     * as well as any format commonly returned in a on_change. It must be able to autodetect those formats as
     * no information is ever given to know which format is used.
     */
    set_value: function(value_) {},
    /**
     * Get the current value of the widget.
     *
     * Must always return a syntactically correct value to be passed to the "write" method of the osv class in
     * the OpenERP server, although it is not assumed to respect the constraints applied to the field.
     * For example if the field is marked as "required", a call to get_value() can return false.
     *
     * get_value() can also be called *before* a call to set_value() and, in that case, is supposed to
     * return a default value according to the type of field.
     *
     * This method is always assumed to perform synchronously, it can not return a promise.
     *
     * If there was no user interaction to modify the value of the field, it is always assumed that
     * get_value() return the same semantic value than the one passed in the last call to set_value(),
     * although the syntax can be different. This can be the case for type of fields that have a different
     * syntax for "read" and "write" (example: m2o: set_value([0, "Administrator"]), get_value() => 0).
     */
    get_value: function() {},
    /**
     * Inform the current object of the id it should use to match a html <label> that exists somewhere in the
     * view.
     */
    set_input_id: function(id) {},
    /**
     * Returns true if is_syntax_valid() returns true and the value is semantically
     * valid too according to the semantic restrictions applied to the field.
     */
    is_valid: function() {},
    /**
     * Returns true if the field holds a value which is syntactically correct, ignoring
     * the potential semantic restrictions applied to the field.
     */
    is_syntax_valid: function() {},
    /**
     * Must set the focus on the field. Return false if field is not focusable.
     */
    focus: function() {},
    /**
     * Called when the translate button is clicked.
     */
    on_translate: function() {},
};

/**
 * Abstract class for classes implementing FieldInterface.
 *
 * Properties:
 *     - value: useful property to hold the value of the field. By default, set_value() and get_value()
 *     set and retrieve the value property. Changing the value property also triggers automatically
 *     a 'changed_value' event that inform the view to trigger on_changes.
 *
 */
instance.web.form.AbstractField = instance.web.form.FormWidget.extend(instance.web.form.FieldInterface, {
    /**
     * @constructs instance.web.form.AbstractField
     * @extends instance.web.form.FormWidget
     *
     * @param field_manager
     * @param node
     */
    init: function(field_manager, node) {
        var self = this
        this._super(field_manager, node);
        this.name = this.node.attrs.name;
        this.field = this.field_manager.get_field_desc(this.name);
        this.widget = this.node.attrs.widget;
        this.string = this.node.attrs.string || this.field.string || this.name;
        this.options = instance.web.py_eval(this.node.attrs.options || '{}');
        this.set({'value': false});

        this.on("change:value", this, function() {
            this.trigger('changed_value');
            this._check_css_flags();
        });
    },
    renderElement: function() {
        var self = this;
        this._super();
        if (this.field.translate && this.view) {
            this.$el.addClass('oe_form_field_translatable');
            this.$el.find('.oe_field_translate').click(this.on_translate);
        }
        this.$label = this.view ? this.view.$el.find('label[for=' + this.id_for_label + ']') : $();
        if (instance.session.debug) {
            this.do_attach_tooltip(this, this.$label[0] || this.$el);
            this.$label.off('dblclick').on('dblclick', function() {
                console.log("Field '%s' of type '%s' in View: %o", self.name, (self.node.attrs.widget || self.field.type), self.view);
                window.w = self;
                console.log("window.w =", window.w);
            });
        }
        if (!this.disable_utility_classes) {
            this.off("change:required", this, this._set_required);
            this.on("change:required", this, this._set_required);
            this._set_required();
        }
        this._check_visibility();
        this.field_manager.off("change:display_invalid_fields", this, this._check_css_flags);
        this.field_manager.on("change:display_invalid_fields", this, this._check_css_flags);
        this._check_css_flags();
    },
    start: function() {
        var tmp = this._super();
        this.on("change:value", this, function() {
            if (! this.no_rerender)
                this.render_value();
        });
        this.render_value();
    },
    /**
     * Private. Do not use.
     */
    _set_required: function() {
        this.$el.toggleClass('oe_form_required', this.get("required"));
    },
    set_value: function(value_) {
        this.set({'value': value_});
    },
    get_value: function() {
        return this.get('value');
    },
    /**
        Utility method that all implementations should use to change the
        value without triggering a re-rendering.
    */
    internal_set_value: function(value_) {
        var tmp = this.no_render;
        this.no_rerender = true;
        this.set({'value': value_});
        this.no_rerender = tmp;
    },
    /**
        This method is called each time the value is modified.
    */
    render_value: function() {},
    is_valid: function() {
        return this.is_syntax_valid() && !(this.get('required') && this.is_false());
    },
    is_syntax_valid: function() {
        return true;
    },
    /**
     * Method useful to implement to ease validity testing. Must return true if the current
     * value is similar to false in OpenERP.
     */
    is_false: function() {
        return this.get('value') === false;
    },
    _check_css_flags: function() {
        if (this.field.translate) {
            this.$el.find('.oe_field_translate').toggle(this.field_manager.get('actual_mode') !== "create");
        }
        if (!this.disable_utility_classes) {
            if (this.field_manager.get('display_invalid_fields')) {
                this.$el.toggleClass('oe_form_invalid', !this.is_valid());
            }
        }
    },
    focus: function() {
        return false;
    },
    set_input_id: function(id) {
        this.id_for_label = id;
    },
    on_translate: function() {
        var self = this;
        var trans = new instance.web.DataSet(this, 'ir.translation');
        return trans.call_button('translate_fields', [this.view.dataset.model, this.view.datarecord.id, this.name, this.view.dataset.get_context()]).done(function(r) {
            self.do_action(r);
        });
    },

    set_dimensions: function (height, width) {
        // remove width css property
        this.$el.css('width', '');
        // extract style (without width)
        var old_style = this.$el.attr('style');
        // jQuery doesn't understand/use !important
        var style = 'width:' + width + 'px !important;';
        if (old_style) {
            style += old_style
        }
        this.$el.attr('style', style);
        this.$el.css('minHeight', height);
    }
});

/**
 * A mixin to apply on any FormWidget that has to completely re-render when its readonly state
 * switch.
 */
instance.web.form.ReinitializeWidgetMixin =  {
    /**
     * Default implementation of, you should not override it, use initialize_field() instead.
     */
    start: function() {
        this.initialize_field();
        this._super();
    },
    initialize_field: function() {
        this.on("change:effective_readonly", this, this.reinitialize);
        this.initialize_content();
    },
    reinitialize: function() {
        this.destroy_content();
        this.renderElement();
        this.initialize_content();
    },
    /**
     * Called to destroy anything that could have been created previously, called before a
     * re-initialization.
     */
    destroy_content: function() {},
    /**
     * Called to initialize the content.
     */
    initialize_content: function() {},
};

/**
 * A mixin to apply on any field that has to completely re-render when its readonly state
 * switch.
 */
instance.web.form.ReinitializeFieldMixin =  _.extend({}, instance.web.form.ReinitializeWidgetMixin, {
    reinitialize: function() {
        instance.web.form.ReinitializeWidgetMixin.reinitialize.call(this);
        this.render_value();
    },
});

instance.web.form.FieldChar = instance.web.form.AbstractField.extend(instance.web.form.ReinitializeFieldMixin, {
    template: 'FieldChar',
    widget_class: 'oe_form_field_char',
    init: function (field_manager, node) {
        this._super(field_manager, node);
        this.password = this.node.attrs.password === 'True' || this.node.attrs.password === '1';
    },
    initialize_content: function() {
        var self = this;
        var $input = this.$el.find('input');
        $input.change(function() {
            self.internal_set_value(self.parse_value($input.val()));
        });
        this.setupFocus($input);
    },
    render_value: function() {
        var show_value = this.format_value(this.get('value'), '');
        if (!this.get("effective_readonly")) {
            this.$el.find('input').val(show_value);
        } else {
            if (this.password) {
                show_value = new Array(show_value.length + 1).join('*');
            }
            this.$(".oe_form_char_content").text(show_value);
        }
    },
    is_syntax_valid: function() {
        if (!this.get("effective_readonly") && this.$("input").size() > 0) {
            try {
                var value_ = this.parse_value(this.$el.find('input').val(), '');
                return true;
            } catch(e) {
                return false;
            }
        }
        return true;
    },
    parse_value: function(val, def) {
        return instance.web.parse_value(val, this, def);
    },
    format_value: function(val, def) {
        return instance.web.format_value(val, this, def);
    },
    is_false: function() {
        return this.get('value') === '' || this._super();
    },
    focus: function() {
        this.$('input:first').focus();
    }
});

instance.web.form.FieldID = instance.web.form.FieldChar.extend({

});

instance.web.form.FieldEmail = instance.web.form.FieldChar.extend({
    template: 'FieldEmail',
    initialize_content: function() {
        this._super();
        var $button = this.$el.find('button');
        $button.click(this.on_button_clicked);
        this.setupFocus($button);
    },
    render_value: function() {
        if (!this.get("effective_readonly")) {
            this._super();
        } else {
            this.$el.find('a')
                    .attr('href', 'mailto:' + this.get('value'))
                    .text(this.get('value') || '');
        }
    },
    on_button_clicked: function() {
        if (!this.get('value') || !this.is_syntax_valid()) {
            this.do_warn("E-mail error", "Can't send email to invalid e-mail address");
        } else {
            location.href = 'mailto:' + this.get('value');
        }
    }
});

instance.web.form.FieldUrl = instance.web.form.FieldChar.extend({
    template: 'FieldUrl',
    initialize_content: function() {
        this._super();
        var $button = this.$el.find('button');
        $button.click(this.on_button_clicked);
        this.setupFocus($button);
    },
    render_value: function() {
        if (!this.get("effective_readonly")) {
            this._super();
        } else {
            var tmp = this.get('value');
            var s = /(\w+):(.+)/.exec(tmp);
            if (!s) {
                tmp = "http://" + this.get('value');
            }
            this.$el.find('a').attr('href', tmp).text(this.get('value') ? tmp : '');
        }
    },
    on_button_clicked: function() {
        if (!this.get('value')) {
            this.do_warn("Resource error", "This resource is empty");
        } else {
            var url = $.trim(this.get('value'));
            if(/^www\./i.test(url))
                url = 'http://'+url;
            window.open(url);
        }
    }
});

instance.web.form.FieldFloat = instance.web.form.FieldChar.extend({
    is_field_number: true,
    widget_class: 'oe_form_field_float',
    init: function (field_manager, node) {
        this._super(field_manager, node);
        this.internal_set_value(0);
        if (this.node.attrs.digits) {
            this.digits = this.node.attrs.digits;
        } else {
            this.digits = this.field.digits;
        }
    },
    set_value: function(value_) {
        if (value_ === false || value_ === undefined) {
            // As in GTK client, floats default to 0
            value_ = 0;
        }
        this._super.apply(this, [value_]);
    },
    focus: function () {
        this.$('input:first').select();
    }
});

instance.web.DateTimeWidget = instance.web.Widget.extend({
    template: "web.datepicker",
    jqueryui_object: 'datetimepicker',
    type_of_date: "datetime",
    init: function(parent) {
        this._super(parent);
        this.name = parent.name;
    },
    start: function() {
        var self = this;
        this.$input = this.$el.find('input.oe_datepicker_master');
        this.$input_picker = this.$el.find('input.oe_datepicker_container');
        this.$input.change(function(){
            self.change_datetime();
        });
        
        this.picker({
            onClose: this.on_picker_select,
            onSelect: this.on_picker_select,
            changeMonth: true,
            changeYear: true,
            showWeek: true,
            showButtonPanel: true,
            firstDay: Date.CultureInfo.firstDayOfWeek
        });
        this.$el.find('img.oe_datepicker_trigger').click(function() {
            if (self.get("effective_readonly") || self.picker('widget').is(':visible')) {
                self.$input.focus();
                return;
            }
            self.picker('setDate', self.value ? instance.web.auto_str_to_date(self.value) : new Date());
            self.$input_picker.show();
            self.picker('show');
            self.$input_picker.hide();
        });
        this.set_readonly(false);
        this.set({'value': false});
    },
    picker: function() {
        return $.fn[this.jqueryui_object].apply(this.$input_picker, arguments);
    },
    on_picker_select: function(text, instance_) {
        var date = this.picker('getDate');
        this.$input
            .val(date ? this.format_client(date) : '')
            .change()
            .focus();
    },
    set_value: function(value_) {
        this.set({'value': value_});
        this.$input.val(value_ ? this.format_client(value_) : '');
    },
    get_value: function() {
        return this.get('value');
    },
    set_value_from_ui_: function() {
        var value_ = this.$input.val() || false;
        this.set({'value': this.parse_client(value_)});
    },
    set_readonly: function(readonly) {
        this.readonly = readonly;
        this.$input.prop('readonly', this.readonly);
        this.$el.find('img.oe_datepicker_trigger').toggleClass('oe_input_icon_disabled', readonly);
    },
    is_valid_: function() {
        var value_ = this.$input.val();
        if (value_ === "") {
            return true;
        } else {
            try {
                this.parse_client(value_);
                return true;
            } catch(e) {
                return false;
            }
        }
    },
    parse_client: function(v) {
        return instance.web.parse_value(v, {"widget": this.type_of_date});
    },
    format_client: function(v) {
        return instance.web.format_value(v, {"widget": this.type_of_date});
    },
    change_datetime: function() {
        if (this.is_valid_()) {
            this.set_value_from_ui_();
            this.trigger("datetime_changed");
        }
    }
});

instance.web.DateWidget = instance.web.DateTimeWidget.extend({
    jqueryui_object: 'datepicker',
    type_of_date: "date"
});

instance.web.form.FieldDatetime = instance.web.form.AbstractField.extend(instance.web.form.ReinitializeFieldMixin, {
    template: "FieldDatetime",
    build_widget: function() {
        return new instance.web.DateTimeWidget(this);
    },
    destroy_content: function() {
        if (this.datewidget) {
            this.datewidget.destroy();
            this.datewidget = undefined;
        }
    },
    initialize_content: function() {
        if (!this.get("effective_readonly")) {
            this.datewidget = this.build_widget();
            this.datewidget.on('datetime_changed', this, _.bind(function() {
                this.internal_set_value(this.datewidget.get_value());
            }, this));
            this.datewidget.appendTo(this.$el);
            this.setupFocus(this.datewidget.$input);
        }
    },
    render_value: function() {
        if (!this.get("effective_readonly")) {
            this.datewidget.set_value(this.get('value'));
        } else {
            this.$el.text(instance.web.format_value(this.get('value'), this, ''));
        }
    },
    is_syntax_valid: function() {
        if (!this.get("effective_readonly") && this.datewidget) {
            return this.datewidget.is_valid_();
        }
        return true;
    },
    is_false: function() {
        return this.get('value') === '' || this._super();
    },
    focus: function() {
        if (this.datewidget && this.datewidget.$input) {
            this.datewidget.$input.focus();
        }
    }
});

instance.web.form.FieldDate = instance.web.form.FieldDatetime.extend({
    template: "FieldDate",
    build_widget: function() {
        return new instance.web.DateWidget(this);
    }
});

instance.web.form.FieldText = instance.web.form.AbstractField.extend(instance.web.form.ReinitializeFieldMixin, {
    template: 'FieldText',
    init: function (field_manager, node) {
        this._super(field_manager, node);
    },
    initialize_content: function() {
        var self = this;
        this.$textarea = this.$el.find('textarea');
        this.default_height = this.$textarea.css('height');
        if (!this.get("effective_readonly")) {
            this.$textarea.change(_.bind(function() {
                self.internal_set_value(instance.web.parse_value(self.$textarea.val(), self));
            }, this));
        } else {
            this.$textarea.attr('disabled', 'disabled');
        }
        this.$el.keyup(function (e) {
            if (e.which === $.ui.keyCode.ENTER) {
                e.stopPropagation();
            }
        });
        this.setupFocus(this.$textarea);
    },
    render_value: function() {
        $(window).resize();
        var show_value = instance.web.format_value(this.get('value'), this, '');
        if (show_value === '') {
            this.$textarea.css('height', parseInt(this.default_height)+"px");
        }
        this.$textarea.val(show_value);
        this.$textarea.autosize();        
    },
    is_syntax_valid: function() {
        if (!this.get("effective_readonly") && this.$textarea) {
            try {
                var value_ = instance.web.parse_value(this.$textarea.val(), this, '');
                return true;
            } catch(e) {
                return false;
            }
        }
        return true;
    },
    is_false: function() {
        return this.get('value') === '' || this._super();
    },
    focus: function($el) {
        this.$textarea.focus();
    },
    set_dimensions: function (height, width) {
        this._super();
        this.$textarea.css({
            width: width,
            minHeight: height
        });
    },
});

/**
 * FieldTextHtml Widget
 * Intended for FieldText widgets meant to display HTML content. This
 * widget will instantiate the CLEditor (see cleditor in static/src/lib)
 * To find more information about CLEditor configutation: go to
 * http://premiumsoftware.net/cleditor/docs/GettingStarted.html
 */
instance.web.form.FieldTextHtml = instance.web.form.AbstractField.extend(instance.web.form.ReinitializeFieldMixin, {
    template: 'FieldTextHtml',
    init: function() {
        this._super.apply(this, arguments);
    },
    initialize_content: function() {
        var self = this;
        if (! this.get("effective_readonly")) {
            self._updating_editor = false;
            this.$textarea = this.$el.find('textarea');
            var width = ((this.node.attrs || {}).editor_width || '100%');
            var height = ((this.node.attrs || {}).editor_height || 250);
            this.$textarea.cleditor({
                width:      width, // width not including margins, borders or padding
                height:     height, // height not including margins, borders or padding
                controls:   // controls to add to the toolbar
                            "bold italic underline strikethrough " +
                            "| removeformat | bullets numbering | outdent " +
                            "indent | link unlink | source",
                bodyStyle:  // style to assign to document body contained within the editor
                            "margin:4px; font:12px monospace; cursor:text; color:#1F1F1F"
            });
            this.$cleditor = this.$textarea.cleditor()[0];
            this.$cleditor.change(function() {
                if (! self._updating_editor) {
                    self.$cleditor.updateTextArea();
                    self.internal_set_value(self.$textarea.val());
                }
            });
        }
    },
    render_value: function() {
        if (! this.get("effective_readonly")) {
            this.$textarea.val(this.get('value') || '');
            this._updating_editor = true;
            this.$cleditor.updateFrame();
            this._updating_editor = false;
        } else {
            this.$el.html(this.get('value'));
        }
    },
});

instance.web.form.FieldBoolean = instance.web.form.AbstractField.extend({
    template: 'FieldBoolean',
    start: function() {
        var self = this;
        this.$checkbox = $("input", this.$el);
        this.setupFocus(this.$checkbox);
        this.$el.click(_.bind(function() {
            this.internal_set_value(this.$checkbox.is(':checked'));
        }, this));
        var check_readonly = function() {
            self.$checkbox.prop('disabled', self.get("effective_readonly"));
        };
        this.on("change:effective_readonly", this, check_readonly);
        check_readonly.call(this);
        this._super.apply(this, arguments);
    },
    render_value: function() {
        this.$checkbox[0].checked = this.get('value');
    },
    focus: function() {
        this.$checkbox.focus();
    }
});

instance.web.form.FieldProgressBar = instance.web.form.AbstractField.extend({
    template: 'FieldProgressBar',
    start: function() {
        this._super.apply(this, arguments);
        this.$el.progressbar({
            value: this.get('value'),
            disabled: this.get("effective_readonly")
        });
    },
    render_value: function() {
        var show_value = Number(this.get('value'));
        if (isNaN(show_value)) {
            show_value = 0;
        }
        var formatted_value = instance.web.format_value(show_value, { type : 'float' }, '0');
        this.$el.progressbar('option', 'value', show_value).find('span').html(formatted_value + '%');
    }
});


instance.web.form.FieldSelection = instance.web.form.AbstractField.extend(instance.web.form.ReinitializeFieldMixin, {
    template: 'FieldSelection',
    init: function(field_manager, node) {
        var self = this;
        this._super(field_manager, node);
        this.values = _.clone(this.field.selection);
        _.each(this.values, function(v, i) {
            if (v[0] === false && v[1] === '') {
                self.values.splice(i, 1);
            }
        });
        this.values.unshift([false, '']);
    },
    initialize_content: function() {
        // Flag indicating whether we're in an event chain containing a change
        // event on the select, in order to know what to do on keyup[RETURN]:
        // * If the user presses [RETURN] as part of changing the value of a
        //   selection, we should just let the value change and not let the
        //   event broadcast further (e.g. to validating the current state of
        //   the form in editable list view, which would lead to saving the
        //   current row or switching to the next one)
        // * If the user presses [RETURN] with a select closed (side-effect:
        //   also if the user opened the select and pressed [RETURN] without
        //   changing the selected value), takes the action as validating the
        //   row
        var ischanging = false;
        var $select = this.$el.find('select')
            .change(_.bind(function() {
                this.internal_set_value(this.values[this.$el.find('select')[0].selectedIndex][0]);
            }, this))
            .change(function () { ischanging = true; })
            .click(function () { ischanging = false; })
            .keyup(function (e) {
                if (e.which !== 13 || !ischanging) { return; }
                e.stopPropagation();
                ischanging = false;
            });
        this.setupFocus($select);
    },
    set_value: function(value_) {
        value_ = value_ === null ? false : value_;
        value_ = value_ instanceof Array ? value_[0] : value_;
        this._super(value_);
    },
    render_value: function() {
        if (!this.get("effective_readonly")) {
            var index = 0;
            for (var i = 0, ii = this.values.length; i < ii; i++) {
                if (this.values[i][0] === this.get('value')) index = i;
            }
            this.$el.find('select')[0].selectedIndex = index;
        } else {
            var self = this;
            var option = _(this.values)
                .detect(function (record) { return record[0] === self.get('value'); });
            this.$el.text(option ? option[1] : this.values[0][1]);
        }
    },
    focus: function() {
        this.$el.find('select:first').focus();
    }
});

// jquery autocomplete tweak to allow html and classnames
(function() {
    var proto = $.ui.autocomplete.prototype,
        initSource = proto._initSource;

    function filter( array, term ) {
        var matcher = new RegExp( $.ui.autocomplete.escapeRegex(term), "i" );
        return $.grep( array, function(value_) {
            return matcher.test( $( "<div>" ).html( value_.label || value_.value || value_ ).text() );
        });
    }

    $.extend( proto, {
        _initSource: function() {
            if ( this.options.html && $.isArray(this.options.source) ) {
                this.source = function( request, response ) {
                    response( filter( this.options.source, request.term ) );
                };
            } else {
                initSource.call( this );
            }
        },

        _renderItem: function( ul, item) {
            return $( "<li></li>" )
                .data( "item.autocomplete", item )
                .append( $( "<a></a>" )[ this.options.html ? "html" : "text" ]( item.label ) )
                .appendTo( ul )
                .addClass(item.classname);
        }
    });
})();

/**
 * A mixin containing some useful methods to handle completion inputs.
 */
instance.web.form.CompletionFieldMixin = {
    init: function() {
        this.limit = 7;
        this.orderer = new instance.web.DropMisordered();
    },
    /**
     * Call this method to search using a string.
     */
    get_search_result: function(search_val) {
        var self = this;

        var dataset = new instance.web.DataSet(this, this.field.relation, self.build_context());
        var blacklist = this.get_search_blacklist();
        this.last_query = search_val;

        return this.orderer.add(dataset.name_search(
                search_val, new instance.web.CompoundDomain(self.build_domain(), [["id", "not in", blacklist]]),
                'ilike', this.limit + 1, self.build_context())).then(function(data) {
            self.last_search = data;
            // possible selections for the m2o
            var values = _.map(data, function(x) {
                x[1] = x[1].split("\n")[0];
                return {
                    label: _.str.escapeHTML(x[1]),
                    value: x[1],
                    name: x[1],
                    id: x[0],
                };
            });

            // search more... if more results that max
            if (values.length > self.limit) {
                values = values.slice(0, self.limit);
                values.push({
                    label: _t("Search More..."),
                    action: function() {
                        dataset.name_search(search_val, self.build_domain(), 'ilike', false).done(function(data) {
                            self._search_create_popup("search", data);
                        });
                    },
                    classname: 'oe_m2o_dropdown_option'
                });
            }
            // quick create
            var raw_result = _(data.result).map(function(x) {return x[1];});
            if (search_val.length > 0 && !_.include(raw_result, search_val)) {
                values.push({
                    label: _.str.sprintf(_t('Create "<strong>%s</strong>"'),
                        $('<span />').text(search_val).html()),
                    action: function() {
                        self._quick_create(search_val);
                    },
                    classname: 'oe_m2o_dropdown_option'
                });
            }
            // create...
            values.push({
                label: _t("Create and Edit..."),
                action: function() {
                    self._search_create_popup("form", undefined, self._create_context(search_val));
                },
                classname: 'oe_m2o_dropdown_option'
            });

            return values;
        });
    },
    get_search_blacklist: function() {
        return [];
    },
    _quick_create: function(name) {
        var self = this;
        var slow_create = function () {
            self._search_create_popup("form", undefined, self._create_context(name));
        };
        if (self.options.quick_create === undefined || self.options.quick_create) {
            new instance.web.DataSet(this, this.field.relation, self.build_context())
                .name_create(name).done(function(data) {
                    self.add_id(data[0]);
                }).fail(function(error, event) {
                    event.preventDefault();
                    slow_create();
                });
        } else
            slow_create();
    },
    // all search/create popup handling
    _search_create_popup: function(view, ids, context) {
        var self = this;
        var pop = new instance.web.form.SelectCreatePopup(this);
        pop.select_element(
            self.field.relation,
            {
                title: (view === 'search' ? _t("Search: ") : _t("Create: ")) + this.string,
                initial_ids: ids ? _.map(ids, function(x) {return x[0]}) : undefined,
                initial_view: view,
                disable_multiple_selection: true
            },
            self.build_domain(),
            new instance.web.CompoundContext(self.build_context(), context || {})
        );
        pop.on("elements_selected", self, function(element_ids) {
            self.add_id(element_ids[0]);
            self.focus();
        });
    },
    /**
     * To implement.
     */
    add_id: function(id) {},
    _create_context: function(name) {
        var tmp = {};
        var field = (this.options || {}).create_name_field;
        if (field === undefined)
            field = "name";
        if (field !== false && name && (this.options || {}).quick_create !== false)
            tmp["default_" + field] = name;
        return tmp;
    },
};

instance.web.form.M2ODialog = instance.web.Dialog.extend({
    template: "M2ODialog",
    init: function(parent) {
        this._super(parent, {
            title: _.str.sprintf(_t("Add %s"), parent.string),
            width: 312,
        });
    },
    start: function() {
        var self = this;
        this.$buttons.html(QWeb.render("M2ODialog.buttons"));
        this.$("input").val(this.getParent().last_query);
        this.$buttons.find(".oe_form_m2o_qc_button").click(function(){
            self.getParent()._quick_create(self.$("input").val());
            self.destroy();
        });
        this.$buttons.find(".oe_form_m2o_sc_button").click(function(){
            self.getParent()._search_create_popup("form", undefined, self.getParent()._create_context(self.$("input").val()));
            self.destroy();
        });
        this.$buttons.find(".oe_form_m2o_cancel_button").click(function(){
            self.destroy();
        });
    },
});

instance.web.form.FieldMany2One = instance.web.form.AbstractField.extend(instance.web.form.CompletionFieldMixin, instance.web.form.ReinitializeFieldMixin, {
    template: "FieldMany2One",
    init: function(field_manager, node) {
        this._super(field_manager, node);
        instance.web.form.CompletionFieldMixin.init.call(this);
        this.set({'value': false});
        this.display_value = {};
        this.last_search = [];
        this.floating = false;
        this.current_display = null;
        this.is_started = false;
    },
    reinit_value: function(val) {
        this.internal_set_value(val);
        this.floating = false;
        if (this.is_started)
            this.render_value();
    },
    initialize_field: function() {
        this.is_started = true;
        instance.web.bus.on('click', this, function() {
            if (!this.get("effective_readonly") && this.$input && this.$input.autocomplete('widget').is(':visible')) {
                this.$input.autocomplete("close");
            }
        });
        instance.web.form.ReinitializeFieldMixin.initialize_field.call(this);
    },
    initialize_content: function() {
        if (!this.get("effective_readonly"))
            this.render_editable();
    },
    init_error_displayer: function() {
        // nothing
    },
    hide_error_displayer: function() {
        // doesn't work
    },
    show_error_displayer: function() {
        new instance.web.form.M2ODialog(this).open();
    },
    render_editable: function() {
        var self = this;
        this.$input = this.$el.find("input");

        this.init_error_displayer();

        self.$input.on('focus', function() {
            self.hide_error_displayer();
        });

        this.$drop_down = this.$el.find(".oe_m2o_drop_down_button");
        this.$follow_button = $(".oe_m2o_cm_button", this.$el);

        this.$follow_button.click(function(ev) {
            ev.preventDefault();
            if (!self.get('value')) {
                self.focus();
                return;
            }
            var pop = new instance.web.form.FormOpenPopup(self);
            pop.show_element(
                self.field.relation,
                self.get("value"),
                self.build_context(),
                {
                    title: _t("Open: ") + self.string
                }
            );
            pop.on('write_completed', self, function(){
                self.display_value = {};
                self.render_value();
                self.focus();
            });
        });

        // some behavior for input
        var input_changed = function() {
            if (self.current_display !== self.$input.val()) {
                self.current_display = self.$input.val();
                if (self.$input.val() === "") {
                    self.internal_set_value(false);
                    self.floating = false;
                } else {
                    self.floating = true;
                }
            }
        };
        this.$input.keydown(input_changed);
        this.$input.change(input_changed);
        this.$drop_down.click(function() {
            if (self.$input.autocomplete("widget").is(":visible")) {
                self.$input.autocomplete("close");
                self.$input.focus();
            } else {
                if (self.get("value") && ! self.floating) {
                    self.$input.autocomplete("search", "");
                } else {
                    self.$input.autocomplete("search");
                }
            }
        });
        self.ed_def = $.Deferred();
        self.uned_def = $.Deferred();
        var ed_delay = 200;
        var ed_duration = 15000;
        var anyoneLoosesFocus = function (e) {
            var used = false;
            if (self.floating) {
                if (self.last_search.length > 0) {
                    if (self.last_search[0][0] != self.get("value")) {
                        self.display_value = {};
                        self.display_value["" + self.last_search[0][0]] = self.last_search[0][1];
                        self.reinit_value(self.last_search[0][0]);
                    } else {
                        used = true;
                        self.render_value();
                    }
                } else {
                    used = true;
                    self.reinit_value(false);
                }
                self.floating = false;
            }
            if (used && self.get("value") === false && ! self.no_ed) {
                self.ed_def.reject();
                self.uned_def.reject();
                self.ed_def = $.Deferred();
                self.ed_def.done(function() {
                    self.show_error_displayer();
                    ignore_blur = false;
                    self.trigger('focused');
                });
                ignore_blur = true;
                setTimeout(function() {
                    self.ed_def.resolve();
                    self.uned_def.reject();
                    self.uned_def = $.Deferred();
                    self.uned_def.done(function() {
                        self.hide_error_displayer();
                    });
                    setTimeout(function() {self.uned_def.resolve();}, ed_duration);
                }, ed_delay);
            } else {
                self.no_ed = false;
                self.ed_def.reject();
            }
        };
        var ignore_blur = false;
        this.$input.on({
            focusout: anyoneLoosesFocus,
            focus: function () { self.trigger('focused'); },
            autocompleteopen: function () { ignore_blur = true; },
            autocompleteclose: function () { ignore_blur = false; },
            blur: function () {
                // autocomplete open
                if (ignore_blur) { return; }
                if (_(self.getChildren()).any(function (child) {
                    return child instanceof instance.web.form.AbstractFormPopup;
                })) { return; }
                self.trigger('blurred');
            }
        });

        var isSelecting = false;
        // autocomplete
        this.$input.autocomplete({
            source: function(req, resp) {
                self.get_search_result(req.term).done(function(result) {
                    resp(result);
                });
            },
            select: function(event, ui) {
                isSelecting = true;
                var item = ui.item;
                if (item.id) {
                    self.display_value = {};
                    self.display_value["" + item.id] = item.name;
                    self.reinit_value(item.id);
                } else if (item.action) {
                    item.action();
                    // Cancel widget blurring, to avoid form blur event
                    self.trigger('focused');
                    return false;
                }
            },
            focus: function(e, ui) {
                e.preventDefault();
            },
            html: true,
            // disabled to solve a bug, but may cause others
            //close: anyoneLoosesFocus,
            minLength: 0,
            delay: 0
        });
        this.$input.autocomplete("widget").addClass("openerp");
        // used to correct a bug when selecting an element by pushing 'enter' in an editable list
        this.$input.keyup(function(e) {
            if (e.which === 13) { // ENTER
                if (isSelecting)
                    e.stopPropagation();
            }
            isSelecting = false;
        });
        this.setupFocus(this.$follow_button);
    },
    render_value: function(no_recurse) {
        var self = this;
        if (! this.get("value")) {
            this.display_string("");
            return;
        }
        var display = this.display_value["" + this.get("value")];
        if (display) {
            this.display_string(display);
            return;
        }
        if (! no_recurse) {
            var dataset = new instance.web.DataSetStatic(this, this.field.relation, self.build_context());
            dataset.name_get([self.get("value")]).done(function(data) {
                self.display_value["" + self.get("value")] = data[0][1];
                self.render_value(true);
            });
        }
    },
    display_string: function(str) {
        var self = this;
        if (!this.get("effective_readonly")) {
            this.$input.val(str.split("\n")[0]);
            this.current_display = this.$input.val();
            if (this.is_false()) {
                this.$('.oe_m2o_cm_button').css({'display':'none'});
            } else {
                this.$('.oe_m2o_cm_button').css({'display':'inline'});
            }
        } else {
            var lines = _.escape(str).split("\n");
            var link = "";
            var follow = "";
            link = lines[0];
            follow = _.rest(lines).join("<br />");
            if (follow)
                link += "<br />";
            var $link = this.$el.find('.oe_form_uri')
                 .unbind('click')
                 .html(link);
            if (! this.options.no_open)
                $link.click(function () {
                    self.do_action({
                        type: 'ir.actions.act_window',
                        res_model: self.field.relation,
                        res_id: self.get("value"),
                        views: [[false, 'form']],
                        target: 'current'
                    });
                    return false;
                 });
            $(".oe_form_m2o_follow", this.$el).html(follow);
        }
    },
    set_value: function(value_) {
        var self = this;
        if (value_ instanceof Array) {
            this.display_value = {};
            if (! this.options.always_reload) {
                this.display_value["" + value_[0]] = value_[1];
            }
            value_ = value_[0];
        }
        value_ = value_ || false;
        this.reinit_value(value_);
    },
    get_displayed: function() {
        return this.display_value["" + this.get("value")];
    },
    add_id: function(id) {
        this.display_value = {};
        this.reinit_value(id);
    },
    is_false: function() {
        return ! this.get("value");
    },
    focus: function () {
        if (!this.get('effective_readonly')) {
            this.$input.focus();
        }
    },
    _quick_create: function() {
        this.no_ed = true;
        this.ed_def.reject();
        return instance.web.form.CompletionFieldMixin._quick_create.apply(this, arguments);
    },
    _search_create_popup: function() {
        this.no_ed = true;
        this.ed_def.reject();
        return instance.web.form.CompletionFieldMixin._search_create_popup.apply(this, arguments);
    },
});

/*
# Values: (0, 0,  { fields })    create
#         (1, ID, { fields })    update
#         (2, ID)                remove (delete)
#         (3, ID)                unlink one (target id or target of relation)
#         (4, ID)                link
#         (5)                    unlink all (only valid for one2many)
*/
var commands = {
    // (0, _, {values})
    CREATE: 0,
    'create': function (values) {
        return [commands.CREATE, false, values];
    },
    // (1, id, {values})
    UPDATE: 1,
    'update': function (id, values) {
        return [commands.UPDATE, id, values];
    },
    // (2, id[, _])
    DELETE: 2,
    'delete': function (id) {
        return [commands.DELETE, id, false];
    },
    // (3, id[, _]) removes relation, but not linked record itself
    FORGET: 3,
    'forget': function (id) {
        return [commands.FORGET, id, false];
    },
    // (4, id[, _])
    LINK_TO: 4,
    'link_to': function (id) {
        return [commands.LINK_TO, id, false];
    },
    // (5[, _[, _]])
    DELETE_ALL: 5,
    'delete_all': function () {
        return [5, false, false];
    },
    // (6, _, ids) replaces all linked records with provided ids
    REPLACE_WITH: 6,
    'replace_with': function (ids) {
        return [6, false, ids];
    }
};
instance.web.form.FieldOne2Many = instance.web.form.AbstractField.extend({
    multi_selection: false,
    disable_utility_classes: true,
    init: function(field_manager, node) {
        this._super(field_manager, node);
        lazy_build_o2m_kanban_view();
        this.is_loaded = $.Deferred();
        this.initial_is_loaded = this.is_loaded;
        this.form_last_update = $.Deferred();
        this.init_form_last_update = this.form_last_update;
        this.is_started = false;
        this.dataset = new instance.web.form.One2ManyDataSet(this, this.field.relation);
        this.dataset.o2m = this;
        this.dataset.parent_view = this.view;
        this.dataset.child_name = this.name;
        var self = this;
        this.dataset.on('dataset_changed', this, function() {
            self.trigger_on_change();
        });
        this.set_value([]);
    },
    start: function() {
        this._super.apply(this, arguments);
        this.$el.addClass('oe_form_field oe_form_field_one2many');

        var self = this;

        self.load_views();
        this.is_loaded.done(function() {
            self.on("change:effective_readonly", self, function() {
                self.is_loaded = self.is_loaded.then(function() {
                    self.viewmanager.destroy();
                    return $.when(self.load_views()).done(function() {
                        self.reload_current_view();
                    });
                });
            });
        });
        this.is_started = true;
        this.reload_current_view();
    },
    trigger_on_change: function() {
        var tmp = this.doing_on_change;
        this.doing_on_change = true;
        this.trigger('changed_value');
        this.doing_on_change = tmp;
    },
    load_views: function() {
        var self = this;

        var modes = this.node.attrs.mode;
        modes = !!modes ? modes.split(",") : ["tree"];
        var views = [];
        _.each(modes, function(mode) {
            if (! _.include(["list", "tree", "graph", "kanban"], mode)) {
                throw new Error(_.str.sprintf("View type '%s' is not supported in One2Many.", mode));
            }
            var view = {
                view_id: false,
                view_type: mode == "tree" ? "list" : mode,
                options: {}
            };
            if (self.field.views && self.field.views[mode]) {
                view.embedded_view = self.field.views[mode];
            }
            if(view.view_type === "list") {
                _.extend(view.options, {
                    addable: null,
                    selectable: self.multi_selection,
                    sortable: false,
                    import_enabled: false,
                    deletable: true
                });
                if (self.get("effective_readonly")) {
                    _.extend(view.options, {
                        deletable: null,
                        reorderable: false,
                    });
                }
            } else if (view.view_type === "form") {
                if (self.get("effective_readonly")) {
                    view.view_type = 'form';
                }
                _.extend(view.options, {
                    not_interactible_on_create: true,
                });
            } else if (view.view_type === "kanban") {
                _.extend(view.options, {
                    confirm_on_delete: false,
                });
                if (self.get("effective_readonly")) {
                    _.extend(view.options, {
                        action_buttons: false,
                        quick_creatable: false,
                        creatable: false,
                        read_only_mode: true,
                    });
                }
            }
            views.push(view);
        });
        this.views = views;

        this.viewmanager = new instance.web.form.One2ManyViewManager(this, this.dataset, views, {});
        this.viewmanager.o2m = self;
        var once = $.Deferred().done(function() {
            self.init_form_last_update.resolve();
        });
        var def = $.Deferred().done(function() {
            self.initial_is_loaded.resolve();
        });
        this.viewmanager.on("controller_inited", self, function(view_type, controller) {
            controller.o2m = self;
            if (view_type == "list") {
                if (self.get("effective_readonly")) {
                    controller.on('edit:before', self, function (e) {
                        e.cancel = true;
                    });
                    _(controller.columns).find(function (column) {
                        if (!(column instanceof instance.web.list.Handle)) {
                            return false;
                        }
                        column.modifiers.invisible = true;
                        return true;
                    });
                }
            } else if (view_type === "form") {
                if (self.get("effective_readonly")) {
                    $(".oe_form_buttons", controller.$el).children().remove();
                }
                controller.on("load_record", self, function(){
                     once.resolve();
                 });
                controller.on('pager_action_executed',self,self.save_any_view);
            } else if (view_type == "graph") {
                self.reload_current_view()
            }
            def.resolve();
        });
        this.viewmanager.on("switch_mode", self, function(n_mode, b, c, d, e) {
            $.when(self.save_any_view()).done(function() {
                if (n_mode === "list") {
                    $.async_when().done(function() {
                        self.reload_current_view();
                    });
                }
            });
        });
        $.async_when().done(function () {
            self.viewmanager.appendTo(self.$el);
        });
        return def;
    },
    reload_current_view: function() {
        var self = this;
        return self.is_loaded = self.is_loaded.then(function() {
            var active_view = self.viewmanager.active_view;
            var view = self.viewmanager.views[active_view].controller;
            if(active_view === "list") {
                return view.reload_content();
            } else if (active_view === "form") {
                if (self.dataset.index === null && self.dataset.ids.length >= 1) {
                    self.dataset.index = 0;
                }
                var act = function() {
                    return view.do_show();
                };
                self.form_last_update = self.form_last_update.then(act, act);
                return self.form_last_update;
            } else if (view.do_search) {
                return view.do_search(self.build_domain(), self.dataset.get_context(), []);
            }
        }, undefined);
    },
    set_value: function(value_) {
        value_ = value_ || [];
        var self = this;
        this.dataset.reset_ids([]);
        if(value_.length >= 1 && value_[0] instanceof Array) {
            var ids = [];
            _.each(value_, function(command) {
                var obj = {values: command[2]};
                switch (command[0]) {
                    case commands.CREATE:
                        obj['id'] = _.uniqueId(self.dataset.virtual_id_prefix);
                        obj.defaults = {};
                        self.dataset.to_create.push(obj);
                        self.dataset.cache.push(_.extend(_.clone(obj), {values: _.clone(command[2])}));
                        ids.push(obj.id);
                        return;
                    case commands.UPDATE:
                        obj['id'] = command[1];
                        self.dataset.to_write.push(obj);
                        self.dataset.cache.push(_.extend(_.clone(obj), {values: _.clone(command[2])}));
                        ids.push(obj.id);
                        return;
                    case commands.DELETE:
                        self.dataset.to_delete.push({id: command[1]});
                        return;
                    case commands.LINK_TO:
                        ids.push(command[1]);
                        return;
                    case commands.DELETE_ALL:
                        self.dataset.delete_all = true;
                        return;
                }
            });
            this._super(ids);
            this.dataset.set_ids(ids);
        } else if (value_.length >= 1 && typeof(value_[0]) === "object") {
            var ids = [];
            this.dataset.delete_all = true;
            _.each(value_, function(command) {
                var obj = {values: command};
                obj['id'] = _.uniqueId(self.dataset.virtual_id_prefix);
                obj.defaults = {};
                self.dataset.to_create.push(obj);
                self.dataset.cache.push(_.clone(obj));
                ids.push(obj.id);
            });
            this._super(ids);
            this.dataset.set_ids(ids);
        } else {
            this._super(value_);
            this.dataset.reset_ids(value_);
        }
        if (this.dataset.index === null && this.dataset.ids.length > 0) {
            this.dataset.index = 0;
        }
        this.trigger_on_change();
        if (this.is_started) {
            return self.reload_current_view();
        } else {
            return $.when();
        }
    },
    get_value: function() {
        var self = this;
        if (!this.dataset)
            return [];
        this.save_any_view();
        var val = this.dataset.delete_all ? [commands.delete_all()] : [];
        val = val.concat(_.map(this.dataset.ids, function(id) {
            var alter_order = _.detect(self.dataset.to_create, function(x) {return x.id === id;});
            if (alter_order) {
                return commands.create(alter_order.values);
            }
            alter_order = _.detect(self.dataset.to_write, function(x) {return x.id === id;});
            if (alter_order) {
                return commands.update(alter_order.id, alter_order.values);
            }
            return commands.link_to(id);
        }));
        return val.concat(_.map(
            this.dataset.to_delete, function(x) {
                return commands['delete'](x.id);}));
    },
    save_any_view: function() {
        if (this.doing_on_change)
            return false;
        return this.session.synchronized_mode(_.bind(function() {
            if (this.viewmanager && this.viewmanager.views && this.viewmanager.active_view &&
                this.viewmanager.views[this.viewmanager.active_view] &&
                this.viewmanager.views[this.viewmanager.active_view].controller) {
                var view = this.viewmanager.views[this.viewmanager.active_view].controller;
                if (this.viewmanager.active_view === "form") {
                    if (!view.is_initialized.state() === 'resolved') {
                        return false;
                    }
                    var res = $.when(view.save());
                    if (res.state() === 'pending') {
                        console.warn("Asynchronous get_value() is not supported in form view.");
                    }
                    return res;
                } else if (this.viewmanager.active_view === "list") {
                    var res = $.when(view.ensure_saved());
                    if (res.state() === 'pending') {
                        console.warn("Asynchronous get_value() is not supported in list view.");
                    }
                    return res;
                }
            }
            return false;
        }, this));
    },
    is_syntax_valid: function() {
        if (! this.viewmanager || ! this.viewmanager.views[this.viewmanager.active_view])
            return true;
        var view = this.viewmanager.views[this.viewmanager.active_view].controller;
        switch (this.viewmanager.active_view) {
        case 'form':
            return _(view.fields).chain()
                .invoke('is_valid')
                .all(_.identity)
                .value();
            break;
        case 'list':
            return view.is_valid();
        }
        return true;
    },
});

instance.web.form.One2ManyViewManager = instance.web.ViewManager.extend({
    template: 'One2Many.viewmanager',
    init: function(parent, dataset, views, flags) {
        this._super(parent, dataset, views, _.extend({}, flags, {$sidebar: false}));
        this.registry = this.registry.extend({
            list: 'instance.web.form.One2ManyListView',
            form: 'instance.web.form.One2ManyFormView',
            kanban: 'instance.web.form.One2ManyKanbanView',
        });
        this.__ignore_blur = false;
    },
    switch_mode: function(mode, unused) {
        if (mode !== 'form') {
            return this._super(mode, unused);
        }
        var self = this;
        var id = self.o2m.dataset.index !== null ? self.o2m.dataset.ids[self.o2m.dataset.index] : null;
        var pop = new instance.web.form.FormOpenPopup(this);
        pop.show_element(self.o2m.field.relation, id, self.o2m.build_context(), {
            title: _t("Open: ") + self.o2m.string,
            create_function: function(data) {
                return self.o2m.dataset.create(data).done(function(r) {
                    self.o2m.dataset.set_ids(self.o2m.dataset.ids.concat([r]));
                    self.o2m.dataset.trigger("dataset_changed", r);
                });
            },
            write_function: function(id, data, options) {
                return self.o2m.dataset.write(id, data, {}).done(function() {
                    self.o2m.reload_current_view();
                });
            },
            alternative_form_view: self.o2m.field.views ? self.o2m.field.views["form"] : undefined,
            parent_view: self.o2m.view,
            child_name: self.o2m.name,
            read_function: function() {
                return self.o2m.dataset.read_ids.apply(self.o2m.dataset, arguments);
            },
            form_view_options: {'not_interactible_on_create':true},
            readonly: self.o2m.get("effective_readonly")
        });
        pop.on("elements_selected", self, function() {
            self.o2m.reload_current_view();
        });
    },
});

instance.web.form.One2ManyDataSet = instance.web.BufferedDataSet.extend({
    get_context: function() {
        this.context = this.o2m.build_context([this.o2m.name]);
        return this.context;
    }
});

instance.web.form.One2ManyListView = instance.web.ListView.extend({
    _template: 'One2Many.listview',
    init: function (parent, dataset, view_id, options) {
        this._super(parent, dataset, view_id, _.extend(options || {}, {
            GroupsType: instance.web.form.One2ManyGroups,
            ListType: instance.web.form.One2ManyList
        }));
        this.on('edit:before', this, this.proxy('_before_edit'));
        this.on('edit:after', this, this.proxy('_after_edit'));
        this.on('save:before cancel:before', this, this.proxy('_before_unedit'));

        this.records
            .bind('add', this.proxy("changed_records"))
            .bind('edit', this.proxy("changed_records"))
            .bind('remove', this.proxy("changed_records"));
    },
    start: function () {
        var ret = this._super();
        this.$el
            .off('mousedown.handleButtons')
            .on('mousedown.handleButtons', 'table button', this.proxy('_button_down'));
        return ret;
    },
    changed_records: function () {
        this.o2m.trigger_on_change();
    },
    is_valid: function () {
        var form = this.editor.form;

        // If the form has not been modified, the view can only be valid
        // NB: is_dirty will also be set on defaults/onchanges/whatever?
        // oe_form_dirty seems to only be set on actual user actions
        if (!form.$el.is('.oe_form_dirty')) {
            return true;
        }
        this.o2m._dirty_flag = true;

        // Otherwise validate internal form
        return _(form.fields).chain()
            .invoke(function () {
                this._check_css_flags();
                return this.is_valid();
            })
            .all(_.identity)
            .value();
    },
    do_add_record: function () {
        if (this.editable()) {
            this._super.apply(this, arguments);
        } else {
            var self = this;
            var pop = new instance.web.form.SelectCreatePopup(this);
            pop.select_element(
                self.o2m.field.relation,
                {
                    title: _t("Create: ") + self.o2m.string,
                    initial_view: "form",
                    alternative_form_view: self.o2m.field.views ? self.o2m.field.views["form"] : undefined,
                    create_function: function(data, callback, error_callback) {
                        return self.o2m.dataset.create(data).done(function(r) {
                            self.o2m.dataset.set_ids(self.o2m.dataset.ids.concat([r]));
                            self.o2m.dataset.trigger("dataset_changed", r);
                        }).done(callback).fail(error_callback);
                    },
                    read_function: function() {
                        return self.o2m.dataset.read_ids.apply(self.o2m.dataset, arguments);
                    },
                    parent_view: self.o2m.view,
                    child_name: self.o2m.name,
                    form_view_options: {'not_interactible_on_create':true}
                },
                self.o2m.build_domain(),
                self.o2m.build_context()
            );
            pop.on("elements_selected", self, function() {
                self.o2m.reload_current_view();
            });
        }
    },
    do_activate_record: function(index, id) {
        var self = this;
        var pop = new instance.web.form.FormOpenPopup(self);
        pop.show_element(self.o2m.field.relation, id, self.o2m.build_context(), {
            title: _t("Open: ") + self.o2m.string,
            write_function: function(id, data) {
                return self.o2m.dataset.write(id, data, {}).done(function() {
                    self.o2m.reload_current_view();
                });
            },
            alternative_form_view: self.o2m.field.views ? self.o2m.field.views["form"] : undefined,
            parent_view: self.o2m.view,
            child_name: self.o2m.name,
            read_function: function() {
                return self.o2m.dataset.read_ids.apply(self.o2m.dataset, arguments);
            },
            form_view_options: {'not_interactible_on_create':true},
            readonly: !this.is_action_enabled('edit') || self.o2m.get("effective_readonly")
        });
    },
    do_button_action: function (name, id, callback) {
        if (!_.isNumber(id)) {
            instance.webclient.notification.warn(
                _t("Action Button"),
                _t("The o2m record must be saved before an action can be used"));
            return;
        }
        var parent_form = this.o2m.view;
        var self = this;
        this.ensure_saved().then(function () {
            if (parent_form)
                return parent_form.save();
            else
                return $.when();
        }).done(function () {
            self.handle_button(name, id, callback);
        });
    },

    _before_edit: function () {
        this.__ignore_blur = false;
        this.editor.form.on('blurred', this, this._on_form_blur);
    },
    _after_edit: function () {
        // The form's blur thing may be jiggered during the edition setup,
        // potentially leading to the o2m instasaving the row. Cancel any
        // blurring triggered the edition startup here
        this.editor.form.widgetFocused();
    },
    _before_unedit: function () {
        this.editor.form.off('blurred', this, this._on_form_blur);
    },
    _button_down: function () {
        // If a button is clicked (usually some sort of action button), it's
        // the button's responsibility to ensure the editable list is in the
        // correct state -> ignore form blurring
        this.__ignore_blur = true;
    },
    /**
     * Handles blurring of the nested form (saves the currently edited row),
     * unless the flag to ignore the event is set to ``true``
     *
     * Makes the internal form go away
     */
    _on_form_blur: function () {
        if (this.__ignore_blur) {
            this.__ignore_blur = false;
            return;
        }
        // FIXME: why isn't there an API for this?
        if (this.editor.form.$el.hasClass('oe_form_dirty')) {
            this.save_edition();
            return;
        }
        this.cancel_edition();
    },
    keyup_ENTER: function () {
        // blurring caused by hitting the [Return] key, should skip the
        // autosave-on-blur and let the handler for [Return] do its thing (save
        // the current row *anyway*, then create a new one/edit the next one)
        this.__ignore_blur = true;
        this._super.apply(this, arguments);
    },
    do_delete: function (ids) {
        var self = this;
        var next = $.when();
        var _super = this._super;
        // handle deletion of an item which does not exist
        // TODO: better handle that in the editable list?
        var false_id_index = _(ids).indexOf(false);
        if (false_id_index !== -1) {
            ids.splice(false_id_index, 1);
            next = this.cancel_edition(true);
        }
        return next.then(function () {
            // wheeee
            var confirm = window.confirm;
            window.confirm = function () { return true; };
            try {
                return _super.call(self, ids);
            } finally {
                window.confirm = confirm;
            }
        });
    }
});
instance.web.form.One2ManyGroups = instance.web.ListView.Groups.extend({
    setup_resequence_rows: function () {
        if (!this.view.o2m.get('effective_readonly')) {
            this._super.apply(this, arguments);
        }
    }
});
instance.web.form.One2ManyList = instance.web.ListView.List.extend({
    pad_table_to: function (count) {
        if (!this.view.is_action_enabled('create')) {
            this._super(count);
        } else {
            this._super(count > 0 ? count - 1 : 0);
        }

        // magical invocation of wtf does that do
        if (this.view.o2m.get('effective_readonly')) {
            return;
        }

        var self = this;
        var columns = _(this.columns).filter(function (column) {
            return column.invisible !== '1';
        }).length;
        if (this.options.selectable) { columns++; }
        if (this.options.deletable) { columns++; }

        if (!this.view.is_action_enabled('create')) {
            return;
        }

        var $cell = $('<td>', {
            colspan: columns,
            'class': 'oe_form_field_one2many_list_row_add'
        }).append(
            $('<a>', {href: '#'}).text(_t("Add an item"))
                .mousedown(function () {
                    // FIXME: needs to be an official API somehow
                    if (self.view.editor.is_editing()) {
                        self.view.__ignore_blur = true;
                    }
                })
                .click(function (e) {
                    e.preventDefault();
                    e.stopPropagation();
                    // FIXME: there should also be an API for that one
                    if (self.view.editor.form.__blur_timeout) {
                        clearTimeout(self.view.editor.form.__blur_timeout);
                        self.view.editor.form.__blur_timeout = false;
                    }
                    self.view.ensure_saved().done(function () {
                        self.view.do_add_record();
                    });
                }));

        var $padding = this.$current.find('tr:not([data-id]):first');
        var $newrow = $('<tr>').append($cell);
        if ($padding.length) {
            $padding.before($newrow);
        } else {
            this.$current.append($newrow)
        }
    }
});

instance.web.form.One2ManyFormView = instance.web.FormView.extend({
    form_template: 'One2Many.formview',
    load_form: function(data) {
        this._super(data);
        var self = this;
        this.$buttons.find('button.oe_form_button_create').click(function() {
            self.save().done(self.on_button_new);
        });
    },
    do_notify_change: function() {
        if (this.dataset.parent_view) {
            this.dataset.parent_view.do_notify_change();
        } else {
            this._super.apply(this, arguments);
        }
    }
});

var lazy_build_o2m_kanban_view = function() {
if (! instance.web_kanban || instance.web.form.One2ManyKanbanView)
    return;
instance.web.form.One2ManyKanbanView = instance.web_kanban.KanbanView.extend({
});
}

instance.web.form.FieldMany2ManyTags = instance.web.form.AbstractField.extend(instance.web.form.CompletionFieldMixin, instance.web.form.ReinitializeFieldMixin, {
    template: "FieldMany2ManyTags",
    init: function() {
        this._super.apply(this, arguments);
        instance.web.form.CompletionFieldMixin.init.call(this);
        this.set({"value": []});
        this._display_orderer = new instance.web.DropMisordered();
        this._drop_shown = false;
    },
    initialize_content: function() {
        if (this.get("effective_readonly"))
            return;
        var self = this;
        self.$text = $("textarea", this.$el);
        self.$text.textext({
            plugins : 'tags arrow autocomplete',
            autocomplete: {
                render: function(suggestion) {
                    return $('<span class="text-label"/>').
                             data('index', suggestion['index']).html(suggestion['label']);
                }
            },
            ext: {
                autocomplete: {
                    selectFromDropdown: function() {
                        $(this).trigger('hideDropdown');
                        var index = Number(this.selectedSuggestionElement().children().children().data('index'));
                        var data = self.search_result[index];
                        if (data.id) {
                            self.add_id(data.id);
                        } else {
                            data.action();
                        }
                    },
                },
                tags: {
                    isTagAllowed: function(tag) {
                        if (! tag.name)
                            return false;
                        return true;
                    },
                    removeTag: function(tag) {
                        var id = tag.data("id");
                        self.set({"value": _.without(self.get("value"), id)});
                    },
                    renderTag: function(stuff) {
                        return $.fn.textext.TextExtTags.prototype.renderTag.
                            call(this, stuff).data("id", stuff.id);
                    },
                },
                itemManager: {
                    itemToString: function(item) {
                        return item.name;
                    },
                },
            },
        }).bind('getSuggestions', function(e, data) {
            var _this = this;
            var str = !!data ? data.query || '' : '';
            self.get_search_result(str).done(function(result) {
                self.search_result = result;
                $(_this).trigger('setSuggestions', {result : _.map(result, function(el, i) {
                    return _.extend(el, {index:i});
                })});
            });
        }).bind('hideDropdown', function() {
            self._drop_shown = false;
        }).bind('showDropdown', function() {
            self._drop_shown = true;
        });
        self.tags = self.$text.textext()[0].tags();
        $("textarea", this.$el).focusout(function() {
            self.$text.trigger("setInputData", "");
        }).keydown(function(e) {
            if (e.which === $.ui.keyCode.TAB && self._drop_shown) {
                self.$text.textext()[0].autocomplete().selectFromDropdown();
            }
        });
    },
    set_value: function(value_) {
        value_ = value_ || [];
        if (value_.length >= 1 && value_[0] instanceof Array) {
            value_ = value_[0][2];
        }
        this._super(value_);
    },
    get_value: function() {
        var tmp = [commands.replace_with(this.get("value"))];
        return tmp;
    },
    get_search_blacklist: function() {
        return this.get("value");
    },
    render_value: function() {
        var self = this;
        var dataset = new instance.web.DataSetStatic(this, this.field.relation, self.build_context());
        var values = self.get("value")
        var handle_names = function(data) {
            if (self.isDestroyed())
                return;
            var indexed = {};
            _.each(data, function(el) {
                indexed[el[0]] = el;
            });
            data = _.map(values, function(el) { return indexed[el]; });
            if (! self.get("effective_readonly")) {
                self.tags.containerElement().children().remove();
                $("textarea", self.$el).css("padding-left", "3px");
                self.tags.addTags(_.map(data, function(el) {return {name: el[1], id:el[0]};}));
            } else {
                self.$el.html(QWeb.render("FieldMany2ManyTag", {elements: data}));
            }
        };
        if (! values || values.length > 0) {
            this._display_orderer.add(dataset.name_get(values)).done(handle_names);
        } else {
            handle_names([]);
        }
    },
    add_id: function(id) {
        this.set({'value': _.uniq(this.get('value').concat([id]))});
    },
});

/**
    widget options:
    - reload_on_button: Reload the whole form view if click on a button in a list view.
        If you see this options, do not use it, it's basically a dirty hack to make one
        precise o2m to behave the way we want.
*/
instance.web.form.FieldMany2Many = instance.web.form.AbstractField.extend({
    multi_selection: false,
    disable_utility_classes: true,
    init: function(field_manager, node) {
        this._super(field_manager, node);
        this.is_loaded = $.Deferred();
        this.initial_is_loaded = this.is_loaded;
        this.dataset = new instance.web.form.Many2ManyDataSet(this, this.field.relation);
        this.dataset.m2m = this;
        var self = this;
        this.dataset.on('unlink', self, function(ids) {
            self.dataset_changed();
        });
        this.set_value([]);
    },
    start: function() {
        this.$el.addClass('oe_form_field oe_form_field_many2many');

        var self = this;

        self.load_view();
        this.is_loaded.done(function() {
            self.on("change:effective_readonly", self, function() {
                self.is_loaded = self.is_loaded.then(function() {
                    self.list_view.destroy();
                    return $.when(self.load_view()).done(function() {
                        self.render_value();
                    });
                });
            });
        });
        this._super.apply(this, arguments);
    },
    set_value: function(value_) {
        value_ = value_ || [];
        if (value_.length >= 1 && value_[0] instanceof Array) {
            value_ = value_[0][2];
        }
        this._super(value_);
    },
    get_value: function() {
        return [commands.replace_with(this.get('value'))];
    },
    is_false: function () {
        return _(this.get("value")).isEmpty();
    },
    load_view: function() {
        var self = this;
        this.list_view = new instance.web.form.Many2ManyListView(this, this.dataset, false, {
                    'addable': self.get("effective_readonly") ? null : _t("Add"),
                    'deletable': self.get("effective_readonly") ? false : true,
                    'selectable': self.multi_selection,
                    'sortable': false,
                    'reorderable': false,
                    'import_enabled': false,
            });
        var embedded = (this.field.views || {}).tree;
        if (embedded) {
            this.list_view.set_embedded_view(embedded);
        }
        this.list_view.m2m_field = this;
        var loaded = $.Deferred();
        this.list_view.on("list_view_loaded", self, function() {
            self.initial_is_loaded.resolve();
            loaded.resolve();
        });
        $.async_when().done(function () {
            self.list_view.appendTo(self.$el);
        });
        return loaded;
    },
    render_value: function() {
        var self = this;
        this.dataset.set_ids(this.get("value"));
        this.is_loaded = this.is_loaded.then(function() {
            return self.list_view.reload_content();
        });
    },
    dataset_changed: function() {
        this.internal_set_value(this.dataset.ids);
    },
});

instance.web.form.Many2ManyDataSet = instance.web.DataSetStatic.extend({
    get_context: function() {
        this.context = this.m2m.build_context();
        return this.context;
    }
});

/**
 * @class
 * @extends instance.web.ListView
 */
instance.web.form.Many2ManyListView = instance.web.ListView.extend(/** @lends instance.web.form.Many2ManyListView# */{
    do_add_record: function () {
        var pop = new instance.web.form.SelectCreatePopup(this);
        pop.select_element(
            this.model,
            {
                title: _t("Add: ") + this.m2m_field.string
            },
            new instance.web.CompoundDomain(this.m2m_field.build_domain(), ["!", ["id", "in", this.m2m_field.dataset.ids]]),
            this.m2m_field.build_context()
        );
        var self = this;
        pop.on("elements_selected", self, function(element_ids) {
            var reload = false;
            _(element_ids).each(function (id) {
                if(! _.detect(self.dataset.ids, function(x) {return x == id;})) {
                    self.dataset.set_ids(self.dataset.ids.concat([id]));
                    self.m2m_field.dataset_changed();
                    reload = true;
                }
            });
            if (reload) {
                self.reload_content();
            }
        });
    },
    do_activate_record: function(index, id) {
        var self = this;
        var pop = new instance.web.form.FormOpenPopup(this);
        pop.show_element(this.dataset.model, id, this.m2m_field.build_context(), {
            title: _t("Open: ") + this.m2m_field.string,
            readonly: this.getParent().get("effective_readonly")
        });
        pop.on('write_completed', self, self.reload_content);
    },
    do_button_action: function(name, id, callback) {
        var self = this;
        var _sup = _.bind(this._super, this);
        if (! this.m2m_field.options.reload_on_button) {
            return _sup(name, id, callback);
        } else {
            return this.m2m_field.view.save().then(function() {
                return _sup(name, id, function() {
                    self.m2m_field.view.reload();
                });
            });
        }
     },
});

instance.web.form.FieldMany2ManyKanban = instance.web.form.AbstractField.extend(instance.web.form.CompletionFieldMixin, {
    disable_utility_classes: true,
    init: function(field_manager, node) {
        this._super(field_manager, node);
        instance.web.form.CompletionFieldMixin.init.call(this);
        m2m_kanban_lazy_init();
        this.is_loaded = $.Deferred();
        this.initial_is_loaded = this.is_loaded;

        var self = this;
        this.dataset = new instance.web.form.Many2ManyDataSet(this, this.field.relation);
        this.dataset.m2m = this;
        this.dataset.on('unlink', self, function(ids) {
            self.dataset_changed();
        });
    },
    start: function() {
        this._super.apply(this, arguments);

        var self = this;

        self.load_view();
        this.is_loaded.done(function() {
            self.on("change:effective_readonly", self, function() {
                self.is_loaded = self.is_loaded.then(function() {
                    self.kanban_view.destroy();
                    return $.when(self.load_view()).done(function() {
                        self.render_value();
                    });
                });
            });
        })
    },
    set_value: function(value_) {
        value_ = value_ || [];
        if (value_.length >= 1 && value_[0] instanceof Array) {
            value_ = value_[0][2];
        }
        this._super(value_);
    },
    get_value: function() {
        return [commands.replace_with(this.get('value'))];
    },
    load_view: function() {
        var self = this;
        this.kanban_view = new instance.web.form.Many2ManyKanbanView(this, this.dataset, false, {
                    'create_text': _t("Add"),
                    'creatable': self.get("effective_readonly") ? false : true,
                    'quick_creatable': self.get("effective_readonly") ? false : true,
                    'read_only_mode': self.get("effective_readonly") ? true : false,
                    'confirm_on_delete': false,
            });
        var embedded = (this.field.views || {}).kanban;
        if (embedded) {
            this.kanban_view.set_embedded_view(embedded);
        }
        this.kanban_view.m2m = this;
        var loaded = $.Deferred();
        this.kanban_view.on("kanban_view_loaded",self,function() {
            self.initial_is_loaded.resolve();
            loaded.resolve();
        });
        this.kanban_view.on('switch_mode', this, this.open_popup);
        $.async_when().done(function () {
            self.kanban_view.appendTo(self.$el);
        });
        return loaded;
    },
    render_value: function() {
        var self = this;
        this.dataset.set_ids(this.get("value"));
        this.is_loaded = this.is_loaded.then(function() {
            return self.kanban_view.do_search(self.build_domain(), self.dataset.get_context(), []);
        });
    },
    dataset_changed: function() {
        this.set({'value': this.dataset.ids});
    },
    open_popup: function(type, unused) {
        if (type !== "form")
            return;
        var self = this;
        if (this.dataset.index === null) {
            var pop = new instance.web.form.SelectCreatePopup(this);
            pop.select_element(
                this.field.relation,
                {
                    title: _t("Add: ") + this.string
                },
                new instance.web.CompoundDomain(this.build_domain(), ["!", ["id", "in", this.dataset.ids]]),
                this.build_context()
            );
            pop.on("elements_selected", self, function(element_ids) {
                _.each(element_ids, function(one_id) {
                    if(! _.detect(self.dataset.ids, function(x) {return x == one_id;})) {
                        self.dataset.set_ids([].concat(self.dataset.ids, [one_id]));
                        self.dataset_changed();
                        self.render_value();
                    }
                });
            });
        } else {
            var id = self.dataset.ids[self.dataset.index];
            var pop = new instance.web.form.FormOpenPopup(this);
            pop.show_element(self.field.relation, id, self.build_context(), {
                title: _t("Open: ") + self.string,
                write_function: function(id, data, options) {
                    return self.dataset.write(id, data, {}).done(function() {
                        self.render_value();
                    });
                },
                alternative_form_view: self.field.views ? self.field.views["form"] : undefined,
                parent_view: self.view,
                child_name: self.name,
                readonly: self.get("effective_readonly")
            });
        }
    },
    add_id: function(id) {
        this.quick_create.add_id(id);
    },
});

function m2m_kanban_lazy_init() {
if (instance.web.form.Many2ManyKanbanView)
    return;
instance.web.form.Many2ManyKanbanView = instance.web_kanban.KanbanView.extend({
    quick_create_class: 'instance.web.form.Many2ManyQuickCreate',
    _is_quick_create_enabled: function() {
        return this._super() && ! this.group_by;
    },
});
instance.web.form.Many2ManyQuickCreate = instance.web.Widget.extend({
    template: 'Many2ManyKanban.quick_create',

    /**
     * close_btn: If true, the widget will display a "Close" button able to trigger
     * a "close" event.
     */
    init: function(parent, dataset, context, buttons) {
        this._super(parent);
        this.m2m = this.getParent().view.m2m;
        this.m2m.quick_create = this;
        this._dataset = dataset;
        this._buttons = buttons || false;
        this._context = context || {};
    },
    start: function () {
        var self = this;
        self.$text = this.$el.find('input').css("width", "200px");
        self.$text.textext({
            plugins : 'arrow autocomplete',
            autocomplete: {
                render: function(suggestion) {
                    return $('<span class="text-label"/>').
                             data('index', suggestion['index']).html(suggestion['label']);
                }
            },
            ext: {
                autocomplete: {
                    selectFromDropdown: function() {
                        $(this).trigger('hideDropdown');
                        var index = Number(this.selectedSuggestionElement().children().children().data('index'));
                        var data = self.search_result[index];
                        if (data.id) {
                            self.add_id(data.id);
                        } else {
                            data.action();
                        }
                    },
                },
                itemManager: {
                    itemToString: function(item) {
                        return item.name;
                    },
                },
            },
        }).bind('getSuggestions', function(e, data) {
            var _this = this;
            var str = !!data ? data.query || '' : '';
            self.m2m.get_search_result(str).done(function(result) {
                self.search_result = result;
                $(_this).trigger('setSuggestions', {result : _.map(result, function(el, i) {
                    return _.extend(el, {index:i});
                })});
            });
        });
        self.$text.focusout(function() {
            self.$text.val("");
        });
    },
    focus: function() {
        this.$text.focus();
    },
    add_id: function(id) {
        var self = this;
        self.$text.val("");
        self.trigger('added', id);
        this.m2m.dataset_changed();
    },
});
}

/**
 * Class with everything which is common between FormOpenPopup and SelectCreatePopup.
 */
instance.web.form.AbstractFormPopup = instance.web.Widget.extend({
    template: "AbstractFormPopup.render",
    /**
     *  options:
     *  -readonly: only applicable when not in creation mode, default to false
     * - alternative_form_view
     * - write_function
     * - read_function
     * - create_function
     * - parent_view
     * - child_name
     * - form_view_options
     */
    init_popup: function(model, row_id, domain, context, options) {
        this.row_id = row_id;
        this.model = model;
        this.domain = domain || [];
        this.context = context || {};
        this.options = options;
        _.defaults(this.options, {
        });
    },
    init_dataset: function() {
        var self = this;
        this.created_elements = [];
        this.dataset = new instance.web.ProxyDataSet(this, this.model, this.context);
        this.dataset.read_function = this.options.read_function;
        this.dataset.create_function = function(data, sup) {
            var fct = self.options.create_function || sup;
            return fct.call(this, data).done(function(r) {
                self.trigger('create_completed saved', r);
                self.created_elements.push(r);
            });
        };
        this.dataset.write_function = function(id, data, options, sup) {
            var fct = self.options.write_function || sup;
            return fct.call(this, id, data, options).done(function() {
                self.trigger('write_completed saved');
            });
        };
        this.dataset.parent_view = this.options.parent_view;
        this.dataset.child_name = this.options.child_name;
    },
    display_popup: function() {
        var self = this;
        this.renderElement();
        var dialog = new instance.web.Dialog(this, {
            min_width: '800px',
            dialogClass: 'oe_act_window',
            close: function() {
                self.check_exit(true);
            },
            title: this.options.title || "",
        }, this.$el).open();
        this.$buttonpane = dialog.$buttons;
        this.start();
    },
    setup_form_view: function() {
        var self = this;
        if (this.row_id) {
            this.dataset.ids = [this.row_id];
            this.dataset.index = 0;
        } else {
            this.dataset.index = null;
        }
        var options = _.clone(self.options.form_view_options) || {};
        if (this.row_id !== null) {
            options.initial_mode = this.options.readonly ? "view" : "edit";
        }
        _.extend(options, {
            $buttons: this.$buttonpane,
        });
        this.view_form = new instance.web.FormView(this, this.dataset, false, options);
        if (this.options.alternative_form_view) {
            this.view_form.set_embedded_view(this.options.alternative_form_view);
        }
        this.view_form.appendTo(this.$el.find(".oe_popup_form"));
        this.view_form.on("form_view_loaded", self, function() {
            var multi_select = self.row_id === null && ! self.options.disable_multiple_selection;
            self.$buttonpane.html(QWeb.render("AbstractFormPopup.buttons", {
                multi_select: multi_select,
                readonly: self.row_id !== null && self.options.readonly,
            }));
            var $snbutton = self.$buttonpane.find(".oe_abstractformpopup-form-save-new");
            $snbutton.click(function() {
                $.when(self.view_form.save()).done(function() {
                    self.view_form.reload_mutex.exec(function() {
                        self.view_form.on_button_new();
                    });
                });
            });
            var $sbutton = self.$buttonpane.find(".oe_abstractformpopup-form-save");
            $sbutton.click(function() {
                $.when(self.view_form.save()).done(function() {
                    self.view_form.reload_mutex.exec(function() {
                        self.check_exit();
                    });
                });
            });
            var $cbutton = self.$buttonpane.find(".oe_abstractformpopup-form-close");
            $cbutton.click(function() {
                self.check_exit();
            });
            self.view_form.do_show();
        });
    },
    select_elements: function(element_ids) {
        this.trigger("elements_selected", element_ids);
    },
    check_exit: function(no_destroy) {
        if (this.created_elements.length > 0) {
            this.select_elements(this.created_elements);
            this.created_elements = [];
        }
        this.trigger('closed');
        this.destroy();
    },
    destroy: function () {
<<<<<<< HEAD
        if (this.$el.is(":data(dialog)")) {
            this.$el.dialog('close');
        }
=======
        this.trigger('closed');
        this.$el.dialog('close');
>>>>>>> 1c5e8da2
        this._super();
    },
});

/**
 * Class to display a popup containing a form view.
 */
instance.web.form.FormOpenPopup = instance.web.form.AbstractFormPopup.extend({
    show_element: function(model, row_id, context, options) {
        this.init_popup(model, row_id, [], context,  options);
        _.defaults(this.options, {
        });
        this.display_popup();
    },
    start: function() {
        this._super();
        this.init_dataset();
        this.setup_form_view();
    },
});

/**
 * Class to display a popup to display a list to search a row. It also allows
 * to switch to a form view to create a new row.
 */
instance.web.form.SelectCreatePopup = instance.web.form.AbstractFormPopup.extend({
    /**
     * options:
     * - initial_ids
     * - initial_view: form or search (default search)
     * - disable_multiple_selection
     * - list_view_options
     */
    select_element: function(model, options, domain, context) {
        this.init_popup(model, null, domain, context, options);
        var self = this;
        _.defaults(this.options, {
            initial_view: "search",
        });
        this.initial_ids = this.options.initial_ids;
        this.display_popup();
    },
    start: function() {
        var self = this;
        this.init_dataset();
        if (this.options.initial_view == "search") {
            self.rpc('/web/session/eval_domain_and_context', {
                domains: [],
                contexts: [this.context]
            }).done(function (results) {
                var search_defaults = {};
                _.each(results.context, function (value_, key) {
                    var match = /^search_default_(.*)$/.exec(key);
                    if (match) {
                        search_defaults[match[1]] = value_;
                    }
                });
                self.setup_search_view(search_defaults);
            });
        } else { // "form"
            this.new_object();
        }
    },
    setup_search_view: function(search_defaults) {
        var self = this;
        if (this.searchview) {
            this.searchview.destroy();
        }
        this.searchview = new instance.web.SearchView(this,
                this.dataset, false,  search_defaults);
        this.searchview.on('search_data', self, function(domains, contexts, groupbys) {
            if (self.initial_ids) {
                self.do_search(domains.concat([[["id", "in", self.initial_ids]], self.domain]),
                    contexts, groupbys);
                self.initial_ids = undefined;
            } else {
                self.do_search(domains.concat([self.domain]), contexts.concat(self.context), groupbys);
            }
        });
        this.searchview.on("search_view_loaded", self, function() {
            self.view_list = new instance.web.form.SelectCreateListView(self,
                    self.dataset, false,
                    _.extend({'deletable': false,
                        'selectable': !self.options.disable_multiple_selection,
                        'import_enabled': false,
                        '$buttons': self.$buttonpane,
                    }, self.options.list_view_options || {}));
            self.view_list.on('edit:before', self, function (e) {
                e.cancel = true;
            });
            self.view_list.popup = self;
            self.view_list.appendTo($(".oe_popup_list", self.$el)).then(function() {
                self.view_list.do_show();
            }).then(function() {
                self.searchview.do_search();
            });
            self.view_list.on("list_view_loaded", self, function() {
                self.$buttonpane.html(QWeb.render("SelectCreatePopup.search.buttons", {widget:self}));
                var $cbutton = self.$buttonpane.find(".oe_selectcreatepopup-search-close");
                $cbutton.click(function() {
                    self.destroy();
                });
                var $sbutton = self.$buttonpane.find(".oe_selectcreatepopup-search-select");
                $sbutton.click(function() {
                    self.select_elements(self.selected_ids);
                    self.destroy();
                });
                var $cbutton = self.$buttonpane.find(".oe_selectcreatepopup-search-create");
                $cbutton.click(function() {
                    self.new_object();
                });
            });
        });
        this.searchview.appendTo($(".oe_popup_search", self.$el));
    },
    do_search: function(domains, contexts, groupbys) {
        var self = this;
        this.rpc('/web/session/eval_domain_and_context', {
            domains: domains || [],
            contexts: contexts || [],
            group_by_seq: groupbys || []
        }).done(function (results) {
            self.view_list.do_search(results.domain, results.context, results.group_by);
        });
    },
    on_click_element: function(ids) {
        var self = this;
        this.selected_ids = ids || [];
        if(this.selected_ids.length > 0) {
            self.$buttonpane.find(".oe_selectcreatepopup-search-select").removeAttr('disabled');
        } else {
            self.$buttonpane.find(".oe_selectcreatepopup-search-select").attr('disabled', "disabled");
        }
    },
    new_object: function() {
        if (this.searchview) {
            this.searchview.hide();
        }
        if (this.view_list) {
            this.view_list.$el.hide();
        }
        this.setup_form_view();
    },
});

instance.web.form.SelectCreateListView = instance.web.ListView.extend({
    do_add_record: function () {
        this.popup.new_object();
    },
    select_record: function(index) {
        this.popup.select_elements([this.dataset.ids[index]]);
        this.popup.destroy();
    },
    do_select: function(ids, records) {
        this._super(ids, records);
        this.popup.on_click_element(ids);
    }
});

instance.web.form.FieldReference = instance.web.form.AbstractField.extend(instance.web.form.ReinitializeFieldMixin, {
    template: 'FieldReference',
    init: function(field_manager, node) {
        this._super(field_manager, node);
        this.reference_ready = true;
    },
    destroy_content: function() {
        if (this.fm) {
            this.fm.destroy();
            this.fm = undefined;
        }
    },
    initialize_content: function() {
        var self = this;
        var fm = new instance.web.form.DefaultFieldManager(this);
        this.fm = fm;
        fm.extend_field_desc({
            "selection": {
                selection: this.field_manager.get_field_desc(this.name).selection,
                type: "selection",
            },
            "m2o": {
                relation: null,
                type: "many2one",
            },
        });
        this.selection = new instance.web.form.FieldSelection(fm, { attrs: {
            name: 'selection',
            modifiers: JSON.stringify({readonly: this.get('effective_readonly')}),
        }});
        this.selection.on("change:value", this, this.on_selection_changed);
        this.selection.appendTo(this.$(".oe_form_view_reference_selection"));
        this.selection
            .on('focused', null, function () {self.trigger('focused')})
            .on('blurred', null, function () {self.trigger('blurred')});

        this.m2o = new instance.web.form.FieldMany2One(fm, { attrs: {
            name: 'm2o',
            modifiers: JSON.stringify({readonly: this.get('effective_readonly')}),
        }});
        this.m2o.on("change:value", this, this.data_changed);
        this.m2o.appendTo(this.$(".oe_form_view_reference_m2o"));
        this.m2o
            .on('focused', null, function () {self.trigger('focused')})
            .on('blurred', null, function () {self.trigger('blurred')});
    },
    on_selection_changed: function() {
        if (this.reference_ready) {
            this.internal_set_value([this.selection.get_value(), false]);
            this.render_value();
        }
    },
    data_changed: function() {
        if (this.reference_ready) {
            this.internal_set_value([this.selection.get_value(), this.m2o.get_value()]);
        }
    },
    set_value: function(val) {
        if (val) {
            val = val.split(',');
            val[0] = val[0] || false;
            val[1] = val[0] ? (val[1] ? parseInt(val[1], 10) : val[1]) : false;
        }
        this._super(val || [false, false]);
    },
    get_value: function() {
        return this.get('value')[0] && this.get('value')[1] ? (this.get('value')[0] + ',' + this.get('value')[1]) : false;
    },
    render_value: function() {
        this.reference_ready = false;
        if (!this.get("effective_readonly")) {
            this.selection.set_value(this.get('value')[0]);
        }
        this.m2o.field.relation = this.get('value')[0];
        this.m2o.set_value(this.get('value')[1]);
        this.m2o.$el.toggle(!!this.get('value')[0]);
        this.reference_ready = true;
    },
});

instance.web.form.FieldBinary = instance.web.form.AbstractField.extend(instance.web.form.ReinitializeFieldMixin, {
    init: function(field_manager, node) {
        var self = this;
        this._super(field_manager, node);
        this.binary_value = false;
        this.useFileAPI = !!window.FileReader;
        if (!this.useFileAPI) {
            this.fileupload_id = _.uniqueId('oe_fileupload');
            $(window).on(this.fileupload_id, function() {
                var args = [].slice.call(arguments).slice(1);
                self.on_file_uploaded.apply(self, args);
            });
        }
    },
    stop: function() {
        if (!this.useFileAPI) {
            $(window).off(this.fileupload_id);
        }
        this._super.apply(this, arguments);
    },
    initialize_content: function() {
        this.$el.find('input.oe_form_binary_file').change(this.on_file_change);
        this.$el.find('button.oe_form_binary_file_save').click(this.on_save_as);
        this.$el.find('.oe_form_binary_file_clear').click(this.on_clear);
    },
    human_filesize : function(size) {
        var units = ['B', 'KB', 'MB', 'GB', 'TB', 'PB', 'EB', 'ZB', 'YB'];
        var i = 0;
        while (size >= 1024) {
            size /= 1024;
            ++i;
        }
        return size.toFixed(2) + ' ' + units[i];
    },
    on_file_change: function(e) {
        var self = this;
        var file_node = e.target;
        if ((this.useFileAPI && file_node.files.length) || (!this.useFileAPI && $(file_node).val() !== '')) {
            if (this.useFileAPI) {
                var file = file_node.files[0];
                var filereader = new FileReader();
                filereader.readAsDataURL(file);
                filereader.onloadend = function(upload) {
                    var data = upload.target.result;
                    data = data.split(',')[1];
                    self.on_file_uploaded(file.size, file.name, file.type, data);
                };
            } else {
                this.$el.find('form.oe_form_binary_form input[name=session_id]').val(this.session.session_id);
                this.$el.find('form.oe_form_binary_form').submit();
            }
            this.$el.find('.oe_form_binary_progress').show();
            this.$el.find('.oe_form_binary').hide();
        }
    },
    on_file_uploaded: function(size, name, content_type, file_base64) {
        if (size === false) {
            this.do_warn("File Upload", "There was a problem while uploading your file");
            // TODO: use openerp web crashmanager
            console.warn("Error while uploading file : ", name);
        } else {
            this.filename = name;
            this.on_file_uploaded_and_valid.apply(this, arguments);
        }
        this.$el.find('.oe_form_binary_progress').hide();
        this.$el.find('.oe_form_binary').show();
    },
    on_file_uploaded_and_valid: function(size, name, content_type, file_base64) {
    },
    on_save_as: function(ev) {
        var value = this.get('value');
        if (!value) {
            this.do_warn(_t("Save As..."), _t("The field is empty, there's nothing to save !"));
            ev.stopPropagation();
        } else if (this._dirty_flag) {
            var link = this.$('.oe_form_binary_file_save_data')[0];
            link.download = this.filename || "download.bin"; // Works on only on Google Chrome
            //link.target = '_blank';
            link.href = "data:application/octet-stream;base64," + value;
        } else {
            instance.web.blockUI();
            this.session.get_file({
                url: '/web/binary/saveas_ajax',
                data: {data: JSON.stringify({
                    model: this.view.dataset.model,
                    id: (this.view.datarecord.id || ''),
                    field: this.name,
                    filename_field: (this.node.attrs.filename || ''),
                    context: this.view.dataset.get_context()
                })},
                complete: instance.web.unblockUI,
                error: instance.webclient.crashmanager.on_rpc_error
            });
            ev.stopPropagation();
            return false;
        }
    },
    set_filename: function(value) {
        var filename = this.node.attrs.filename;
        if (filename) {
            var tmp = {};
            tmp[filename] = value;
            this.field_manager.set_values(tmp);
        }
    },
    on_clear: function() {
        if (this.get('value') !== false) {
            this.binary_value = false;
            this.internal_set_value(false);
        }
        return false;
    }
});

instance.web.form.FieldBinaryFile = instance.web.form.FieldBinary.extend({
    template: 'FieldBinaryFile',
    initialize_content: function() {
        this._super();
        if (this.get("effective_readonly")) {
            var self = this;
            this.$el.find('a').click(function(ev) {
                if (self.get('value')) {
                    self.on_save_as(ev);
                }
                return false;
            });
        }
    },
    render_value: function() {
        if (!this.get("effective_readonly")) {
            var show_value;
            if (this.node.attrs.filename) {
                show_value = this.view.datarecord[this.node.attrs.filename] || '';
            } else {
                show_value = (this.get('value') != null && this.get('value') !== false) ? this.get('value') : '';
            }
            this.$el.find('input').eq(0).val(show_value);
        } else {
            this.$el.find('a').show(!!this.get('value'));
            if (this.get('value')) {
                var show_value = _t("Download")
                if (this.view)
                    show_value += " " + (this.view.datarecord[this.node.attrs.filename] || '');
                this.$el.find('a').text(show_value);
            }
        }
    },
    on_file_uploaded_and_valid: function(size, name, content_type, file_base64) {
        this.binary_value = true;
        this.internal_set_value(file_base64);
        var show_value = name + " (" + this.human_filesize(size) + ")";
        this.$el.find('input').eq(0).val(show_value);
        this.set_filename(name);
    },
    on_clear: function() {
        this._super.apply(this, arguments);
        this.$el.find('input').eq(0).val('');
        this.set_filename('');
    }
});

instance.web.form.FieldBinaryImage = instance.web.form.FieldBinary.extend({
    template: 'FieldBinaryImage',
    placeholder: "/web/static/src/img/placeholder.png",
    render_value: function() {
        var self = this;
        var url;
        if (this.get('value') && ! /^\d+(\.\d*)? \w+$/.test(this.get('value'))) {
            url = 'data:image/png;base64,' + this.get('value');
        } else if (this.get('value')) {
            var id = escape(JSON.stringify(this.view.datarecord.id || null));
            var field = this.name;
            if (this.options.preview_image)
                field = this.options.preview_image;
            url = '/web/binary/image?session_id=' + this.session.session_id + '&model=' +
                this.view.dataset.model +'&id=' + id + '&field=' + field + '&t=' + (new Date().getTime());
        } else {
            url = this.placeholder;
        }
        var $img = $(QWeb.render("FieldBinaryImage-img", { widget: this, url: url }));
        this.$el.find('> img').remove();
        this.$el.prepend($img);
        $img.load(function() {
            if (! self.options.size)
                return;
            $img.css("max-width", "" + self.options.size[0] + "px");
            $img.css("max-height", "" + self.options.size[1] + "px");
            $img.css("margin-left", "" + (self.options.size[0] - $img.width()) / 2 + "px");
            $img.css("margin-top", "" + (self.options.size[1] - $img.height()) / 2 + "px");
        });
        $img.on('error', function() {
            $img.attr('src', self.placeholder);
            instance.webclient.notification.warn(_t("Image"), _t("Could not display the selected image."));
        });
    },
    on_file_change: function() {
        this.render_value();
        this._super.apply(this, arguments);
    },
    on_file_uploaded_and_valid: function(size, name, content_type, file_base64) {
        this.internal_set_value(file_base64);
        this.binary_value = true;
        this.render_value();
        this.set_filename(name);
    },
    on_clear: function() {
        this._super.apply(this, arguments);
        this.render_value();
        this.set_filename('');
    }
});

/**
 * Widget for (one2many field) to upload one or more file in same time and display in list.
 * The user can delete his files.
 * Options on attribute ; "blockui" {Boolean} block the UI or not
 * during the file is uploading
 */
instance.web.form.FieldOne2ManyBinaryMultiFiles = instance.web.form.AbstractField.extend({
    template: "FieldBinaryFileUploader",
    init: function(field_manager, node) {
        this._super(field_manager, node);
        this.field_manager = field_manager;
        this.node = node;
        if(this.field.type != "one2many" || this.field.relation != 'ir.attachment') {
            throw "The type of the field '"+this.field.string+"' must be a one2many field with a relation to 'ir.attachment' model.";
        }
        this.ds_file = new instance.web.DataSetSearch(this, 'ir.attachment');
        this.fileupload_id = _.uniqueId('oe_fileupload_temp');
        $(window).on(this.fileupload_id, _.bind(this.on_file_loaded, this));
    },
    start: function() {
        this._super(this);
        this.$el.on('change', 'input.oe_form_binary_file', this.on_file_change );
    },
    get_value: function() {
        return _.map(this.get('value'), function (value) { return commands.link_to( value.id ); });
    },
    get_file_url: function (attachment) {
        return instance.origin + '/web/binary/saveas?session_id=' + this.session.session_id + '&model=ir.attachment&field=datas&filename_field=datas_fname&id=' + attachment['id'];
    },
    render_value: function () {
        var render = $(instance.web.qweb.render('FieldBinaryFileUploader.files', {'widget': this}));
        render.on('click', '.oe_delete', _.bind(this.on_file_delete, this));
        this.$('.oe_placeholder_files, .oe_attachments').replaceWith( render );

        // reinit input type file
        var $input = this.$('input.oe_form_binary_file');
        $input.after($input.clone(true)).remove();
        this.$(".oe_fileupload").show();
    },
    on_file_change: function (event) {
        event.stopPropagation();
        var self = this;
        var $target = $(event.target);
        if ($target.val() !== '') {

            var filename = $target.val().replace(/.*[\\\/]/,'');

            // if the files is currently uploded, don't send again
            if( !isNaN(_.find(this.get('value'), function (file) { return (file.filename || file.name) == filename && file.upload; } )) ) {
                return false;
            }

            // block UI or not
            if(this.node.attrs.blockui) {
                instance.web.blockUI();
            }

            // if the files exits for this answer, delete the file before upload
            var files = _.filter(this.get('value'), function (file) {
                if((file.filename || file.name) == filename) {
                    self.ds_file.unlink([file.id]);
                    return false;
                } else {
                    return true;
                }
            });

            // TODO : unactivate send on wizard and form

            // submit file
            this.$('form.oe_form_binary_form').submit();
            this.$(".oe_fileupload").hide();

            // add file on result
            files.push({
                'id': 0,
                'name': filename,
                'filename': filename,
                'url': '',
                'upload': true
            });

            this.set({'value': files});
        }
    },
    on_file_loaded: function (event, result) {
        // unblock UI
        if(this.node.attrs.blockui) {
            instance.web.unblockUI();
        }

        // TODO : activate send on wizard and form

        var files = this.get('value');
        for(var i in files){
            if(files[i].filename == result.filename && files[i].upload) {
                files[i] = {
                    'id': result.id,
                    'name': result.name,
                    'filename': result.filename,
                    'url': this.get_file_url(result)
                };
            }
        }

        this.set({'value': files});
        this.render_value()
    },
    on_file_delete: function (event) {
        event.stopPropagation();
        var file_id=$(event.target).data("id");
        if (file_id) {
            var files=[];
            for(var i in this.get('value')){
                if(file_id != this.get('value')[i].id){
                    files.push(this.get('value')[i]);
                }
                else {
                    this.ds_file.unlink([file_id]);
                }
            }
            this.set({'value': files});
        }
    },
});

instance.web.form.FieldStatus = instance.web.form.AbstractField.extend({
    template: "FieldStatus",
    init: function(field_manager, node) {
        this._super(field_manager, node);
        this.options.clickable = this.options.clickable || (this.node.attrs || {}).clickable || false;
        this.options.visible = this.options.visible || (this.node.attrs || {}).statusbar_visible || false;
        this.set({value: false});
    },
    start: function() {
        if (this.options.clickable) {
            this.$el.on('click','li',this.on_click_stage);
        }
        if (this.$el.parent().is('header')) {
            this.$el.after('<div class="oe_clear"/>');
        }
        this._super();
    },
    set_value: function(value_) {
        if (value_ instanceof Array) {
            value_ = value_[0];
        }
        this._super(value_);
    },
    render_value: function() {
        var self = this;
        self.get_selection().done(function() {
            var content = QWeb.render("FieldStatus.content", {widget: self});
            self.$el.html(content);
            var colors = JSON.parse((self.node.attrs || {}).statusbar_colors || "{}");
            var color = colors[self.get('value')];
            if (color) {
                self.$("oe_active").css("color", color);
            }
        });
    },
    /** Get the selection and render it
     *  selection: [[identifier, value_to_display], ...]
     *  For selection fields: this is directly given by this.field.selection
     *  For many2one fields:  perform a search on the relation of the many2one field
     */
    get_selection: function() {
        var self = this;
        self.selection = [];
        if (this.field.type == "many2one") {
            var domain = [];
            if(!_.isEmpty(this.field.domain) || !_.isEmpty(this.node.attrs.domain)) {
                domain = new instance.web.CompoundDomain(['|'], self.build_domain(), [['id', '=', self.get('value')]]);
            }
            var ds = new instance.web.DataSetSearch(this, this.field.relation, self.build_context(), domain);
            return ds.read_slice(['name'], {}).then(function (records) {
                for(var i = 0; i < records.length; i++) {
                    self.selection.push([records[i].id, records[i].name]);
                }
            });
        } else {
            // For field type selection filter values according to
            // statusbar_visible attribute of the field. For example:
            // statusbar_visible="draft,open".
            var selection = this.field.selection;
            for(var i=0; i < selection.length; i++) {
                var key = selection[i][0];
                if(key == this.get('value') || !this.options.visible || this.options.visible.indexOf(key) != -1) {
                    this.selection.push(selection[i]);
                }
            }
            return $.when();
        }
    },
    on_click_stage: function (ev) {
        var self = this;
        var $li = $(ev.currentTarget);
        var val = parseInt($li.data("id"));
        if (val != self.get('value')) {
            this.view.recursive_save().done(function() {
                var change = {};
                change[self.name] = val;
                self.view.dataset.write(self.view.datarecord.id, change).done(function() {
                    self.view.reload();
                });
            });
        }
    },
});

instance.web.form.FieldMonetary = instance.web.form.FieldFloat.extend({
    template: "FieldMonetary",
    init: function() {
        this._super.apply(this, arguments);
        this.set({"currency": false});
        if (this.options.currency_field) {
            this.field_manager.on("field_changed:" + this.options.currency_field, this, function() {
                this.set({"currency": this.field_manager.get_field_value(this.options.currency_field)});
            });
        }
        this.on("change:currency", this, this.get_currency_info);
        this.get_currency_info();
        this.ci_dm = new instance.web.DropMisordered();
    },
    start: function() {
        var tmp = this._super();
        this.on("change:currency_info", this, this.reinitialize);
        return tmp;
    },
    get_currency_info: function() {
        var self = this;
        if (this.get("currency") === false) {
            this.set({"currency_info": null});
            return;
        }
        return this.ci_dm.add(new instance.web.Model("res.currency").query(["symbol", "position"])
            .filter([["id", "=", self.get("currency")]]).first()).then(function(res) {
            self.set({"currency_info": res});
        });
    },
    parse_value: function(val, def) {
        return instance.web.parse_value(val, {type: "float"}, def);
    },
    format_value: function(val, def) {
        return instance.web.format_value(val, {type: "float"}, def);
    },
});

/**
 * Registry of form fields, called by :js:`instance.web.FormView`.
 *
 * All referenced classes must implement FieldInterface. Those represent the classes whose instances
 * will substitute to the <field> tags as defined in OpenERP's views.
 */
instance.web.form.widgets = new instance.web.Registry({
    'char' : 'instance.web.form.FieldChar',
    'id' : 'instance.web.form.FieldID',
    'email' : 'instance.web.form.FieldEmail',
    'url' : 'instance.web.form.FieldUrl',
    'text' : 'instance.web.form.FieldText',
    'html' : 'instance.web.form.FieldTextHtml',
    'date' : 'instance.web.form.FieldDate',
    'datetime' : 'instance.web.form.FieldDatetime',
    'selection' : 'instance.web.form.FieldSelection',
    'many2one' : 'instance.web.form.FieldMany2One',
    'many2many' : 'instance.web.form.FieldMany2Many',
    'many2many_tags' : 'instance.web.form.FieldMany2ManyTags',
    'many2many_kanban' : 'instance.web.form.FieldMany2ManyKanban',
    'one2many' : 'instance.web.form.FieldOne2Many',
    'one2many_list' : 'instance.web.form.FieldOne2Many',
    'reference' : 'instance.web.form.FieldReference',
    'boolean' : 'instance.web.form.FieldBoolean',
    'float' : 'instance.web.form.FieldFloat',
    'integer': 'instance.web.form.FieldFloat',
    'float_time': 'instance.web.form.FieldFloat',
    'progressbar': 'instance.web.form.FieldProgressBar',
    'image': 'instance.web.form.FieldBinaryImage',
    'binary': 'instance.web.form.FieldBinaryFile',
    'one2many_binary': 'instance.web.form.FieldOne2ManyBinaryMultiFiles',
    'statusbar': 'instance.web.form.FieldStatus',
    'monetary': 'instance.web.form.FieldMonetary',
});

/**
 * Registry of widgets usable in the form view that can substitute to any possible
 * tags defined in OpenERP's form views.
 *
 * Every referenced class should extend FormWidget.
 */
instance.web.form.tags = new instance.web.Registry({
    'button' : 'instance.web.form.WidgetButton',
});

instance.web.form.custom_widgets = new instance.web.Registry({
});

};

// vim:et fdc=0 fdl=0 foldnestmax=3 fdm=syntax:<|MERGE_RESOLUTION|>--- conflicted
+++ resolved
@@ -4417,14 +4417,10 @@
         this.destroy();
     },
     destroy: function () {
-<<<<<<< HEAD
+        this.trigger('closed');
         if (this.$el.is(":data(dialog)")) {
             this.$el.dialog('close');
         }
-=======
-        this.trigger('closed');
-        this.$el.dialog('close');
->>>>>>> 1c5e8da2
         this._super();
     },
 });
