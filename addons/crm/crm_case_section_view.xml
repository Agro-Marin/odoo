--- conflicted
+++ resolved
@@ -85,7 +85,6 @@
             <field name="model">crm.case.section.inherit</field>
             <field name="inherit_id" ref="sale_team.crm_case_section_salesteams_view_kanban"/>
             <field name="arch" type="xml">
-<<<<<<< HEAD
                 <data>
                     <xpath expr="//field[@name='name']" position="after">
                         <field name="alias_id"/>
@@ -96,102 +95,6 @@
                         </div>
                     </xpath>
                 </data>
-=======
-                <kanban version="7.0" class="oe_background_grey">
-                    <field name="use_leads"/>
-                    <field name="name"/>
-                    <field name="user_id"/>
-                    <field name="member_ids"/>
-                    <field name="note"/>
-                    <field name="alias_id"/>
-                    <field name="color"/>
-                    <field name="monthly_open_leads"/>
-                    <field name="monthly_planned_revenue"/>
-                    <templates>
-                        <t t-name="kanban-box">
-                            <div t-attf-class="oe_kanban_color_#{kanban_getcolor(record.color.raw_value)} oe_kanban_card oe_kanban_global_click oe_kanban_crm_salesteams">
-                                <div class="oe_dropdown_toggle oe_dropdown_kanban" groups="base.group_sale_manager">
-                                    <span class="oe_e">í</span>
-                                    <ul class="oe_dropdown_menu">
-                                        <li t-if="widget.view.is_action_enabled('edit')"><a type="edit">Sales Teams Settings</a></li>
-                                        <li t-if="widget.view.is_action_enabled('delete')"><a type="delete">Delete</a></li>
-                                        <li t-if="widget.view.is_action_enabled('edit')"><ul class="oe_kanban_colorpicker" data-field="color"/></li>
-                                    </ul>
-                                </div>
-                                <div class="oe_kanban_content">
-                                    <h4 class="oe_center"><field name="name"/></h4>
-                                    <div class="oe_kanban_alias oe_center" t-if="record.use_leads.raw_value and record.alias_id.value">
-                                        <small><span class="oe_e oe_e_alias" style="float: none;">%%</span><t t-raw="record.alias_id.raw_value[1]"/></small>
-                                    </div>
-                                    <div class="oe_items_list">
-                                        <div class="oe_salesteams_leads" t-if="record.use_leads.raw_value">
-                                            <a name="%(crm_case_form_view_salesteams_lead)d" type="action">Leads</a>
-                                            <a name="%(action_report_crm_lead_salesteam)d" type="action" class="oe_sparkline_bar_link">
-                                                <field name="monthly_open_leads" widget="sparkline_bar"
-                                                    options="{'height': '20px', 'barWidth': 4, 'barSpacing': 1, 'delayIn': '3000', 'tooltip_suffix': ' Leads'}">Open Leads per Month<br/>Click to see a detailed analysis of leads.</field>
-                                            </a>
-                                        </div>
-                                        <div class="oe_salesteams_opportunities">
-                                            <a name="%(crm_case_form_view_salesteams_opportunity)d" type="action">Opportunities</a>
-                                            <a name="%(action_report_crm_opportunity_salesteam)d" type="action">
-                                                <field name="monthly_planned_revenue" widget="sparkline_bar"
-                                                    options="{'height': '20px', 'barWidth': '4', 'barSpacing': '1', 'delayIn': '3000', 'tooltip_suffix': ' (Planned Revenue)'}">Planned Revenue per Month<br/>Click to see a detailed analysis of opportunities.</field>
-                                            </a>
-                                        </div>
-                                    </div>
-                                    <div class="oe_clear"></div>
-                                    <div class="oe_kanban_salesteams_avatars">
-                                        <t t-foreach="record.member_ids.raw_value.slice(0,10)" t-as="member">
-                                            <img t-att-src="kanban_image('res.users', 'image_small', member)" t-att-data-member_id="member"/>
-                                        </t>
-                                    </div>
-                                </div>
-                            </div>
-                        </t>
-                    </templates>
-                </kanban>
-            </field>
-        </record>
-
-        <!-- Case Sections Search view -->
-
-        <record id="crm_case_section_salesteams_search" model="ir.ui.view">
-            <field name="name">Case Sections - Search</field>
-            <field name="model">crm.case.section</field>
-            <field name="arch" type="xml">
-                <search string="Salesteams Search">
-                    <field name="name"/>
-                    <field name="parent_id"/>
-                    <field name="user_id"/>
-                    <field name="note"/>
-                    <field name="code"/>
-                    <filter name="personal" string="My Sales Teams" domain="['|', ('member_ids', '=', uid), ('user_id', '=', uid)]"/>
-                    <group expand="0" string="Group By...">
-                        <filter string="Team Leader" domain="[]" context="{'group_by':'user_id'}"/>
-                        <filter string="Parent Sales Teams" domain="[]" context="{'group_by':'parent_id'}"/>
-                    </group>
-                </search>
-            </field>
-        </record>
-
-        <!-- Case Sections Action -->
-
-        <record id="crm_case_section_salesteams_act" model="ir.actions.act_window">
-            <field name="name">Sales Teams</field>
-            <field name="res_model">crm.case.section</field>
-            <field name="view_type">form</field>
-            <field name="view_mode">kanban,tree,form</field>
-            <field name="context">{'search_default_personal': True}</field>
-            <field name="view_id" ref="crm_case_section_salesteams_view_kanban"/>
-            <field name="help" type="html">
-                <p class="oe_view_nocontent_create">
-                    Click here to define a new sales team.
-                </p><p>
-                    Use sales team to organize your different salespersons or
-                    departments into separate teams. Each team will work in
-                    its own list of opportunities.
-                </p>
->>>>>>> ff9ae691
             </field>
         </record>
         <record model="ir.ui.view" id="crm_case_section_salesteams_view_kanban">
@@ -228,6 +131,7 @@
         </record>
 
         <!-- Case Sections Action -->
+
         <record model="ir.actions.act_window.view" id="action_crm_tag_kanban_view_salesteams_oppor11">
             <field name="sequence" eval="0"/>
             <field name="view_mode">kanban</field>
