--- conflicted
+++ resolved
@@ -43,11 +43,7 @@
                     <field name="location" />
                     <field name="alarm_id" string="Reminder"
                         widget="selection" />
-<<<<<<< HEAD
-                    <group colspan="2" col="4">
-=======
                     <group colspan="2" col="4" >
->>>>>>> 01655b4e
                            <field name="recurrency"/>      
                            <field name="edit_all" attrs="{'invisible':[('recurrency','=', False)]}"
                                 on_change="onchange_edit_all(rrule_type,edit_all)"/>
@@ -177,43 +173,24 @@
 	                            <label string="" colspan="2"/>
 	                        </group>
 		                    <separator string="Recurrency Rule" colspan="8"/>
-<<<<<<< HEAD
-		                    <group col="6" colspan="4">
-		                        <field name="freq" />
-		                        <field name="interval" string="Repeat Times" attrs="{'invisible': [('end_date','!=',False)]}"/>
-		                        <field name="end_date" attrs="{'invisible': [('interval','!=',False)]}"/>
-		                    </group>
-		                    <group col="14" colspan="4" name="Select weekdays"
-		                        attrs="{'invisible' : [('freq','!=','weekly')]}">
-=======
 		                   <group col="6" colspan="4">
 		                        <field name="interval" string="Repeat Times" attrs="{'readonly': [('end_date','!=',False)]}"/>
 		                        <field name="count" attrs="{'readonly': [('end_date','!=',False)]}"/>
 		                        <field name="end_date" attrs="{'readonly': [('interval','!=',False)]}"/>
 		                    </group>
 		                    <group col="14" colspan="4" name="Select weekdays" attrs="{'invisible' :[('rrule_type','not in', ['weekly','daily_working'])]}">
->>>>>>> 01655b4e
 		                        <field name="mo" colspan="1" />
 		                        <field name="tu" colspan="1" />
 		                        <field name="we" colspan="1" />
 		                        <field name="th" colspan="1" />
 		                        <newline/>
 		                        <field name="fr" colspan="1" />
-<<<<<<< HEAD
-		                        <field name="sa" colspan="1" />
-		                        <field name="su" colspan="1" />
-		                        <newline />
-		                    </group>
-		                    <group col="10" colspan="4"
-		                        attrs="{'invisible' : [('freq','!=','monthly'), ('freq','!=','yearly')]}">
-=======
 		                        <field name="sa" colspan="1"  attrs="{'invisible': [('rrule_type','=','daily_working')]}"/>
 		                        <field name="su" colspan="1"  attrs="{'invisible': [('rrule_type','=','daily_working')]}"/>
 		                        <newline />
 		                    </group>
 		                    <group col="10" colspan="4"
 		                        attrs="{'invisible' : [('rrule_type','!=','monthly'), ('rrule_type','!=','yearly')]}">
->>>>>>> 01655b4e
 		                        <group col="2" colspan="1">
 		                            <field name="select1" />
 		                        </group>
@@ -230,15 +207,6 @@
 		                                attrs="{'required' : [('select1','=','day')]}" />
 		                        </group>
 		                        <group col="1" colspan="1"
-<<<<<<< HEAD
-		                            attrs="{'invisible' : [('freq','!=','yearly')]}">
-		                            <field name="month_list" string="of"
-		                                colspan="1"
-		                                attrs="{'required' : [('freq','=','yearly')]}" />
-		                        </group>
-		                    </group>
-		                </group>
-=======
 		                            attrs="{'invisible' : [('rrule_type','!=','yearly')]}">
 		                            <field name="month_list" string="of"
 		                                colspan="1"
@@ -247,7 +215,6 @@
 		                    </group>
 		                </group>
 
->>>>>>> 01655b4e
 	                </page>
                 </notebook>
             </form>
