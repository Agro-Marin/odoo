<?xml version="1.0" encoding="utf-8"?>
<openerp>
    <data>

<!-- Leads by user and section Tree View -->

        <record id="view_report_crm_lead_tree" model="ir.ui.view">
            <field name="name">crm.lead.report.tree</field>
            <field name="model">crm.lead.report</field>
            <field name="type">tree</field>
            <field name="arch" type="xml">
            <tree string="Leads">
				<field name="name" invisible="1"/>
				<field name="month" invisible="1"/>
				<field name="section_id" invisible="1"/>
				<field name="user_id" invisible="1"/>
    			<field name="company_id" invisible="1"/>
				<field name="partner_id" invisible="1"/>
				<field name="day" invisible="1"/>
				<field name="nbr" string="#Leads" sum="#Leads" attrs="{'string': 'type'=='opportunity' and '#opp' or '#lead'}"/>
                <field name="delay_close" sum='Avg Closing Delay'/>
                <field name="state"  invisible="1"/>
                <field name="stage_id"  invisible="1"/>
                <field name="categ_id" invisible="1"/>
                <field name="priority" invisible="1"/>
                <field name="type_id" invisible="1"/>
                <field name="date_closed" invisible="1"/>
                <field name="date_open" invisible="1"/>
                <field name="opportunity_id" invisible="1"/>
                <field name="country_id" invisible="1"/>
                <field name="state_id" invisible="1" string="State of Country"/>
                <field name="date_deadline" invisible="1"/>
             </tree>
            </field>
        </record>

<!-- Leads by user and section Form View -->

        <record id="view_report_crm_lead_form" model="ir.ui.view">
            <field name="name">crm.lead.report.form</field>
            <field name="model">crm.lead.report</field>
            <field name="type">form</field>
            <field name="arch" type="xml">
                <form string="Cases">
                    <field name="name" select="1"/>
                    <field name="month" select="1"/>
                    <field name="user_id" select="1"/>
					<field name="section_id" select="1"/>
                    <field name="nbr" select="1"/>
                    <field name="delay_close"/>
                    <field name="stage_id"/>
                    <field name="state" select="1"/>
                </form>
            </field>
        </record>

<!-- Leads by user and section Graph View -->

        <record id="view_report_crm_lead_graph" model="ir.ui.view">
            <field name="name">crm.lead.report.graph</field>
            <field name="model">crm.lead.report</field>
            <field name="type">graph</field>
            <field name="arch" type="xml">
                <graph orientation="horizontal" string="Leads" type="bar">
                    <field name="state"/>
                    <field name="nbr" operator="+"/>
                    <field group="True" name="user_id"/>
                </graph>
            </field>
        </record>

<!-- Leads by user and section Search View -->

		<record id="view_report_crm_lead_filter" model="ir.ui.view">
            <field name="name">crm.lead.report.select</field>
            <field name="model">crm.lead.report</field>
            <field name="type">search</field>
            <field name="arch" type="xml">
<<<<<<< HEAD
                <search string="Search">
                  <group col="16" colspan="8">
                   		<!--  <filter string="This Year" name="This Year" icon="terp-hr"
                   			domain="[('name','=',time.localtime()[0])]"/>-->
                   		<filter string="This Year" icon="terp-hr"
                   			domain="[('create_date','&lt;=', time.strftime('%%Y-%%m-%%d')), ('create_date','&gt;',(datetime.date.today()-datetime.timedelta(days=365)).strftime('%%Y-%%m-%%d'))]"/>

                   		<!-- <filter string="This Month" name="This Year" icon="terp-hr"
                   			domain="[('month','=',time.strftime('%%m'))]" />-->
                       <filter string="This Month" icon="terp-hr" name="This Month"
                    	   domain="[('create_date','&lt;=', time.strftime('%%Y-%%m-%%d')), ('create_date','&gt;',(datetime.date.today()-datetime.timedelta(days=30)).strftime('%%Y-%%m-%%d'))]"/>

                       <filter icon="gtk-media-rewind" string="7 Days" separator="1"
                            domain="[('create_date','&lt;=', time.strftime('%%Y-%%m-%%d')), ('create_date','&gt;',(datetime.date.today()-datetime.timedelta(days=7)).strftime('%%Y-%%m-%%d'))]"/>

                   		<separator orientation="vertical" />
                        <filter icon="terp-hr"
                    		string="Draft"
                    		domain="[('state','=','draft')]"/>
					   <filter icon="terp-hr"
                    		string="Open"
                    		domain="[('state','=','open')]"/>
					   <filter icon="terp-hr"
                    		string="Pending"
                    		domain="[('state','=','pending')]"/>

                   		<separator orientation="vertical" />
                   		<field name="section_id"
                   			default="context.get('section_id', False)"
                   			widget="selection"
                   			context="{'invisible_section': False}">

                   			<filter icon="terp-crm"
                   				context="{'invisible_section': False}"
                   				domain="[('section_id.user_id','=',uid)]"
                   				help="My section" />

                   		</field>
                   		<field name="company_id" widget="selection">
                           <filter icon="terp-crm"
                        context="{'invisible_section': False}"
                        domain="[('section_id.user_id.company_id','=',uid)]"
                        help="My company"/>
                        </field>

                      	<field name="user_id" select="1" widget="selection">
	            			<filter icon="terp-crm" string="My Case" help="My Case" domain="[('user_id','=',uid)]" />
               			</field>
                   </group>
                   <newline/>
                   <group  expand="1" string="Extended options..." colspan="10" col="12" groups="base.group_extended">
                         <filter icon="terp-sale"
                    		string="Done"
                    		domain="[('state','=','done')]"/>
                    	<filter icon="terp-sale"
                    		string="Cancel"
                    		domain="[('state','=','cancel')]"/>
                   		<group>
		            	    <separator orientation="vertical"/>
		            	    <field name="stage_id" widget="selection" domain="[('object_id.model', '=', 'crm.lead')]"/>
			                <field name="categ_id" widget="selection" domain="[('object_id.model', '=', 'crm.lead')]"/>
			            </group>
                   </group>
                   <newline/>
                   <group  expand="1" string="Group By..." colspan="4" col="8">
                        <filter string="User" name="User" icon="terp-sale"
                        	domain="[]" context="{'group_by':'user_id'}" />

                        <filter string="Company" icon="terp-sale"
                        	domain="[]"
                        	context="{'group_by':'company_id'}" />

                        <filter string="Section" icon="terp-sale"
                        	domain="[]"
                        	context="{'group_by':'section_id'}" />

                        <separator orientation="vertical" />
                        <filter string="State" icon="terp-sale"
                        	domain="[]" context="{'group_by':'state'}" />

						<filter string="Stage" icon="terp-sale" domain="[]"
							context="{'group_by':'stage_id'}" />

                        <filter string="Category" icon="terp-sale"
                        	domain="[]" context="{'group_by':'categ_id'}" />

                        <separator orientation="vertical" />
                        <filter string="Day" icon="terp-sale"
                        	domain="[]" context="{'group_by':'day'}"/>

                        <filter string="Month" icon="terp-sale"
                        	domain="[]" context="{'group_by':'month'}" />

                        <filter string="Year" icon="terp-sale"
                        	domain="[]" context="{'group_by':'name'}" />

                  </group>
               </search>
            </field>
        </record>

<!--	 Opportunity tree view  -->

	<record id="view_report_crm_opportunity_tree" model="ir.ui.view">
            <field name="name">crm.lead.report.tree</field>
            <field name="model">crm.lead.report</field>
            <field name="type">tree</field>
            <field name="arch" type="xml">
            <tree string="Opportunities">
				<field name="name" invisible="1"/>
				<field name="month" invisible="1"/>
				<field name="section_id" invisible="1" groups="base.group_extended"/>
				<field name="user_id" invisible="1"/>
    			<field name="company_id" invisible="1" groups="base.group_extended"/>
				<field name="partner_id" invisible="1"/>
				<field name="day" invisible="1"/>
				<field name="nbr" string="#Opportunities" sum="#Opportunities"/>
                <field name="delay_close" sum='Avg Closing Delay'/>
                <field name="state"  invisible="1"/>
                <field name="stage_id"  invisible="1"/>
                <field name="categ_id" invisible="1"/>
                <field name="type" invisible="1"/>
             </tree>
=======
            <data>
                <xpath expr='//search[@string="Search"]/group[@string="Extended options..."]/filter[@string="Cancel"]' position='after'>
                <group>
            	    <separator orientation="vertical"/>
            	    <field name="stage_id" widget="selection" domain="[('object_id.model', '=', 'crm.lead')]"/>
	                <field name="categ_id" widget="selection" domain="[('object_id.model', '=', 'crm.lead')]"/>
	                <separator orientation="vertical"/>
            	    <field name="priority" />
	                <field name="type_id" widget="selection" domain="[('object_id.model', '=', 'crm.lead')]"/>
	                <newline/>
            	    <field name="opportunity_id" />
            	    <field name="partner_id" />
            	    <separator orientation="vertical"/>
            	    <field name="country_id" />
            	    <field name="state_id" string="State of Country"/>
            	    <separator orientation="vertical"/>
            	    <field name="date_deadline" />
	                <newline/>
	                <field name="date_closed" />
	                <separator orientation="vertical"/>
	                <field name="date_open" />
	            </group>
            	</xpath>
			<xpath
				expr='//search[@string="Search"]/group[@string="Group By..."]/filter[@string="State"]'
				position='after'>
				<filter string="Stage" icon="terp-sale" domain="[]"
					context="{'group_by':'stage_id'}" />
			</xpath>
			<xpath
                 expr='//search[@string="Search"]/group[@string="Group By..."]/filter[@string="Category"]'
                 position='after'>
                 <separator orientation="vertical"/>
                 <filter string="Priority" icon="terp-sale" domain="[]"
                     context="{'group_by':'priority'}" />
                 <filter string="Type" icon="terp-sale" domain="[]"
                     context="{'group_by':'type_id'}" />
                 <separator orientation="vertical"/>
                 <filter string="Opportunity" icon="terp-sale" domain="[]"
                     context="{'group_by':'opportunity_id'}" />
                 <filter string="Partner" icon="terp-sale" domain="[]"
                     context="{'group_by':'partner_id'}" />
                 <newline/>
                 <filter string="Country" icon="terp-sale" domain="[]"
                     context="{'group_by':'country_id'}" />
                 <filter string="State of Country" icon="terp-sale" domain="[]"
                     context="{'group_by':'state_id'}" />
             </xpath>
			</data>
>>>>>>> 734da018
            </field>
        </record>

<!-- Leads by user and section Action -->

        <record id="action_report_crm_lead" model="ir.actions.act_window">
            <field name="name">Leads</field>
            <field name="res_model">crm.lead.report</field>
            <field name="view_type">form</field>
            <field name="context">{"search_default_User":1,"search_default_This Month":1,'group_by_no_leaf':1,'group_by':[]}</field>
            <field name="view_mode">tree,graph</field>
            <field name="domain">[('type', '=', 'lead')]</field>
            <field name="search_view_id" ref="view_report_crm_lead_filter"/>
        </record>

       <record model="ir.actions.act_window.view" id="action_report_crm_lead_tree">
            <field name="sequence" eval="1"/>
            <field name="view_mode">tree</field>
            <field name="view_id" ref="view_report_crm_lead_tree"/>
            <field name="act_window_id" ref="action_report_crm_lead"/>
       </record>

       <record model="ir.actions.act_window.view" id="action_report_crm_lead_graph">
            <field name="sequence" eval="2"/>
            <field name="view_mode">graph</field>
            <field name="view_id" ref="view_report_crm_lead_graph"/>
            <field name="act_window_id" ref="action_report_crm_lead"/>
       </record>

	<record id="action_report_crm_opportunity" model="ir.actions.act_window">
            <field name="name">Opportunities</field>
            <field name="res_model">crm.lead.report</field>
            <field name="view_type">form</field>
            <field name="context">{"search_default_User":1,"search_default_This Month":1,'group_by_no_leaf':1,'group_by':[]}</field>
            <field name="view_mode">tree,graph</field>
            <field name="domain">[('type', '=', 'opportunity')]</field>
            <field name="search_view_id" ref="view_report_crm_lead_filter"/>
        </record>

       <record model="ir.actions.act_window.view" id="action_report_crm_opportunity_tree">
            <field name="sequence" eval="1"/>
            <field name="view_mode">tree</field>
            <field name="view_id" ref="view_report_crm_opportunity_tree"/>
            <field name="act_window_id" ref="action_report_crm_opportunity"/>
       </record>

       <record model="ir.actions.act_window.view" id="action_report_crm_opportunity_graph">
            <field name="sequence" eval="2"/>
            <field name="view_mode">graph</field>
            <field name="view_id" ref="view_report_crm_lead_graph"/>
            <field name="act_window_id" ref="action_report_crm_opportunity"/>
       </record>

       <menuitem name="Leads" id="menu_report_crm_leads_tree"
           groups="base.group_extended"
           parent="base.next_id_64" action="action_report_crm_lead" />

		<menuitem name="Opportunities" id="menu_report_crm_opportunities_tree"
           groups="base.group_extended"
           parent="base.next_id_64" action="action_report_crm_opportunity" />

    </data>
</openerp><|MERGE_RESOLUTION|>--- conflicted
+++ resolved
@@ -76,131 +76,6 @@
             <field name="model">crm.lead.report</field>
             <field name="type">search</field>
             <field name="arch" type="xml">
-<<<<<<< HEAD
-                <search string="Search">
-                  <group col="16" colspan="8">
-                   		<!--  <filter string="This Year" name="This Year" icon="terp-hr"
-                   			domain="[('name','=',time.localtime()[0])]"/>-->
-                   		<filter string="This Year" icon="terp-hr"
-                   			domain="[('create_date','&lt;=', time.strftime('%%Y-%%m-%%d')), ('create_date','&gt;',(datetime.date.today()-datetime.timedelta(days=365)).strftime('%%Y-%%m-%%d'))]"/>
-
-                   		<!-- <filter string="This Month" name="This Year" icon="terp-hr"
-                   			domain="[('month','=',time.strftime('%%m'))]" />-->
-                       <filter string="This Month" icon="terp-hr" name="This Month"
-                    	   domain="[('create_date','&lt;=', time.strftime('%%Y-%%m-%%d')), ('create_date','&gt;',(datetime.date.today()-datetime.timedelta(days=30)).strftime('%%Y-%%m-%%d'))]"/>
-
-                       <filter icon="gtk-media-rewind" string="7 Days" separator="1"
-                            domain="[('create_date','&lt;=', time.strftime('%%Y-%%m-%%d')), ('create_date','&gt;',(datetime.date.today()-datetime.timedelta(days=7)).strftime('%%Y-%%m-%%d'))]"/>
-
-                   		<separator orientation="vertical" />
-                        <filter icon="terp-hr"
-                    		string="Draft"
-                    		domain="[('state','=','draft')]"/>
-					   <filter icon="terp-hr"
-                    		string="Open"
-                    		domain="[('state','=','open')]"/>
-					   <filter icon="terp-hr"
-                    		string="Pending"
-                    		domain="[('state','=','pending')]"/>
-
-                   		<separator orientation="vertical" />
-                   		<field name="section_id"
-                   			default="context.get('section_id', False)"
-                   			widget="selection"
-                   			context="{'invisible_section': False}">
-
-                   			<filter icon="terp-crm"
-                   				context="{'invisible_section': False}"
-                   				domain="[('section_id.user_id','=',uid)]"
-                   				help="My section" />
-
-                   		</field>
-                   		<field name="company_id" widget="selection">
-                           <filter icon="terp-crm"
-                        context="{'invisible_section': False}"
-                        domain="[('section_id.user_id.company_id','=',uid)]"
-                        help="My company"/>
-                        </field>
-
-                      	<field name="user_id" select="1" widget="selection">
-	            			<filter icon="terp-crm" string="My Case" help="My Case" domain="[('user_id','=',uid)]" />
-               			</field>
-                   </group>
-                   <newline/>
-                   <group  expand="1" string="Extended options..." colspan="10" col="12" groups="base.group_extended">
-                         <filter icon="terp-sale"
-                    		string="Done"
-                    		domain="[('state','=','done')]"/>
-                    	<filter icon="terp-sale"
-                    		string="Cancel"
-                    		domain="[('state','=','cancel')]"/>
-                   		<group>
-		            	    <separator orientation="vertical"/>
-		            	    <field name="stage_id" widget="selection" domain="[('object_id.model', '=', 'crm.lead')]"/>
-			                <field name="categ_id" widget="selection" domain="[('object_id.model', '=', 'crm.lead')]"/>
-			            </group>
-                   </group>
-                   <newline/>
-                   <group  expand="1" string="Group By..." colspan="4" col="8">
-                        <filter string="User" name="User" icon="terp-sale"
-                        	domain="[]" context="{'group_by':'user_id'}" />
-
-                        <filter string="Company" icon="terp-sale"
-                        	domain="[]"
-                        	context="{'group_by':'company_id'}" />
-
-                        <filter string="Section" icon="terp-sale"
-                        	domain="[]"
-                        	context="{'group_by':'section_id'}" />
-
-                        <separator orientation="vertical" />
-                        <filter string="State" icon="terp-sale"
-                        	domain="[]" context="{'group_by':'state'}" />
-
-						<filter string="Stage" icon="terp-sale" domain="[]"
-							context="{'group_by':'stage_id'}" />
-
-                        <filter string="Category" icon="terp-sale"
-                        	domain="[]" context="{'group_by':'categ_id'}" />
-
-                        <separator orientation="vertical" />
-                        <filter string="Day" icon="terp-sale"
-                        	domain="[]" context="{'group_by':'day'}"/>
-
-                        <filter string="Month" icon="terp-sale"
-                        	domain="[]" context="{'group_by':'month'}" />
-
-                        <filter string="Year" icon="terp-sale"
-                        	domain="[]" context="{'group_by':'name'}" />
-
-                  </group>
-               </search>
-            </field>
-        </record>
-
-<!--	 Opportunity tree view  -->
-
-	<record id="view_report_crm_opportunity_tree" model="ir.ui.view">
-            <field name="name">crm.lead.report.tree</field>
-            <field name="model">crm.lead.report</field>
-            <field name="type">tree</field>
-            <field name="arch" type="xml">
-            <tree string="Opportunities">
-				<field name="name" invisible="1"/>
-				<field name="month" invisible="1"/>
-				<field name="section_id" invisible="1" groups="base.group_extended"/>
-				<field name="user_id" invisible="1"/>
-    			<field name="company_id" invisible="1" groups="base.group_extended"/>
-				<field name="partner_id" invisible="1"/>
-				<field name="day" invisible="1"/>
-				<field name="nbr" string="#Opportunities" sum="#Opportunities"/>
-                <field name="delay_close" sum='Avg Closing Delay'/>
-                <field name="state"  invisible="1"/>
-                <field name="stage_id"  invisible="1"/>
-                <field name="categ_id" invisible="1"/>
-                <field name="type" invisible="1"/>
-             </tree>
-=======
             <data>
                 <xpath expr='//search[@string="Search"]/group[@string="Extended options..."]/filter[@string="Cancel"]' position='after'>
                 <group>
@@ -250,7 +125,6 @@
                      context="{'group_by':'state_id'}" />
              </xpath>
 			</data>
->>>>>>> 734da018
             </field>
         </record>
 
