<?xml version="1.0"?>
<openerp>
<data noupdate="1">

	 <act_window
            id="act_crm_opportunity_crm_phonecall_new"
            name="Phone calls"
            res_model="crm.phonecall"
            src_model="crm.lead"
            view_mode="calendar,tree,form"
            context="{'default_duration': 1.0 ,'default_opportunity_id': active_id}"
            domain="[('user_id','=',uid),('opportunity_id', '=', active_id)]"
            view_type="form"/>

	<act_window
            id="act_crm_opportunity_crm_meeting_new"
            name="Meetings"
            res_model="crm.meeting"
            src_model="crm.lead"
            view_mode="tree,form,calendar,"
            context="{'default_duration': 4.0, 'default_opportunity_id': active_id}"
            domain="[('user_id','=',uid), ('opportunity_id', '=', active_id)]"
            view_type="form"/>

<<<<<<< HEAD
	 <act_window
            id="act_crm_opportunity_crm_phonecall_new"
            name="Phone calls"
            res_model="crm.phonecall"
            src_model="crm.opportunity"
            view_mode="calendar,tree,form"
            context="{'default_duration': 1.0 ,'default_opportunity_id': active_id}"
            domain="[('user_id','=',uid),('opportunity_id', '=', active_id)]"
            view_type="form"/>

=======
>>>>>>> 4b41a8ab
     <record model="ir.actions.act_window" id="crm_case_category_act_oppor11">
          <field name="name">Opportunities</field>
          <field name="res_model">crm.lead</field>
          <field name="view_mode">tree,form,graph</field>
          <field name="domain">[('type','=','opportunity')]</field>
          <field name="context">{'search_default_current':1}</field>
          <field name="view_id" ref="crm_case_tree_view_oppor"/>
          <field name="search_view_id" ref="crm.view_crm_case_opportunities_filter"/>
     </record>

     <record model="ir.actions.act_window.view" id="action_crm_tag_tree_view_oppor11">
          <field name="sequence" eval="1"/>
          <field name="view_mode">tree</field>
          <field name="view_id" ref="crm_case_tree_view_oppor"/>
          <field name="act_window_id" ref="crm_case_category_act_oppor11"/>
     </record>

     <record model="ir.actions.act_window.view" id="action_crm_tag_form_view_oppor11">
          <field name="sequence" eval="2"/>
          <field name="view_mode">form</field>
          <field name="view_id" ref="crm_case_form_view_oppor"/>
          <field name="act_window_id" ref="crm_case_category_act_oppor11"/>
     </record>

     <record model="ir.actions.act_window.view" id="action_crm_tag_graph_view_oppor11">
          <field name="sequence" eval="4"/>
          <field name="view_mode">graph</field>
          <field name="view_id" ref="crm_case_graph_view_opportunity"/>
          <field name="act_window_id" ref="crm_case_category_act_oppor11"/>
     </record>

     <menuitem id="base.menu_sales" name="Sales"
     	parent="base.menu_base_partner" sequence="1" />

     <menuitem name="Opportunities" id="menu_crm_case_opp"
     	parent="base.menu_sales" action="crm_case_category_act_oppor11"
     	sequence="2" />

</data>
</openerp><|MERGE_RESOLUTION|>--- conflicted
+++ resolved
@@ -22,19 +22,6 @@
             domain="[('user_id','=',uid), ('opportunity_id', '=', active_id)]"
             view_type="form"/>
 
-<<<<<<< HEAD
-	 <act_window
-            id="act_crm_opportunity_crm_phonecall_new"
-            name="Phone calls"
-            res_model="crm.phonecall"
-            src_model="crm.opportunity"
-            view_mode="calendar,tree,form"
-            context="{'default_duration': 1.0 ,'default_opportunity_id': active_id}"
-            domain="[('user_id','=',uid),('opportunity_id', '=', active_id)]"
-            view_type="form"/>
-
-=======
->>>>>>> 4b41a8ab
      <record model="ir.actions.act_window" id="crm_case_category_act_oppor11">
           <field name="name">Opportunities</field>
           <field name="res_model">crm.lead</field>
