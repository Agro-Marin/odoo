# -*- coding: utf-8 -*-
##############################################################################
#
#    OpenERP, Open Source Management Solution
#    Copyright (C) 2004-2010 Tiny SPRL (<http://tiny.be>).
#
#    This program is free software: you can redistribute it and/or modify
#    it under the terms of the GNU Affero General Public License as
#    published by the Free Software Foundation, either version 3 of the
#    License, or (at your option) any later version.
#
#    This program is distributed in the hope that it will be useful,
#    but WITHOUT ANY WARRANTY; without even the implied warranty of
#    MERCHANTABILITY or FITNESS FOR A PARTICULAR PURPOSE.  See the
#    GNU Affero General Public License for more details.
#
#    You should have received a copy of the GNU Affero General Public License
#    along with this program.  If not, see <http://www.gnu.org/licenses/>.
#
##############################################################################

from crm import crm_base
from osv import fields, osv
from tools.translate import _
import crm
import time
from tools import DEFAULT_SERVER_DATE_FORMAT, DEFAULT_SERVER_DATETIME_FORMAT, DATETIME_FORMATS_MAP
from datetime import datetime

class crm_phonecall(crm_base, osv.osv):
    """ Phonecall Cases """

    _name = "crm.phonecall"
    _description = "Phonecall"
    _order = "id desc"
    _inherit = ['ir.needaction_mixin', 'mail.thread']
    _columns = {
        # From crm.case
        'id': fields.integer('ID', readonly=True),
        'name': fields.char('Call Summary', size=64, required=True),
        'active': fields.boolean('Active', required=False),
        'date_action_last': fields.datetime('Last Action', readonly=1),
        'date_action_next': fields.datetime('Next Action', readonly=1),
        'create_date': fields.datetime('Creation Date' , readonly=True),
        'section_id': fields.many2one('crm.case.section', 'Sales Team', \
                        select=True, help='Sales team to which Case belongs to.'),
        'user_id': fields.many2one('res.users', 'Responsible'),
        'partner_id': fields.many2one('res.partner', 'Partner'),
        'company_id': fields.many2one('res.company', 'Company'),
        'description': fields.text('Description'),
        'state': fields.selection([
                                    ('draft', 'Draft'),
                                    ('open', 'Todo'),
                                    ('pending', 'Not Held'),
                                    ('cancel', 'Cancelled'),
                                    ('done', 'Held'),
<<<<<<< HEAD
                                ], 'State', size=16, readonly=True,
=======
                                    ('pending', 'Not Held'),
                                ], 'Status', size=16, readonly=True,
>>>>>>> 0e6f4821
                                  help='The state is set to \'Todo\', when a case is created.\
                                  \nIf the case is in progress the state is set to \'Open\'.\
                                  \nWhen the call is over, the state is set to \'Held\'.\
                                  \nIf the call needs to be done then the state is set to \'Not Held\'.'),
        'email_from': fields.char('Email', size=128, help="These people will receive email."),
        'date_open': fields.datetime('Opened', readonly=True),
        # phonecall fields
        'duration': fields.float('Duration', help="Duration in Minutes"),
        'categ_id': fields.many2one('crm.case.categ', 'Category', \
                        domain="['|',('section_id','=',section_id),('section_id','=',False),\
                        ('object_id.model', '=', 'crm.phonecall')]"),
        'partner_phone': fields.char('Phone', size=32),
        'partner_mobile': fields.char('Mobile', size=32),
        'priority': fields.selection(crm.AVAILABLE_PRIORITIES, 'Priority'),
        'date_closed': fields.datetime('Closed', readonly=True),
        'date': fields.datetime('Date'),
        'opportunity_id': fields.many2one ('crm.lead', 'Lead/Opportunity'),
        'message_ids': fields.one2many('mail.message', 'res_id', 'Messages', domain=[('model','=',_name)]),
    }

    def _get_default_state(self, cr, uid, context=None):
        if context and context.get('default_state', False):
            return context.get('default_state')
        return 'open'

    _defaults = {
        'date': lambda *a: time.strftime('%Y-%m-%d %H:%M:%S'),
        'priority': crm.AVAILABLE_PRIORITIES[2][0],
        'state':  _get_default_state,
        'user_id': lambda self,cr,uid,ctx: uid,
        'active': 1,
    }

    def create(self, cr, uid, vals, context=None):
        obj_id = super(crm_phonecall, self).create(cr, uid, vals, context)
        for phonecall in self.browse(cr, uid, [obj_id], context=context):
            if not phonecall.opportunity_id:
                self.case_open_send_note(cr, uid, [obj_id], context=context)
        return obj_id

    def case_close(self, cr, uid, ids, context=None):
        """Overrides close for crm_case for setting close date
        """
        res = True
        for phone in self.browse(cr, uid, ids):
            phone_id = phone.id
            data = {'date_closed': time.strftime('%Y-%m-%d %H:%M:%S')}
            if phone.duration <=0:
                duration = datetime.now() - datetime.strptime(phone.date, '%Y-%m-%d %H:%M:%S')
                data.update({'duration': duration.seconds/float(60)})
            res = super(crm_phonecall, self).case_close(cr, uid, [phone_id], context)
            self.write(cr, uid, [phone_id], data)
        return res

    def case_reset(self, cr, uid, ids, context=None):
        """Resets case as Todo
        """
        res = super(crm_phonecall, self).case_reset(cr, uid, ids, context)
        self.write(cr, uid, ids, {'duration': 0.0, 'state':'open'})
        return res


    def case_open(self, cr, uid, ids, context=None):
        """Overrides cancel for crm_case for setting Open Date
        """
        res = super(crm_phonecall, self).case_open(cr, uid, ids, context)
        self.write(cr, uid, ids, {'date_open': time.strftime('%Y-%m-%d %H:%M:%S')})
        return res

    def schedule_another_phonecall(self, cr, uid, ids, schedule_time, call_summary, \
                    user_id=False, section_id=False, categ_id=False, action='schedule', context=None):
        """
        action :('schedule','Schedule a call'), ('log','Log a call')
        """
        model_data = self.pool.get('ir.model.data')
        phonecall_dict = {}
        if not categ_id:
            res_id = model_data._get_id(cr, uid, 'crm', 'categ_phone2')
            if res_id:
                categ_id = model_data.browse(cr, uid, res_id, context=context).res_id
        for call in self.browse(cr, uid, ids, context=context):
            if not section_id:
                section_id = call.section_id and call.section_id.id or False
            if not user_id:
                user_id = call.user_id and call.user_id.id or False
            vals = {
                    'name' : call_summary,
                    'user_id' : user_id or False,
                    'categ_id' : categ_id or False,
                    'description' : call.description or False,
                    'date' : schedule_time,
                    'section_id' : section_id or False,
                    'partner_id': call.partner_id and call.partner_id.id or False,
                    'partner_phone' : call.partner_phone,
                    'partner_mobile' : call.partner_mobile,
                    'priority': call.priority,
            }
            new_id = self.create(cr, uid, vals, context=context)
            if action == 'log':
                self.case_close(cr, uid, [new_id])
            phonecall_dict[call.id] = new_id
        return phonecall_dict

    def _call_create_partner(self, cr, uid, phonecall, context=None):
        partner = self.pool.get('res.partner')
        partner_id = partner.create(cr, uid, {
                    'name': phonecall.name,
                    'user_id': phonecall.user_id.id,
                    'comment': phonecall.description,
                    'address': []
        })
        return partner_id

    def _call_set_partner(self, cr, uid, ids, partner_id, context=None):
        write_res = self.write(cr, uid, ids, {'partner_id' : partner_id}, context=context)
        self._call_set_partner_send_note(cr, uid, ids, context)
        return write_res

    def _call_create_partner_address(self, cr, uid, phonecall, partner_id, context=None):
        address = self.pool.get('res.partner')
        return address.create(cr, uid, {
                    'parent_id': partner_id,
                    'name': phonecall.name,
                    'phone': phonecall.partner_phone,
        })

    def convert_partner(self, cr, uid, ids, action='create', partner_id=False, context=None):
        """
        This function convert partner based on action.
        if action is 'create', create new partner with contact and assign lead to new partner_id.
        otherwise assign lead to specified partner_id
        """
        if context is None:
            context = {}
        partner_ids = {}
        for call in self.browse(cr, uid, ids, context=context):
            if action == 'create':
               if not partner_id:
                   partner_id = self._call_create_partner(cr, uid, call, context=context)
               self._call_create_partner_address(cr, uid, call, partner_id, context=context)
            self._call_set_partner(cr, uid, [call.id], partner_id, context=context)
            partner_ids[call.id] = partner_id
        return partner_ids


    def redirect_phonecall_view(self, cr, uid, phonecall_id, context=None):
        model_data = self.pool.get('ir.model.data')
        # Select the view
        tree_view = model_data.get_object_reference(cr, uid, 'crm', 'crm_case_phone_tree_view')
        form_view = model_data.get_object_reference(cr, uid, 'crm', 'crm_case_phone_form_view')
        search_view = model_data.get_object_reference(cr, uid, 'crm', 'view_crm_case_phonecalls_filter')
        value = {
                'name': _('Phone Call'),
                'view_type': 'form',
                'view_mode': 'tree,form',
                'res_model': 'crm.phonecall',
                'res_id' : int(phonecall_id),
                'views': [(form_view and form_view[1] or False, 'form'), (tree_view and tree_view[1] or False, 'tree'), (False, 'calendar')],
                'type': 'ir.actions.act_window',
                'search_view_id': search_view and search_view[1] or False,
        }
        return value


    def convert_opportunity(self, cr, uid, ids, opportunity_summary=False, partner_id=False, planned_revenue=0.0, probability=0.0, context=None):
        partner = self.pool.get('res.partner')
        opportunity = self.pool.get('crm.lead')
        opportunity_dict = {}
        default_contact = False
        for call in self.browse(cr, uid, ids, context=context):
            if not partner_id:
                partner_id = call.partner_id and call.partner_id.id or False
            if partner_id:
                address_id = partner.address_get(cr, uid, [partner_id])['default']
                if address_id:
                    default_contact = partner.browse(cr, uid, address_id, context=context)
            opportunity_id = opportunity.create(cr, uid, {
                            'name': opportunity_summary or call.name,
                            'planned_revenue': planned_revenue,
                            'probability': probability,
                            'partner_id': partner_id or False,
                            'mobile': default_contact and default_contact.mobile,
                            'section_id': call.section_id and call.section_id.id or False,
                            'description': call.description or False,
                            'priority': call.priority,
                            'type': 'opportunity',
                            'phone': call.partner_phone or False,
                            'email_from': default_contact and default_contact.email,
                        })
            vals = {
                    'partner_id': partner_id,
                    'opportunity_id' : opportunity_id,
            }
            self.write(cr, uid, [call.id], vals)
            self.case_close(cr, uid, [call.id])
            opportunity.case_open(cr, uid, [opportunity_id])
            opportunity_dict[call.id] = opportunity_id
        return opportunity_dict

    def action_make_meeting(self, cr, uid, ids, context=None):
        """
        This opens Meeting's calendar view to schedule meeting on current Phonecall
        @return : Dictionary value for created Meeting view
        """
        value = {}
        for phonecall in self.browse(cr, uid, ids, context=context):
            data_obj = self.pool.get('ir.model.data')

            # Get meeting views
            result = data_obj._get_id(cr, uid, 'crm', 'view_crm_case_meetings_filter')
            res = data_obj.read(cr, uid, result, ['res_id'])
            id1 = data_obj._get_id(cr, uid, 'crm', 'crm_case_calendar_view_meet')
            id2 = data_obj._get_id(cr, uid, 'crm', 'crm_case_form_view_meet')
            id3 = data_obj._get_id(cr, uid, 'crm', 'crm_case_tree_view_meet')
            if id1:
                id1 = data_obj.browse(cr, uid, id1, context=context).res_id
            if id2:
                id2 = data_obj.browse(cr, uid, id2, context=context).res_id
            if id3:
                id3 = data_obj.browse(cr, uid, id3, context=context).res_id

            context = {
                        'default_phonecall_id': phonecall.id,
                        'default_partner_id': phonecall.partner_id and phonecall.partner_id.id or False,
                        'default_email': phonecall.email_from ,
                        'default_name': phonecall.name
                    }

            value = {
                'name': _('Meetings'),
                'domain' : "[('user_id','=',%s)]" % (uid),
                'context': context,
                'view_type': 'form',
                'view_mode': 'calendar,form,tree',
                'res_model': 'crm.meeting',
                'view_id': False,
                'views': [(id1, 'calendar'), (id2, 'form'), (id3, 'tree')],
                'type': 'ir.actions.act_window',
                'search_view_id': res['res_id'],
                'nodestroy': True
                }

        return value
    
    # ----------------------------------------
    # OpenChatter methods and notifications
    # ----------------------------------------
    
    def get_needaction_user_ids(self, cr, uid, ids, context=None):
        result = dict.fromkeys(ids)
        for obj in self.browse(cr, uid, ids, context=context):
            result[obj.id] = []
            if (obj.state == 'draft' and obj.user_id):
                result[obj.id] = [obj.user_id.id]
        return result

    def case_get_note_msg_prefix(self, cr, uid, id, context=None):
        return 'Phonecall'
    
    def case_reset_send_note(self, cr, uid, ids, context=None):
        message = _('Phonecall has been <b>reset and set as open</b>.')
        return self.message_append_note(cr, uid, ids, body=message, context=context)

    def case_open_send_note(self, cr, uid, ids, context=None):
        lead_obj = self.pool.get('crm.lead')
        for phonecall in self.browse(cr, uid, ids, context=context):
            phonecall.message_subscribe([phonecall.user_id.id], context=context)
            if phonecall.opportunity_id:
                lead = phonecall.opportunity_id
                # convert datetime field to a datetime, using server format, then
                # convert it to the user TZ and re-render it with %Z to add the timezone
                phonecall_datetime = fields.DT.datetime.strptime(phonecall.date, DEFAULT_SERVER_DATETIME_FORMAT)
                phonecall_date_str = fields.datetime.context_timestamp(cr, uid, phonecall_datetime, context=context).strftime(DATETIME_FORMATS_MAP['%+'] + " (%Z)")
                message = _("Phonecall linked to the opportunity <em>%s</em> has been <b>created</b> and <b>scheduled</b> on <em>%s</em>.") % (lead.name, phonecall_date_str)
            else:
                message = _("Phonecall has been <b>created and opened</b>.")
            phonecall.message_append_note(body=message)
        return True

    def _call_set_partner_send_note(self, cr, uid, ids, context=None):
        return self.message_append_note(cr, uid, ids, body=_("Partner has been <b>created</b>"), context=context)
    

crm_phonecall()


# vim:expandtab:smartindent:tabstop=4:softtabstop=4:shiftwidth=4:<|MERGE_RESOLUTION|>--- conflicted
+++ resolved
@@ -54,12 +54,7 @@
                                     ('pending', 'Not Held'),
                                     ('cancel', 'Cancelled'),
                                     ('done', 'Held'),
-<<<<<<< HEAD
-                                ], 'State', size=16, readonly=True,
-=======
-                                    ('pending', 'Not Held'),
                                 ], 'Status', size=16, readonly=True,
->>>>>>> 0e6f4821
                                   help='The state is set to \'Todo\', when a case is created.\
                                   \nIf the case is in progress the state is set to \'Open\'.\
                                   \nWhen the call is over, the state is set to \'Held\'.\
