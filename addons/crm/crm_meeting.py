--- conflicted
+++ resolved
@@ -73,26 +73,7 @@
                                     ('cancel', 'Cancelled'),
                                     ('done', 'Done')], 'State', \
                                     size=16, readonly=True),
-<<<<<<< HEAD
-        'recurrency': fields.boolean('Recurrency', help="Recurrent Meeting"),                                    
-        'edit_all': fields.boolean('Edit All', help="Edit all Occurrences  of recurrent Meeting."),         
     }
-    
-    def onchange_edit_all(self, cr, uid, ids, rrule_type,edit_all, context=None):
-        if not context:
-            context = {}
-
-        data_obj = self.pool.get('ir.model.data')
-
-        value = {}
-        if edit_all and rrule_type:
-            for id in ids:
-              base_calendar.base_calendar_id2real_id(id)
-        return value
-    
-=======
-    }
->>>>>>> 01655b4e
     _defaults = {
         'state': lambda *a: 'draft', 
         'active': lambda *a: 1,
