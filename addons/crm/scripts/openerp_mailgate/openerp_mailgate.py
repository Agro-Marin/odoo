#!/usr/bin/env python
# -*- coding: utf-8 -*-
##############################################################################
#    
#    OpenERP, Open Source Management Solution
#    Copyright (C) 2004-2010 Tiny SPRL (<http://tiny.be>).
#
#    This program is free software: you can redistribute it and/or modify
#    it under the terms of the GNU Affero General Public License as
#    published by the Free Software Foundation, either version 3 of the
#    License, or (at your option) any later version.
#
#    This program is distributed in the hope that it will be useful,
#    but WITHOUT ANY WARRANTY; without even the implied warranty of
#    MERCHANTABILITY or FITNESS FOR A PARTICULAR PURPOSE.  See the
#    GNU Affero General Public License for more details.
#
#    You should have received a copy of the GNU Affero General Public License
#    along with this program.  If not, see <http://www.gnu.org/licenses/>.     
#
###########################################################################################

import re
import smtplib
import email, mimetypes
from email.Header import decode_header
from email.MIMEText import MIMEText
import xmlrpclib
import os
import binascii
import time, socket


email_re = re.compile(r"([A-Za-z0-9._%+-]+@[A-Za-z0-9.-]+\.[A-Za-z]{2,6})")
case_re = re.compile(r"\[([0-9]+)\]", re.UNICODE)
command_re = re.compile("^Set-([a-z]+) *: *(.+)$", re.I + re.UNICODE)
reference_re = re.compile("<.*-openobject-(\\d+)@(.*)>", re.UNICODE)

priorities = {
    '1': '1 (Highest)', 
    '2': '2 (High)', 
    '3': '3 (Normal)', 
    '4': '4 (Low)', 
    '5': '5 (Lowest)', 
}

def html2plaintext(html, body_id=None, encoding='utf-8'):
    ## (c) Fry-IT, www.fry-it.com, 2007
    ## <peter@fry-it.com>
    ## download here: http://www.peterbe.com/plog/html2plaintext
    
    
    """ from an HTML text, convert the HTML to plain text.
    If @body_id is provided then this is the tag where the 
    body (not necessarily <body>) starts.
    """
    try:
        from BeautifulSoup import BeautifulSoup, SoupStrainer, Comment
    except:
        return html
            
    urls = []
    if body_id is not None:
        strainer = SoupStrainer(id=body_id)
    else:
        strainer = SoupStrainer('body')
    
    soup = BeautifulSoup(html, parseOnlyThese=strainer, fromEncoding=encoding)
    for link in soup.findAll('a'):
        title = link.renderContents()
        for url in [x[1] for x in link.attrs if x[0]=='href']:
            urls.append(dict(url=url, tag=str(link), title=title))

    html = soup.__str__()
            
    url_index = []
    i = 0
    for d in urls:
        if d['title'] == d['url'] or 'http://'+d['title'] == d['url']:
            html = html.replace(d['tag'], d['url'])
        else:
            i += 1
            html = html.replace(d['tag'], '%s [%s]' % (d['title'], i))
            url_index.append(d['url'])

    html = html.replace('<strong>', '*').replace('</strong>', '*')
    html = html.replace('<b>', '*').replace('</b>', '*')
    html = html.replace('<h3>', '*').replace('</h3>', '*')
    html = html.replace('<h2>', '**').replace('</h2>', '**')
    html = html.replace('<h1>', '**').replace('</h1>', '**')
    html = html.replace('<em>', '/').replace('</em>', '/')
    

    # the only line breaks we respect is those of ending tags and 
    # breaks
    
    html = html.replace('\n', ' ')
    html = html.replace('<br>', '\n')
    html = html.replace('<tr>', '\n')
    html = html.replace('</p>', '\n\n')
    html = re.sub('<br\s*/>', '\n', html)
    html = html.replace(' ' * 2, ' ')


    # for all other tags we failed to clean up, just remove then and 
    # complain about them on the stderr
    def desperate_fixer(g):
        #print >>sys.stderr, "failed to clean up %s" % str(g.group())
        return ' '

    html = re.sub('<.*?>', desperate_fixer, html)

    # lstrip all lines
    html = '\n'.join([x.lstrip() for x in html.splitlines()])

    for i, url in enumerate(url_index):
        if i == 0:
            html += '\n\n'
        html += '[%s] %s\n' % (i+1, url)       
    return html

class rpc_proxy(object):
    def __init__(self, uid, passwd, host='localhost', port=8069, path='object', dbname='terp'):        
        self.rpc = xmlrpclib.ServerProxy('http://%s:%s/xmlrpc/%s' % (host, port, path))
        self.user_id = uid
        self.passwd = passwd
        self.dbname = dbname

    def __call__(self, *request, **kwargs):
        return self.rpc.execute(self.dbname, self.user_id, self.passwd, *request, **kwargs)

class email_parser(object):
    def __init__(self, uid, password, model, email, email_default, dbname, host, port):        
        self.rpc = rpc_proxy(uid, password, host=host, port=port, dbname=dbname)
        try:
            self.model_id = int(model)
            self.model = str(model)
        except:
            self.model_id = self.rpc('ir.model', 'search', [('model', '=', model)])[0]
            self.model = str(model)
        self.email = email
        self.email_default = email_default
        self.canal_id = False

    def email_get(self, email_from):
        res = email_re.search(email_from)
        return res and res.group(1)

    def partner_get(self, email):
        mail = self.email_get(email)
        adr_ids = self.rpc('res.partner.address', 'search', [('email', '=', mail)])
        if not adr_ids:
            return {}
        adr = self.rpc('res.partner.address', 'read', adr_ids, ['partner_id'])
        return {
            'partner_address_id': adr[0]['id'], 
            'partner_id': adr[0].get('partner_id', False) and adr[0]['partner_id'][0] or False
        }

    def _to_decode(self, s, charsets):
       for charset in charsets:
           if charset:
               try:
                   return s.decode(charset)
               except UnicodeError:  
                    pass         
       try:
           return s.decode('ascii')
       except UnicodeError:
           return s 

    def _decode_header(self, s):
        from email.Header import decode_header
        s = decode_header(s)        
        return ''.join(map(lambda x:self._to_decode(x[0], [x[1]]), s))

    def msg_new(self, msg):
        message = self.msg_body_get(msg)
        msg_subject = self._decode_header(msg['Subject'])
        msg_from = self._decode_header(msg['From'])
        msg_cc = self._decode_header(msg['Cc'] or '')
        
        data = {
            'name': msg_subject, 
            'email_from': msg_from, 
            'email_cc': msg_cc,             
            'user_id': False, 
            'description': message['body'], 
        }
        data.update(self.partner_get(msg_from))

        try:
            id = self.rpc(self.model, 'create', data)
            self.rpc(self.model, 'history', [id], 'Receive', True, False, message['body'], msg['From'])
            #self.rpc(self.model, 'case_open', [id])
        except Exception, e:
            if getattr(e, 'faultCode', '') and 'AccessError' in e.faultCode:
                e = '\n\nThe Specified user does not have an access to the CRM case.'
            print e
        attachments = message['attachment']        
        for attach in attachments or []:
            data_attach = {
                'name': str(attach), 
                'datas': binascii.b2a_base64(str(attachments[attach])), 
                'datas_fname': str(attach), 
                'description': 'Mail attachment', 
                'res_model': self.model, 
                'res_id': id
            }
            self.rpc('ir.attachment', 'create', data_attach)

        return id

#   #change the return type format to dictionary
#   {
#       'body':'body part',
#       'attachment':{
#                       'file_name':'file data',
#                       'file_name':'file data',
#                       'file_name':'file data',
#                   }
#   }

    def msg_body_get(self, msg):
        message = {};
        message['body'] = '';
        message['attachment'] = {};
        attachment = message['attachment'];
        counter = 1;
        def replace(match):
            return ''

        for part in msg.walk():
            if part.get_content_maintype() == 'multipart':
                continue

            if part.get_content_maintype()=='text':
                buf = part.get_payload(decode=True)
                if buf:
                    txt = self._to_decode(buf, part.get_charsets())
                    txt = re.sub("<(\w)>", replace, txt)
                    txt = re.sub("<\/(\w)>", replace, txt)
                if txt and part.get_content_subtype() == 'plain':
                    message['body'] += txt 
                elif txt and part.get_content_subtype() == 'html':                                                               
                    message['body'] += html2plaintext(txt)  
                
                filename = part.get_filename();
                if filename :
                    attachment[filename] = part.get_payload(decode=True);
                    
            elif part.get_content_maintype()=='application' or part.get_content_maintype()=='image' or part.get_content_maintype()=='text':
                filename = part.get_filename();
                if filename :
                    attachment[filename] = part.get_payload(decode=True);
                else:
                    filename = 'attach_file'+str(counter);
                    counter += 1;
                    attachment[filename] = part.get_payload(decode=True);
                #end if
            #end if
            message['attachment'] = attachment
        #end for        
        return message

    def msg_user(self, msg, id):
        body = self.msg_body_get(msg)

        # handle email body commands (ex: Set-State: Draft)
        actions = {}
        body_data=''
        for line in body['body'].split('\n'):
            res = command_re.match(line)
            if res:
                actions[res.group(1).lower()] = res.group(2).lower()
            else:
                body_data += line+'\n'
        body['body'] = body_data

        data = {
#            'description': body['body'],
        }
        act = 'case_open'
        if 'state' in actions:
            if actions['state'] in ['draft', 'close', 'cancel', 'open', 'pending']:
                act = 'case_' + actions['state']

        for k1, k2 in [('cost', 'planned_cost'), ('revenue', 'planned_revenue'), ('probability', 'probability')]:
            try:
                data[k2] = float(actions[k1])
            except:
                pass

        if 'priority' in actions:
            if actions['priority'] in ('1', '2', '3', '4', '5'):
                data['priority'] = actions['priority']

        if 'partner' in actions:
            data['email_from'] = actions['partner'][:128]

        if 'user' in actions:
            uids = self.rpc('res.users', 'name_search', actions['user'])
            if uids:
                data['user_id'] = uids[0][0]

        self.rpc(self.model, act, [id])
        self.rpc(self.model, 'write', [id], data)
<<<<<<< HEAD
        attachments = body['attachment']        
        for attach in attachments or []:
            data_attach = {
                'name': str(attach), 
                'datas': binascii.b2a_base64(str(attachments[attach])), 
                'datas_fname': str(attach), 
                'description': 'Mail attachment', 
                'res_model': self.model, 
                'res_id': id
            }
            self.rpc('ir.attachment', 'create', data_attach)
        self.rpc(self.model, 'history', [id], 'Send', True, msg['From'], body['body'])
=======
        self.rpc(self.model, 'history', [id], 'Receive', True, False, body['body'], msg['From'])
>>>>>>> 218995ec
        return id

    def msg_send(self, msg, emails, priority=None):
        if not len(emails):
            return False
        del msg['To']
        msg['To'] = emails[0]
        if len(emails)>1:
            if 'Cc' in msg:
                del msg['Cc']
            msg['Cc'] = ','.join(emails[1:])
        del msg['Reply-To']
        msg['Reply-To'] = self.email
        if priority:
            msg['X-Priority'] = priorities.get(priority, '3 (Normal)')
        s = smtplib.SMTP()
        s.connect()
        s.sendmail(self.email, emails, msg.as_string())
        s.close()
        return True

    def msg_partner(self, msg, id):
        message = self.msg_body_get(msg)
        body = message['body']
        act = 'case_open'
        self.rpc(self.model, act, [id])
        #body2 = '\n'.join(map(lambda l: '> '+l, (body or '').split('\n')))
        #data = {
        #    'description':body, 
        #}
        #self.rpc(self.model, 'write', [id], data)
<<<<<<< HEAD
        attachments = message['attachment']        
        for attach in attachments or []:
            data_attach = {
                'name': str(attach), 
                'datas': binascii.b2a_base64(str(attachments[attach])), 
                'datas_fname': str(attach), 
                'description': 'Mail attachment', 
                'res_model': self.model, 
                'res_id': id
            }
            self.rpc('ir.attachment', 'create', data_attach)
        self.rpc(self.model, 'history', [id], 'Send', True, msg['From'], message['body'])
=======
        self.rpc(self.model, 'history', [id], 'Receive', True, False, message['body'], msg['From'])
>>>>>>> 218995ec
        return id

    def msg_test(self, msg, case_str):
        if not case_str:
            return (False, False)
        res = self.rpc(self.model, 'search', [('id', '=', int(case_str))])        
        if not res:
            return (False, False)
        
        emails = self.rpc(self.model, 'emails_get', int(case_str))
        return (int(case_str), emails)

    def parse(self, msg):
        case_str = reference_re.search(msg.get('References', ''))
        if case_str:
            case_str = case_str.group(1)
        else:
            case_str = case_re.search(msg.get('Subject', ''))            
            if case_str:
                case_str = case_str.group(1)            
        (case_id, emails) = self.msg_test(msg, case_str)
        if case_id:
            if emails[0] and self.email_get(emails[0])==self.email_get(self._decode_header(msg['From'])):
                self.msg_user(msg, case_id)
            else:
                self.msg_partner(msg, case_id)
        else:
            case_id = self.msg_new(msg)
            subject = self._decode_header(msg['subject'])
            if msg.get('Subject', ''):
                del msg['Subject']
            msg['Subject'] = '['+str(case_id)+'] '+subject
            msg['Message-Id'] = '<'+str(time.time())+'-openerpcrm-'+str(case_id)+'@'+socket.gethostname()+'>'

        emails = self.rpc(self.model, 'emails_get', case_id)
        priority = emails[3]
        em = [emails[0], emails[1]] + (emails[2] or '').split(',')
        emails = map(self.email_get, filter(None, em))

        mm = [self._decode_header(msg['From']), self._decode_header(msg['To'])]+self._decode_header(msg.get('Cc', '')).split(',')
        msg_mails = map(self.email_get, filter(None, mm))

        emails = filter(lambda m: m and m not in msg_mails, emails)
        try:
            self.msg_send(msg, emails, priority)
        except:
            if self.email_default:
                a = self._decode_header(msg['Subject'])
                del msg['Subject']
                msg['Subject'] = '[OpenERP-CaseError] ' + a
                self.msg_send(msg, self.email_default.split(','))
        return case_id, emails

if __name__ == '__main__':
    import sys, optparse
    parser = optparse.OptionParser(usage='usage: %prog [options]', version='%prog v1.0')
    group = optparse.OptionGroup(parser, "Note", 
        "This program parse a mail from standard input and communicate "
        "with the Open ERP server for case management in the CRM module.")
    parser.add_option_group(group)
    parser.add_option("-u", "--user", dest="userid", help="ID of the user in Open ERP", default=1, type='int')
    parser.add_option("-p", "--password", dest="password", help="Password of the user in Open ERP", default='admin')
    parser.add_option("-e", "--email", dest="email", help="Email address used in the From field of outgoing messages")
    parser.add_option("-o", "--model", dest="model", help="Name or ID of crm model", default="crm.lead")
    parser.add_option("-m", "--default", dest="default", help="Default eMail in case of any trouble.", default=None)
    parser.add_option("-d", "--dbname", dest="dbname", help="Database name (default: terp)", default='terp')
    parser.add_option("--host", dest="host", help="Hostname of the Open ERP Server", default="localhost")
    parser.add_option("--port", dest="port", help="Port of the Open ERP Server", default="8069")


    (options, args) = parser.parse_args()
    parser = email_parser(options.userid, options.password, options.model, options.email, options.default, dbname=options.dbname, host=options.host, port=options.port)

    msg_txt = email.message_from_file(sys.stdin)

    parser.parse(msg_txt)
 
# vim:expandtab:smartindent:tabstop=4:softtabstop=4:shiftwidth=4:<|MERGE_RESOLUTION|>--- conflicted
+++ resolved
@@ -191,7 +191,7 @@
 
         try:
             id = self.rpc(self.model, 'create', data)
-            self.rpc(self.model, 'history', [id], 'Receive', True, False, message['body'], msg['From'])
+            self.rpc(self.model, 'history', [id], 'Receive', True, msg['From'], message['body'])
             #self.rpc(self.model, 'case_open', [id])
         except Exception, e:
             if getattr(e, 'faultCode', '') and 'AccessError' in e.faultCode:
@@ -305,7 +305,6 @@
 
         self.rpc(self.model, act, [id])
         self.rpc(self.model, 'write', [id], data)
-<<<<<<< HEAD
         attachments = body['attachment']        
         for attach in attachments or []:
             data_attach = {
@@ -318,9 +317,6 @@
             }
             self.rpc('ir.attachment', 'create', data_attach)
         self.rpc(self.model, 'history', [id], 'Send', True, msg['From'], body['body'])
-=======
-        self.rpc(self.model, 'history', [id], 'Receive', True, False, body['body'], msg['From'])
->>>>>>> 218995ec
         return id
 
     def msg_send(self, msg, emails, priority=None):
@@ -352,7 +348,6 @@
         #    'description':body, 
         #}
         #self.rpc(self.model, 'write', [id], data)
-<<<<<<< HEAD
         attachments = message['attachment']        
         for attach in attachments or []:
             data_attach = {
@@ -365,18 +360,11 @@
             }
             self.rpc('ir.attachment', 'create', data_attach)
         self.rpc(self.model, 'history', [id], 'Send', True, msg['From'], message['body'])
-=======
-        self.rpc(self.model, 'history', [id], 'Receive', True, False, message['body'], msg['From'])
->>>>>>> 218995ec
         return id
 
     def msg_test(self, msg, case_str):
         if not case_str:
             return (False, False)
-        res = self.rpc(self.model, 'search', [('id', '=', int(case_str))])        
-        if not res:
-            return (False, False)
-        
         emails = self.rpc(self.model, 'emails_get', int(case_str))
         return (int(case_str), emails)
 
@@ -385,9 +373,9 @@
         if case_str:
             case_str = case_str.group(1)
         else:
-            case_str = case_re.search(msg.get('Subject', ''))            
+            case_str = case_re.search(msg.get('Subject', ''))
             if case_str:
-                case_str = case_str.group(1)            
+                case_str = case_str.group(1)
         (case_id, emails) = self.msg_test(msg, case_str)
         if case_id:
             if emails[0] and self.email_get(emails[0])==self.email_get(self._decode_header(msg['From'])):
