--- conflicted
+++ resolved
@@ -1,30 +1,22 @@
-# Polish translation for openobject-addons
-# Copyright (c) 2014 Rosetta Contributors and Canonical Ltd 2014
-# This file is distributed under the same license as the openobject-addons package.
-# FIRST AUTHOR <EMAIL@ADDRESS>, 2014.
-#
+# Translation of Odoo Server.
+# This file contains the translation of the following modules:
+# * fleet
+# 
+# Translators:
+# FIRST AUTHOR <EMAIL@ADDRESS>, 2014
 msgid ""
 msgstr ""
-<<<<<<< HEAD
-"Project-Id-Version: openobject-addons\n"
-"Report-Msgid-Bugs-To: FULL NAME <EMAIL@ADDRESS>\n"
-"POT-Creation-Date: 2014-09-23 16:28+0000\n"
-"PO-Revision-Date: 2015-01-06 14:01+0000\n"
-"Last-Translator: Dariusz Żbikowski (Krokus) <darek@krokus.com.pl>\n"
-"Language-Team: Polish <pl@li.org>\n"
-=======
 "Project-Id-Version: Odoo 8.0\n"
 "Report-Msgid-Bugs-To: \n"
 "POT-Creation-Date: 2015-01-21 14:09+0000\n"
 "PO-Revision-Date: 2016-06-29 11:51+0000\n"
 "Last-Translator: Martin Trigaux\n"
 "Language-Team: Polish (http://www.transifex.com/odoo/odoo-8/language/pl/)\n"
->>>>>>> 0c3cd7cb
 "MIME-Version: 1.0\n"
 "Content-Type: text/plain; charset=UTF-8\n"
-"Content-Transfer-Encoding: 8bit\n"
-"X-Launchpad-Export-Date: 2015-01-07 06:38+0000\n"
-"X-Generator: Launchpad (build 17286)\n"
+"Content-Transfer-Encoding: \n"
+"Language: pl\n"
+"Plural-Forms: nplurals=3; plural=(n==1 ? 0 : n%10>=2 && n%10<=4 && (n%100<10 || n%100>=20) ? 1 : 2);\n"
 
 #. module: fleet
 #: code:addons/fleet/fleet.py:387
@@ -33,7 +25,7 @@
 msgstr "%s %s został dodany do floty!"
 
 #. module: fleet
-#: code:addons/fleet/fleet.py:661
+#: code:addons/fleet/fleet.py:663
 #, python-format
 msgid "%s contract(s) need(s) to be renewed and/or closed!"
 msgstr "%s umowa(y), które trzeba odnowić i/lub zakończyć!"
@@ -45,11 +37,7 @@
 "                Click to create a new brand.\n"
 "              </p>\n"
 "            "
-msgstr ""
-"<p class=\"oe_view_nocontent_create\">\n"
-"                Kliknij by utworzyć nowa markę.\n"
-"              </p>\n"
-"            "
+msgstr "<p class=\"oe_view_nocontent_create\">\n                Kliknij by utworzyć nowa markę.\n              </p>\n            "
 
 #. module: fleet
 #: model:ir.actions.act_window,help:fleet.fleet_vehicle_log_contract_act
@@ -86,8 +74,7 @@
 "<p class=\"oe_view_nocontent_create\">\n"
 "                Click to create a new fuel log.\n"
 "              </p><p>\n"
-"                Here you can add refuelling entries for all vehicles.  You "
-"can\n"
+"                Here you can add refuelling entries for all vehicles.  You can\n"
 "                also filter logs of a particular vehicle using the search\n"
 "                field.\n"
 "              </p>\n"
@@ -100,18 +87,10 @@
 "<p class=\"oe_view_nocontent_create\">\n"
 "                Click to create a new model.\n"
 "              </p><p>\n"
-"                You can define several models (e.g. A3, A4) for each brand "
-"(Audi).\n"
+"                You can define several models (e.g. A3, A4) for each brand (Audi).\n"
 "              </p>\n"
 "            "
-msgstr ""
-"<p class=\"oe_view_nocontent_create\">\n"
-"                Kliknij aby utworzyć nowy model.\n"
-"              </p><p>\n"
-"                Możesz zdefiniować wiele modeli (np. A3, A4) dla każdej "
-"marki (Audi).\n"
-"              </p>\n"
-"            "
+msgstr "<p class=\"oe_view_nocontent_create\">\n                Kliknij aby utworzyć nowy model.\n              </p><p>\n                Możesz zdefiniować wiele modeli (np. A3, A4) dla każdej marki (Audi).\n              </p>\n            "
 
 #. module: fleet
 #: model:ir.actions.act_window,help:fleet.fleet_vehicle_odometer_act
@@ -121,8 +100,7 @@
 "              </p>\n"
 "              <p>\n"
 "                Here you can add various odometer entries for all vehicles.\n"
-"                You can also show odometer value for a particular vehicle "
-"using\n"
+"                You can also show odometer value for a particular vehicle using\n"
 "                the search field.\n"
 "              </p>\n"
 "            "
@@ -147,18 +125,10 @@
 "<p class=\"oe_view_nocontent_create\">\n"
 "                Click to create a new type of service.\n"
 "              </p><p>\n"
-"                Each service can used in contracts, as a standalone service "
-"or both.\n"
+"                Each service can used in contracts, as a standalone service or both.\n"
 "              </p>\n"
 "            "
-msgstr ""
-"<p class=\"oe_view_nocontent_create\">\n"
-"                kliknij aby utworzyć nowy typ usługi serwisowej.\n"
-"              </p><p>\n"
-"                Każda usługa serwisowa może być użyta w umowach, jako osobna "
-"usługa lub jako obie możliwości.\n"
-"              </p>\n"
-"            "
+msgstr "<p class=\"oe_view_nocontent_create\">\n                kliknij aby utworzyć nowy typ usługi serwisowej.\n              </p><p>\n                Każda usługa serwisowa może być użyta w umowach, jako osobna usługa lub jako obie możliwości.\n              </p>\n            "
 
 #. module: fleet
 #: model:ir.actions.act_window,help:fleet.fleet_vehicle_act
@@ -166,10 +136,8 @@
 "<p class=\"oe_view_nocontent_create\">\n"
 "                Click to create a new vehicle.\n"
 "              </p><p>\n"
-"                You will be able to manage your fleet by keeping track of "
-"the\n"
-"                contracts, services, fixed and recurring costs, odometers "
-"and\n"
+"                You will be able to manage your fleet by keeping track of the\n"
+"                contracts, services, fixed and recurring costs, odometers and\n"
 "                fuel logs associated to each vehicle.\n"
 "            </p><p>\n"
 "                Odoo will warn you when services or contract have to be\n"
@@ -184,19 +152,11 @@
 "<p class=\"oe_view_nocontent_create\">\n"
 "                Click to create a vehicule status.\n"
 "              </p><p>\n"
-"                You can customize available status to track the evolution "
-"of\n"
+"                You can customize available status to track the evolution of\n"
 "                each vehicule. Example: Active, Being Repaired, Sold.\n"
 "              </p>\n"
 "            "
-msgstr ""
-"<p class=\"oe_view_nocontent_create\">\n"
-"                Kliknij żeby utworzyć status pojazdu.\n"
-"              </p><p>\n"
-"                Możesz dostosować dostępne statusy pojazdów  aby śledzić\n"
-"                zmiany pojazdów. Przyklady: Aktywny, W naprawie, Sprzedany.\n"
-"              </p>\n"
-"            "
+msgstr "<p class=\"oe_view_nocontent_create\">\n                Kliknij żeby utworzyć status pojazdu.\n              </p><p>\n                Możesz dostosować dostępne statusy pojazdów  aby śledzić\n                zmiany pojazdów. Przyklady: Aktywny, W naprawie, Sprzedany.\n              </p>\n            "
 
 #. module: fleet
 #: model:ir.actions.act_window,help:fleet.action_fleet_reporting_costs
@@ -204,12 +164,10 @@
 msgid ""
 "<p>\n"
 "          Odoo helps you managing the costs for your different vehicles\n"
-"          Costs are generally created from services and contract and appears "
-"here.\n"
+"          Costs are generally created from services and contract and appears here.\n"
 "        </p>\n"
 "        <p>\n"
-"          Thanks to the different filters, Odoo can only print the "
-"effective\n"
+"          Thanks to the different filters, Odoo can only print the effective\n"
 "          costs, sort them by type and by vehicle.\n"
 "        </p>\n"
 "      "
@@ -416,11 +374,8 @@
 
 #. module: fleet
 #: help:fleet.service.type,category:0
-msgid ""
-"Choose wheter the service refer to contracts, vehicle services or both"
-msgstr ""
-"Wybierz czy usługa serwisowa odnosi się do umowy, obsługi serwisowej "
-"pojazdu, czy do obu."
+msgid "Choose wheter the service refer to contracts, vehicle services or both"
+msgstr "Wybierz czy usługa serwisowa odnosi się do umowy, obsługi serwisowej pojazdu, czy do obu."
 
 #. module: fleet
 #: field:fleet.vehicle,color:0
@@ -512,8 +467,7 @@
 
 #. module: fleet
 #: view:fleet.vehicle:fleet.fleet_vehicle_form
-#: field:fleet.vehicle,contract_count:0
-#: field:fleet.vehicle,log_contracts:0
+#: field:fleet.vehicle,contract_count:0 field:fleet.vehicle,log_contracts:0
 msgid "Contracts"
 msgstr "Umowy"
 
@@ -581,24 +535,18 @@
 msgid ""
 "Costs paid at regular intervals, depending on the cost frequency. If the "
 "cost frequency is set to unique, the cost will be logged at the start date"
-msgstr ""
-"Koszty płacone w regularnych przerwach, zależnych od częstotliwości kosztów. "
-"Jeśli częstotliwość kosztów jest unikalna, koszt będzie rejestrowany, z datą "
-"rozpoczęcia."
+msgstr "Koszty płacone w regularnych przerwach, zależnych od częstotliwości kosztów. Jeśli częstotliwość kosztów jest unikalna, koszt będzie rejestrowany, z datą rozpoczęcia."
 
 #. module: fleet
 #: view:fleet.vehicle.log.contract:fleet.fleet_vehicle_log_contract_form
 msgid ""
 "Create a new contract automatically with all the same informations except "
 "for the date that will start at the end of current contract"
-msgstr ""
-"Tworzy nową umowę automatycznie z wszystkimi takimi samymi informacjami poza "
-"datą, która rozpocznie się z końcem bierzacego kontraktu."
+msgstr "Tworzy nową umowę automatycznie z wszystkimi takimi samymi informacjami, poza datą, która rozpocznie się z końcem bieżącego kontraktu."
 
 #. module: fleet
 #: field:fleet.contract.state,create_uid:0
-#: field:fleet.service.type,create_uid:0
-#: field:fleet.vehicle,create_uid:0
+#: field:fleet.service.type,create_uid:0 field:fleet.vehicle,create_uid:0
 #: field:fleet.vehicle.cost,create_uid:0
 #: field:fleet.vehicle.log.contract,create_uid:0
 #: field:fleet.vehicle.log.fuel,create_uid:0
@@ -606,15 +554,13 @@
 #: field:fleet.vehicle.model,create_uid:0
 #: field:fleet.vehicle.model.brand,create_uid:0
 #: field:fleet.vehicle.odometer,create_uid:0
-#: field:fleet.vehicle.state,create_uid:0
-#: field:fleet.vehicle.tag,create_uid:0
+#: field:fleet.vehicle.state,create_uid:0 field:fleet.vehicle.tag,create_uid:0
 msgid "Created by"
 msgstr "Utworzono przez"
 
 #. module: fleet
 #: field:fleet.contract.state,create_date:0
-#: field:fleet.service.type,create_date:0
-#: field:fleet.vehicle,create_date:0
+#: field:fleet.service.type,create_date:0 field:fleet.vehicle,create_date:0
 #: field:fleet.vehicle.cost,create_date:0
 #: field:fleet.vehicle.log.contract,create_date:0
 #: field:fleet.vehicle.log.fuel,create_date:0
@@ -638,8 +584,7 @@
 msgstr "Codziennie"
 
 #. module: fleet
-#: field:fleet.vehicle.cost,date:0
-#: field:fleet.vehicle.odometer,date:0
+#: field:fleet.vehicle.cost,date:0 field:fleet.vehicle.odometer,date:0
 msgid "Date"
 msgstr "Data"
 
@@ -661,10 +606,9 @@
 #. module: fleet
 #: help:fleet.vehicle.log.contract,expiration_date:0
 msgid ""
-"Date when the coverage of the contract expirates (by default, one year after "
-"begin date)"
-msgstr ""
-"Termin kiedy zasięg obowiązywania umowy upływa (domyślnie rok po rozpoczęciu)"
+"Date when the coverage of the contract expirates (by default, one year after"
+" begin date)"
+msgstr "Termin kiedy zasięg obowiązywania umowy upływa (domyślnie rok po rozpoczęciu)"
 
 #. module: fleet
 #: help:fleet.vehicle,acquisition_date:0
@@ -802,8 +746,7 @@
 msgstr "Wymiana wtrysku paliwa"
 
 #. module: fleet
-#: field:fleet.vehicle,fuel_logs_count:0
-#: field:fleet.vehicle,log_fuel:0
+#: field:fleet.vehicle,fuel_logs_count:0 field:fleet.vehicle,log_fuel:0
 #: view:fleet.vehicle.log.fuel:fleet.fleet_vehicle_log_fuel_form
 #: view:fleet.vehicle.log.fuel:fleet.fleet_vehicle_log_fuel_tree
 msgid "Fuel Logs"
@@ -903,10 +846,7 @@
 msgid ""
 "Holds the Chatter summary (number of messages, ...). This summary is "
 "directly in html format in order to be inserted in kanban views."
-msgstr ""
-"Zawiera podsumowanie wypowiedzi (liczbę wiadomości, ...). To podsumowanie "
-"jest bezpośrednio w formacie html, aby można je było stosować w widokach "
-"kanban."
+msgstr "Zawiera podsumowanie wypowiedzi (liczbę wiadomości, ...). To podsumowanie jest bezpośrednio w formacie html, aby można je było stosować w widokach kanban."
 
 #. module: fleet
 #: field:fleet.vehicle,horsepower:0
@@ -924,18 +864,12 @@
 msgstr "Hybrydowy"
 
 #. module: fleet
-#: field:fleet.contract.state,id:0
-#: field:fleet.service.type,id:0
-#: field:fleet.vehicle,id:0
-#: field:fleet.vehicle.cost,id:0
-#: field:fleet.vehicle.log.contract,id:0
-#: field:fleet.vehicle.log.fuel,id:0
-#: field:fleet.vehicle.log.services,id:0
-#: field:fleet.vehicle.model,id:0
-#: field:fleet.vehicle.model.brand,id:0
-#: field:fleet.vehicle.odometer,id:0
-#: field:fleet.vehicle.state,id:0
-#: field:fleet.vehicle.tag,id:0
+#: field:fleet.contract.state,id:0 field:fleet.service.type,id:0
+#: field:fleet.vehicle,id:0 field:fleet.vehicle.cost,id:0
+#: field:fleet.vehicle.log.contract,id:0 field:fleet.vehicle.log.fuel,id:0
+#: field:fleet.vehicle.log.services,id:0 field:fleet.vehicle.model,id:0
+#: field:fleet.vehicle.model.brand,id:0 field:fleet.vehicle.odometer,id:0
+#: field:fleet.vehicle.state,id:0 field:fleet.vehicle.tag,id:0
 msgid "ID"
 msgstr "ID"
 
@@ -1031,25 +965,21 @@
 msgstr "Ostatni przebieg"
 
 #. module: fleet
-#: field:fleet.contract.state,write_uid:0
-#: field:fleet.service.type,write_uid:0
-#: field:fleet.vehicle,write_uid:0
-#: field:fleet.vehicle.cost,write_uid:0
+#: field:fleet.contract.state,write_uid:0 field:fleet.service.type,write_uid:0
+#: field:fleet.vehicle,write_uid:0 field:fleet.vehicle.cost,write_uid:0
 #: field:fleet.vehicle.log.contract,write_uid:0
 #: field:fleet.vehicle.log.fuel,write_uid:0
 #: field:fleet.vehicle.log.services,write_uid:0
 #: field:fleet.vehicle.model,write_uid:0
 #: field:fleet.vehicle.model.brand,write_uid:0
 #: field:fleet.vehicle.odometer,write_uid:0
-#: field:fleet.vehicle.state,write_uid:0
-#: field:fleet.vehicle.tag,write_uid:0
+#: field:fleet.vehicle.state,write_uid:0 field:fleet.vehicle.tag,write_uid:0
 msgid "Last Updated by"
 msgstr "Ostatnio modyfikowane przez"
 
 #. module: fleet
 #: field:fleet.contract.state,write_date:0
-#: field:fleet.service.type,write_date:0
-#: field:fleet.vehicle,write_date:0
+#: field:fleet.service.type,write_date:0 field:fleet.vehicle,write_date:0
 #: field:fleet.vehicle.cost,write_date:0
 #: field:fleet.vehicle.log.contract,write_date:0
 #: field:fleet.vehicle.log.fuel,write_date:0
@@ -1057,8 +987,7 @@
 #: field:fleet.vehicle.model,write_date:0
 #: field:fleet.vehicle.model.brand,write_date:0
 #: field:fleet.vehicle.odometer,write_date:0
-#: field:fleet.vehicle.state,write_date:0
-#: field:fleet.vehicle.tag,write_date:0
+#: field:fleet.vehicle.state,write_date:0 field:fleet.vehicle.tag,write_date:0
 msgid "Last Updated on"
 msgstr "Data ostatniej modyfikacji"
 
@@ -1099,21 +1028,18 @@
 msgstr "Lokalizacja pojazdu (garaż, ...)"
 
 #. module: fleet
-#: field:fleet.vehicle,image:0
-#: field:fleet.vehicle.model,image:0
+#: field:fleet.vehicle,image:0 field:fleet.vehicle.model,image:0
 #: field:fleet.vehicle.model.brand,image:0
 msgid "Logo"
 msgstr "Logo"
 
 #. module: fleet
-#: field:fleet.vehicle,image_medium:0
-#: field:fleet.vehicle.model,image_medium:0
+#: field:fleet.vehicle,image_medium:0 field:fleet.vehicle.model,image_medium:0
 msgid "Logo (medium)"
 msgstr "Logo (średnie)"
 
 #. module: fleet
-#: field:fleet.vehicle,image_small:0
-#: field:fleet.vehicle.model,image_small:0
+#: field:fleet.vehicle,image_small:0 field:fleet.vehicle.model,image_small:0
 msgid "Logo (small)"
 msgstr "Logo (małe)"
 
@@ -1138,10 +1064,7 @@
 "Medium-sized logo of the brand. It is automatically resized as a 128x128px "
 "image, with aspect ratio preserved. Use this field in form views or some "
 "kanban views."
-msgstr ""
-"Średniej wielkości logo marki. Jest automatycznie skalowane do 128x128 "
-"pikseli z automatycznym zachowaniem proporcji. Używane jako pole w "
-"formularzu widoku, lub w niektórych widokach zarządzania Kanban."
+msgstr "Średniej wielkości logo marki. Jest automatycznie skalowane do 128x128 pikseli z automatycznym zachowaniem proporcji. Używane jako pole w formularzu widoku, lub w niektórych widokach zarządzania Kanban."
 
 #. module: fleet
 #: field:fleet.vehicle.model.brand,image_medium:0
@@ -1220,14 +1143,10 @@
 msgstr "Miesięcznie"
 
 #. module: fleet
-#: field:fleet.service.type,name:0
-#: field:fleet.vehicle,name:0
-#: field:fleet.vehicle.cost,name:0
-#: field:fleet.vehicle.log.contract,name:0
-#: field:fleet.vehicle.model,name:0
-#: field:fleet.vehicle.odometer,name:0
-#: field:fleet.vehicle.state,name:0
-#: field:fleet.vehicle.tag,name:0
+#: field:fleet.service.type,name:0 field:fleet.vehicle,name:0
+#: field:fleet.vehicle.cost,name:0 field:fleet.vehicle.log.contract,name:0
+#: field:fleet.vehicle.model,name:0 field:fleet.vehicle.odometer,name:0
+#: field:fleet.vehicle.state,name:0 field:fleet.vehicle.tag,name:0
 msgid "Name"
 msgstr "Nazwa"
 
@@ -1242,10 +1161,8 @@
 msgstr "Nie"
 
 #. module: fleet
-#: code:addons/fleet/fleet.py:399
-#: code:addons/fleet/fleet.py:403
-#: code:addons/fleet/fleet.py:407
-#: code:addons/fleet/fleet.py:410
+#: code:addons/fleet/fleet.py:399 code:addons/fleet/fleet.py:403
+#: code:addons/fleet/fleet.py:407 code:addons/fleet/fleet.py:410
 #, python-format
 msgid "None"
 msgstr "Brak"
@@ -1270,8 +1187,7 @@
 
 #. module: fleet
 #: view:fleet.vehicle:fleet.fleet_vehicle_form
-#: field:fleet.vehicle,odometer_count:0
-#: field:fleet.vehicle.cost,odometer_id:0
+#: field:fleet.vehicle,odometer_count:0 field:fleet.vehicle.cost,odometer_id:0
 msgid "Odometer"
 msgstr "Drogomierz"
 
@@ -1293,8 +1209,7 @@
 msgstr "Jednostka licznika"
 
 #. module: fleet
-#: field:fleet.vehicle.cost,odometer:0
-#: field:fleet.vehicle.odometer,value:0
+#: field:fleet.vehicle.cost,odometer:0 field:fleet.vehicle.odometer,value:0
 msgid "Odometer Value"
 msgstr "Wskazanie drogomierza"
 
@@ -1314,8 +1229,7 @@
 msgstr "Wskazania drogomierza dla pojazdu"
 
 #. module: fleet
-#: help:fleet.vehicle,odometer:0
-#: help:fleet.vehicle.cost,odometer:0
+#: help:fleet.vehicle,odometer:0 help:fleet.vehicle.cost,odometer:0
 #: help:fleet.vehicle.cost,odometer_id:0
 msgid "Odometer measure of the vehicle at the moment of this log"
 msgstr "Wskazania licznika kilometrów pojazdu w momencie tego wpisu"
@@ -1375,7 +1289,7 @@
 #. module: fleet
 #: help:fleet.vehicle.cost,parent_id:0
 msgid "Parent cost to this current cost"
-msgstr "Nadrzędne koszty do tych bierzących kosztów"
+msgstr "Nadrzędne koszty do tych bieżących kosztów"
 
 #. module: fleet
 #: help:fleet.vehicle.log.contract,purchaser_id:0
@@ -1452,7 +1366,7 @@
 msgstr "Informacje o tankowaniu"
 
 #. module: fleet
-#: code:addons/fleet/fleet.py:732
+#: code:addons/fleet/fleet.py:734
 #: view:fleet.vehicle.log.contract:fleet.fleet_vehicle_log_contract_form
 #: model:ir.actions.act_window,name:fleet.act_renew_contract
 #, python-format
@@ -1591,12 +1505,9 @@
 #: help:fleet.vehicle.model.brand,image_small:0
 msgid ""
 "Small-sized photo of the brand. It is automatically resized as a 64x64px "
-"image, with aspect ratio preserved. Use this field anywhere a small image is "
-"required."
-msgstr ""
-"Mała fotografia marki. Jest automatycznie skalowana do wymiaru 64x64 piksele "
-"z zachowaniem proporcji. Używaj tego pola tam gdzie mały obrazek jest "
-"potrzebny."
+"image, with aspect ratio preserved. Use this field anywhere a small image is"
+" required."
+msgstr "Mała fotografia marki. Jest automatycznie skalowana do wymiaru 64x64 piksele z zachowaniem proporcji. Używaj tego pola tam gdzie mały obrazek jest potrzebny."
 
 #. module: fleet
 #: model:fleet.service.type,name:fleet.type_service_service_6
@@ -1690,9 +1601,7 @@
 msgid ""
 "This field holds the image used as logo for the brand, limited to "
 "1024x1024px."
-msgstr ""
-"Te pole jest przeznaczone na obrazek używany jako logo marki, rozmiar do "
-"1024x1024 pikseli."
+msgstr "Te pole jest przeznaczone na obrazek używany jako logo marki, rozmiar do 1024x1024 pikseli."
 
 #. module: fleet
 #: model:fleet.service.type,name:fleet.type_service_44
@@ -2015,48 +1924,4 @@
 #. module: fleet
 #: view:fleet.vehicle:fleet.fleet_vehicle_form
 msgid "show the services logs for this vehicle"
-msgstr "pokazuje rejestr obsługi pojazdu"
-
-#~ msgid ""
-#~ "<p class=\"oe_view_nocontent_create\">\n"
-#~ "                Click to create a new fuel log. \n"
-#~ "              </p><p>\n"
-#~ "                Here you can add refuelling entries for all vehicles.  You "
-#~ "can\n"
-#~ "                also filter logs of a particular vehicle using the search\n"
-#~ "                field.\n"
-#~ "              </p>\n"
-#~ "            "
-#~ msgstr ""
-#~ "<p class=\"oe_view_nocontent_create\">\n"
-#~ "                Kliknij aby utworzyć nowy rejestr paliwa.\n"
-#~ "              </p><p>\n"
-#~ "                Tu możesz dodać pozycje tankowania dla wszystkich pojazdów.\n"
-#~ "                Możesz również filtrować rejestr dla poszczególnego pojazdu\n"
-#~ "                używając pola wyszukiwania.\n"
-#~ "              </p>\n"
-#~ "            "
-
-#~ msgid ""
-#~ "<p class=\"oe_view_nocontent_create\">\n"
-#~ "                Click to create a new odometer log. \n"
-#~ "              </p>\n"
-#~ "              <p>\n"
-#~ "                Here you can add various odometer entries for all vehicles.\n"
-#~ "                You can also show odometer value for a particular vehicle "
-#~ "using\n"
-#~ "                the search field.\n"
-#~ "              </p>\n"
-#~ "            "
-#~ msgstr ""
-#~ "<p class=\"oe_view_nocontent_create\">\n"
-#~ "                Kliknij aby utworzyć nowy rejestr przebytej drogi.\n"
-#~ "              </p>\n"
-#~ "              <p>\n"
-#~ "                Tu możesz dodawać rozmaite wskazania drogomierza dla "
-#~ "wszystkich pojazdów.\n"
-#~ "                Możesz również pokazać wskazania drogomierza wybranego "
-#~ "pojazdu\n"
-#~ "                przez pole szukania.\n"
-#~ "              </p>\n"
-#~ "            "+msgstr "pokazuje rejestr obsługi pojazdu"