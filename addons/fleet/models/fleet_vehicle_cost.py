# -*- coding: utf-8 -*-
# Part of Odoo. See LICENSE file for full copyright and licensing details.

from odoo import api, fields, models, _
from odoo.exceptions import UserError

from dateutil.relativedelta import relativedelta


class FleetVehicleCost(models.Model):
    _name = 'fleet.vehicle.cost'
    _description = 'Cost related to a vehicle'
    _order = 'date desc, vehicle_id asc'

    name = fields.Char(related='vehicle_id.name', string='Name', store=True)
    vehicle_id = fields.Many2one('fleet.vehicle', 'Vehicle', required=True, help='Vehicle concerned by this log')
    cost_subtype_id = fields.Many2one('fleet.service.type', 'Type', help='Cost type purchased with this cost')
    amount = fields.Float('Total Price')
    cost_type = fields.Selection([
        ('contract', 'Contract'),
        ('services', 'Services'),
        ('fuel', 'Fuel'),
        ('other', 'Other')
        ], 'Category of the cost', default="other", help='For internal purpose only', required=True)
    parent_id = fields.Many2one('fleet.vehicle.cost', 'Parent', help='Parent cost to this current cost')
    cost_ids = fields.One2many('fleet.vehicle.cost', 'parent_id', 'Included Services', copy=True)
    odometer_id = fields.Many2one('fleet.vehicle.odometer', 'Odometer', help='Odometer measure of the vehicle at the moment of this log')
    odometer = fields.Float(compute="_get_odometer", inverse='_set_odometer', string='Odometer Value',
        help='Odometer measure of the vehicle at the moment of this log')
    odometer_unit = fields.Selection(related='vehicle_id.odometer_unit', string="Unit", readonly=True)
    date = fields.Date(help='Date when the cost has been executed')
    contract_id = fields.Many2one('fleet.vehicle.log.contract', 'Contract', help='Contract attached to this cost')
    auto_generated = fields.Boolean('Automatically Generated', readonly=True)
    description = fields.Char("Cost Description")

    def _get_odometer(self):
        for record in self:
            if record.odometer_id:
                record.odometer = record.odometer_id.value

    def _set_odometer(self):
        for record in self:
            if not record.odometer:
                raise UserError(_('Emptying the odometer value of a vehicle is not allowed.'))
            odometer = self.env['fleet.vehicle.odometer'].create({
                'value': record.odometer,
                'date': record.date or fields.Date.context_today(record),
                'vehicle_id': record.vehicle_id.id
            })
            self.odometer_id = odometer

    @api.model
    def create(self, data):
        # make sure that the data are consistent with values of parent and contract records given
        if 'parent_id' in data and data['parent_id']:
            parent = self.browse(data['parent_id'])
            data['vehicle_id'] = parent.vehicle_id.id
            data['date'] = parent.date
            data['cost_type'] = parent.cost_type
        if 'contract_id' in data and data['contract_id']:
            contract = self.env['fleet.vehicle.log.contract'].browse(data['contract_id'])
            data['vehicle_id'] = contract.vehicle_id.id
            data['cost_subtype_id'] = contract.cost_subtype_id.id
            data['cost_type'] = contract.cost_type
        if 'odometer' in data and not data['odometer']:
            # if received value for odometer is 0, then remove it from the
            # data as it would result to the creation of a
            # odometer log with 0, which is to be avoided
            del data['odometer']
        return super(FleetVehicleCost, self).create(data)


class FleetVehicleLogContract(models.Model):
    _inherit = ['mail.thread']
    _inherits = {'fleet.vehicle.cost': 'cost_id'}
    _name = 'fleet.vehicle.log.contract'
    _description = 'Contract information on a vehicle'
    _order = 'state desc,expiration_date'

    def compute_next_year_date(self, strdate):
        oneyear = relativedelta(years=1)
        start_date = fields.Date.from_string(strdate)
        return fields.Date.to_string(start_date + oneyear)

    @api.model
    def default_get(self, default_fields):
        res = super(FleetVehicleLogContract, self).default_get(default_fields)
        contract = self.env.ref('fleet.type_contract_leasing', raise_if_not_found=False)
        res.update({
            'date': fields.Date.context_today(self),
            'cost_subtype_id': contract and contract.id or False,
            'cost_type': 'contract'
        })
        return res

    name = fields.Text(compute='_compute_contract_name', store=True)
    active = fields.Boolean(default=True)
    start_date = fields.Date('Contract Start Date', default=fields.Date.context_today, 
        help='Date when the coverage of the contract begins')
    expiration_date = fields.Date('Contract Expiration Date', default=lambda self:
        self.compute_next_year_date(fields.Date.context_today(self)),
        help='Date when the coverage of the contract expirates (by default, one year after begin date)')
    days_left = fields.Integer(compute='_compute_days_left', string='Warning Date')
    insurer_id = fields.Many2one('res.partner', 'Vendor')
    purchaser_id = fields.Many2one('res.partner', 'Contractor', default=lambda self: self.env.user.partner_id.id,
        help='Person to which the contract is signed for')
    ins_ref = fields.Char('Contract Reference', size=64, copy=False)
    state = fields.Selection([
        ('futur', 'Incoming'),
        ('open', 'In Progress'),
        ('expired', 'Expired'),
        ('diesoon', 'Expiring Soon'),
        ('closed', 'Closed')
        ], 'Status', default='open', readonly=True,
        help='Choose wheter the contract is still valid or not',
        track_visibility="onchange",
        copy=False)
    notes = fields.Text('Terms and Conditions', help='Write here all supplementary information relative to this contract', copy=False)
    cost_generated = fields.Float('Recurring Cost Amount', 
        help="Costs paid at regular intervals, depending on the cost frequency."
        "If the cost frequency is set to unique, the cost will be logged at the start date")
    cost_frequency = fields.Selection([
        ('no', 'No'),
        ('daily', 'Daily'),
        ('weekly', 'Weekly'),
        ('monthly', 'Monthly'),
        ('yearly', 'Yearly')
        ], 'Recurring Cost Frequency', default='no', help='Frequency of the recuring cost', required=True)
    generated_cost_ids = fields.One2many('fleet.vehicle.cost', 'contract_id', 'Generated Costs')
    sum_cost = fields.Float(compute='_compute_sum_cost', string='Indicative Costs Total')
    cost_id = fields.Many2one('fleet.vehicle.cost', 'Cost', required=True, ondelete='cascade')
    # we need to keep this field as a related with store=True because the graph view doesn't support
    # (1) to address fields from inherited table
    # (2) fields that aren't stored in database
    cost_amount = fields.Float(related='cost_id.amount', string='Amount', store=True)
    odometer = fields.Float(string='Odometer at creation', 
        help='Odometer measure of the vehicle at the moment of the contract creation')

    @api.depends('vehicle_id', 'cost_subtype_id', 'date')
    def _compute_contract_name(self):
        for record in self:
            name = record.vehicle_id.name
            if record.cost_subtype_id.name:
                name += ' / ' + record.cost_subtype_id.name
            if record.date:
                name += ' / ' + record.date
            record.name = name

    @api.depends('expiration_date', 'state')
    def _compute_days_left(self):
        """return a dict with as value for each contract an integer
        if contract is in an open state and is overdue, return 0
        if contract is in a closed state, return -1
        otherwise return the number of days before the contract expires
        """
        for record in self:
            if (record.expiration_date and (record.state == 'open' or record.state == 'expired')):
                today = fields.Date.from_string(fields.Date.today())
                renew_date = fields.Date.from_string(record.expiration_date)
                diff_time = (renew_date - today).days
                record.days_left = diff_time > 0 and diff_time or 0
            else:
                record.days_left = -1

    @api.depends('cost_ids.amount')
    def _compute_sum_cost(self):
        for contract in self:
            contract.sum_cost = sum(contract.cost_ids.mapped('amount'))

    @api.onchange('vehicle_id')
    def _onchange_vehicle(self):
        if self.vehicle_id:
            self.odometer_unit = self.vehicle_id.odometer_unit

    @api.multi
    def contract_close(self):
        for record in self:
            record.state = 'closed'

    @api.multi
    def contract_open(self):
        for record in self:
            record.state = 'open'

    @api.multi
    def act_renew_contract(self):
        assert len(self.ids) == 1, "This operation should only be done for 1 single contract at a time, as it it suppose to open a window as result"
        for element in self:
            # compute end date
            startdate = fields.Date.from_string(element.start_date)
            enddate = fields.Date.from_string(element.expiration_date)
            diffdate = (enddate - startdate)
            default = {
                'date': fields.Date.context_today(self),
                'start_date': fields.Date.to_string(fields.Date.from_string(element.expiration_date) + relativedelta(days=1)),
                'expiration_date': fields.Date.to_string(enddate + diffdate),
            }
            newid = element.copy(default).id
        return {
            'name': _("Renew Contract"),
            'view_mode': 'form',
            'view_id': self.env.ref('fleet.fleet_vehicle_log_contract_view_form').id,
            'view_type': 'tree,form',
            'res_model': 'fleet.vehicle.log.contract',
            'type': 'ir.actions.act_window',
            'domain': '[]',
            'res_id': newid,
            'context': {'active_id': newid},
        }

    @api.model
    def scheduler_manage_auto_costs(self):
        # This method is called by a cron task
        # It creates costs for contracts having the "recurring cost" field setted, depending on their frequency
        # For example, if a contract has a reccuring cost of 200 with a weekly frequency, this method creates a cost of 200 on the
        # first day of each week, from the date of the last recurring costs in the database to today
        # If the contract has not yet any recurring costs in the database, the method generates the recurring costs from the start_date to today
        # The created costs are associated to a contract thanks to the many2one field contract_id
        # If the contract has no start_date, no cost will be created, even if the contract has recurring costs
        VehicleCost = self.env['fleet.vehicle.cost']
        deltas = {
            'yearly': relativedelta(years=+1),
            'monthly': relativedelta(months=+1),
            'weekly': relativedelta(weeks=+1),
            'daily': relativedelta(days=+1)
        }
        contracts = self.env['fleet.vehicle.log.contract'].search([('state', '!=', 'closed')], offset=0, limit=None, order=None)
        for contract in contracts:
            if not contract.start_date or contract.cost_frequency == 'no':
                continue
            found = False
            last_cost_date = contract.start_date
            if contract.generated_cost_ids:
                last_autogenerated_cost = VehicleCost.search([
                    ('contract_id', '=', contract.id),
                    ('auto_generated', '=', True)
                ], offset=0, limit=1, order='date desc')
                if last_autogenerated_cost:
                    found = True
                    last_cost_date = last_autogenerated_cost.date
            startdate = fields.Date.from_string(last_cost_date)
            if found:
                startdate += deltas.get(contract.cost_frequency)
            today = fields.Date.from_string(fields.Date.context_today(self))
            while (startdate <= today) & (startdate <= fields.Date.from_string(contract.expiration_date)):
                data = {
                    'amount': contract.cost_generated,
                    'date': fields.Date.context_today(self),
                    'vehicle_id': contract.vehicle_id.id,
                    'cost_subtype_id': contract.cost_subtype_id.id,
                    'contract_id': contract.id,
                    'auto_generated': True
                }
                self.env['fleet.vehicle.cost'].create(data)
                startdate += deltas.get(contract.cost_frequency)
        return True

    @api.model
    def scheduler_manage_contract_expiration(self):
        # This method is called by a cron task
        # It manages the state of a contract, possibly by posting a message on the vehicle concerned and updating its status
        date_today = fields.Date.from_string(fields.Date.today())
        in_fifteen_days = fields.Date.to_string(date_today + relativedelta(days=+15))
        nearly_expired_contracts = self.search([('state', '=', 'open'), ('expiration_date', '<', in_fifteen_days)])
        res = {}
        for contract in nearly_expired_contracts:
            if contract.vehicle_id.id in res:
                res[contract.vehicle_id.id] += 1
            else:
                res[contract.vehicle_id.id] = 1

        Vehicle = self.env['fleet.vehicle']
<<<<<<< HEAD
        for vehicle, value in pycompat.items(res):
            Vehicle.browse(vehicle).message_post(body=_('%s contract(s) will expire soon and should be renewed and/or closed!') % value)
        nearly_expired_contracts.write({'state': 'diesoon'})

        expired_contracts = self.search([('state', '!=', 'expired'), ('expiration_date', '<',fields.Date.today() )])
        expired_contracts.write({'state': 'expired'})

        futur_contracts = self.search([('state', 'not in', ['futur', 'closed']), ('start_date', '>', fields.Date.today())])
        futur_contracts.write({'state': 'futur'})

        now_running_contracts = self.search([('state', '=', 'futur'), ('start_date', '<=', fields.Date.today())])
        now_running_contracts.write({'state': 'open'})
=======
        for vehicle, value in res.items():
            Vehicle.browse(vehicle).message_post(body=_('%s contract(s) need(s) to be renewed and/or closed!') % value)
        return contracts.write({'state': 'toclose'})
>>>>>>> 877e7098

    @api.model
    def run_scheduler(self):
        self.scheduler_manage_auto_costs()
        self.scheduler_manage_contract_expiration()


class FleetVehicleLogFuel(models.Model):
    _name = 'fleet.vehicle.log.fuel'
    _description = 'Fuel log for vehicles'
    _inherits = {'fleet.vehicle.cost': 'cost_id'}

    @api.model
    def default_get(self, default_fields):
        res = super(FleetVehicleLogFuel, self).default_get(default_fields)
        service = self.env.ref('fleet.type_service_refueling', raise_if_not_found=False)
        res.update({
            'date': fields.Date.context_today(self),
            'cost_subtype_id': service and service.id or False,
            'cost_type': 'fuel'
        })
        return res

    liter = fields.Float()
    price_per_liter = fields.Float()
    purchaser_id = fields.Many2one('res.partner', 'Purchaser', domain="['|',('customer','=',True),('employee','=',True)]")
    inv_ref = fields.Char('Invoice Reference', size=64)
    vendor_id = fields.Many2one('res.partner', 'Vendor', domain="[('supplier','=',True)]")
    notes = fields.Text()
    cost_id = fields.Many2one('fleet.vehicle.cost', 'Cost', required=True, ondelete='cascade')
    # we need to keep this field as a related with store=True because the graph view doesn't support
    # (1) to address fields from inherited table
    # (2) fields that aren't stored in database
    cost_amount = fields.Float(related='cost_id.amount', string='Amount', store=True)

    @api.onchange('vehicle_id')
    def _onchange_vehicle(self):
        if self.vehicle_id:
            self.odometer_unit = self.vehicle_id.odometer_unit
            self.purchaser_id = self.vehicle_id.driver_id.id

    @api.onchange('liter', 'price_per_liter', 'amount')
    def _onchange_liter_price_amount(self):
        # need to cast in float because the value receveid from web client maybe an integer (Javascript and JSON do not
        # make any difference between 3.0 and 3). This cause a problem if you encode, for example, 2 liters at 1.5 per
        # liter => total is computed as 3.0, then trigger an onchange that recomputes price_per_liter as 3/2=1 (instead
        # of 3.0/2=1.5)
        # If there is no change in the result, we return an empty dict to prevent an infinite loop due to the 3 intertwine
        # onchange. And in order to verify that there is no change in the result, we have to limit the precision of the
        # computation to 2 decimal
        liter = float(self.liter)
        price_per_liter = float(self.price_per_liter)
        amount = float(self.amount)
        if liter > 0 and price_per_liter > 0 and round(liter * price_per_liter, 2) != amount:
            self.amount = round(liter * price_per_liter, 2)
        elif amount > 0 and liter > 0 and round(amount / liter, 2) != price_per_liter:
            self.price_per_liter = round(amount / liter, 2)
        elif amount > 0 and price_per_liter > 0 and round(amount / price_per_liter, 2) != liter:
            self.liter = round(amount / price_per_liter, 2)


class FleetVehicleLogServices(models.Model):
    _name = 'fleet.vehicle.log.services'
    _inherits = {'fleet.vehicle.cost': 'cost_id'}
    _description = 'Services for vehicles'

    @api.model
    def default_get(self, default_fields):
        res = super(FleetVehicleLogServices, self).default_get(default_fields)
        service = self.env.ref('fleet.type_service_service_8', raise_if_not_found=False)
        res.update({
            'date': fields.Date.context_today(self),
            'cost_subtype_id': service and service.id or False,
            'cost_type': 'services'
        })
        return res

    purchaser_id = fields.Many2one('res.partner', 'Purchaser', domain="['|',('customer','=',True),('employee','=',True)]")
    inv_ref = fields.Char('Invoice Reference')
    vendor_id = fields.Many2one('res.partner', 'Vendor', domain="[('supplier','=',True)]")
    # we need to keep this field as a related with store=True because the graph view doesn't support
    # (1) to address fields from inherited table and (2) fields that aren't stored in database
    cost_amount = fields.Float(related='cost_id.amount', string='Amount', store=True)
    notes = fields.Text()
    cost_id = fields.Many2one('fleet.vehicle.cost', 'Cost', required=True, ondelete='cascade')

    @api.onchange('vehicle_id')
    def _onchange_vehicle(self):
        if self.vehicle_id:
            self.odometer_unit = self.vehicle_id.odometer_unit
            self.purchaser_id = self.vehicle_id.driver_id.id<|MERGE_RESOLUTION|>--- conflicted
+++ resolved
@@ -270,8 +270,7 @@
                 res[contract.vehicle_id.id] = 1
 
         Vehicle = self.env['fleet.vehicle']
-<<<<<<< HEAD
-        for vehicle, value in pycompat.items(res):
+        for vehicle, value in res.items():
             Vehicle.browse(vehicle).message_post(body=_('%s contract(s) will expire soon and should be renewed and/or closed!') % value)
         nearly_expired_contracts.write({'state': 'diesoon'})
 
@@ -283,11 +282,6 @@
 
         now_running_contracts = self.search([('state', '=', 'futur'), ('start_date', '<=', fields.Date.today())])
         now_running_contracts.write({'state': 'open'})
-=======
-        for vehicle, value in res.items():
-            Vehicle.browse(vehicle).message_post(body=_('%s contract(s) need(s) to be renewed and/or closed!') % value)
-        return contracts.write({'state': 'toclose'})
->>>>>>> 877e7098
 
     @api.model
     def run_scheduler(self):
