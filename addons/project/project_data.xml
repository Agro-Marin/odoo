--- conflicted
+++ resolved
@@ -36,12 +36,8 @@
         <record id="project_tt_specification" model="project.task.type">
             <field name="sequence">2</field>
             <field name="name">Specification</field>
-<<<<<<< HEAD
-            <field name="state">draft</field>
             <field name="subtype">project.mt_task_change</field>
-=======
             <field name="state">pending</field>
->>>>>>> ba07c8bd
             <field name="case_default" eval="True"/>
         </record>
         <record id="project_tt_design" model="project.task.type">
@@ -51,17 +47,6 @@
             <field name="subtype">project.mt_task_change</field>
             <field name="case_default" eval="True"/>
         </record>
-<<<<<<< HEAD
-        <record id="project_tt_negotiation" model="project.task.type">
-            <field name="sequence">3</field>
-            <field name="name">Negotiation</field>
-            <field name="state">pending</field>
-            <field name="subtype">project.mt_task_change</field>
-            <field name="case_default" eval="False"/>
-            <field name="fold" eval="True"/>
-        </record>
-=======
->>>>>>> ba07c8bd
         <record id="project_tt_development" model="project.task.type">
             <field name="sequence">3</field>
             <field name="name">Development</field>
