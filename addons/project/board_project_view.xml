--- conflicted
+++ resolved
@@ -78,13 +78,6 @@
             <field name="view_mode">tree,form</field>
             <field name="domain">[('type','=','Project')]</field>
         </record>
-
-
-<<<<<<< HEAD
-        
-=======
-
->>>>>>> 317f8014
         <record id="board_project_form" model="ir.ui.view">
             <field name="name">board.project.form</field>
             <field name="model">board.board</field>
