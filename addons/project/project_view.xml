--- conflicted
+++ resolved
@@ -171,10 +171,6 @@
             view_mode="kanban,tree,form,calendar,graph"
             view_type="form"/>
 
-<<<<<<< HEAD
-
-=======
->>>>>>> d96f7a23
         <record model="ir.ui.view" id="view_project_kanban">
             <field name="name">project.project.kanban</field>
             <field name="model">project.project</field>
@@ -614,11 +610,7 @@
                         <filter string="Project" name="group_project_id" icon="terp-folder-violet" domain="[]" context="{'group_by':'project_id'}"/>
                         <separator orientation="vertical"/>
                         <filter string="Stage" name="group_stage_id" icon="terp-stage" domain="[]" context="{'group_by':'type_id'}"/>
-<<<<<<< HEAD
-                        <filter string="State" name="group_state" icon="terp-stock_effects-object-colorize" domain="[]" context="{'group_by':'state'}" groups="base.group_no_one"/>
-=======
                         <filter string="Status" name="group_state" icon="terp-stock_effects-object-colorize" domain="[]" context="{'group_by':'state'}"/>
->>>>>>> d96f7a23
                         <separator orientation="vertical"/>
                         <filter string="Deadline" icon="terp-gnome-cpu-frequency-applet+" domain="[]" context="{'group_by':'date_deadline'}"/>
                         <separator orientation="vertical" groups="base.group_no_one"/>
