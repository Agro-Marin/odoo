# Translation of OpenERP Server.
# This file contains the translation of the following modules:
# 	* project
#
msgid ""
msgstr ""
"Project-Id-Version: OpenERP Server 6.0dev\n"
"Report-Msgid-Bugs-To: support@openerp.com\n"
"POT-Creation-Date: 2012-12-21 17:04+0000\n"
<<<<<<< HEAD
"PO-Revision-Date: 2013-07-14 04:15+0000\n"
"Last-Translator: Alan <shuchuan.wu@gmail.com>\n"
=======
"PO-Revision-Date: 2013-08-13 04:04+0000\n"
"Last-Translator: Wei \"oldrev\" Li <oldrev@gmail.com>\n"
>>>>>>> e8164c9a
"Language-Team: \n"
"MIME-Version: 1.0\n"
"Content-Type: text/plain; charset=UTF-8\n"
"Content-Transfer-Encoding: 8bit\n"
<<<<<<< HEAD
"X-Launchpad-Export-Date: 2013-07-15 04:51+0000\n"
"X-Generator: Launchpad (build 16696)\n"
=======
"X-Launchpad-Export-Date: 2013-08-14 04:54+0000\n"
"X-Generator: Launchpad (build 16723)\n"
>>>>>>> e8164c9a

#. module: project
#: view:project.project:0
msgid "Email Interface"
msgstr "电子邮件接口"

#. module: project
#: help:account.analytic.account,use_tasks:0
msgid ""
"If checked, this contract will be available in the project menu and you will "
"be able to manage tasks or track issues"
msgstr "如果选中，则该合同将可在项目菜单中，您将能够管理任务或追踪问题"

#. module: project
#: field:project.project,progress_rate:0
#: view:report.project.task.user:0
#: field:report.project.task.user,progress:0
msgid "Progress"
msgstr "进度"

#. module: project
#: model:process.node,name:project.process_node_taskbydelegate0
msgid "Task by delegate"
msgstr "委派的任务"

#. module: project
#: view:project.project:0
msgid "Parent"
msgstr "上一级"

#. module: project
#: model:ir.actions.act_window,name:project.dblc_proj
msgid "Project's tasks"
msgstr "项目任务"

#. module: project
#: field:project.task.type,name:0
msgid "Stage Name"
msgstr "阶段名称"

#. module: project
#: model:process.transition.action,name:project.process_transition_action_openpendingtask0
msgid "Set pending"
msgstr "设置为等待状态"

#. module: project
#: view:project.project:0
msgid "New Project Based on Template"
msgstr "基于该模板新建项目"

#. module: project
#: view:report.project.task.user:0
#: field:report.project.task.user,day:0
msgid "Day"
msgstr "日"

#. module: project
#: model:project.task.type,name:project.project_tt_merge
msgid "Merge"
msgstr "合并"

#. module: project
#: view:res.partner:0
msgid "Start Task"
msgstr "开始任务"

#. module: project
#: code:addons/project/project.py:944
#, python-format
msgid "Warning !"
msgstr "警告！"

#. module: project
#: help:project.project,message_unread:0
#: help:project.task,message_unread:0
msgid "If checked new messages require your attention."
msgstr "如果选中此项，你需要注意新的消息。"

#. module: project
#: model:process.node,name:project.process_node_donetask0
msgid "Done task"
msgstr "完成任务"

#. module: project
#: model:process.node,note:project.process_node_donetask0
msgid "Task is Completed"
msgstr "任务已经完成"

#. module: project
#: view:res.partner:0
msgid "False"
msgstr "错误的"

#. module: project
#: model:project.task.type,name:project.project_tt_testing
msgid "Testing"
msgstr "测试"

#. module: project
#: model:ir.model,name:project.model_account_analytic_account
msgid "Analytic Account"
msgstr "辅助核算科目"

#. module: project
#: field:project.config.settings,group_time_work_estimation_tasks:0
msgid "Manage time estimation on tasks"
msgstr "管理任务的估计时间"

#. module: project
#: help:project.project,message_summary:0
#: help:project.task,message_summary:0
msgid ""
"Holds the Chatter summary (number of messages, ...). This summary is "
"directly in html format in order to be inserted in kanban views."
msgstr "保存对话概要信息，这些概要信息将为直接以HTML格式插入到看板视图。"

#. module: project
#: code:addons/project/project.py:444
#: code:addons/project/project.py:1332
#, python-format
msgid "Warning!"
msgstr "警告!"

#. module: project
#: model:ir.model,name:project.model_res_partner
msgid "Partner"
msgstr "业务伙伴"

#. module: project
#: field:project.config.settings,group_manage_delegation_task:0
msgid "Allow task delegation"
msgstr "允许任务委派"

#. module: project
#: field:project.task.delegate,planned_hours:0
#: view:report.project.task.user:0
#: field:report.project.task.user,hours_planned:0
msgid "Planned Hours"
msgstr "已计划的小时数"

#. module: project
#: view:project.project:0
msgid "Reset as Project"
msgstr "重设项目"

#. module: project
#: view:report.project.task.user:0
msgid "In progress tasks"
msgstr "进行中的任务"

#. module: project
#: help:project.project,progress_rate:0
msgid "Percent of tasks closed according to the total of tasks todo."
msgstr "已结束任务和未结束任务的百分比。"

#. module: project
#: model:ir.actions.client,name:project.action_client_project_menu
msgid "Open Project Menu"
msgstr "打开项目菜单"

#. module: project
#: model:ir.actions.act_window,help:project.action_project_task_user_tree
msgid ""
"This report allows you to analyse the performance of your projects and "
"users. You can analyse the quantities of tasks, the hours spent compared to "
"the planned hours, the average number of days to open or close a task, etc."
msgstr "这个报表用于分析你项目和成员的效率。可以分析任务数量、计划工时和实际工时的对比、任务的平均花费天数"

#. module: project
#: view:project.task.delegate:0
msgid "Validation Task Title"
msgstr "验证任务标题"

#. module: project
#: model:res.groups,name:project.group_delegate_task
msgid "Task Delegation"
msgstr "任务委派"

#. module: project
#: field:project.project,planned_hours:0
#: field:project.task.history,planned_hours:0
#: field:project.task.history.cumulative,planned_hours:0
msgid "Planned Time"
msgstr "已计划的时间"

#. module: project
#: selection:project.project,privacy_visibility:0
msgid "Public"
msgstr "公开"

#. module: project
#: model:project.category,name:project.project_category_01
msgid "Contact's suggestion"
msgstr "联系的建议"

#. module: project
#: help:project.config.settings,group_time_work_estimation_tasks:0
msgid "Allows you to compute Time Estimation on tasks."
msgstr "可以估算任务时间"

#. module: project
#: field:report.project.task.user,user_id:0
msgid "Assigned To"
msgstr "分配给"

#. module: project
#: model:mail.message.subtype,name:project.mt_project_task_closed
#: model:mail.message.subtype,name:project.mt_task_closed
msgid "Task Done"
msgstr "已完成的任务"

#. module: project
#: view:project.project:0
#: view:report.project.task.user:0
#: field:report.project.task.user,partner_id:0
msgid "Contact"
msgstr "联系"

#. module: project
#: model:process.transition,name:project.process_transition_delegate0
#: view:project.task:0
msgid "Delegate"
msgstr "委派"

#. module: project
#: model:ir.actions.act_window,name:project.open_view_template_project
#: view:project.project:0
msgid "Templates of Projects"
msgstr "项目模版"

#. module: project
#: field:project.project,analytic_account_id:0
msgid "Contract/Analytic"
msgstr "合同/分析"

#. module: project
#: view:project.config.settings:0
msgid "Project Management"
msgstr "项目管理"

#. module: project
#: model:ir.actions.act_window,name:project.action_project_task_delegate
#: view:project.task.delegate:0
msgid "Project Task Delegate"
msgstr "任务分派"

#. module: project
#: model:mail.message.subtype,name:project.mt_project_task_started
#: model:mail.message.subtype,name:project.mt_task_started
msgid "Task Started"
msgstr "已开始的任务"

#. module: project
#: view:project.task:0
msgid "Very Important"
msgstr "非常重要"

#. module: project
#: view:project.config.settings:0
msgid "Support"
msgstr "支持"

#. module: project
#: view:project.project:0
msgid "Member"
msgstr "成员"

#. module: project
#: view:project.task:0
msgid "Cancel Task"
msgstr "取消任务"

#. module: project
#: help:project.project,members:0
msgid ""
"Project's members are users who can have an access to the tasks related to "
"this project."
msgstr "项目成员是可以访问此项目的用户"

#. module: project
#: view:project.project:0
#: field:project.task,manager_id:0
msgid "Project Manager"
msgstr "项目经理"

#. module: project
#: field:project.project,state:0
#: field:project.task,state:0
#: field:project.task.history,state:0
#: field:project.task.history.cumulative,state:0
#: field:report.project.task.user,state:0
msgid "Status"
msgstr "状态"

#. module: project
#: selection:report.project.task.user,month:0
msgid "August"
msgstr "八月"

#. module: project
#: view:project.project:0
#: field:project.project,complete_name:0
msgid "Project Name"
msgstr "项目名称"

#. module: project
#: selection:report.project.task.user,month:0
msgid "June"
msgstr "六月"

#. module: project
#: selection:report.project.task.user,month:0
msgid "October"
msgstr "十月"

#. module: project
#: help:project.project,total_hours:0
msgid ""
"Sum of total hours of all tasks related to this project and its child "
"projects."
msgstr "此项目极其子项目的所有任务的实际工时数"

#. module: project
#: help:project.project,active:0
msgid ""
"If the active field is set to False, it will allow you to hide the project "
"without removing it."
msgstr "如果启用字段的勾去掉，可以不用删除就隐藏项目"

#. module: project
#: model:process.transition,note:project.process_transition_opendonetask0
msgid "When task is completed, it will come into the done state."
msgstr "当任务完成它将进入完成状态"

#. module: project
#: field:project.project,message_summary:0
#: field:project.task,message_summary:0
msgid "Summary"
msgstr "总计"

#. module: project
#: view:project.project:0
msgid "Append this project to another one using analytic accounts hierarchy"
msgstr "这个项目追加到另一个分析帐户结构"

#. module: project
#: view:project.task:0
#: view:project.task.history.cumulative:0
msgid "In Progress Tasks"
msgstr "进行中的任务"

#. module: project
#: help:res.company,project_time_mode_id:0
msgid ""
"This will set the unit of measure used in projects and tasks.\n"
"If you use the timesheet linked to projects (project_timesheet module), "
"don't forget to setup the right unit of measure in your employees."
msgstr ""
"此操作用于设置项目和任务的所采用的计量单位\n"
"如果您安装了project_timesheet模块，工作时间表会与项目连接，请记得在员工设置中选择正确的计量单位。"

#. module: project
#: field:project.task,user_id:0
#: view:report.project.task.user:0
msgid "Assigned to"
msgstr "指派到"

#. module: project
#: code:addons/project/project.py:1033
#, python-format
msgid "Delegated User should be specified"
msgstr "应该制定委派用户"

#. module: project
#: view:project.project:0
msgid "Project(s) Manager"
msgstr "项目管理员"

#. module: project
#: selection:project.project,state:0
#: view:project.task:0
#: selection:project.task,state:0
#: selection:project.task.history,state:0
#: selection:project.task.history.cumulative,state:0
#: selection:project.task.type,state:0
#: selection:report.project.task.user,state:0
msgid "In Progress"
msgstr "进行中"

#. module: project
#: view:project.task:0
msgid "Reactivate"
msgstr "恢复"

#. module: project
#: field:project.project,resource_calendar_id:0
msgid "Working Time"
msgstr "工作时间"

#. module: project
#: model:ir.actions.act_window,name:project.action_project_task_reevaluate
msgid "Re-evaluate Task"
msgstr "任务重估"

#. module: project
#: view:project.task:0
msgid "Validate planned time"
msgstr "验证计划的时间"

#. module: project
#: field:project.config.settings,module_pad:0
msgid "Use integrated collaborative note pads on task"
msgstr "使用集成的协作记事簿任务"

#. module: project
#: model:mail.message.subtype,name:project.mt_project_task_blocked
#: model:mail.message.subtype,name:project.mt_task_blocked
msgid "Task Blocked"
msgstr "延期的任务"

#. module: project
#: model:process.node,note:project.process_node_opentask0
msgid "Encode your working hours."
msgstr "你工作小时编码"

#. module: project
#: field:project.project,alias_id:0
msgid "Alias"
msgstr "别名"

#. module: project
#: view:project.task:0
msgid "oe_kanban_text_red"
msgstr "oe_kanban_text_red"

#. module: project
#: model:mail.message.subtype,description:project.mt_task_blocked
msgid "Task blocked"
msgstr "延期的任务"

#. module: project
#: view:project.task:0
msgid "Delegation"
msgstr "任务委派"

#. module: project
#: field:project.task,create_date:0
msgid "Create Date"
msgstr "创建日期"

#. module: project
#: view:res.partner:0
msgid "For changing to open state"
msgstr "要改为打开状态"

#. module: project
#: view:project.config.settings:0
msgid "Apply"
msgstr "套用"

#. module: project
#: model:ir.model,name:project.model_project_task_delegate
msgid "Task Delegate"
msgstr "任务分派"

#. module: project
#: help:project.task.delegate,new_task_description:0
msgid "Reinclude the description of the task in the task of the user"
msgstr "包含当前任务的描述"

#. module: project
#: view:project.project:0
msgid "Project Settings"
msgstr "项目设置"

#. module: project
#: view:report.project.task.user:0
msgid "My tasks"
msgstr "我的任务"

#. module: project
#: model:process.transition,name:project.process_transition_opendonetask0
msgid "Open Done Task"
msgstr "打开完成任务"

#. module: project
#: field:project.task.delegate,planned_hours_me:0
msgid "Hours to Validate"
msgstr "确认小时数"

#. module: project
#: help:project.task,remaining_hours:0
msgid ""
"Total remaining time, can be re-estimated periodically by the assignee of "
"the task."
msgstr "总剩余时间，任务执行者可定期重估"

#. module: project
#: selection:report.project.task.user,month:0
msgid "March"
msgstr "三月"

#. module: project
#: view:board.board:0
#: model:ir.actions.act_window,name:project.my_open_tasks_action
#: view:project.task:0
#: view:project.task.history.cumulative:0
msgid "My Tasks"
msgstr "我的任务"

#. module: project
#: constraint:project.task:0
msgid "Error ! You cannot create recursive tasks."
msgstr "错误！不能创建循环引用的任务"

#. module: project
#: view:report.project.task.user:0
msgid "Pending tasks"
msgstr "未决任务"

#. module: project
#: view:project.task.reevaluate:0
msgid "_Evaluate"
msgstr "_估算"

#. module: project
#: view:report.project.task.user:0
#: field:report.project.task.user,opening_days:0
msgid "Days to Open"
msgstr "距开始日期"

#. module: project
#: selection:report.project.task.user,priority:0
msgid "Very urgent"
msgstr "非常紧急"

#. module: project
#: help:project.task.delegate,project_id:0
#: help:project.task.delegate,user_id:0
msgid "User you want to delegate this task to"
msgstr "你要分派这个任务给哪个用户"

#. module: project
#: view:project.project:0
msgid "Set as Template"
msgstr "设为模板"

#. module: project
#: model:ir.model,name:project.model_project_task
#: view:project.config.settings:0
#: view:project.project:0
#: view:project.task:0
#: field:project.task.history,task_id:0
#: field:project.task.history.cumulative,task_id:0
#: field:project.task.work,task_id:0
#: view:report.project.task.user:0
msgid "Task"
msgstr "任务"

#. module: project
#: help:project.config.settings,group_tasks_work_on_tasks:0
msgid "Allows you to compute work on tasks."
msgstr "可以计算的工作任务。"

#. module: project
#: view:project.project:0
msgid "Administration"
msgstr "管理"

#. module: project
#: field:project.config.settings,group_tasks_work_on_tasks:0
msgid "Log work activities on tasks"
msgstr "记录工作活动的任务"

#. module: project
#: model:project.task.type,name:project.project_tt_analysis
msgid "Analysis"
msgstr "分析"

#. module: project
#: field:project.task,name:0
#: field:report.project.task.user,name:0
msgid "Task Summary"
msgstr "任务摘要"

#. module: project
#: field:project.task,active:0
msgid "Not a Template Task"
msgstr "非模版任务"

#. module: project
#: field:project.task,planned_hours:0
msgid "Initially Planned Hours"
msgstr "最初计划时数"

#. module: project
#: model:process.transition,note:project.process_transition_delegate0
msgid "Delegates tasks to the other user"
msgstr "委派任务给其它用户"

#. module: project
#: help:project.task,effective_hours:0
msgid "Computed using the sum of the task work done."
msgstr "计算任务工作时间完成的合计"

#. module: project
#: model:ir.actions.act_window,help:project.open_view_project_all
msgid ""
"<p class=\"oe_view_nocontent_create\">\n"
"                  Click to start a new project.\n"
"                </p><p>\n"
"                  Projects are used to organize your activities; plan\n"
"                  tasks, track issues, invoice timesheets. You can define\n"
"                  internal projects (R&amp;D, Improve Sales Process),\n"
"                  private projects (My Todos) or customer ones.\n"
"                </p><p>\n"
"                  You will be able collaborate with internal users on\n"
"                  projects or invite customers to share your activities.\n"
"                </p>\n"
"            "
msgstr ""
"<p class=\"oe_view_nocontent_create\">\n"
"                  创建一个新项目\n"
"                </p><p>\n"
"                  "
"项目是组织活动，计划任务，跟踪问题，记录人力资源成本的组织形式。项目可以分为内部项目（研发活动，加快销售进度），私有项目或者客户参与的项目。\n"
"                </p><p>\n"
"                内部用户以项目成员的方式参与到项目中，也可以邀请客户加入到项目中分享项目活动。\n"
"                </p>\n"
"            "

#. module: project
#: view:project.config.settings:0
msgid "Planning"
msgstr "计划"

#. module: project
#: view:project.task:0
#: field:project.task,date_deadline:0
#: field:report.project.task.user,date_deadline:0
msgid "Deadline"
msgstr "计划完成日期"

#. module: project
#: view:project.task.history.cumulative:0
msgid "Ready"
msgstr "就绪"

#. module: project
#: view:project.task:0
msgid "New Tasks"
msgstr "新任务"

#. module: project
#: field:project.config.settings,module_project_issue_sheet:0
msgid "Invoice working time on issues"
msgstr ""

#. module: project
#: view:project.project:0
#: view:project.task:0
#: field:project.task.history,end_date:0
#: field:project.task.history.cumulative,end_date:0
msgid "End Date"
msgstr "结束日期"

#. module: project
#: model:project.task.type,name:project.project_tt_specification
msgid "Specification"
msgstr "文档"

#. module: project
#: model:process.transition,note:project.process_transition_draftopentask0
msgid "From draft state, it will come into the open state."
msgstr "从草稿状态它将进入待处理状态"

#. module: project
#: view:project.task.history.cumulative:0
msgid "Task's Analysis"
msgstr "任务分析"

#. module: project
#: view:project.task.delegate:0
#: field:project.task.delegate,new_task_description:0
msgid "New Task Description"
msgstr "新任务说明"

#. module: project
#: field:report.project.task.user,delay_endings_days:0
msgid "Overpassed Deadline"
msgstr "超过截止日期"

#. module: project
#: view:report.project.task.user:0
msgid "New tasks"
msgstr "新任务"

#. module: project
#: selection:project.task,priority:0
#: selection:report.project.task.user,priority:0
msgid "Medium"
msgstr "普通"

#. module: project
#: field:project.project,total_hours:0
msgid "Total Time"
msgstr "总时间"

#. module: project
#: view:report.project.task.user:0
msgid "Creation Date"
msgstr "创建日期"

#. module: project
#: view:project.project:0
msgid "Miscellaneous"
msgstr "杂项"

#. module: project
#: view:project.task:0
#: field:project.task,stage_id:0
#: field:project.task.history,type_id:0
#: field:project.task.history.cumulative,type_id:0
msgid "Stage"
msgstr "阶段"

#. module: project
#: model:process.transition,name:project.process_transition_draftopentask0
msgid "Draft Open task"
msgstr "待处理任务草稿"

#. module: project
#: field:project.project,alias_model:0
msgid "Alias Model"
msgstr ""

#. module: project
#: help:report.project.task.user,closing_days:0
msgid "Number of Days to close the task"
msgstr "距结束日期"

#. module: project
#: view:board.board:0
msgid "My Board"
msgstr "我的面板"

#. module: project
#: model:ir.actions.act_window,name:project.open_task_type_form
msgid "Stages"
msgstr "阶段"

#. module: project
#: view:project.project:0
#: view:project.task:0
msgid "Delete"
msgstr "删除"

#. module: project
#: view:report.project.task.user:0
msgid "In progress"
msgstr "进行中"

#. module: project
#: selection:report.project.task.user,month:0
msgid "September"
msgstr "九月"

#. module: project
#: selection:report.project.task.user,priority:0
msgid "Urgent"
msgstr "紧急的"

#. module: project
#: model:project.category,name:project.project_category_02
msgid "Feature request"
msgstr "功能要求"

#. module: project
#: view:project.task:0
msgid "Delegated tasks"
msgstr "委派任务"

#. module: project
#: model:ir.model,name:project.model_project_task_work
msgid "Project Task Work"
msgstr "任务进度"

#. module: project
#: code:addons/project/wizard/project_task_delegate.py:81
#, python-format
msgid "CHECK: %s"
msgstr "参考：%s"

#. module: project
#: view:project.project:0
msgid "Close Project"
msgstr "关闭项目"

#. module: project
#: field:project.project,tasks:0
msgid "Task Activities"
msgstr "任务活动"

#. module: project
#: field:project.project,effective_hours:0
#: field:project.task.work,hours:0
msgid "Time Spent"
msgstr "花费的时间"

#. module: project
#: view:project.project:0
#: view:project.task:0
msgid "í"
msgstr ""

#. module: project
#: field:account.analytic.account,company_uom_id:0
msgid "unknown"
msgstr "未知"

#. module: project
#: field:project.project,message_is_follower:0
#: field:project.task,message_is_follower:0
msgid "Is a Follower"
msgstr "是一个关注者"

#. module: project
#: field:project.task,work_ids:0
msgid "Work done"
msgstr "工作完成"

#. module: project
#: view:report.project.task.user:0
msgid "Extended Filters..."
msgstr "增加筛选条件"

#. module: project
#: model:ir.ui.menu,name:project.menu_tasks_config
msgid "GTD"
msgstr ""

#. module: project
#: help:project.task,state:0
msgid ""
"The status is set to 'Draft', when a case is created.                      "
"If the case is in progress the status is set to 'Open'.                      "
"When the case is over, the status is set to 'Done'.                      If "
"the case needs to be reviewed then the status is                       set "
"to 'Pending'."
msgstr ""
"当事件被创建时,状态设置为'草稿'。如果事件是在进行的状态设置为'打开'。如果事件已经完成时，状态设置为'做'。如果事件需要审核时，状态设置为'等待'."

#. module: project
#: model:ir.model,name:project.model_res_company
msgid "Companies"
msgstr "公司"

#. module: project
#: field:project.task.type,fold:0
msgid "Folded by Default"
msgstr "默认折叠"

#. module: project
#: field:project.task.history,date:0
#: field:project.task.history.cumulative,date:0
#: field:project.task.work,date:0
msgid "Date"
msgstr "日期"

#. module: project
#: help:project.config.settings,module_project_issue:0
msgid ""
"Provides management of issues/bugs in projects.\n"
"                This installs the module project_issue."
msgstr "管理问题/错误的项目。"

#. module: project
#: help:project.task,kanban_state:0
msgid ""
"A task's kanban state indicates special situations affecting it:\n"
" * Normal is the default situation\n"
" * Blocked indicates something is preventing the progress of this task\n"
" * Ready for next stage indicates the task is ready to be pulled to the next "
"stage"
msgstr ""
"一个任务的看板状态表明，特殊情况下的影响：\n"
"\n"
"*正常是默认情况\n"
"\n"
"*封锁表明什么是防止进展这一任务\n"
"\n"
"*准备下一阶段表明任务是准备拉到下一个阶段"

#. module: project
#: view:project.task:0
msgid "10"
msgstr "10"

#. module: project
#: help:project.project,analytic_account_id:0
msgid ""
"Link this project to an analytic account if you need financial management on "
"projects. It enables you to connect projects with budgets, planning, cost "
"and revenue analysis, timesheets on projects, etc."
msgstr "如果你需要项目的财务管理链接到这项目的辅助核算项目行,它能让你在链接的项目的有预算、计划、成本和收益分析、项目的时间表等."

#. module: project
#: model:process.transition.action,name:project.process_transition_action_draftcanceltask0
#: model:process.transition.action,name:project.process_transition_action_opencanceltask0
#: view:project.config.settings:0
#: view:project.task.delegate:0
#: view:project.task.reevaluate:0
msgid "Cancel"
msgstr "取消"

#. module: project
#: view:project.project:0
msgid "Other Info"
msgstr "其它信息"

#. module: project
#: view:project.task.delegate:0
msgid "_Delegate"
msgstr "_分派"

#. module: project
#: selection:project.task,priority:0
#: selection:report.project.task.user,priority:0
msgid "Very Low"
msgstr "非常低"

#. module: project
#: help:project.project,effective_hours:0
msgid ""
"Sum of spent hours of all tasks related to this project and its child "
"projects."
msgstr "本项目和相关项目的任务实际花费的小时数合计"

#. module: project
#: view:project.project:0
msgid ""
"Follow this project to automatically track the events associated to tasks "
"and issues of this project."
msgstr ""

#. module: project
#: view:project.task:0
msgid "Users"
msgstr "用户"

#. module: project
#: model:mail.message.subtype,name:project.mt_task_stage
msgid "Stage Changed"
msgstr "阶段变更"

#. module: project
#: view:project.project:0
#: model:res.groups,name:project.group_project_manager
msgid "Manager"
msgstr "经理"

#. module: project
#: selection:project.task,priority:0
msgid "Important"
msgstr "重要"

#. module: project
#: field:project.category,name:0
msgid "Name"
msgstr "名称"

#. module: project
#: selection:report.project.task.user,month:0
msgid "November"
msgstr "十一月"

#. module: project
#: view:project.task.reevaluate:0
msgid "Reevaluate Task"
msgstr "任务重估"

#. module: project
#: model:ir.model,name:project.model_project_task_type
#: view:project.task.type:0
msgid "Task Stage"
msgstr "任务阶段"

#. module: project
#: view:project.task.type:0
msgid "Common"
msgstr "公共"

#. module: project
#: help:project.project,message_ids:0
#: help:project.task,message_ids:0
msgid "Messages and communication history"
msgstr "信息和通信历史记录"

#. module: project
#: view:project.project:0
msgid ""
"To invoice or setup invoicing and renewal options, go to the related "
"contract:"
msgstr ""

#. module: project
#: field:project.task.delegate,state:0
msgid "Validation State"
msgstr "确认状态"

#. module: project
#: field:project.task.work,name:0
msgid "Work summary"
msgstr "工作摘要"

#. module: project
#: view:project.project:0
#: view:project.task:0
#: view:report.project.task.user:0
msgid "Group By..."
msgstr "分组于..."

#. module: project
#: view:project.project:0
#: selection:project.project,state:0
msgid "Template"
msgstr "模板"

#. module: project
#: view:project.project:0
msgid "Re-open project"
msgstr "重启项目"

#. module: project
#: help:project.project,priority:0
msgid "Gives the sequence order when displaying the list of projects"
msgstr "调整项目显示优先级"

#. module: project
#: constraint:project.project:0
msgid "Error! project start-date must be lower then project end-date."
msgstr "错误！项目的开始日期必须小于项目的结束日期"

#. module: project
#: field:project.project,members:0
msgid "Project Members"
msgstr "项目成员"

#. module: project
#: field:project.task,child_ids:0
msgid "Delegated Tasks"
msgstr "已委派任务"

#. module: project
#: view:project.project:0
#: field:project.project,message_unread:0
#: view:project.task:0
#: field:project.task,message_unread:0
msgid "Unread Messages"
msgstr "未读消息"

#. module: project
#: view:project.task:0
#: field:project.task,parent_ids:0
msgid "Parent Tasks"
msgstr "上级任务"

#. module: project
#: model:process.node,name:project.process_node_opentask0
msgid "Open task"
msgstr "待处理任务"

#. module: project
#: view:project.task.type:0
msgid "Stages common to all projects"
msgstr "适用于所有项目的公共阶段"

#. module: project
#: model:process.node,name:project.process_node_drafttask0
msgid "Draft task"
msgstr "草稿任务"

#. module: project
#: field:project.task,notes:0
msgid "Notes"
msgstr "备注"

#. module: project
#: view:project.task:0
#: view:project.task.history.cumulative:0
msgid "Pending Tasks"
msgstr "未决任务"

#. module: project
#: view:project.task:0
msgid "Show only tasks having a deadline"
msgstr "只显示有截止日期的项目"

#. module: project
#: model:project.category,name:project.project_category_04
msgid "Usability"
msgstr "可用性"

#. module: project
#: view:report.project.task.user:0
#: field:report.project.task.user,hours_delay:0
msgid "Avg. Plan.-Eff."
msgstr "计划实际平均偏差"

#. module: project
#: field:project.task.work,user_id:0
msgid "Done by"
msgstr "完成者"

#. module: project
#: code:addons/project/project.py:181
#, python-format
msgid "Invalid Action!"
msgstr "无效的动作！"

#. module: project
#: help:project.task.type,state:0
msgid ""
"The status of your document is automatically changed regarding the selected "
"stage. For example, if a stage is related to the status 'Close', when your "
"document reaches this stage, it is automatically closed."
msgstr "您的文档的状态将自动更改选定的阶段。例如，如果某个阶段相关状态为“关闭”，当你的文档达到这个阶段，它会自动关闭。"

#. module: project
#: view:project.task:0
msgid "Extra Info"
msgstr "其它信息"

#. module: project
#: view:project.task:0
msgid "Edit..."
msgstr "编辑..."

#. module: project
#: view:report.project.task.user:0
#: field:report.project.task.user,nbr:0
msgid "# of tasks"
msgstr "任务编号"

#. module: project
#: field:project.project,doc_count:0
msgid "Number of documents attached"
msgstr "附件数量"

#. module: project
#: field:project.task,priority:0
#: field:report.project.task.user,priority:0
msgid "Priority"
msgstr "优先级"

#. module: project
#: view:project.project:0
msgid "Open Projects"
msgstr "打开的项目"

#. module: project
#: help:project.project,alias_id:0
msgid ""
"Internal email associated with this project. Incoming emails are "
"automatically synchronizedwith Tasks (or optionally Issues if the Issue "
"Tracker module is installed)."
msgstr "与此项目相关的内部电子邮件。传入的电子邮件会自动的同步任务（或选择性的问题，如果问题跟踪模块安装）。"

#. module: project
#: model:ir.actions.act_window,help:project.open_task_type_form
msgid ""
"<p class=\"oe_view_nocontent_create\">\n"
"                Click to add a stage in the task pipeline.\n"
"              </p><p>\n"
"                Define the steps that will be used in the project from the\n"
"                creation of the task, up to the closing of the task or "
"issue.\n"
"                You will use these stages in order to track the progress in\n"
"                solving a task or an issue.\n"
"              </p>\n"
"            "
msgstr ""

#. module: project
#: help:project.task,total_hours:0
msgid "Computed as: Time Spent + Remaining Time."
msgstr "计算:花费的时间 + 剩余的时间"

#. module: project
#: code:addons/project/project.py:368
#: code:addons/project/project.py:389
#: code:addons/project/project.py:721
#, python-format
msgid "%s (copy)"
msgstr "%s (副本)"

#. module: project
#: model:mail.message.subtype,name:project.mt_project_task_stage
msgid "Task Stage Changed"
msgstr ""

#. module: project
#: view:project.task:0
#: field:project.task.history,remaining_hours:0
#: field:project.task.history.cumulative,remaining_hours:0
msgid "Remaining Time"
msgstr "剩余时间"

#. module: project
#: field:project.task.delegate,name:0
msgid "Delegated Title"
msgstr "委派标题"

#. module: project
#: selection:report.project.task.user,month:0
msgid "July"
msgstr "七月"

#. module: project
#: model:ir.model,name:project.model_project_task_reevaluate
msgid "project.task.reevaluate"
msgstr "project.task.reevaluate"

#. module: project
#: field:project.task,delay_hours:0
msgid "Delay Hours"
msgstr "延迟的小时数"

#. module: project
#: view:project.project:0
msgid "Team"
msgstr "团队"

#. module: project
#: help:project.config.settings,time_unit:0
msgid "This will set the unit of measure used in projects and tasks."
msgstr "这将设置用于项目和任务的度量单位。"

#. module: project
#: selection:project.task,priority:0
msgid "Very important"
msgstr "非常重要"

#. module: project
#: view:report.project.task.user:0
#: field:report.project.task.user,month:0
msgid "Month"
msgstr "月"

#. module: project
#: model:project.task.type,name:project.project_tt_design
msgid "Design"
msgstr "设计"

#. module: project
#: view:project.task:0
msgid "Start Date"
msgstr "开始日期"

#. module: project
#: view:project.task:0
#: selection:project.task,kanban_state:0
#: selection:project.task.history,kanban_state:0
#: view:project.task.history.cumulative:0
#: selection:project.task.history.cumulative,kanban_state:0
msgid "Blocked"
msgstr "受阻"

#. module: project
#: help:project.task,progress:0
msgid ""
"If the task has a progress of 99.99% you should close the task if it's "
"finished or reevaluate the time"
msgstr "如果该任务的进度为 99.99%且该任务已经完成，那么您可以关闭该任务或重新评估时间。"

#. module: project
#: field:project.task,user_email:0
msgid "User Email"
msgstr "用户电子邮件"

#. module: project
#: help:project.task.delegate,prefix:0
msgid "Title for your validation task"
msgstr "验证任务的前缀"

#. module: project
#: field:project.config.settings,time_unit:0
msgid "Working time unit"
msgstr "工作时间单位"

#. module: project
#: view:project.project:0
msgid "Projects in which I am a member."
msgstr "我是成员的项目"

#. module: project
#: selection:project.task,priority:0
#: selection:report.project.task.user,priority:0
msgid "Low"
msgstr "低"

#. module: project
#: selection:project.project,state:0
msgid "Closed"
msgstr "已关闭"

#. module: project
#: view:project.project:0
#: selection:project.project,state:0
#: view:project.task:0
#: selection:project.task,state:0
#: selection:project.task.delegate,state:0
#: selection:project.task.history,state:0
#: selection:project.task.history.cumulative,state:0
#: selection:project.task.type,state:0
#: view:report.project.task.user:0
#: selection:report.project.task.user,state:0
msgid "Pending"
msgstr "未决"

#. module: project
#: model:ir.actions.act_window,name:project.project_category_action
#: model:ir.ui.menu,name:project.menu_project_category_act
#: view:project.category:0
#: field:project.task,categ_ids:0
msgid "Tags"
msgstr "标签"

#. module: project
#: model:ir.model,name:project.model_project_task_history
#: model:ir.model,name:project.model_project_task_history_cumulative
msgid "History of Tasks"
msgstr "任务历史"

#. module: project
#: help:project.task.delegate,state:0
msgid ""
"New state of your own task. Pending will be reopened automatically when the "
"delegated task is closed"
msgstr "你的任务进入了新的阶段。等待状态将在分派的任务结束后重启任务"

#. module: project
#: help:project.config.settings,group_manage_delegation_task:0
msgid "Allows you to delegate tasks to other users."
msgstr "允许您将任务委托给其他用户。"

#. module: project
#: field:project.project,active:0
msgid "Active"
msgstr "有效"

#. module: project
#: model:ir.model,name:project.model_project_category
msgid "Category of project's task, issue, ..."
msgstr "项目的任务类别，问题，..."

#. module: project
#: help:project.project,resource_calendar_id:0
msgid "Timetable working hours to adjust the gantt diagram report"
msgstr "时间表工作时间调整甘特图报表"

#. module: project
#: help:project.task,delay_hours:0
msgid ""
"Computed as difference between planned hours by the project manager and the "
"total hours of the task."
msgstr "计算公式为：项目经理估算的时间和实际花费的时间的差"

#. module: project
#: view:project.config.settings:0
msgid "Helpdesk & Support"
msgstr "帮助台和技术支持"

#. module: project
#: help:report.project.task.user,opening_days:0
msgid "Number of Days to Open the task"
msgstr "距开始日期"

#. module: project
#: field:project.task,delegated_user_id:0
msgid "Delegated To"
msgstr "委派給"

#. module: project
#: help:project.task,planned_hours:0
msgid ""
"Estimated time to do the task, usually set by the project manager when the "
"task is in draft state."
msgstr "做任务的估计时间.通常由项目经理在任务草稿阶段设定"

#. module: project
#: code:addons/project/project.py:230
#, python-format
msgid "Attachments"
msgstr "附件"

#. module: project
#: view:project.task:0
#: selection:project.task,state:0
#: selection:project.task.delegate,state:0
#: selection:project.task.history,state:0
#: selection:project.task.history.cumulative,state:0
#: model:project.task.type,name:project.project_tt_deployment
#: selection:project.task.type,state:0
#: view:report.project.task.user:0
#: selection:report.project.task.user,state:0
#: view:res.partner:0
msgid "Done"
msgstr "完成"

#. module: project
#: code:addons/project/project.py:182
#, python-format
msgid ""
"You cannot delete a project containing tasks. You can either delete all the "
"project's tasks and then delete the project or simply deactivate the project."
msgstr "您不能删除一个项目，其中包含任务。您可以删除所有项目的任务，然后删除项目或干脆取消的项目。"

#. module: project
#: model:process.transition.action,name:project.process_transition_action_draftopentask0
#: view:project.project:0
msgid "Open"
msgstr "待处理"

#. module: project
#: field:project.project,privacy_visibility:0
msgid "Privacy / Visibility"
msgstr "隐私/能见度"

#. module: project
#: view:project.task:0
#: field:project.task,remaining_hours:0
#: field:project.task.reevaluate,remaining_hours:0
#: view:report.project.task.user:0
#: field:report.project.task.user,remaining_hours:0
msgid "Remaining Hours"
msgstr "剩余的小时数"

#. module: project
#: model:mail.message.subtype,description:project.mt_task_stage
msgid "Stage changed"
msgstr "任务阶段已改变"

#. module: project
#: constraint:project.task:0
msgid "Error ! Task end-date must be greater then task start-date"
msgstr "错误！任务结束日期必须大于任务开始日期"

#. module: project
#: field:project.task.history,user_id:0
#: field:project.task.history.cumulative,user_id:0
msgid "Responsible"
msgstr "负责人"

#. module: project
#: view:project.project:0
msgid "Search Project"
msgstr "项目列表"

#. module: project
#: view:project.task.delegate:0
msgid "Delegated Task"
msgstr "委派任务"

#. module: project
#: view:report.project.task.user:0
#: field:report.project.task.user,total_hours:0
msgid "Total Hours"
msgstr "总小时数"

#. module: project
#: model:ir.model,name:project.model_project_config_settings
msgid "project.config.settings"
msgstr "项目配置"

#. module: project
#: model:project.task.type,name:project.project_tt_development
msgid "Development"
msgstr "开发"

#. module: project
#: help:project.task,active:0
msgid ""
"This field is computed automatically and have the same behavior than the "
"boolean 'active' field: if the task is linked to a template or unactivated "
"project, it will be hidden unless specifically asked."
msgstr "这个字段由系统自动更新。功能类似“启用”字段：如果任务属于一个项目模版或停用的项目，任务会被隐藏，除非用指定条件查询。"

#. module: project
#: model:res.request.link,name:project.req_link_task
msgid "Project task"
msgstr "项目任务"

#. module: project
#: field:project.task,effective_hours:0
msgid "Hours Spent"
msgstr "时间花费"

#. module: project
#: help:project.config.settings,module_pad:0
msgid ""
"Lets the company customize which Pad installation should be used to link to "
"new pads\n"
"                (by default, http://ietherpad.com/).\n"
"                This installs the module pad."
msgstr ""

#. module: project
#: field:project.task,id:0
msgid "ID"
msgstr "ID"

#. module: project
#: model:ir.actions.act_window,name:project.action_view_task_overpassed_draft
msgid "Overpassed Tasks"
msgstr "拖期任务"

#. module: project
#: code:addons/project/project.py:944
#, python-format
msgid ""
"Child task still open.\n"
"Please cancel or complete child task first."
msgstr ""
"子任务仍然开启。\n"
"请先取消或完成子任务。"

#. module: project
#: field:project.task.delegate,user_id:0
msgid "Assign To"
msgstr "指派到"

#. module: project
#: model:res.groups,name:project.group_time_work_estimation_tasks
msgid "Time Estimation on Tasks"
msgstr "任务时间估计"

#. module: project
#: field:project.task,total_hours:0
msgid "Total"
msgstr "合计"

#. module: project
#: model:process.node,note:project.process_node_taskbydelegate0
msgid "Delegate your task to the other user"
msgstr "委派你的任务给其它用户"

#. module: project
#: model:mail.message.subtype,description:project.mt_task_started
msgid "Task started"
msgstr "已开始的任务"

#. module: project
#: help:project.task.reevaluate,remaining_hours:0
msgid "Put here the remaining hours required to close the task."
msgstr "在这里输入完成这个任务还需要多少小时"

#. module: project
#: help:project.task.type,fold:0
msgid ""
"This stage is not visible, for example in status bar or kanban view, when "
"there are no records in that stage to display."
msgstr "此阶段是不可见的，例如，在状态栏或看板视图，当不存在记录在该阶段中，可显示的。"

#. module: project
#: view:project.task:0
msgid "Deadlines"
msgstr "截止期限"

#. module: project
#: code:addons/project/wizard/project_task_delegate.py:69
#: code:addons/project/wizard/project_task_delegate.py:70
#: code:addons/project/wizard/project_task_delegate.py:77
#: code:addons/project/wizard/project_task_delegate.py:78
#, python-format
msgid "CHECK: "
msgstr "CHECK: "

#. module: project
#: code:addons/project/project.py:444
#, python-format
msgid "You must assign members on the project '%s' !"
msgstr "您必须为项目“%s”指定成员！"

#. module: project
#: view:project.project:0
msgid "Pending Projects"
msgstr "未决项目"

#. module: project
#: view:project.task:0
msgid "Remaining"
msgstr "剩余"

#. module: project
#: field:project.task,progress:0
msgid "Progress (%)"
msgstr "进度%"

#. module: project
#: field:project.task,company_id:0
#: field:project.task.work,company_id:0
#: view:report.project.task.user:0
#: field:report.project.task.user,company_id:0
msgid "Company"
msgstr "公司"

#. module: project
#: help:project.config.settings,module_project_timesheet:0
msgid ""
"This allows you to transfer the entries under tasks defined for Project "
"Management to\n"
"                the timesheet line entries for particular date and user, "
"with the effect of creating,\n"
"                editing and deleting either ways.\n"
"                This installs the module project_timesheet."
msgstr ""

#. module: project
#: field:project.config.settings,module_project_issue:0
msgid "Track issues and bugs"
msgstr "追踪问题和错误"

#. module: project
#: field:project.config.settings,module_project_mrp:0
msgid "Generate tasks from sale orders"
msgstr "从销售订单生成任务"

#. module: project
#: model:ir.ui.menu,name:project.menu_task_types_view
msgid "Task Stages"
msgstr "任务阶段"

#. module: project
#: model:process.node,note:project.process_node_drafttask0
msgid "Define the Requirements and Set Planned Hours."
msgstr "确认要求和设置计划时间"

#. module: project
#: field:project.project,message_ids:0
#: field:project.task,message_ids:0
msgid "Messages"
msgstr "消息"

#. module: project
#: field:project.project,color:0
#: field:project.task,color:0
msgid "Color Index"
msgstr "颜色索引"

#. module: project
#: model:ir.actions.act_window,name:project.open_board_project
#: model:ir.model,name:project.model_project_project
#: model:ir.ui.menu,name:project.menu_project_dashboard
#: model:ir.ui.menu,name:project.menu_project_management
#: view:project.project:0
#: view:project.task:0
#: field:project.task,project_id:0
#: field:project.task.delegate,project_id:0
#: field:project.task.history.cumulative,project_id:0
#: view:report.project.task.user:0
#: field:report.project.task.user,project_id:0
#: model:res.request.link,name:project.req_link_project
msgid "Project"
msgstr "项目"

#. module: project
#: selection:project.project,state:0
#: selection:project.task,state:0
#: selection:project.task.history,state:0
#: selection:project.task.history.cumulative,state:0
#: model:project.task.type,name:project.project_tt_cancel
#: selection:project.task.type,state:0
#: selection:report.project.task.user,state:0
msgid "Cancelled"
msgstr "已取消"

#. module: project
#: model:ir.actions.act_window,help:project.act_project_project_2_project_task_all
#: model:ir.actions.act_window,help:project.action_view_task
msgid ""
"<p class=\"oe_view_nocontent_create\">\n"
"                Click to create a new task.\n"
"              </p><p>\n"
"                OpenERP's project management allows you to manage the "
"pipeline\n"
"                of tasks in order to get things done efficiently. You can\n"
"                track progress, discuss on tasks, attach documents, etc.\n"
"              </p>\n"
"            "
msgstr ""

#. module: project
#: field:project.task,date_end:0
#: field:report.project.task.user,date_end:0
msgid "Ending Date"
msgstr "结束日期"

#. module: project
#: field:project.task.type,state:0
msgid "Related Status"
msgstr "相关状态"

#. module: project
#: view:project.project:0
msgid "Documents"
msgstr "文档"

#. module: project
#: model:mail.message.subtype,description:project.mt_task_new
msgid "Task created"
msgstr "任务已创建"

#. module: project
#: view:report.project.task.user:0
#: field:report.project.task.user,no_of_days:0
msgid "# of Days"
msgstr "天数"

#. module: project
#: field:project.project,message_follower_ids:0
#: field:project.task,message_follower_ids:0
msgid "Followers"
msgstr "关注者"

#. module: project
#: selection:project.project,state:0
#: view:project.task:0
#: selection:project.task,state:0
#: selection:project.task.history,state:0
#: selection:project.task.history.cumulative,state:0
#: selection:project.task.type,state:0
#: view:report.project.task.user:0
msgid "New"
msgstr "新建"

#. module: project
#: model:ir.actions.act_window,name:project.action_view_task_history_cumulative
#: model:ir.ui.menu,name:project.menu_action_view_task_history_cumulative
msgid "Cumulative Flow"
msgstr "渐进过程"

#. module: project
#: view:report.project.task.user:0
#: field:report.project.task.user,hours_effective:0
msgid "Effective Hours"
msgstr "有效时间"

#. module: project
#: view:report.project.task.user:0
msgid "OverPass delay"
msgstr "拖期总计"

#. module: project
#: view:project.task.delegate:0
msgid "Validation Task"
msgstr "确认任务"

#. module: project
#: field:project.config.settings,module_project_long_term:0
msgid "Manage resources planning on gantt view"
msgstr "管理甘特图资源规划"

#. module: project
#: view:project.task:0
#: view:project.task.history.cumulative:0
msgid "Unassigned Tasks"
msgstr "未指派任务"

#. module: project
#: help:project.project,planned_hours:0
msgid ""
"Sum of planned hours of all tasks related to this project and its child "
"projects."
msgstr "项目下的任务和子任务计划工时的合计数"

#. module: project
#: view:res.partner:0
msgid "For changing to done state"
msgstr "要设置为完成状态"

#. module: project
#: view:report.project.task.user:0
msgid "My Task"
msgstr "我的任务"

#. module: project
#: view:project.task:0
#: view:project.task.history.cumulative:0
#: view:report.project.task.user:0
msgid "My Projects"
msgstr "我的项目"

#. module: project
#: help:project.task,sequence:0
msgid "Gives the sequence order when displaying a list of tasks."
msgstr "指定显示任务列表的顺序号"

#. module: project
#: field:project.task,date_start:0
#: field:report.project.task.user,date_start:0
msgid "Starting Date"
msgstr "开始日期"

#. module: project
#: code:addons/project/project.py:410
#: model:ir.actions.act_window,name:project.open_view_project_all
#: model:ir.ui.menu,name:project.menu_projects
#: view:project.project:0
#: field:project.task.type,project_ids:0
#: view:res.company:0
#, python-format
msgid "Projects"
msgstr "项目列表"

#. module: project
#: model:res.groups,name:project.group_tasks_work_on_tasks
msgid "Task's Work on Tasks"
msgstr "任务的工作任务"

#. module: project
#: help:project.task.delegate,name:0
msgid "New title of the task delegated to the user"
msgstr "分派给这个用户的任务标题"

#. module: project
#: model:ir.actions.act_window,name:project.action_project_task_user_tree
#: model:ir.ui.menu,name:project.menu_project_task_user_tree
#: view:report.project.task.user:0
msgid "Tasks Analysis"
msgstr "任务分析"

#. module: project
#: view:project.task:0
#: view:project.task.history.cumulative:0
msgid "Project Tasks"
msgstr "项目任务列表"

#. module: project
#: field:account.analytic.account,use_tasks:0
#: model:ir.actions.act_window,name:project.act_project_project_2_project_task_all
#: model:ir.actions.act_window,name:project.action_view_task
#: model:ir.ui.menu,name:project.menu_action_view_task
#: model:process.process,name:project.process_process_tasksprocess0
#: view:project.project:0
#: view:project.task:0
#: view:res.partner:0
#: field:res.partner,task_ids:0
msgid "Tasks"
msgstr "任务"

#. module: project
#: selection:report.project.task.user,month:0
msgid "December"
msgstr "十二月"

#. module: project
#: view:project.config.settings:0
#: view:project.task.delegate:0
#: view:project.task.reevaluate:0
msgid "or"
msgstr "或者"

#. module: project
#: help:project.config.settings,module_project_mrp:0
msgid ""
"This feature automatically creates project tasks from service products in "
"sale orders.\n"
"                More precisely, tasks are created for procurement lines with "
"product of type 'Service',\n"
"                procurement method 'Make to Order', and supply method "
"'Manufacture'.\n"
"                This installs the module project_mrp."
msgstr ""

#. module: project
#: help:project.task.delegate,planned_hours:0
msgid "Estimated time to close this task by the delegated user"
msgstr "被分派任务的人估算的工时"

#. module: project
#: model:project.category,name:project.project_category_03
msgid "Experiment"
msgstr "实验"

#. module: project
#: model:process.transition.action,name:project.process_transition_action_opendrafttask0
#: selection:report.project.task.user,state:0
msgid "Draft"
msgstr "草稿"

#. module: project
#: field:project.task,kanban_state:0
#: field:project.task.history,kanban_state:0
#: field:project.task.history.cumulative,kanban_state:0
msgid "Kanban State"
msgstr "看板状态"

#. module: project
#: field:project.config.settings,module_project_timesheet:0
msgid "Record timesheet lines per tasks"
msgstr "记录每个任务的时间表线"

#. module: project
#: model:ir.model,name:project.model_report_project_task_user
msgid "Tasks by user and project"
msgstr "项目和用户的任务"

#. module: project
#: field:res.company,project_time_mode_id:0
msgid "Project Time Unit"
msgstr "项目时间单位"

#. module: project
#: view:project.task:0
#: selection:project.task,kanban_state:0
#: selection:project.task.history,kanban_state:0
#: selection:project.task.history.cumulative,kanban_state:0
msgid "Normal"
msgstr "正常"

#. module: project
#: view:report.project.task.user:0
#: field:report.project.task.user,closing_days:0
msgid "Days to Close"
msgstr "剩余天数"

#. module: project
#: model:res.groups,name:project.group_project_user
msgid "User"
msgstr "用户"

#. module: project
#: help:project.project,alias_model:0
msgid ""
"The kind of document created when an email is received on this project's "
"email alias"
msgstr "该类型的文件创建电子邮件时，收到该项目的电子邮件别名"

#. module: project
#: model:ir.actions.act_window,name:project.action_config_settings
#: view:project.config.settings:0
msgid "Configure Project"
msgstr "配置项目"

#. module: project
#: view:project.task.history.cumulative:0
msgid "Tasks's Cumulative Flow"
msgstr "任务的渐进过程"

#. module: project
#: selection:report.project.task.user,month:0
msgid "January"
msgstr "一月"

#. module: project
#: field:project.task.delegate,prefix:0
msgid "Your Task Title"
msgstr "你的任务主题"

#. module: project
#: view:project.task.reevaluate:0
msgid "Reevaluation Task"
msgstr "任务重估"

#. module: project
#: code:addons/project/project.py:1332
#, python-format
msgid "Please delete the project linked with this account first."
msgstr "请删除与此科目关联的项目"

#. module: project
#: model:mail.message.subtype,name:project.mt_project_task_new
#: model:mail.message.subtype,name:project.mt_task_new
msgid "Task Created"
msgstr "任务已创建"

#. module: project
#: view:report.project.task.user:0
msgid "Non Assigned Tasks to users"
msgstr "未分配的任务"

#. module: project
#: view:project.project:0
msgid "Projects in which I am a manager"
msgstr "我是项目经理的项目"

#. module: project
#: view:project.task:0
#: selection:project.task,kanban_state:0
#: selection:project.task.history,kanban_state:0
#: selection:project.task.history.cumulative,kanban_state:0
msgid "Ready for next stage"
msgstr "准备好下一个阶段"

#. module: project
#: field:project.task.type,case_default:0
msgid "Default for New Projects"
msgstr ""

#. module: project
#: view:project.task:0
#: field:project.task,description:0
#: field:project.task.type,description:0
msgid "Description"
msgstr "说明"

#. module: project
#: selection:report.project.task.user,month:0
msgid "May"
msgstr "五月"

#. module: project
#: help:project.task.type,case_default:0
msgid ""
"If you check this field, this stage will be proposed by default on each new "
"project. It will not assign this stage to existing projects."
msgstr "如果勾了这里，这个阶段将作为每个新建项目的默认阶段。对已有项目无影响。"

#. module: project
#: field:project.task,partner_id:0
msgid "Customer"
msgstr "客户"

#. module: project
#: selection:report.project.task.user,month:0
msgid "February"
msgstr "二月"

#. module: project
#: help:project.config.settings,module_project_long_term:0
msgid ""
"A long term project management module that tracks planning, scheduling, and "
"resource allocation.\n"
"                This installs the module project_long_term."
msgstr ""

#. module: project
#: model:mail.message.subtype,description:project.mt_task_closed
msgid "Task closed"
msgstr "已关闭的任务"

#. module: project
#: selection:report.project.task.user,month:0
msgid "April"
msgstr "四月"

#. module: project
#: view:project.task:0
msgid "Spent Hours"
msgstr "花费时间"

#. module: project
#: help:project.project,sequence:0
msgid "Gives the sequence order when displaying a list of Projects."
msgstr "输入项目序号用于对项目列表排序"

#. module: project
#: model:ir.actions.act_window,name:project.act_res_users_2_project_task_opened
msgid "Assigned Tasks"
msgstr "已安排任务"

#. module: project
#: help:project.config.settings,module_project_issue_sheet:0
msgid ""
"Provides timesheet support for the issues/bugs management in project.\n"
"                This installs the module project_issue_sheet."
msgstr ""

#. module: project
#: selection:project.project,privacy_visibility:0
msgid "Followers Only"
msgstr "仅关注着"

#. module: project
#: view:board.board:0
#: field:project.project,task_count:0
msgid "Open Tasks"
msgstr "未完成任务"

#. module: project
#: field:project.project,priority:0
#: field:project.project,sequence:0
#: field:project.task,sequence:0
#: field:project.task.type,sequence:0
msgid "Sequence"
msgstr "序列"

#. module: project
#: view:project.task:0
#: view:project.task.work:0
msgid "Task Work"
msgstr "任务工作"

#. module: project
#: help:project.task.delegate,planned_hours_me:0
msgid ""
"Estimated time for you to validate the work done by the user to whom you "
"delegate this task"
msgstr "你复核分派任务的工作成果需要的工时数"

#. module: project
#: view:report.project.task.user:0
#: field:report.project.task.user,year:0
msgid "Year"
msgstr "年"

#. module: project
#: field:project.project,type_ids:0
#: view:project.task.type:0
msgid "Tasks Stages"
msgstr "任务阶段"

#~ msgid "Close Task"
#~ msgstr "关闭任务"

#~ msgid "Tasks Process"
#~ msgstr "任务流程"

#~ msgid "Importance"
#~ msgstr "重要"

#~ msgid "Update"
#~ msgstr "更新"

#~ msgid "Task Types"
#~ msgstr "任务类型"

#~ msgid "Mail Header"
#~ msgstr "邮件头"

#~ msgid "Parent Project"
#~ msgstr "上级项目"

#~ msgid "All projects"
#~ msgstr "所有项目"

#~ msgid "Project task type"
#~ msgstr "项目任务类型"

#~ msgid "Task type"
#~ msgstr "任务类型"

#~ msgid "E-Mails"
#~ msgstr "电子邮件"

#~ msgid "Information"
#~ msgstr "信息"

#, python-format
#~ msgid "Error"
#~ msgstr "错误"

#~ msgid "Delay"
#~ msgstr "延迟"

#~ msgid "Parent Task"
#~ msgstr "上级任务"

#~ msgid "Template of Projects"
#~ msgstr "项目模板"

#~ msgid "Weeks"
#~ msgstr "周"

#~ msgid "Days"
#~ msgstr "日"

#~ msgid "User: %(user_id)s"
#~ msgstr "用户：%(user_id)s"

#~ msgid "Trigger Invoice"
#~ msgstr "触发发票"

#~ msgid "Quotation"
#~ msgstr "报价"

#, python-format
#~ msgid "Couldn't send mail because your email address is not configured!"
#~ msgstr "不能发送邮件因为您的邮件地址没有配置！"

#~ msgid "Months"
#~ msgstr "月"

#~ msgid "State"
#~ msgstr "状态"

#~ msgid "Warn Partner"
#~ msgstr "通知业务伙伴"

#~ msgid "ID: %(task_id)s"
#~ msgstr "标识符：%(task_id)s"

#~ msgid "Task invoice"
#~ msgstr "任务发票"

#~ msgid "config.compute.remaining"
#~ msgstr "config.compute.remaining"

#~ msgid "Projects Structure"
#~ msgstr "项目结构"

#~ msgid "Mail Footer"
#~ msgstr "邮件页脚"

#~ msgid "Partner Info"
#~ msgstr "业务伙伴信息"

#~ msgid "Compute Remaining Hours"
#~ msgstr "计算剩余时间"

#~ msgid "Subproject"
#~ msgstr "子项目"

#~ msgid "All Tasks"
#~ msgstr "所有任务"

#~ msgid "Send Message"
#~ msgstr "发送消息"

#~ msgid "Type"
#~ msgstr "类型"

#~ msgid "Configuration"
#~ msgstr "设置"

#~ msgid "Project's members"
#~ msgstr "项目成员"

#~ msgid "Project tasks"
#~ msgstr "项目任务"

#~ msgid "All Attachments"
#~ msgstr "所有附件"

#~ msgid "My projects"
#~ msgstr "我的项目列表"

#~ msgid "Assigned tasks"
#~ msgstr "指派任务"

#~ msgid "New title of the task delegated to the user."
#~ msgstr "这用户的任务委派新标题"

#~ msgid "My Running Projects"
#~ msgstr "我运行的项目"

#~ msgid "User you want to delegate this task to."
#~ msgstr "用户想把这任务委托给"

#~ msgid "Validate"
#~ msgstr "确认"

#~ msgid ""
#~ "Project management module that track multi-level projects, tasks,\n"
#~ "works done on tasks, eso. It is able to render planning, order tasks, eso.\n"
#~ "    "
#~ msgstr ""
#~ "项目管理跟踪多层次项目,任务,任务工作完成等,它能使用计划,任务预定等\n"
#~ "    "

#~ msgid "My Tasks in Progress"
#~ msgstr "我的任务进展"

#~ msgid ""
#~ "Estimated time for you to validate the work done by the user to whom you "
#~ "delegate this task."
#~ msgstr "确认你向谁委派这任务完成的估计时间"

#~ msgid "My Draft Tasks"
#~ msgstr "我的任务草稿"

#~ msgid ""
#~ "If you check this, the user will have a popup when closing a task that "
#~ "propose a message to send by email to the customer."
#~ msgstr "如果勾选此项用户关闭任务时将弹出一个信息这信息会发送给客户"

#~ msgid "Reinclude the description of the task in the task of the user."
#~ msgstr "在这用户任务中包含任务说明"

#~ msgid "Task: %(name)s"
#~ msgstr "任务:%(名称)"

#~ msgid "Delegations"
#~ msgstr "委派"

#~ msgid "Internal description of the project."
#~ msgstr "项目内部说明"

#~ msgid "My Current Tasks"
#~ msgstr "我当前的任务"

#~ msgid "New Project"
#~ msgstr "新项目"

#~ msgid "My Pending Tasks"
#~ msgstr "我未决的任务"

#~ msgid "Tasks in Progress"
#~ msgstr "任务进展"

#~ msgid "Dates"
#~ msgstr "日期"

#~ msgid "Task Details"
#~ msgstr "任务细节"

#~ msgid "New Task"
#~ msgstr "新任务"

#~ msgid "After task is completed, Create its invoice."
#~ msgstr "任务结束后创建发票"

#~ msgid "Computed as: Time Spent / Total Time."
#~ msgstr "计算:花费时间/总时间"

#~ msgid "Status: %(state)s"
#~ msgstr "状态: %(state)s"

#~ msgid "Planned"
#~ msgstr "计划"

#~ msgid "Sum of total hours of all tasks related to this project."
#~ msgstr "项目所有任务的总时间"

#~ msgid "Review"
#~ msgstr "检查"

#~ msgid "Trigger invoices from sale order lines"
#~ msgstr "销售订单明细触发的发票"

#~ msgid "Bug"
#~ msgstr "缺陷"

#~ msgid "Task edition"
#~ msgstr "任务编辑"

#~ msgid ""
#~ "Computed as: Total Time - Estimated Time. It gives the difference of the "
#~ "time estimated by the project manager and the real time to close the task."
#~ msgstr "计算:总时间 - 估计时间.它提供给项目经理时间估计和任务实际的关闭时间之间的差距"

#~ msgid "User's projects"
#~ msgstr "用户计划"

#~ msgid "Reactivate Project"
#~ msgstr "重新启动项目"

#~ msgid "Delegate this task to a user"
#~ msgstr "外派这任务给一个用户"

#~ msgid "Date Closed"
#~ msgstr "结束时间"

#~ msgid "Sum of spent hours of all tasks related to this project."
#~ msgstr "项目所有任务的时间合计"

#~ msgid ""
#~ "If you have [?] in the project name, it means there are no analytic account "
#~ "linked to this project."
#~ msgstr "如果你有[?]的名字这意味相关项目没有辅助核算项目"

#~ msgid "Sum of planned hours of all tasks related to this project."
#~ msgstr "项目所有任务的计划时间合计"

#~ msgid "Month works"
#~ msgstr "本月工作"

#~ msgid "Gantt Representation"
#~ msgstr "甘特图描述"

#~ msgid "Task summary"
#~ msgstr "任务摘要"

#~ msgid "Date Start: %(date_start)s"
#~ msgstr "开始日期:%(date_start)"

#~ msgid "Create a Task"
#~ msgstr "创建一个任务"

#~ msgid ""
#~ "The Object name must start with x_ and not contain any special character !"
#~ msgstr "对象名必须要以X_开头并且不能含有特殊字符!"

#~ msgid "Send mail to customer"
#~ msgstr "发送邮件到客户"

#~ msgid "Warn Manager"
#~ msgstr "警告信息"

#~ msgid "Quiet close"
#~ msgstr "安静关闭"

#~ msgid "New title of your own task to validate the work done."
#~ msgstr "你自己任务的新标题到确认工作完成"

#~ msgid "Running"
#~ msgstr "运行"

#~ msgid ""
#~ "If you have [?] in the name, it means there are no analytic account linked "
#~ "to project."
#~ msgstr "如果你有[?]的名字这意味相关项目没有辅助核算项目"

#~ msgid "Delegate Task"
#~ msgstr "委派任务"

#~ msgid ""
#~ "If you check this field, the project manager will receive a request each "
#~ "time a task is completed by his team."
#~ msgstr "如果勾选此项项目经理将收到他团队每个任务完成时间的请求"

#~ msgid "New Feature"
#~ msgstr "新特征"

#~ msgid ""
#~ "Footer added at the beginning of the email for the warning message sent to "
#~ "the customer when a task is closed."
#~ msgstr "任务关闭时通知客户的消息邮件的页脚"

#~ msgid "Error ! You can not create recursive projects."
#~ msgstr "错误!你不能创建递归的项目"

#~ msgid "Date Stop: %(date_stop)s"
#~ msgstr "停止日期:%(date_stop)"

#~ msgid "Expected End"
#~ msgstr "预期结束"

#~ msgid "Running projects"
#~ msgstr "运行项目"

#, python-format
#~ msgid "Operation Not Permitted !"
#~ msgstr "不允许的操作"

#~ msgid "Change Remaining Hours"
#~ msgstr "修改剩余时间"

#~ msgid "Invalid model name in the action definition."
#~ msgstr "在动作定义使用了无效的模型名称。"

#, python-format
#~ msgid ""
#~ "Couldn't send mail because the contact for this task (%s) has no email "
#~ "address!"
#~ msgstr "任务 %s 无法发送邮件因为联系人没有邮箱地址"

#~ msgid ""
#~ "Project's member. Not used in any computation, just for information purpose."
#~ msgstr "项目成员不使用任何计算只是为了显示"

#~ msgid "Estimated time to close this task by the delegated user."
#~ msgstr "委托用户结束这任务的估计时间"

#~ msgid "Hours"
#~ msgstr "小时数"

#~ msgid "Invalid XML for View Architecture!"
#~ msgstr "无效的视图结构xml文件"

#, python-format
#~ msgid "Task '%s' set in progress"
#~ msgstr "任务 '%s' 设置进度"

#~ msgid ""
#~ "New state of your own task. Pending will be reopened automatically when the "
#~ "delegated task is closed."
#~ msgstr "你任务的新状态.未决的任务将会自动重新开始.委派的任务结束."

#~ msgid "My Task's Deadlines"
#~ msgstr "我的任务最后期限"

#~ msgid "Public Notes"
#~ msgstr "公开备注"

#~ msgid "Project Dashboard"
#~ msgstr "项目控制台"

#~ msgid "My accounts to invoice"
#~ msgstr "我的发票科目"

#~ msgid "My Open Tasks"
#~ msgstr "我的未结任务"

#~ msgid "Issues Tracker"
#~ msgstr "问题跟踪程序"

#, python-format
#~ msgid "Task '%s' Closed"
#~ msgstr "任务“%s”已经关闭"

#, python-format
#~ msgid "The task '%s' has been delegated to %s."
#~ msgstr "任务 '%s' 已被分派给 '%s'"

#~ msgid "Warn Message"
#~ msgstr "警告信息"

#~ msgid "Projects: Planned Vs Total hours"
#~ msgstr "项目：计划工时和实际工时"

#~ msgid "Error! You cannot assign escalation to the same project!"
#~ msgstr "不能升级到相同的项目"

#~ msgid "Change Stage"
#~ msgstr "修改阶段"

#, python-format
#~ msgid "The task '%s' is done"
#~ msgstr "任务 '%s' 已完成"

#~ msgid "Project Close Task"
#~ msgstr "关闭任务"

#~ msgid ""
#~ "Helps generate invoices based on time spent on tasks, if activated on the "
#~ "project."
#~ msgstr "如果项目允许，能够按实际工时生成发票"

#~ msgid "Members"
#~ msgstr "成员"

#~ msgid "Project vs remaining hours"
#~ msgstr "项目及剩余时间"

#~ msgid "Configure Your Project Management Application"
#~ msgstr "配置项目管理功能"

#, python-format
#~ msgid "Task '%s' closed"
#~ msgstr "任务 '%s' 已关闭"

#~ msgid "   Month   "
#~ msgstr "   月   "

#~ msgid "res.users"
#~ msgstr "res.users"

#, python-format
#~ msgid " (copy)"
#~ msgstr " (copy)"

#~ msgid "Error! You can not create recursive analytic accounts."
#~ msgstr "错误! 你不能创建递归的辅助核算项目"

#~ msgid "_Cancel"
#~ msgstr "取消"

#~ msgid "Next"
#~ msgstr "下一个"

#~ msgid "Previous"
#~ msgstr "上一个"

#~ msgid ""
#~ "Tracks and helps employees encode and validate timesheets and attendances."
#~ msgstr "跟踪并帮助员工制定、检验时间表和考勤。"

#~ msgid "You can not have two users with the same login !"
#~ msgstr "不能有用户名相同的两个用户"

#~ msgid "Date Stop: %(date)s"
#~ msgstr "结束日期：%(date)s"

#~ msgid "Error! You can not create recursive companies."
#~ msgstr "错误！您不能创建递归公司."

#~ msgid "Reevaluate"
#~ msgstr "重估"

#, python-format
#~ msgid "Send Email after close task"
#~ msgstr "关闭任务后发送邮件"

#~ msgid "Email Address of Customer"
#~ msgstr "客户邮件地址"

#~ msgid "Methodologies"
#~ msgstr "理论"

#~ msgid ""
#~ "Various OpenERP applications are available to manage your projects with "
#~ "different level of control and flexibility."
#~ msgstr "OpenERP中有很多模块用于在项目管理中维护控制和自由度的平衡"

#~ msgid "Project vs Planned and Total Hours"
#~ msgstr "项目的计划和实际工时"

#~ msgid ""
#~ "Define the steps that will be used in the project from the creation of the "
#~ "task, up to the closing of the task or issue. You will use these stages in "
#~ "order to track the progress in solving a task or an issue."
#~ msgstr "定义从任务创建到关闭要经过的步骤。你将用这些阶段来跟踪任务或缺陷的进度"

#~ msgid "    Month-1    "
#~ msgstr "    上月    "

#, python-format
#~ msgid "The task '%s' is opened."
#~ msgstr "任务 '%s' 已创建"

#, python-format
#~ msgid "Please specify the email address of Project Manager."
#~ msgstr "请输入项目经理的邮件地址"

#~ msgid ""
#~ "A task represents a work that has to be done. Each user works in his own "
#~ "list of tasks where he can record his task work in hours. He can work and "
#~ "close the task itself or delegate it to another user. If you delegate a task "
#~ "to another user, you get a new task in pending state, which will be reopened "
#~ "when you have to review the work achieved. If you install the "
#~ "project_timesheet module, task work can be invoiced based on the project "
#~ "configuration. With the project_mrp module, sales orders can create tasks "
#~ "automatically when they are confirmed."
#~ msgstr ""
#~ "任务是一个要完成的工作。每个用户根据自己的任务列表工作并记录进度和工时。他可以自己完成这个任务或分派给其他人。如果你把任务分派给其他人，你会得到一个“等待"
#~ "”状态的新任务，在你得到工作成果后这个任务会被重启以便你复核工作成果。如果你安装了project_timesheet模块，根据项目的配置，你可以基于工时开"
#~ "发票。如果安装了project_mrp模块，销售订单确认时会自动创建任务。"

#~ msgid "Billing"
#~ msgstr "发票"

#~ msgid "Helps accountants manage analytic and crossover budgets."
#~ msgstr "用于会计人员管理预算"

#~ msgid "  Year  "
#~ msgstr "  年  "

#~ msgid "Image"
#~ msgstr "图片"

#~ msgid ""
#~ "If the task is created the state is 'Draft'.\n"
#~ " If the task is started, the state becomes 'In Progress'.\n"
#~ " If review is needed the task is in 'Pending' state.                         "
#~ "         \n"
#~ " If the task is over, the states is set to 'Done'."
#~ msgstr ""
#~ "任务创建后的状态是“草稿”\n"
#~ " 任务开始后的状态是“进行中”\n"
#~ " 如果需要复核，状态是“等待”\n"
#~ " 如果任务已结束，状态是“完成”"

#~ msgid "Long Term Planning"
#~ msgstr "长期计划"

#~ msgid "Configure"
#~ msgstr "配置:"

#~ msgid "Error ! You can not create recursive associated members."
#~ msgstr "错误！您不能创建递归的相关成员。"

#~ msgid "Task Edition"
#~ msgstr "任务"

#~ msgid "Performance"
#~ msgstr "表现"

#~ msgid "Warn Manager by Email"
#~ msgstr "邮件通知经理"

#~ msgid "Customer Email"
#~ msgstr "客户邮件"

#~ msgid "Manager Email"
#~ msgstr "经理邮件"

#, python-format
#~ msgid "The project '%s' has been closed."
#~ msgstr "项目 '%s' 已关闭"

#~ msgid ""
#~ "Implements and tracks the concepts and task types defined in the SCRUM "
#~ "methodology."
#~ msgstr "实现了SCRUM方法下的概念和任务类型"

#~ msgid "Dashboard"
#~ msgstr "控制台"

#, python-format
#~ msgid "The project '%s' has been opened."
#~ msgstr "项目 '%s' 已创建"

#~ msgid ""
#~ "Error! The currency has to be the same as the currency of the selected "
#~ "company"
#~ msgstr "错误！货币必须是所选公司的本位币"

#~ msgid "Configuration Progress"
#~ msgstr "配置进度"

#, python-format
#~ msgid ""
#~ "You can not delete a project with tasks. I suggest you to deactivate it."
#~ msgstr "您不能删除一个包含任务的项目。我建议您不启用该项目。"

#~ msgid "History"
#~ msgstr "历史记录"

#~ msgid "Getting Things Done"
#~ msgstr "GTD"

#~ msgid "Warn Customer by Email"
#~ msgstr "邮件提醒客户"

#~ msgid ""
#~ "Project management module tracks multi-level projects, tasks,\n"
#~ "work done on tasks, eso. It is able to render planning, order tasks, eso.\n"
#~ " Dashboard for project members that includes:\n"
#~ "    * List of my open tasks\n"
#~ "    * Members list of project\n"
#~ "    "
#~ msgstr ""
#~ "项目管理模块用于管理多层项目和任务、任务进度等。\n"
#~ "还能统计项目进展，进行任务排序等。\n"
#~ " 项目成员的控制台包括：\n"
#~ "    我的任务列表\n"
#~ "    项目成员列表\n"
#~ "    "

#~ msgid "Close"
#~ msgstr "结束"

#, python-format
#~ msgid "Please specify the email address of Customer."
#~ msgstr "请输入客户的邮件地址"

#~ msgid "Send Email"
#~ msgstr "发送邮件"

#~ msgid "Current Activity"
#~ msgstr "当前活动"

#~ msgid ""
#~ "Computed as difference of the time estimated by the project manager and the "
#~ "real time to close the task."
#~ msgstr "计算公式为：项目经理估算的时间和实际花费的时间的差"

#~ msgid "Current"
#~ msgstr "当前的"

#~ msgid " Project vs  hours"
#~ msgstr " 项目小时数"

#~ msgid ""
#~ "GTD is a methodology to efficiently organise yourself and your tasks. This "
#~ "module fully integrates GTD principle with OpenERP's project management."
#~ msgstr "GTD是一种高效统筹个人的时间和任务的方法。这个模块把GTD方法和OpenERP的项目管理结合在了一起"

#~ msgid "My Delegated Tasks"
#~ msgstr "我分派的任务"

#~ msgid "Project Application Configuration"
#~ msgstr "项目管理功能配置"

#~ msgid ""
#~ "Enables long-term projects tracking, including multiple-phase projects and "
#~ "resource allocation handling."
#~ msgstr "用于长期项目的管理，包括分阶段的项目和资源分配管理"

#~ msgid "Total tasks"
#~ msgstr "任务总数"

#~ msgid "My Remaining Hours by Project"
#~ msgstr "按项目统计我的剩余工时数"

#~ msgid "Bill Time on Tasks"
#~ msgstr "按任务开发票"

#~ msgid "Task By Days"
#~ msgstr "任务日程"

#~ msgid "Warn Customer"
#~ msgstr "提醒客户"

#, python-format
#~ msgid ""
#~ "Couldn't send mail! Check the email ids and smtp configuration settings"
#~ msgstr "不能发送邮件！检查邮箱帐号和smtp设置"

#~ msgid "Edit"
#~ msgstr "编辑"

#~ msgid "Email Address of Project's Manager"
#~ msgstr "项目经理邮件地址"

#~ msgid "project.installer"
#~ msgstr "project.installer"

#~ msgid "My Projects: Planned vs Total Hours"
#~ msgstr "我的项目：计划和实际工时"

#~ msgid "Miscelleanous"
#~ msgstr "杂项"

#, python-format
#~ msgid "The task '%s' is pending."
#~ msgstr "任务 '%s' 在等待状态"

#~ msgid "_Send"
#~ msgstr "发送(_S)"

#~ msgid "title"
#~ msgstr "标题"

#, python-format
#~ msgid "Task '%s' cancelled"
#~ msgstr "任务 '%s' 取消了"

#~ msgid "Remaining Hours Per Project"
#~ msgstr "每个项目的剩余工时"

#~ msgid ""
#~ "A project contains a set of tasks or issues that will be performed by your "
#~ "resources assigned to it. A project can be hierarchically structured, as a "
#~ "child of a Parent Project. This allows you to design large project "
#~ "structures with different phases spread over the project duration cycle. "
#~ "Each user can set his default project in his own preferences to "
#~ "automatically filter the tasks or issues he usually works on. If you choose "
#~ "to invoice the time spent on a project task, you can find project tasks to "
#~ "be invoiced in the billing section."
#~ msgstr ""
#~ "项目包含一系列要由指定人员处理的任务或缺陷。项目可以有层级结构，作为另一个项目的子项目。这允许你把一个长期的大项目分成多个阶段去完成。每个用户都可以设置一"
#~ "个默认项目这样他可以自动地筛选他常用的任务或缺陷。如果你允许按任务工时开发票，你可以在会计管理的菜单下看到可以开票的任务。"

#, python-format
#~ msgid "The task '%s' is cancelled."
#~ msgstr "任务 ‘%s' 取消了"

#~ msgid "SCRUM"
#~ msgstr "SCRUM"

#~ msgid "Invoice Address"
#~ msgstr "发票地址"

#~ msgid "Automatically synchronizes project tasks and crm cases."
#~ msgstr "自动同步项目的任务和CRM的业务"

#~ msgid "Budgets"
#~ msgstr "预算"

#~ msgid "The chosen company is not in the allowed companies for this user"
#~ msgstr "用户无权操作所选择公司数据"

#~ msgid ""
#~ "Header added at the beginning of the email for the warning message sent to "
#~ "the customer when a task is closed."
#~ msgstr "任务关闭时通知客户的消息邮件设置"

#~ msgid "Timesheets"
#~ msgstr "工作时间表"

#~ msgid ""
#~ "Automatic variables for headers and footer. Use exactly the same notation."
#~ msgstr "用于页眉和和页脚的内置变量。请注意使用正确的符号。"

#, python-format
#~ msgid ""
#~ "Please specify the Project Manager or email address of Project Manager."
#~ msgstr "请指定项目经理或项目经理的电子邮件地址。"

#~ msgid "Previous Month"
#~ msgstr "上月"

#~ msgid "Projects and Stages"
#~ msgstr "项目与阶段"

#~ msgid "Change Color"
#~ msgstr "更改颜色"

#~ msgid "Change to Next Stage"
#~ msgstr "更改为下一个阶段"

#~ msgid "Current Month"
#~ msgstr "本月"

#~ msgid "E-mail composition wizard"
#~ msgstr "邮件合并向导"

#~ msgid "Burndown Chart of Tasks"
#~ msgstr "任务燃尽图"

#, python-format
#~ msgid ""
#~ "You cannot delete a project containing tasks. I suggest you to desactivate "
#~ "it."
#~ msgstr "您不能删除包含任务的项目。建议您将其禁用。"

#~ msgid "Change to Previous Stage"
#~ msgstr "更改为上一阶段"

#~ msgid "Mark as Blocked"
#~ msgstr "标记为受阻"

#~ msgid "Change Type"
#~ msgstr "更改类型"

#, python-format
#~ msgid "Please specify the Customer or email address of Customer."
#~ msgstr "请指定客户或客户的电子邮件。"

#~ msgid "Validate planned time and open task"
#~ msgstr "验证计划时间并打开任务"

#~ msgid "Delegations History"
#~ msgstr "委派历史"

#~ msgid "Create your Firsts Projects"
#~ msgstr "创建您的第一个项目"

#~ msgid "Deployment"
#~ msgstr "部署"

#~ msgid "The company name must be unique !"
#~ msgstr "公司名称必须唯一！"

#~ msgid "Burndown Chart"
#~ msgstr "燃尽图"

#~ msgid "Month-1"
#~ msgstr "上月"

#~ msgid "Month-2"
#~ msgstr "前月"

#~ msgid "For changing to delegate state"
#~ msgstr "要设置为委派状态"

#~ msgid "Ready To Pull"
#~ msgstr "可以推送"

#~ msgid "Contact Address"
#~ msgstr "联系地址"

#~ msgid ""
#~ "If you check this field, the project manager will receive an email each time "
#~ "a task is completed by his team."
#~ msgstr "如果你勾选这里，项目经理在团队成员完成一个任务时会收到一封邮件。"

#~ msgid "For cancelling the task"
#~ msgstr "为取消这个任务"

#~ msgid "Review Task Stages"
#~ msgstr "查看任务阶段"

#~ msgid "Common to All Projects"
#~ msgstr "对所有项目通用"

#~ msgid ""
#~ "The stages can be common to all project or specific to one project. Each "
#~ "task will follow the different stages in order to be closed."
#~ msgstr "这个阶段对所有项目通用，或只适用于特定项目。每个任务关闭前都要遵循不同的阶段。"

#~ msgid "Error ! You cannot create recursive associated members."
#~ msgstr "错误，您不能创建循环引用的会员用户"

#~ msgid "Current Year"
#~ msgstr "本年"

#~ msgid ""
#~ "A task's kanban state indicates special situations affecting it:\n"
#~ " * Normal is the default situation\n"
#~ " * Blocked indicates something is preventing the progress of this task\n"
#~ " * Ready To Pull indicates the task is ready to be pulled to the next stage"
#~ msgstr ""
#~ "任务的看板状态表示不同的情形，影响如下：\n"
#~ "”正常“是默认情形\n"
#~ "”锁定“意味着有问题阻挡了这个任务的进行\n"
#~ "”可以推送“意味着任务可以被拖到下一个阶段"<|MERGE_RESOLUTION|>--- conflicted
+++ resolved
@@ -7,24 +7,14 @@
 "Project-Id-Version: OpenERP Server 6.0dev\n"
 "Report-Msgid-Bugs-To: support@openerp.com\n"
 "POT-Creation-Date: 2012-12-21 17:04+0000\n"
-<<<<<<< HEAD
-"PO-Revision-Date: 2013-07-14 04:15+0000\n"
-"Last-Translator: Alan <shuchuan.wu@gmail.com>\n"
-=======
 "PO-Revision-Date: 2013-08-13 04:04+0000\n"
 "Last-Translator: Wei \"oldrev\" Li <oldrev@gmail.com>\n"
->>>>>>> e8164c9a
 "Language-Team: \n"
 "MIME-Version: 1.0\n"
 "Content-Type: text/plain; charset=UTF-8\n"
 "Content-Transfer-Encoding: 8bit\n"
-<<<<<<< HEAD
-"X-Launchpad-Export-Date: 2013-07-15 04:51+0000\n"
-"X-Generator: Launchpad (build 16696)\n"
-=======
-"X-Launchpad-Export-Date: 2013-08-14 04:54+0000\n"
+"X-Launchpad-Export-Date: 2013-08-13 05:00+0000\n"
 "X-Generator: Launchpad (build 16723)\n"
->>>>>>> e8164c9a
 
 #. module: project
 #: view:project.project:0
@@ -759,7 +749,7 @@
 #. module: project
 #: field:project.project,alias_model:0
 msgid "Alias Model"
-msgstr ""
+msgstr "别名模型"
 
 #. module: project
 #: help:report.project.task.user,closing_days:0
@@ -864,7 +854,7 @@
 #. module: project
 #: model:ir.ui.menu,name:project.menu_tasks_config
 msgid "GTD"
-msgstr ""
+msgstr "GTD"
 
 #. module: project
 #: help:project.task,state:0
@@ -1224,7 +1214,7 @@
 #. module: project
 #: model:mail.message.subtype,name:project.mt_project_task_stage
 msgid "Task Stage Changed"
-msgstr ""
+msgstr "任务阶段已改变"
 
 #. module: project
 #: view:project.task:0
@@ -1716,6 +1706,12 @@
 "              </p>\n"
 "            "
 msgstr ""
+"<p class=\"oe_view_nocontent_create\">\n"
+"                单击创建新任务。\n"
+"              </p><p>\n"
+"OpenERP 系统的任务管理允许你为了更高效地完成工作而管理任务管道。你可以跟踪任务进度、与他人讨论任务、附加文档附件等。\n"
+"              </p>\n"
+"            "
 
 #. module: project
 #: field:project.task,date_end:0
@@ -2023,7 +2019,7 @@
 #. module: project
 #: field:project.task.type,case_default:0
 msgid "Default for New Projects"
-msgstr ""
+msgstr "默认用于新项目"
 
 #. module: project
 #: view:project.task:0
@@ -2061,6 +2057,8 @@
 "resource allocation.\n"
 "                This installs the module project_long_term."
 msgstr ""
+"用于长期项目管理的模块，能够跟踪计划、排程和资源控制。\n"
+"                将会安装模块“project_long_term”。"
 
 #. module: project
 #: model:mail.message.subtype,description:project.mt_task_closed
@@ -2093,6 +2091,8 @@
 "Provides timesheet support for the issues/bugs management in project.\n"
 "                This installs the module project_issue_sheet."
 msgstr ""
+"为项目中的问题/错误管理提供时间表支持。\n"
+"                将安装模块“project_issue_sheet”。"
 
 #. module: project
 #: selection:project.project,privacy_visibility:0
