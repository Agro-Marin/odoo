# Translation of Odoo Server.
# This file contains the translation of the following modules:
# * board
#
# Translators:
# Enfong Tsao <nelson22768384@gmail.com>, 2016
msgid ""
msgstr ""
"Project-Id-Version: Odoo 9.0\n"
"Report-Msgid-Bugs-To: \n"
<<<<<<< HEAD
"POT-Creation-Date: 2016-08-19 10:24+0000\n"
=======
"POT-Creation-Date: 2016-08-18 14:07+0000\n"
>>>>>>> bc1a0a32
"PO-Revision-Date: 2016-03-28 14:04+0000\n"
"Last-Translator: Enfong Tsao <nelson22768384@gmail.com>\n"
"Language-Team: Chinese (Taiwan) (http://www.transifex.com/odoo/odoo-9/"
"language/zh_TW/)\n"
"Language: zh_TW\n"
"MIME-Version: 1.0\n"
"Content-Type: text/plain; charset=UTF-8\n"
"Content-Transfer-Encoding: \n"
"Plural-Forms: nplurals=1; plural=0;\n"

#. module: board
#. openerp-web
#: code:addons/board/static/src/xml/board.xml:24
#, python-format
msgid "&nbsp;"
msgstr "&nbsp;"

#. module: board
#. openerp-web
<<<<<<< HEAD
#: code:addons/board/static/src/js/dashboard.js:409
=======
#: code:addons/board/static/src/js/dashboard.js:407
>>>>>>> bc1a0a32
#, python-format
msgid "'%s' added to dashboard"
msgstr "'%s'新增至儀表板"

#. module: board
#: model:ir.actions.act_window,help:board.open_board_my_dash_action
msgid "<b>Your personal dashboard is empty.</b>"
msgstr "你的個人儀表板是空的"

#. module: board
#. openerp-web
#: code:addons/board/static/src/xml/board.xml:70
#, python-format
msgid "Add"
msgstr "新增"

#. module: board
#. openerp-web
#: code:addons/board/static/src/xml/board.xml:64
#, python-format
msgid "Add to my Dashboard"
msgstr "新增至我的儀表板"

#. module: board
#. openerp-web
#: code:addons/board/static/src/js/dashboard.js:141
#, python-format
msgid "Are you sure you want to remove this item ?"
msgstr "確定要移除此項目？"

#. module: board
#: model:ir.model,name:board.model_board_board
msgid "Board"
msgstr "告示板"

#. module: board
#. openerp-web
#: code:addons/board/static/src/xml/board.xml:6
#, python-format
msgid "Change Layout"
msgstr "變更佈置方式"

#. module: board
#. openerp-web
#: code:addons/board/static/src/xml/board.xml:4
#, python-format
msgid "Change Layout.."
msgstr "變更佈置方式.."

#. module: board
#. openerp-web
#: code:addons/board/static/src/xml/board.xml:36
#, python-format
msgid "Choose dashboard layout"
msgstr "選擇儀表板佈置方式"

#. module: board
#. openerp-web
<<<<<<< HEAD
#: code:addons/board/static/src/js/dashboard.js:411
=======
#: code:addons/board/static/src/js/dashboard.js:409
>>>>>>> bc1a0a32
#, python-format
msgid "Could not add filter to dashboard"
msgstr "無法新增過濾條件到儀表板上"

#. module: board
#: model:ir.model.fields,field_description:board.field_board_board_display_name
msgid "Display Name"
msgstr "顯示名稱"

#. module: board
#. openerp-web
#: code:addons/board/static/src/js/dashboard.js:96
#, python-format
msgid "Edit Layout"
msgstr "編輯佈置方式"

#. module: board
#: model:ir.model.fields,field_description:board.field_board_board_id
msgid "ID"
msgstr "編號"

#. module: board
#: model:ir.model.fields,field_description:board.field_board_board___last_update
msgid "Last Modified on"
msgstr "最後修改:"

#. module: board
#. openerp-web
#: code:addons/board/static/src/js/dashboard.js:32
#: model:ir.actions.act_window,name:board.open_board_my_dash_action
#: model:ir.ui.menu,name:board.menu_board_my_dash
#: model:ir.ui.view,arch_db:board.board_my_dash_view
#, python-format
msgid "My Dashboard"
msgstr "我的儀表板"

#. module: board
#: model:ir.actions.act_window,help:board.open_board_my_dash_action
msgid ""
"To add your first report into this dashboard, go to any\n"
"                    menu, switch to list or graph view, and click <i>'Add "
"to\n"
"                    Dashboard'</i> in the extended search options."
msgstr ""

#. module: board
#: model:ir.actions.act_window,help:board.open_board_my_dash_action
msgid ""
"You can filter and group data before inserting into the\n"
"                    dashboard using the search options."
msgstr ""

#~ msgid "Board Creation"
#~ msgstr "告示板建立"

#~ msgid "Board Name"
#~ msgstr "告示板名稱"

#~ msgid "Cancel"
#~ msgstr "取消"

#~ msgid "Create"
#~ msgstr "建立"

#~ msgid "Create Board"
#~ msgstr "建立告示板"

#~ msgid "Create New Dashboard"
#~ msgstr "建立新儀表板"

#~ msgid "Created by"
#~ msgstr "建立者"

#~ msgid "Created on"
#~ msgstr "建立於"

#~ msgid "Last Updated by"
#~ msgstr "最後更新："

#~ msgid "Last Updated on"
#~ msgstr "最後更新於"

#~ msgid "Parent Menu"
#~ msgstr "上級選單"<|MERGE_RESOLUTION|>--- conflicted
+++ resolved
@@ -8,11 +8,7 @@
 msgstr ""
 "Project-Id-Version: Odoo 9.0\n"
 "Report-Msgid-Bugs-To: \n"
-<<<<<<< HEAD
-"POT-Creation-Date: 2016-08-19 10:24+0000\n"
-=======
 "POT-Creation-Date: 2016-08-18 14:07+0000\n"
->>>>>>> bc1a0a32
 "PO-Revision-Date: 2016-03-28 14:04+0000\n"
 "Last-Translator: Enfong Tsao <nelson22768384@gmail.com>\n"
 "Language-Team: Chinese (Taiwan) (http://www.transifex.com/odoo/odoo-9/"
@@ -32,11 +28,7 @@
 
 #. module: board
 #. openerp-web
-<<<<<<< HEAD
-#: code:addons/board/static/src/js/dashboard.js:409
-=======
 #: code:addons/board/static/src/js/dashboard.js:407
->>>>>>> bc1a0a32
 #, python-format
 msgid "'%s' added to dashboard"
 msgstr "'%s'新增至儀表板"
@@ -62,7 +54,7 @@
 
 #. module: board
 #. openerp-web
-#: code:addons/board/static/src/js/dashboard.js:141
+#: code:addons/board/static/src/js/dashboard.js:139
 #, python-format
 msgid "Are you sure you want to remove this item ?"
 msgstr "確定要移除此項目？"
@@ -71,6 +63,21 @@
 #: model:ir.model,name:board.model_board_board
 msgid "Board"
 msgstr "告示板"
+
+#. module: board
+#: model:ir.model,name:board.model_board_create
+msgid "Board Creation"
+msgstr "告示板建立"
+
+#. module: board
+#: model:ir.model.fields,field_description:board.field_board_create_name
+msgid "Board Name"
+msgstr "告示板名稱"
+
+#. module: board
+#: model:ir.ui.view,arch_db:board.view_board_create
+msgid "Cancel"
+msgstr "取消"
 
 #. module: board
 #. openerp-web
@@ -95,46 +102,83 @@
 
 #. module: board
 #. openerp-web
-<<<<<<< HEAD
-#: code:addons/board/static/src/js/dashboard.js:411
-=======
 #: code:addons/board/static/src/js/dashboard.js:409
->>>>>>> bc1a0a32
 #, python-format
 msgid "Could not add filter to dashboard"
 msgstr "無法新增過濾條件到儀表板上"
 
 #. module: board
+#: model:ir.ui.view,arch_db:board.view_board_create
+msgid "Create"
+msgstr "建立"
+
+#. module: board
+#: model:ir.actions.act_window,name:board.action_board_create
+#: model:ir.ui.menu,name:board.menu_board_create
+msgid "Create Board"
+msgstr "建立告示板"
+
+#. module: board
+#: model:ir.ui.view,arch_db:board.view_board_create
+msgid "Create New Dashboard"
+msgstr "建立新儀表板"
+
+#. module: board
+#: model:ir.model.fields,field_description:board.field_board_create_create_uid
+msgid "Created by"
+msgstr "建立者"
+
+#. module: board
+#: model:ir.model.fields,field_description:board.field_board_create_create_date
+msgid "Created on"
+msgstr "建立於"
+
+#. module: board
 #: model:ir.model.fields,field_description:board.field_board_board_display_name
+#: model:ir.model.fields,field_description:board.field_board_create_display_name
 msgid "Display Name"
 msgstr "顯示名稱"
 
 #. module: board
 #. openerp-web
-#: code:addons/board/static/src/js/dashboard.js:96
+#: code:addons/board/static/src/js/dashboard.js:94
 #, python-format
 msgid "Edit Layout"
 msgstr "編輯佈置方式"
 
 #. module: board
 #: model:ir.model.fields,field_description:board.field_board_board_id
+#: model:ir.model.fields,field_description:board.field_board_create_id
 msgid "ID"
 msgstr "編號"
 
 #. module: board
 #: model:ir.model.fields,field_description:board.field_board_board___last_update
+#: model:ir.model.fields,field_description:board.field_board_create___last_update
 msgid "Last Modified on"
 msgstr "最後修改:"
 
 #. module: board
-#. openerp-web
-#: code:addons/board/static/src/js/dashboard.js:32
+#: model:ir.model.fields,field_description:board.field_board_create_write_uid
+msgid "Last Updated by"
+msgstr "最後更新："
+
+#. module: board
+#: model:ir.model.fields,field_description:board.field_board_create_write_date
+msgid "Last Updated on"
+msgstr "最後更新於"
+
+#. module: board
 #: model:ir.actions.act_window,name:board.open_board_my_dash_action
 #: model:ir.ui.menu,name:board.menu_board_my_dash
 #: model:ir.ui.view,arch_db:board.board_my_dash_view
-#, python-format
 msgid "My Dashboard"
 msgstr "我的儀表板"
+
+#. module: board
+#: model:ir.model.fields,field_description:board.field_board_create_menu_parent_id
+msgid "Parent Menu"
+msgstr "上級選單"
 
 #. module: board
 #: model:ir.actions.act_window,help:board.open_board_my_dash_action
@@ -150,37 +194,4 @@
 msgid ""
 "You can filter and group data before inserting into the\n"
 "                    dashboard using the search options."
-msgstr ""
-
-#~ msgid "Board Creation"
-#~ msgstr "告示板建立"
-
-#~ msgid "Board Name"
-#~ msgstr "告示板名稱"
-
-#~ msgid "Cancel"
-#~ msgstr "取消"
-
-#~ msgid "Create"
-#~ msgstr "建立"
-
-#~ msgid "Create Board"
-#~ msgstr "建立告示板"
-
-#~ msgid "Create New Dashboard"
-#~ msgstr "建立新儀表板"
-
-#~ msgid "Created by"
-#~ msgstr "建立者"
-
-#~ msgid "Created on"
-#~ msgstr "建立於"
-
-#~ msgid "Last Updated by"
-#~ msgstr "最後更新："
-
-#~ msgid "Last Updated on"
-#~ msgstr "最後更新於"
-
-#~ msgid "Parent Menu"
-#~ msgstr "上級選單"+msgstr ""