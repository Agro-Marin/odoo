# -*- coding: utf-8 -*-
##############################################################################
#
#    OpenERP, Open Source Management Solution
#    Copyright (C) 2009 Sharoon Thomas
#    Copyright (C) 2010-Today OpenERP SA (<http://www.openerp.com>)
#
#    This program is free software: you can redistribute it and/or modify
#    it under the terms of the GNU General Public License as published by
#    the Free Software Foundation, either version 3 of the License, or
#    (at your option) any later version.
#
#    This program is distributed in the hope that it will be useful,
#    but WITHOUT ANY WARRANTY; without even the implied warranty of
#    MERCHANTABILITY or FITNESS FOR A PARTICULAR PURPOSE.  See the
#    GNU General Public License for more details.
#
#    You should have received a copy of the GNU General Public License
#    along with this program.  If not, see <http://www.gnu.org/licenses/>
#
##############################################################################

import base64
import logging

from openerp import netsvc
from openerp.osv import osv, fields
from openerp.osv import fields
from openerp import tools
from openerp.tools.translate import _
from urllib import urlencode, quote as quote

_logger = logging.getLogger(__name__)

try:
    # We use a jinja2 sandboxed environment to render mako templates.
    # Note that the rendering does not cover all the mako syntax, in particular
    # arbitrary Python statements are not accepted, and not all expressions are
    # allowed: only "public" attributes (not starting with '_') of objects may
    # be accessed.
    # This is done on purpose: it prevents incidental or malicious execution of
    # Python code that may break the security of the server.
    from jinja2.sandbox import SandboxedEnvironment
    mako_template_env = SandboxedEnvironment(
        block_start_string="<%",
        block_end_string="%>",
        variable_start_string="${",
        variable_end_string="}",
        comment_start_string="<%doc>",
        comment_end_string="</%doc>",
        line_statement_prefix="%",
        line_comment_prefix="##",
        trim_blocks=True,               # do not output newline after blocks
        autoescape=True,                # XML/HTML automatic escaping
    )
    mako_template_env.globals.update({
        'str': str,
        'quote': quote,
        'urlencode': urlencode,
    })
except ImportError:
    _logger.warning("jinja2 not available, templating features will not work!")

class email_template(osv.osv):
    "Templates for sending email"
    _name = "email.template"
    _description = 'Email Templates'
    _order = 'name'

    def render_template(self, cr, uid, template, model, res_id, context=None):
        """Render the given template text, replace mako expressions ``${expr}``
           with the result of evaluating these expressions with
           an evaluation context containing:

                * ``user``: browse_record of the current user
                * ``object``: browse_record of the document record this mail is
                              related to
                * ``context``: the context passed to the mail composition wizard

           :param str template: the template text to render
           :param str model: model name of the document record this mail is related to.
           :param int res_id: id of the document record this mail is related to.
        """
        if not template:
            return u""
        if context is None:
            context = {}
        try:
            template = tools.ustr(template)
            record = None
            if res_id:
                record = self.pool.get(model).browse(cr, uid, res_id, context=context)
            user = self.pool.get('res.users').browse(cr, uid, uid, context=context)
            variables = {
                'object': record,
                'user': user,
                'ctx': context,     # context kw would clash with mako internals
            }
            result = mako_template_env.from_string(template).render(variables)
            if result == u"False":
                result = u""
            return result
        except Exception:
            _logger.exception("failed to render mako template value %r", template)
            return u""

    def get_email_template(self, cr, uid, template_id=False, record_id=None, context=None):
        if context is None:
            context = {}
        if not template_id:
            return False
        template = self.browse(cr, uid, template_id, context)
        lang = self.render_template(cr, uid, template.lang, template.model, record_id, context)
        if lang:
            # Use translated template if necessary
            ctx = context.copy()
            ctx['lang'] = lang
            template = self.browse(cr, uid, template.id, ctx)
        else:
            template = self.browse(cr, uid, int(template_id), context)
        return template

    def onchange_model_id(self, cr, uid, ids, model_id, context=None):
        mod_name = False
        if model_id:
            mod_name = self.pool.get('ir.model').browse(cr, uid, model_id, context).model
        return {'value': {'model': mod_name}}

    _columns = {
        'name': fields.char('Name'),
        'model_id': fields.many2one('ir.model', 'Applies to', help="The kind of document with with this template can be used"),
        'model': fields.related('model_id', 'model', type='char', string='Related Document Model',
                                size=128, select=True, store=True, readonly=True),
        'lang': fields.char('Language',
                            help="Optional translation language (ISO code) to select when sending out an email. "
                                 "If not set, the english version will be used. "
                                 "This should usually be a placeholder expression "
                                 "that provides the appropriate language code, e.g. "
                                 "${object.partner_id.lang.code}.",
                            placeholder="${object.partner_id.lang.code}"),
        'user_signature': fields.boolean('Add Signature',
                                         help="If checked, the user's signature will be appended to the text version "
                                              "of the message"),
        'subject': fields.char('Subject', translate=True, help="Subject (placeholders may be used here)",),
        'email_from': fields.char('From',
            help="Sender address (placeholders may be used here). If not set, the default "
                    "value will be the author's email alias if configured, or email address."),
        'email_to': fields.char('To (Emails)', help="Comma-separated recipient addresses (placeholders may be used here)"),
        'email_recipients': fields.char('To (Partners)', help="Comma-separated ids of recipient partners (placeholders may be used here)"),
        'email_cc': fields.char('Cc', help="Carbon copy recipients (placeholders may be used here)"),
        'reply_to': fields.char('Reply-To', help="Preferred response address (placeholders may be used here)"),
        'mail_server_id': fields.many2one('ir.mail_server', 'Outgoing Mail Server', readonly=False,
                                          help="Optional preferred server for outgoing mails. If not set, the highest "
                                               "priority one will be used."),
        'body_html': fields.text('Body', translate=True, help="Rich-text/HTML version of the message (placeholders may be used here)"),
        'report_name': fields.char('Report Filename', translate=True,
                                   help="Name to use for the generated report file (may contain placeholders)\n"
                                        "The extension can be omitted and will then come from the report type."),
        'report_template': fields.many2one('ir.actions.report.xml', 'Optional report to print and attach'),
        'ref_ir_act_window': fields.many2one('ir.actions.act_window', 'Sidebar action', readonly=True,
                                            help="Sidebar action to make this template available on records "
                                                 "of the related document model"),
        'ref_ir_value': fields.many2one('ir.values', 'Sidebar Button', readonly=True,
                                       help="Sidebar button to open the sidebar action"),
        'attachment_ids': fields.many2many('ir.attachment', 'email_template_attachment_rel', 'email_template_id',
                                           'attachment_id', 'Attachments',
                                           help="You may attach files to this template, to be added to all "
                                                "emails created from this template"),
        'auto_delete': fields.boolean('Auto Delete', help="Permanently delete this email after sending it, to save space"),

        # Fake fields used to implement the placeholder assistant
        'model_object_field': fields.many2one('ir.model.fields', string="Field",
                                              help="Select target field from the related document model.\n"
                                                   "If it is a relationship field you will be able to select "
                                                   "a target field at the destination of the relationship."),
        'sub_object': fields.many2one('ir.model', 'Sub-model', readonly=True,
                                      help="When a relationship field is selected as first field, "
                                           "this field shows the document model the relationship goes to."),
        'sub_model_object_field': fields.many2one('ir.model.fields', 'Sub-field',
                                                  help="When a relationship field is selected as first field, "
                                                       "this field lets you select the target field within the "
                                                       "destination document model (sub-model)."),
        'null_value': fields.char('Default Value', help="Optional value to use if the target field is empty"),
        'copyvalue': fields.char('Placeholder Expression', help="Final placeholder expression, to be copy-pasted in the desired template field."),
    }

    _defaults = {
        'auto_delete': True,
    }

    def create_action(self, cr, uid, ids, context=None):
        vals = {}
        action_obj = self.pool.get('ir.actions.act_window')
        data_obj = self.pool.get('ir.model.data')
        for template in self.browse(cr, uid, ids, context=context):
            src_obj = template.model_id.model
            model_data_id = data_obj._get_id(cr, uid, 'mail', 'email_compose_message_wizard_form')
            res_id = data_obj.browse(cr, uid, model_data_id, context=context).res_id
            button_name = _('Send Mail (%s)') % template.name
            vals['ref_ir_act_window'] = action_obj.create(cr, uid, {
                 'name': button_name,
                 'type': 'ir.actions.act_window',
                 'res_model': 'mail.compose.message',
                 'src_model': src_obj,
                 'view_type': 'form',
                 'context': "{'default_composition_mode': 'mass_mail', 'default_template_id' : %d, 'default_use_template': True}" % (template.id),
                 'view_mode':'form,tree',
                 'view_id': res_id,
                 'target': 'new',
                 'auto_refresh':1
            }, context)
            vals['ref_ir_value'] = self.pool.get('ir.values').create(cr, uid, {
                 'name': button_name,
                 'model': src_obj,
                 'key2': 'client_action_multi',
                 'value': "ir.actions.act_window," + str(vals['ref_ir_act_window']),
                 'object': True,
             }, context)
        self.write(cr, uid, ids, {
                    'ref_ir_act_window': vals.get('ref_ir_act_window',False),
                    'ref_ir_value': vals.get('ref_ir_value',False),
                }, context)
        return True

    def unlink_action(self, cr, uid, ids, context=None):
        for template in self.browse(cr, uid, ids, context=context):
            try:
                if template.ref_ir_act_window:
                    self.pool.get('ir.actions.act_window').unlink(cr, uid, template.ref_ir_act_window.id, context)
                if template.ref_ir_value:
                    ir_values_obj = self.pool.get('ir.values')
                    ir_values_obj.unlink(cr, uid, template.ref_ir_value.id, context)
            except Exception:
                raise osv.except_osv(_("Warning"), _("Deletion of the action record failed."))
        return True

    def unlink(self, cr, uid, ids, context=None):
        self.unlink_action(cr, uid, ids, context=context)
        return super(email_template, self).unlink(cr, uid, ids, context=context)

    def copy(self, cr, uid, id, default=None, context=None):
        template = self.browse(cr, uid, id, context=context)
        if default is None:
            default = {}
        default = default.copy()
        default.update(
            name=_("%s (copy)") % (template.name),
            ref_ir_act_window=False,
            ref_ir_value=False)
        return super(email_template, self).copy(cr, uid, id, default, context)

    def build_expression(self, field_name, sub_field_name, null_value):
        """Returns a placeholder expression for use in a template field,
           based on the values provided in the placeholder assistant.

          :param field_name: main field name
          :param sub_field_name: sub field name (M2O)
          :param null_value: default value if the target value is empty
          :return: final placeholder expression
        """
        expression = ''
        if field_name:
            expression = "${object." + field_name
            if sub_field_name:
                expression += "." + sub_field_name
            if null_value:
                expression += " or '''%s'''" % null_value
            expression += "}"
        return expression

    def onchange_sub_model_object_value_field(self, cr, uid, ids, model_object_field, sub_model_object_field=False, null_value=None, context=None):
        result = {
            'sub_object': False,
            'copyvalue': False,
            'sub_model_object_field': False,
            'null_value': False
            }
        if model_object_field:
            fields_obj = self.pool.get('ir.model.fields')
            field_value = fields_obj.browse(cr, uid, model_object_field, context)
            if field_value.ttype in ['many2one', 'one2many', 'many2many']:
                res_ids = self.pool.get('ir.model').search(cr, uid, [('model', '=', field_value.relation)], context=context)
                sub_field_value = False
                if sub_model_object_field:
                    sub_field_value = fields_obj.browse(cr, uid, sub_model_object_field, context)
                if res_ids:
                    result.update({
                        'sub_object': res_ids[0],
                        'copyvalue': self.build_expression(field_value.name, sub_field_value and sub_field_value.name or False, null_value or False),
                        'sub_model_object_field': sub_model_object_field or False,
                        'null_value': null_value or False
                        })
            else:
                result.update({
                        'copyvalue': self.build_expression(field_value.name, False, null_value or False),
                        'null_value': null_value or False
                        })
        return {'value': result}

    def generate_email(self, cr, uid, template_id, res_id, context=None):
        """Generates an email from the template for given (model, res_id) pair.

           :param template_id: id of the template to render.
           :param res_id: id of the record to use for rendering the template (model
                          is taken from template definition)
           :returns: a dict containing all relevant fields for creating a new
                     mail.mail entry, with one extra key ``attachments``, in the
                     format expected by :py:meth:`mail_thread.message_post`.
        """
        if context is None:
            context = {}
        report_xml_pool = self.pool.get('ir.actions.report.xml')
        template = self.get_email_template(cr, uid, template_id, res_id, context)
        values = {}
        for field in ['subject', 'body_html', 'email_from',
                      'email_to', 'email_recipients', 'email_cc', 'reply_to']:
            values[field] = self.render_template(cr, uid, getattr(template, field),
                                                 template.model, res_id, context=context) \
                                                 or False
        if template.user_signature:
            signature = self.pool.get('res.users').browse(cr, uid, uid, context).signature
            values['body_html'] = tools.append_content_to_html(values['body_html'], signature)

        if values['body_html']:
            values['body'] = tools.html_sanitize(values['body_html'])

        values.update(mail_server_id=template.mail_server_id.id or False,
                      auto_delete=template.auto_delete,
                      model=template.model,
                      res_id=res_id or False)

        attachments = []
        # Add report in attachments
        if template.report_template:
            report_name = self.render_template(cr, uid, template.report_name, template.model, res_id, context=context)
            report_service = 'report.' + report_xml_pool.browse(cr, uid, template.report_template.id, context).report_name
            # Ensure report is rendered using template's language
            ctx = context.copy()
            if template.lang:
                ctx['lang'] = self.render_template(cr, uid, template.lang, template.model, res_id, context)
            service = netsvc.LocalService(report_service)
            (result, format) = service.create(cr, uid, [res_id], {'model': template.model}, ctx)
            result = base64.b64encode(result)
            if not report_name:
                report_name = report_service
            ext = "." + format
            if not report_name.endswith(ext):
                report_name += ext
            attachments.append((report_name, result))

        attachment_ids = []
        # Add template attachments
        for attach in template.attachment_ids:
            attachment_ids.append(attach.id)

        values['attachments'] = attachments
        values['attachment_ids'] = attachment_ids
        return values

    def send_mail(self, cr, uid, template_id, res_id, force_send=False, context=None):
        """Generates a new mail message for the given template and record,
           and schedules it for delivery through the ``mail`` module's scheduler.

           :param int template_id: id of the template to render
           :param int res_id: id of the record to render the template with
                              (model is taken from the template)
           :param bool force_send: if True, the generated mail.message is
                immediately sent after being created, as if the scheduler
                was executed for this message only.
           :returns: id of the mail.message that was created
        """
        if context is None:
            context = {}
        mail_mail = self.pool.get('mail.mail')
        ir_attachment = self.pool.get('ir.attachment')

        # create a mail_mail based on values, without attachments
        values = self.generate_email(cr, uid, template_id, res_id, context=context)
<<<<<<< HEAD
        assert values.get('email_from'), 'email_from is missing or empty after template rendering, send_mail() cannot proceed'

        # process email_recipients field that is a comma separated list of partner_ids -> recipient_ids
        # NOTE: only usable if force_send is True, because otherwise the value is
        # not stored on the mail_mail, and therefore lost -> fixed in v8
        recipient_ids = []
        email_recipients = values.pop('email_recipients', '')
        if email_recipients:
            for partner_id in email_recipients.split(','):
                if partner_id:  # placeholders could generate '', 3, 2 due to some empty field values
                    recipient_ids.append(int(partner_id))

=======
        if not values.get('email_from'):
            raise osv.except_osv(_('Warning!'),_('email_from is missing or empty after template rendering, send_mail() cannot proceed'))
        del values['email_recipients']  # TODO Properly use them.
>>>>>>> 27686df4
        attachment_ids = values.pop('attachment_ids', [])
        attachments = values.pop('attachments', [])
        msg_id = mail_mail.create(cr, uid, values, context=context)
        mail = mail_mail.browse(cr, uid, msg_id, context=context)

        # manage attachments
        for attachment in attachments:
            attachment_data = {
                'name': attachment[0],
                'datas_fname': attachment[0],
                'datas': attachment[1],
                'res_model': 'mail.message',
                'res_id': mail.mail_message_id.id,
            }
            context.pop('default_type', None)
            attachment_ids.append(ir_attachment.create(cr, uid, attachment_data, context=context))
        if attachment_ids:
            values['attachment_ids'] = [(6, 0, attachment_ids)]
            mail_mail.write(cr, uid, msg_id, {'attachment_ids': [(6, 0, attachment_ids)]}, context=context)

        if force_send:
            mail_mail.send(cr, uid, [msg_id], recipient_ids=recipient_ids, context=context)
        return msg_id

# vim:expandtab:smartindent:tabstop=4:softtabstop=4:shiftwidth=4:<|MERGE_RESOLUTION|>--- conflicted
+++ resolved
@@ -376,9 +376,8 @@
 
         # create a mail_mail based on values, without attachments
         values = self.generate_email(cr, uid, template_id, res_id, context=context)
-<<<<<<< HEAD
-        assert values.get('email_from'), 'email_from is missing or empty after template rendering, send_mail() cannot proceed'
-
+        if not values.get('email_from'):
+            raise osv.except_osv(_('Warning!'),_("Sender email is missing or empty after template rendering. Specify one to deliver your message"))
         # process email_recipients field that is a comma separated list of partner_ids -> recipient_ids
         # NOTE: only usable if force_send is True, because otherwise the value is
         # not stored on the mail_mail, and therefore lost -> fixed in v8
@@ -389,11 +388,6 @@
                 if partner_id:  # placeholders could generate '', 3, 2 due to some empty field values
                     recipient_ids.append(int(partner_id))
 
-=======
-        if not values.get('email_from'):
-            raise osv.except_osv(_('Warning!'),_('email_from is missing or empty after template rendering, send_mail() cannot proceed'))
-        del values['email_recipients']  # TODO Properly use them.
->>>>>>> 27686df4
         attachment_ids = values.pop('attachment_ids', [])
         attachments = values.pop('attachments', [])
         msg_id = mail_mail.create(cr, uid, values, context=context)
