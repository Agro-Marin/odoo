--- conflicted
+++ resolved
@@ -7,10 +7,6 @@
             <form string="Putaway">
                <group colspan="4">
                    <field name="name"/>
-<<<<<<< HEAD
-                   <field name="method"/>
-=======
->>>>>>> d08b4407
                </group>
                <separator string="Fixed Locations Per Categories"/>
                <field name="fixed_location_ids" colspan="4" nolabel="1">
