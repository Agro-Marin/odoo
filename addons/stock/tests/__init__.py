--- conflicted
+++ resolved
@@ -1,18 +1,12 @@
 # -*- coding: utf-8 -*-
 
 from . import test_stock_flow
-<<<<<<< HEAD
 from . import test_product
 from . import test_warehouse
 from . import test_shipment
+from . import test_stock_scrap
 from . import test_stock_location_search
 from . import test_quant
 from . import test_inventory
 from . import test_move
-from . import test_move2
-=======
-import test_product
-import test_warehouse
-import test_shipment
-import test_stock_scrap
->>>>>>> bdd051bf
+from . import test_move2