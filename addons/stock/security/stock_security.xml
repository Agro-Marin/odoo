<?xml version="1.0" encoding="utf-8"?>
<odoo>
<data noupdate="0">

    <record id="base.module_category_operations_inventory" model="ir.module.category">
        <field name="description">Helps you manage your inventory and main stock operations: delivery orders, receptions, etc.</field>
        <field name="sequence">4</field>
    </record>

    <record id="group_stock_multi_locations" model="res.groups">
        <field name="name">Manage Multiple Stock Locations</field>
        <field name="category_id" ref="base.module_category_hidden"/>
    </record>

    <record id="group_stock_multi_warehouses" model="res.groups">
        <field name="name">Manage Multiple Warehouses</field>
        <field name="category_id" ref="base.module_category_hidden"/>
    </record>

    <record id="group_stock_user" model="res.groups">
        <field name="name">User</field>
        <field name="category_id" ref="base.module_category_operations_inventory"/>
        <field name="implied_ids" eval="[(4, ref('base.group_user'))]"/>
    </record>
    <record id="group_stock_manager" model="res.groups">
        <field name="name">Administrator</field>
        <field name="category_id" ref="base.module_category_operations_inventory"/>
        <field name="implied_ids" eval="[(4, ref('group_stock_user'))]"/>
        <field name="users" eval="[(4, ref('base.user_root')), (4, ref('base.user_admin'))]"/>
    </record>

    <record id="group_production_lot" model="res.groups">
        <field name="name">Manage Lots / Serial Numbers</field>
        <field name="category_id" ref="base.module_category_hidden"/>
    </record>

    <record id="group_lot_on_delivery_slip" model="res.groups">
        <field name="name">Display Serial &amp; Lot Number in Delivery Slips</field>
        <field name="category_id" ref="base.module_category_hidden"/>
    </record>

    <record id="group_tracking_lot" model="res.groups">
        <field name="name">Manage Packages</field>
        <field name="category_id" ref="base.module_category_hidden"/>
    </record>

    <record id="group_adv_location" model="res.groups">
        <field name="name">Manage Push and Pull inventory flows</field>
        <field name="category_id" ref="base.module_category_hidden"/>
    </record>

    <record id="group_tracking_owner" model="res.groups">
        <field name="name">Manage Different Stock Owners</field>
        <field name="category_id" ref="base.module_category_hidden"/>
    </record>

    <record id="group_warning_stock" model="res.groups">
        <field name="name">A warning can be set on a partner (Stock)</field>
        <field name="category_id" ref="base.module_category_hidden"/>
    </record>
</data>
<data noupdate="1">
    <record id="base.default_user" model="res.users">
        <field name="groups_id" eval="[(4,ref('stock.group_stock_manager'))]"/>
    </record>

<!-- multi -->
    <record model="ir.rule" id="stock_picking_rule">
        <field name="name">stock_picking multi-company</field>
        <field name="model_id" search="[('model','=','stock.picking')]" model="ir.model"/>
        <field name="global" eval="True"/>
        <field name="domain_force">['|',('company_id','=',False),('company_id', 'in', company_ids)]</field>
    </record>

    <record model="ir.rule" id="stock_picking_type_rule">
        <field name="name">Stock Operation Type multi-company</field>
        <field name="model_id" search="[('model','=','stock.picking.type')]" model="ir.model"/>
        <field name="global" eval="True"/>
        <field name="domain_force">['|', ('warehouse_id', '=', False), '|',('warehouse_id.company_id','=',False),('warehouse_id.company_id','in', company_ids)]</field>
    </record>



    <record model="ir.rule" id="stock_warehouse_comp_rule">
        <field name="name">Warehouse multi-company</field>
        <field name="model_id" ref="model_stock_warehouse"/>
        <field name="global" eval="True"/>
        <field name="domain_force">['|',('company_id','=',False),('company_id', 'in', company_ids)]</field>
    </record>

    <record model="ir.rule" id="stock_location_comp_rule">
        <field name="name">Location multi-company</field>
        <field name="model_id" ref="model_stock_location"/>
        <field name="global" eval="True"/>
        <field name="domain_force">['|',('company_id','=',False),('company_id', 'in', company_ids)]</field>
    </record>

     <record model="ir.rule" id="stock_move_rule">
         <field name="name">stock_move multi-company</field>
        <field name="model_id" search="[('model','=','stock.move')]" model="ir.model"/>
        <field name="global" eval="True"/>
        <field name="domain_force">['|',('company_id','=',False),('company_id', 'in', company_ids)]</field>
     </record>

     <record model="ir.rule" id="stock_move_line_rule">
        <field name="name">stock_move_line multi-company</field>
        <field name="model_id" search="[('model','=','stock.move.line')]" model="ir.model"/>
        <field name="global" eval="True"/>
<<<<<<< HEAD
        <field name="domain_force">[('company_id', 'in', company_ids)]</field>
=======
        <field name="domain_force">['|',('company_id','=',False),('company_id','child_of',[user.company_id.id])]</field>
>>>>>>> 60e71302
     </record>

    <record model="ir.rule" id="stock_quant_rule">
        <field name="name">stock_quant multi-company</field>
        <field name="model_id" ref="model_stock_quant"/>
        <field name="global" eval="True"/>
        <field name="domain_force">['|',('company_id','=',False),('company_id', 'in', company_ids)]</field>
    </record>

    <record model="ir.rule" id="stock_inventory_line_comp_rule">
        <field name="name">Inventory Line multi-company</field>
        <field name="model_id" ref="model_stock_inventory_line"/>
        <field name="global" eval="True"/>
        <field name="domain_force">['|',('company_id','=',False),('company_id', 'in', company_ids)]</field>
    </record>

    <record model="ir.rule" id="stock_inventory_comp_rule">
        <field name="name">Inventory multi-company</field>
        <field name="model_id" ref="model_stock_inventory"/>
        <field name="global" eval="True"/>
        <field name="domain_force">['|',('company_id','=',False),('company_id', 'in', company_ids)]</field>
    </record>

    <record model="ir.rule" id="stock_warehouse_orderpoint_rule">
        <field name="name">stock_warehouse.orderpoint multi-company</field>
        <field name="model_id" search="[('model','=','stock.warehouse.orderpoint')]" model="ir.model"/>
        <field name="global" eval="True"/>
        <field name="domain_force">['|',('company_id', 'in', company_ids),('company_id','=',False)]</field>
    </record>

     <record model="ir.rule" id="product_pulled_flow_comp_rule">
        <field name="name">product_pulled_flow multi-company</field>
        <field name="model_id" ref="model_stock_rule"/>
        <field name="global" eval="True"/>
        <field name="domain_force">['|',('company_id','=',False),('company_id', 'in', company_ids)]</field>
    </record>

    <record model="ir.rule" id="stock_location_route_comp_rule">
        <field name="name">stock_location_route multi-company</field>
        <field name="model_id" ref="model_stock_location_route"/>
        <field name="global" eval="True"/>
        <field name="domain_force">['|',('company_id','=',False),('company_id', 'in', company_ids)]</field>
    </record>

    <record model="ir.rule" id="product_pulled_flow_comp_rule">
        <field name="name">product_pulled_flow multi-company</field>
        <field name="model_id" ref="model_stock_rule"/>
        <field name="global" eval="True"/>
        <field name="domain_force">['|',('company_id','=',False),('company_id', 'in', company_ids)]</field>
    </record>

    <record model="ir.rule" id="stock_quant_package_comp_rule">
        <field name="name">stock_quant_package multi-company</field>
        <field name="model_id" ref="model_stock_quant_package"/>
        <field name="global" eval="True"/>
        <field name="domain_force">['|', ('company_id', '=', False), ('company_id', 'in', company_ids)]</field>
    </record>
</data>
</odoo><|MERGE_RESOLUTION|>--- conflicted
+++ resolved
@@ -106,11 +106,7 @@
         <field name="name">stock_move_line multi-company</field>
         <field name="model_id" search="[('model','=','stock.move.line')]" model="ir.model"/>
         <field name="global" eval="True"/>
-<<<<<<< HEAD
-        <field name="domain_force">[('company_id', 'in', company_ids)]</field>
-=======
-        <field name="domain_force">['|',('company_id','=',False),('company_id','child_of',[user.company_id.id])]</field>
->>>>>>> 60e71302
+        <field name="domain_force">['|',('company_id','=',False),('company_id', 'in', company_ids)]</field>
      </record>
 
     <record model="ir.rule" id="stock_quant_rule">
