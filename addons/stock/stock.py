# -*- coding: utf-8 -*-
##############################################################################
#
#    OpenERP, Open Source Management Solution
#    Copyright (C) 2004-2010 Tiny SPRL (<http://tiny.be>).
#
#    This program is free software: you can redistribute it and/or modify
#    it under the terms of the GNU Affero General Public License as
#    published by the Free Software Foundation, either version 3 of the
#    License, or (at your option) any later version.
#
#    This program is distributed in the hope that it will be useful,
#    but WITHOUT ANY WARRANTY; without even the implied warranty of
#    MERCHANTABILITY or FITNESS FOR A PARTICULAR PURPOSE.  See the
#    GNU Affero General Public License for more details.
#
#    You should have received a copy of the GNU Affero General Public License
#    along with this program.  If not, see <http://www.gnu.org/licenses/>.
#
##############################################################################

from datetime import date, datetime
from dateutil import relativedelta

import time

from openerp.osv import fields, osv
from openerp.tools.translate import _
from openerp import tools
from openerp.tools import DEFAULT_SERVER_DATETIME_FORMAT, DEFAULT_SERVER_DATE_FORMAT
from openerp import SUPERUSER_ID
import openerp.addons.decimal_precision as dp
import logging
_logger = logging.getLogger(__name__)


#----------------------------------------------------------
# Incoterms
#----------------------------------------------------------
class stock_incoterms(osv.osv):
    _name = "stock.incoterms"
    _description = "Incoterms"
    _columns = {
        'name': fields.char('Name', size=64, required=True, help="Incoterms are series of sales terms. They are used to divide transaction costs and responsibilities between buyer and seller and reflect state-of-the-art transportation practices."),
        'code': fields.char('Code', size=3, required=True, help="Incoterm Standard Code"),
        'active': fields.boolean('Active', help="By unchecking the active field, you may hide an INCOTERM you will not use."),
    }
    _defaults = {
        'active': True,
    }

#----------------------------------------------------------
# Stock Location
#----------------------------------------------------------

class stock_location(osv.osv):
    _name = "stock.location"
    _description = "Inventory Locations"
    _parent_name = "location_id"
    _parent_store = True
    _parent_order = 'name'
    _order = 'parent_left'
    _rec_name = 'complete_name'

    def _complete_name(self, cr, uid, ids, name, args, context=None):
        """ Forms complete name of location from parent location to child location.
        @return: Dictionary of values
        """
        res = {}
        for m in self.browse(cr, uid, ids, context=context):
            res[m.id] = m.name
            parent = m.location_id
            while parent:
                res[m.id] = parent.name + ' / ' + res[m.id]
                parent = parent.location_id
        return res

    def _get_sublocations(self, cr, uid, ids, context=None):
        """ return all sublocations of the given stock locations (included) """
        if context is None:
            context = {}
        context_with_inactive = context.copy()
        context_with_inactive['active_test'] = False
        return self.search(cr, uid, [('id', 'child_of', ids)], context=context_with_inactive)

    _columns = {
        'name': fields.char('Location Name', size=64, required=True, translate=True),
        'active': fields.boolean('Active', help="By unchecking the active field, you may hide a location without deleting it."),
        'usage': fields.selection([('supplier', 'Supplier Location'), ('view', 'View'), ('internal', 'Internal Location'), ('customer', 'Customer Location'), ('inventory', 'Inventory'), ('procurement', 'Procurement'), ('production', 'Production'), ('transit', 'Transit Location for Inter-Companies Transfers')], 'Location Type', required=True,
                 help="""* Supplier Location: Virtual location representing the source location for products coming from your suppliers
                       \n* View: Virtual location used to create a hierarchical structures for your warehouse, aggregating its child locations ; can't directly contain products
                       \n* Internal Location: Physical locations inside your own warehouses,
                       \n* Customer Location: Virtual location representing the destination location for products sent to your customers
                       \n* Inventory: Virtual location serving as counterpart for inventory operations used to correct stock levels (Physical inventories)
                       \n* Procurement: Virtual location serving as temporary counterpart for procurement operations when the source (supplier or production) is not known yet. This location should be empty when the procurement scheduler has finished running.
                       \n* Production: Virtual counterpart location for production operations: this location consumes the raw material and produces finished products
                      """, select=True),

        'complete_name': fields.function(_complete_name, type='char', string="Location Name",
                            store={'stock.location': (_get_sublocations, ['name', 'location_id', 'active'], 10)}),
        'location_id': fields.many2one('stock.location', 'Parent Location', select=True, ondelete='cascade'),
        'child_ids': fields.one2many('stock.location', 'location_id', 'Contains'),

        'partner_id': fields.many2one('res.partner', 'Owner', help="Owner of the location if not internal"),

        'comment': fields.text('Additional Information'),
        'posx': fields.integer('Corridor (X)', help="Optional localization details, for information purpose only"),
        'posy': fields.integer('Shelves (Y)', help="Optional localization details, for information purpose only"),
        'posz': fields.integer('Height (Z)', help="Optional localization details, for information purpose only"),

        'parent_left': fields.integer('Left Parent', select=1),
        'parent_right': fields.integer('Right Parent', select=1),

        'company_id': fields.many2one('res.company', 'Company', select=1, help='Let this field empty if this location is shared between all companies'),
        'scrap_location': fields.boolean('Scrap Location', help='Check this box to allow using this location to put scrapped/damaged goods.'),
        'removal_strategy_ids': fields.one2many('product.removal', 'location_id', 'Removal Strategies'),
        'putaway_strategy_ids': fields.one2many('product.putaway', 'location_id', 'Put Away Strategies'),
    }
    _defaults = {
        'active': True,
        'usage': 'internal',
        'company_id': lambda self, cr, uid, c: self.pool.get('res.company')._company_default_get(cr, uid, 'stock.location', context=c),
        'posx': 0,
        'posy': 0,
        'posz': 0,
        'scrap_location': False,
    }

    def get_putaway_strategy(self, cr, uid, location, product, context=None):
        pa = self.pool.get('product.putaway')
        categ = product.categ_id
        categs = [categ.id, False]
        while categ.parent_id:
            categ = categ.parent_id
            categs.append(categ.id)

        result = pa.search(cr, uid, [('location_id', '=', location.id), ('product_categ_id', 'in', categs)], context=context)
        if result:
            return pa.browse(cr, uid, result[0], context=context)

    def get_removal_strategy(self, cr, uid, location, product, context=None):
        pr = self.pool.get('product.removal')
        categ = product.categ_id
        categs = [categ.id, False]
        while categ.parent_id:
            categ = categ.parent_id
            categs.append(categ.id)

        result = pr.search(cr, uid, [('location_id', '=', location.id), ('product_categ_id', 'in', categs)], context=context)
        if result:
            return pr.browse(cr, uid, result[0], context=context).method


#----------------------------------------------------------
# Routes
#----------------------------------------------------------

class stock_location_route(osv.osv):
    _name = 'stock.location.route'
    _description = "Inventory Routes"
    _order = 'sequence'

    _columns = {
        'name': fields.char('Route Name', required=True),
        'sequence': fields.integer('Sequence'),
        'pull_ids': fields.one2many('procurement.rule', 'route_id', 'Pull Rules'),
        'active': fields.boolean('Active', help="If the active field is set to False, it will allow you to hide the route without removing it."),
        'push_ids': fields.one2many('stock.location.path', 'route_id', 'Push Rules'),
        'product_selectable': fields.boolean('Applicable on Product'),
        'product_categ_selectable': fields.boolean('Applicable on Product Category'),
        'warehouse_selectable': fields.boolean('Applicable on Warehouse'),
        'supplied_wh_id': fields.many2one('stock.warehouse', 'Supplied Warehouse'),
        'supplier_wh_id': fields.many2one('stock.warehouse', 'Supplier Warehouse'),
        'company_id': fields.many2one('res.company', 'Company', select=1, help='Let this field empty if this route is shared between all companies'),
    }

    _defaults = {
        'sequence': lambda self, cr, uid, ctx: 0,
        'active': True,
        'product_selectable': True,
        'company_id': lambda self, cr, uid, c: self.pool.get('res.company')._company_default_get(cr, uid, 'stock.location.route', context=c),
    }


#----------------------------------------------------------
# Quants
#----------------------------------------------------------

class stock_quant(osv.osv):
    """
    Quants are the smallest unit of stock physical instances
    """
    _name = "stock.quant"
    _description = "Quants"

    def _get_quant_name(self, cr, uid, ids, name, args, context=None):
        """ Forms complete name of location from parent location to child location.
        @return: Dictionary of values
        """
        res = {}
        for q in self.browse(cr, uid, ids, context=context):

            res[q.id] = q.product_id.code or ''
            if q.lot_id:
                res[q.id] = q.lot_id.name
            res[q.id] += ': ' + str(q.qty) + q.product_id.uom_id.name
        return res

    def _calc_inventory_value(self, cr, uid, ids, name, attr, context=None):
        res = {}
        uid_company_id = self.pool.get('res.users').browse(cr, uid, uid, context=context).company_id.id
        for quant in self.browse(cr, uid, ids, context=context):
            context.pop('force_company', None)
            if quant.company_id.id != uid_company_id:
                #if the company of the quant is different than the current user company, force the company in the context
                #then re-do a browse to read the property fields for the good company.
                context['force_company'] = quant.company_id.id
                quant = self.browse(cr, uid, quant.id, context=context)
            res[quant.id] = self._get_inventory_value(cr, uid, quant, context=context)
        return res

    def _get_inventory_value(self, cr, uid, quant, context=None):
        return quant.product_id.standard_price * quant.qty

    _columns = {
        'name': fields.function(_get_quant_name, type='char', string='Identifier'),
        'product_id': fields.many2one('product.product', 'Product', required=True),
        'location_id': fields.many2one('stock.location', 'Location', required=True),
        'qty': fields.float('Quantity', required=True, help="Quantity of products in this quant, in the default unit of measure of the product"),
        'package_id': fields.many2one('stock.quant.package', string='Package', help="The package containing this quant"),
        'packaging_type_id': fields.related('package_id', 'packaging_id', type='many2one', relation='product.packaging', string='Type of packaging', store=True),
        'reservation_id': fields.many2one('stock.move', 'Reserved for Move', help="The move the quant is reserved for"),
        'link_move_operation_id': fields.many2one('stock.move.operation.link', 'Reserved for Link between Move and Pack Operation', help="Technical field decpicting for with tuple (move, operation) this quant is reserved for"),
        'lot_id': fields.many2one('stock.production.lot', 'Lot'),
        'cost': fields.float('Unit Cost'),
        'owner_id': fields.many2one('res.partner', 'Owner', help="This is the owner of the quant"),

        'create_date': fields.datetime('Creation Date'),
        'in_date': fields.datetime('Incoming Date'),

        'history_ids': fields.many2many('stock.move', 'stock_quant_move_rel', 'quant_id', 'move_id', 'Moves', help='Moves that operate(d) on this quant'),
        'company_id': fields.many2one('res.company', 'Company', help="The company to which the quants belong", required=True),

        # Used for negative quants to reconcile after compensated by a new positive one
        'propagated_from_id': fields.many2one('stock.quant', 'Linked Quant', help='The negative quant this is coming from'),
        'negative_dest_location_id': fields.many2one('stock.location', 'Destination Location', help='Technical field used to record the destination location of a move that created a negative quant'),
        'inventory_value': fields.function(_calc_inventory_value, string="Inventory Value", type='float', readonly=True),
    }

    _defaults = {
        'company_id': lambda self, cr, uid, c: self.pool.get('res.company')._company_default_get(cr, uid, 'stock.quant', context=c),
    }

    def read_group(self, cr, uid, domain, fields, groupby, offset=0, limit=None, context=None, orderby=False):
        ''' Overwrite the read_group in order to sum the function field 'inventory_value' in group by'''
        res = super(stock_quant, self).read_group(cr, uid, domain, fields, groupby, offset=offset, limit=limit, context=context, orderby=orderby)
        if 'inventory_value' in fields:
            for line in res:
                if '__domain' in line:
                    lines = self.search(cr, uid, line['__domain'], context=context)
                    inv_value = 0.0
                    for line2 in self.browse(cr, uid, lines, context=context):
                        inv_value += line2.inventory_value
                    line['inventory_value'] = inv_value
        return res

    def action_view_quant_history(self, cr, uid, ids, context=None):
        '''
        This function returns an action that display the history of the quant, which
        mean all the stock moves that lead to this quant creation with this quant quantity.
        '''
        mod_obj = self.pool.get('ir.model.data')
        act_obj = self.pool.get('ir.actions.act_window')

        result = mod_obj.get_object_reference(cr, uid, 'stock', 'action_move_form2')
        id = result and result[1] or False
        result = act_obj.read(cr, uid, [id], context={})[0]

        move_ids = []
        for quant in self.browse(cr, uid, ids, context=context):
            move_ids += [move.id for move in quant.history_ids]

        result['domain'] = "[('id','in',[" + ','.join(map(str, move_ids)) + "])]"
        return result

    def quants_reserve(self, cr, uid, quants, move, link=False, context=None):
        '''This function reserves quants for the given move (and optionally given link). If the total of quantity reserved is enough, the move's state
        is also set to 'assigned'

        :param quants: list of tuple(quant browse record or None, qty to reserve). If None is given as first tuple element, the item will be ignored
        :param move: browse record
        :param link: browse record (stock.move.operation.link)
        '''
        toreserve = []
        #split quants if needed
        for quant, qty in quants:
            if not quant:
                continue
            self._quant_split(cr, uid, quant, qty, context=context)
            toreserve.append(quant.id)
        #reserve quants
        if toreserve:
            self.write(cr, SUPERUSER_ID, toreserve, {'reservation_id': move.id, 'link_move_operation_id': link and link.id or False}, context=context)
        #check if move'state needs to be set as 'assigned'
        move.refresh()
        if sum([q.qty for q in move.reserved_quant_ids]) == move.product_qty and move.state in ('confirmed', 'waiting'):
            self.pool.get('stock.move').write(cr, uid, [move.id], {'state': 'assigned'}, context=context)

    def quants_move(self, cr, uid, quants, move, lot_id=False, owner_id=False, src_package_id=False, dest_package_id=False, context=None):
        """Moves all given stock.quant in the destination location of the given move.

        :param quants: list of tuple(browse record(stock.quant) or None, quantity to move)
        :param move: browse record (stock.move)
        :param lot_id: ID of the lot that mus be set on the quants to move
        :param owner_id: ID of the partner that must own the quants to move
        :param src_package_id: ID of the package that contains the quants to move
        :param dest_package_id: ID of the package that must be set on the moved quant
        """
        for quant, qty in quants:
            if not quant:
                #If quant is None, we will create a quant to move (and potentially a negative counterpart too)
                quant = self._quant_create(cr, uid, qty, move, lot_id=lot_id, owner_id=owner_id, src_package_id=src_package_id, dest_package_id=dest_package_id, context=context)
            self.move_single_quant_tuple(cr, uid, quant, qty, move, context=context)

    def check_preferred_location(self, cr, uid, move, qty, context=None):
        '''Checks the preferred location on the move, if any returned by a putaway strategy, and returns a list of
        tuple(location, qty) where the quant have to be moved

        :param move: browse record (stock.move)
        :param qty: float
        :returns: list of tuple build as [(browe record (stock.move), float)]
        '''
        if move.putaway_ids:
            res = []
            for record in move.putaway_ids:
                res.append((record.location_id, record.quantity))
            return res
        return [(move.location_dest_id, qty)]

    def move_single_quant(self, cr, uid, quant, location_to, qty, move, context=None):
        '''Moves the given 'quant' in 'location_to' for the given 'qty', and logs the stock.move that triggered this move in the quant history.
        If needed, the quant may be split if it's not totally moved.

        :param quant: browse record (stock.quant)
        :param location_to: browse record (stock.location)
        :param qty: float
        :param move: browse record (stock.move)
        '''
        new_quant = self._quant_split(cr, uid, quant, qty, context=context)
        vals = {
            'location_id': location_to.id,
            'history_ids': [(4, move.id)],
        }
        #if the quant we are moving had been split and was inside a package, it means we unpacked it
        if new_quant and new_quant.package_id:
            vals['package_id'] = False
        self.write(cr, SUPERUSER_ID, [quant.id], vals, context=context)
        quant.refresh()
        return new_quant

    def move_single_quant_tuple(self, cr, uid, quant, qty, move, context=None):
        '''Effectively process the move of a tuple (quant record, qty to move). This may result in several quants moved
        if the preferred locations on the move say so but by default it will only move the quant record given as argument
        :param quant: browse record (stock.quant)
        :param qty: float
        :param move: browse record (stock.move)
        '''
        for location_to, qty in self.check_preferred_location(cr, uid, move, qty, context=context):
            if not quant:
                break
            new_quant = self.move_single_quant(cr, uid, quant, location_to, qty, move, context=context)
            self._quant_reconcile_negative(cr, uid, quant, context=context)
            quant = new_quant

    def quants_get_prefered_domain(self, cr, uid, location, product, qty, domain=None, prefered_domain=False, fallback_domain=False, restrict_lot_id=False, restrict_partner_id=False, context=None):
        ''' This function tries to find quants in the given location for the given domain, by trying to first limit
            the choice on the quants that match the prefered_domain as well. But if the qty requested is not reached
            it tries to find the remaining quantity by using the fallback_domain.
        '''
        if prefered_domain and fallback_domain:
            if domain is None:
                domain = []
            quants = self.quants_get(cr, uid, location, product, qty, domain=domain + prefered_domain, restrict_lot_id=restrict_lot_id, restrict_partner_id=restrict_partner_id, context=context)
            res_qty = qty
            quant_ids = []
            for quant in quants:
                if quant[0]:
                    quant_ids.append(quant[0].id)
                    res_qty -= quant[1]
            if res_qty > 0:
                #try to replace the last tuple (None, res_qty) with something that wasn't chosen at first because of the prefered order
                quants.pop()
                #make sure the quants aren't found twice (if the prefered_domain and the fallback_domain aren't orthogonal
                domain += [('id', 'not in', quant_ids)]
                unprefered_quants = self.quants_get(cr, uid, location, product, res_qty, domain=domain + fallback_domain, restrict_lot_id=restrict_lot_id, restrict_partner_id=restrict_partner_id, context=context)
                for quant in unprefered_quants:
                    quants.append(quant)
            return quants
        return self.quants_get(cr, uid, location, product, qty, domain=domain, restrict_lot_id=restrict_lot_id, restrict_partner_id=restrict_partner_id, context=context)

    def quants_get(self, cr, uid, location, product, qty, domain=None, restrict_lot_id=False, restrict_partner_id=False, context=None):
        """
        Use the removal strategies of product to search for the correct quants
        If you inherit, put the super at the end of your method.

        :location: browse record of the parent location where the quants have to be found
        :product: browse record of the product to find
        :qty in UoM of product
        """
        result = []
        domain = domain or [('qty', '>', 0.0)]
        if restrict_partner_id:
            domain += [('owner_id', '=', restrict_partner_id)]
        if restrict_lot_id:
            domain += [('lot_id', '=', restrict_lot_id)]
        if location:
            removal_strategy = self.pool.get('stock.location').get_removal_strategy(cr, uid, location, product, context=context) or 'fifo'
            if removal_strategy == 'fifo':
                result += self._quants_get_fifo(cr, uid, location, product, qty, domain, context=context)
            elif removal_strategy == 'lifo':
                result += self._quants_get_lifo(cr, uid, location, product, qty, domain, context=context)
            else:
                raise osv.except_osv(_('Error!'), _('Removal strategy %s not implemented.' % (removal_strategy,)))
        return result

    def _quant_create(self, cr, uid, qty, move, lot_id=False, owner_id=False, src_package_id=False, dest_package_id=False, force_location=False, context=None):
        '''Create a quant in the destination location and create a negative quant in the source location if it's an internal location.
        '''
        if context is None:
            context = {}
        price_unit = self.pool.get('stock.move').get_price_unit(cr, uid, move, context=context)
        location = force_location or move.location_dest_id
        vals = {
            'product_id': move.product_id.id,
            'location_id': location.id,
            'qty': qty,
            'cost': price_unit,
            'history_ids': [(4, move.id)],
            'in_date': datetime.now().strftime(DEFAULT_SERVER_DATETIME_FORMAT),
            'company_id': move.company_id.id,
            'lot_id': lot_id,
            'owner_id': owner_id,
            'package_id': dest_package_id,
        }

        if move.location_id.usage == 'internal':
            #if we were trying to move something from an internal location and reach here (quant creation),
            #it means that a negative quant has to be created as well.
            negative_vals = vals.copy()
            negative_vals['location_id'] = move.location_id.id
            negative_vals['qty'] = -qty
            negative_vals['cost'] = price_unit
            negative_vals['negative_dest_location_id'] = move.location_dest_id.id
            negative_vals['package_id'] = src_package_id
            negative_quant_id = self.create(cr, SUPERUSER_ID, negative_vals, context=context)
            vals.update({'propagated_from_id': negative_quant_id})

        #create the quant as superuser, because we want to restrict the creation of quant manually: they should always use this method to create quants
        quant_id = self.create(cr, SUPERUSER_ID, vals, context=context)
        return self.browse(cr, uid, quant_id, context=context)

    def _quant_split(self, cr, uid, quant, qty, context=None):
        context = context or {}
        if (quant.qty > 0 and quant.qty <= qty) or (quant.qty <= 0 and quant.qty >= qty):
            return False
        new_quant = self.copy(cr, SUPERUSER_ID, quant.id, default={'qty': quant.qty - qty}, context=context)
        self.write(cr, SUPERUSER_ID, quant.id, {'qty': qty}, context=context)
        quant.refresh()
        return self.browse(cr, uid, new_quant, context=context)

    def _get_latest_move(self, cr, uid, quant, context=None):
        move = False
        for m in quant.history_ids:
            if not move or m.date > move.date:
                move = m
        return move

    def _quants_merge(self, cr, uid, solved_quant_ids, solving_quant, context=None):
        path = []
        for move in solving_quant.history_ids:
            path.append((4, move.id))
        self.write(cr, SUPERUSER_ID, solved_quant_ids, {'history_ids': path}, context=context)

    def _quant_reconcile_negative(self, cr, uid, quant, context=None):
        """
            When new quant arrive in a location, try to reconcile it with
            negative quants. If it's possible, apply the cost of the new
            quant to the conter-part of the negative quant.
        """
        if quant.location_id.usage != 'internal':
            return False
        solving_quant = quant
        dom = [('qty', '<', 0)]
        dom += [('lot_id', '=', quant.lot_id and quant.lot_id.id or False)]
        dom += [('owner_id', '=', quant.owner_id and quant.owner_id.id or False)]
        dom += [('package_id', '=', quant.package_id and quant.package_id.id or False)]
        quants = self.quants_get(cr, uid, quant.location_id, quant.product_id, quant.qty, [('qty', '<', '0')], context=context)
        for quant_neg, qty in quants:
            if not quant_neg:
                continue
            to_solve_quant_ids = self.search(cr, uid, [('propagated_from_id', '=', quant_neg.id)], context=context)
            if not to_solve_quant_ids:
                continue
            solving_qty = qty
            solved_quant_ids = []
            for to_solve_quant in self.browse(cr, uid, to_solve_quant_ids, context=context):
                if solving_qty <= 0:
                    continue
                solved_quant_ids.append(to_solve_quant.id)
                self._quant_split(cr, uid, to_solve_quant, min(solving_qty, to_solve_quant.qty), context=context)
                solving_qty -= min(solving_qty, to_solve_quant.qty)
            remaining_solving_quant = self._quant_split(cr, uid, solving_quant, qty, context=context)
            remaining_neg_quant = self._quant_split(cr, uid, quant_neg, -qty, context=context)
            #if the reconciliation was not complete, we need to link together the remaining parts
            if remaining_neg_quant:
                remaining_to_solve_quant_ids = self.search(cr, uid, [('propagated_from_id', '=', quant_neg.id), ('id', 'not in', solved_quant_ids)], context=context)
                if remaining_to_solve_quant_ids:
                    self.write(cr, SUPERUSER_ID, remaining_to_solve_quant_ids, {'propagated_from_id': remaining_neg_quant.id}, context=context)
            #delete the reconciled quants, as it is replaced by the solved quants
            self.unlink(cr, SUPERUSER_ID, [quant_neg.id], context=context)
            #price update + accounting entries adjustments
            self._price_update(cr, uid, solved_quant_ids, solving_quant.cost, context=context)
            #merge history (and cost?)
            self._quants_merge(cr, uid, solved_quant_ids, solving_quant, context=context)
            self.unlink(cr, SUPERUSER_ID, [solving_quant.id], context=context)
            solving_quant = remaining_solving_quant

    def _price_update(self, cr, uid, ids, newprice, context=None):
        self.write(cr, SUPERUSER_ID, ids, {'cost': newprice}, context=context)

    def quants_unreserve(self, cr, uid, move, context=None):
        related_quants = [x.id for x in move.reserved_quant_ids]
        return self.write(cr, SUPERUSER_ID, related_quants, {'reservation_id': False, 'link_move_operation_id': False}, context=context)

    def _quants_get_order(self, cr, uid, location, product, quantity, domain=[], orderby='in_date', context=None):
        ''' Implementation of removal strategies
            If it can not reserve, it will return a tuple (None, qty)
        '''
        domain += location and [('location_id', 'child_of', location.id)] or []
        domain += [('product_id', '=', product.id)] + domain
        res = []
        offset = 0
        while quantity > 0:
            quants = self.search(cr, uid, domain, order=orderby, limit=10, offset=offset, context=context)
            if not quants:
                res.append((None, quantity))
                break
            for quant in self.browse(cr, uid, quants, context=context):
                if quantity >= abs(quant.qty):
                    res += [(quant, abs(quant.qty))]
                    quantity -= abs(quant.qty)
                elif quantity != 0:
                    res += [(quant, quantity)]
                    quantity = 0
                    break
            offset += 10
        return res

    def _quants_get_fifo(self, cr, uid, location, product, quantity, domain=[], context=None):
        order = 'in_date'
        return self._quants_get_order(cr, uid, location, product, quantity, domain, order, context=context)

    def _quants_get_lifo(self, cr, uid, location, product, quantity, domain=[], context=None):
        order = 'in_date desc'
        return self._quants_get_order(cr, uid, location, product, quantity, domain, order, context=context)

    def _location_owner(self, cr, uid, quant, location, context=None):
        ''' Return the company owning the location if any '''
        return location and (location.usage == 'internal') and location.company_id or False

    def _check_location(self, cr, uid, ids, context=None):
        for record in self.browse(cr, uid, ids, context=context):
            if record.location_id.usage == 'view':
                raise osv.except_osv(_('Error'), _('You cannot move product %s to a location of type view %s.') % (record.product_id.name, record.location_id.name))
        return True

    _constraints = [
        (_check_location, 'You cannot move products to a location of the type view.', ['location_id'])
    ]


#----------------------------------------------------------
# Stock Picking
#----------------------------------------------------------

class stock_picking(osv.osv):
    _name = "stock.picking"
    _inherit = ['mail.thread']
    _description = "Picking List"
    _order = "priority desc, date desc, id desc"

    def _set_min_date(self, cr, uid, id, field, value, arg, context=None):
        move_obj = self.pool.get("stock.move")
        if value:
            move_ids = [move.id for move in self.browse(cr, uid, id, context=context).move_lines]
            move_obj.write(cr, uid, move_ids, {'date_expected': value}, context=context)

    def get_min_max_date(self, cr, uid, ids, field_name, arg, context=None):
        """ Finds minimum and maximum dates for picking.
        @return: Dictionary of values
        """
        res = {}
        for id in ids:
            res[id] = {'min_date': False, 'max_date': False}
        if not ids:
            return res
        cr.execute("""select
                picking_id,
                min(date_expected),
                max(date_expected)
            from
                stock_move
            where
                picking_id IN %s
            group by
                picking_id""", (tuple(ids),))
        for pick, dt1, dt2 in cr.fetchall():
            res[pick]['min_date'] = dt1
            res[pick]['max_date'] = dt2
        return res

    def create(self, cr, user, vals, context=None):
        context = context or {}
        if ('name' not in vals) or (vals.get('name') in ('/', False)):
            ptype_id = vals.get('picking_type_id', context.get('default_picking_type_id', False))
            sequence_id = self.pool.get('stock.picking.type').browse(cr, user, ptype_id, context=context).sequence_id.id
            vals['name'] = self.pool.get('ir.sequence').get_id(cr, user, sequence_id, 'id', context=context)
        return super(stock_picking, self).create(cr, user, vals, context)

    def _state_get(self, cr, uid, ids, field_name, arg, context=None):
        '''The state of a picking depends on the state of its related stock.move
            draft: the picking has no line or any one of the lines is draft
            done, draft, cancel: all lines are done / draft / cancel
            confirmed, auto, assigned depends on move_type (all at once or direct)
        '''
        res = {}
        for pick in self.browse(cr, uid, ids, context=context):
            if (not pick.move_lines) or any([x.state == 'draft' for x in pick.move_lines]):
                res[pick.id] = 'draft'
                continue
            if all([x.state == 'cancel' for x in pick.move_lines]):
                res[pick.id] = 'cancel'
                continue
            if all([x.state in ('cancel', 'done') for x in pick.move_lines]):
                res[pick.id] = 'done'
                continue

            order = {'confirmed': 0, 'waiting': 1, 'assigned': 2}
            order_inv = dict(zip(order.values(), order.keys()))
            lst = [order[x.state] for x in pick.move_lines if x.state not in ('cancel', 'done')]
            if pick.move_lines == 'one':
                res[pick.id] = order_inv[min(lst)]
            else:
                res[pick.id] = order_inv[max(lst)]
        return res

    def _get_pickings(self, cr, uid, ids, context=None):
        res = set()
        for move in self.browse(cr, uid, ids, context=context):
            if move.picking_id:
                res.add(move.picking_id.id)
        return list(res)

    def _get_pack_operation_exist(self, cr, uid, ids, field_name, arg, context=None):
        res = {}
        for pick in self.browse(cr, uid, ids, context=context):
            res[pick.id] = False
            if pick.pack_operation_ids:
                res[pick.id] = True
        return res

    def _get_quant_reserved_exist(self, cr, uid, ids, field_name, arg, context=None):
        res = {}
        for pick in self.browse(cr, uid, ids, context=context):
            res[pick.id] = False
            for move in pick.move_lines:
                if move.reserved_quant_ids:
                    res[pick.id] = True
                    continue
        return res

    def action_assign_owner(self, cr, uid, ids, context=None):
        for picking in self.browse(cr, uid, ids, context=context):
            packop_ids = [op.id for op in picking.pack_operation_ids]
            self.pool.get('stock.pack.operation').write(cr, uid, packop_ids, {'owner_id': picking.owner_id.id}, context=context)

    _columns = {
        'name': fields.char('Reference', size=64, select=True, states={'done': [('readonly', True)], 'cancel': [('readonly', True)]}),
        'origin': fields.char('Source Document', size=64, states={'done': [('readonly', True)], 'cancel': [('readonly', True)]}, help="Reference of the document", select=True),
        'backorder_id': fields.many2one('stock.picking', 'Back Order of', states={'done': [('readonly', True)], 'cancel': [('readonly', True)]}, help="If this shipment was split, then this field links to the shipment which contains the already processed part.", select=True),
        'note': fields.text('Notes', states={'done': [('readonly', True)], 'cancel': [('readonly', True)]}),
        'move_type': fields.selection([('direct', 'Partial'), ('one', 'All at once')], 'Delivery Method', required=True, states={'done': [('readonly', True)], 'cancel': [('readonly', True)]}, help="It specifies goods to be deliver partially or all at once"),
        'state': fields.function(_state_get, type="selection", store={
            'stock.picking': (lambda self, cr, uid, ids, ctx: ids, ['move_type', 'move_lines'], 20),
            'stock.move': (_get_pickings, ['state', 'picking_id'], 20)}, selection=[
                ('draft', 'Draft'),
                ('cancel', 'Cancelled'),
                ('waiting', 'Waiting Another Operation'),
                ('confirmed', 'Waiting Availability'),
                ('assigned', 'Ready to Transfer'),
                ('done', 'Transferred'),
                ], string='Status', readonly=True, select=True, track_visibility='onchange', help="""
                * Draft: not confirmed yet and will not be scheduled until confirmed\n
                * Waiting Another Operation: waiting for another move to proceed before it becomes automatically available (e.g. in Make-To-Order flows)\n
                * Waiting Availability: still waiting for the availability of products\n
                * Ready to Transfer: products reserved, simply waiting for confirmation.\n
                * Transferred: has been processed, can't be modified or cancelled anymore\n
                * Cancelled: has been cancelled, can't be confirmed anymore"""
        ),
        'priority': fields.selection([('0', 'Low'), ('1', 'Normal'), ('2', 'High')], string='Priority', required=True),
        'min_date': fields.function(get_min_max_date, multi="min_max_date", fnct_inv=_set_min_date,
                 store={'stock.move': (_get_pickings, ['state', 'date_expected'], 20)}, type='datetime', string='Scheduled Date', select=1, help="Scheduled time for the first part of the shipment to be processed. Setting manually a value here would set it as expected date for all the stock moves.", track_visibility='onchange'),
        'max_date': fields.function(get_min_max_date, multi="min_max_date",
                 store={'stock.move': (_get_pickings, ['state', 'date_expected'], 20)}, type='datetime', string='Max. Expected Date', select=2, help="Scheduled time for the last part of the shipment to be processed"),
        'date': fields.datetime('Commitment Date', help="Date promised for the completion of the transfer order, usually set the time of the order and revised later on.", select=True, states={'done': [('readonly', True)], 'cancel': [('readonly', True)]}, track_visibility='onchange'),
        'date_done': fields.datetime('Date of Transfer', help="Date of Completion", states={'done': [('readonly', True)], 'cancel': [('readonly', True)]}),
        'move_lines': fields.one2many('stock.move', 'picking_id', 'Internal Moves', states={'done': [('readonly', True)], 'cancel': [('readonly', True)]}),
        'quant_reserved_exist': fields.function(_get_quant_reserved_exist, type='boolean', string='Quant already reserved ?', help='technical field used to know if there is already at least one quant reserved on moves of a given picking'),
        'partner_id': fields.many2one('res.partner', 'Partner', states={'done': [('readonly', True)], 'cancel': [('readonly', True)]}),
        'company_id': fields.many2one('res.company', 'Company', required=True, select=True, states={'done': [('readonly', True)], 'cancel': [('readonly', True)]}),
        'pack_operation_ids': fields.one2many('stock.pack.operation', 'picking_id', string='Related Packing Operations'),
        'pack_operation_exist': fields.function(_get_pack_operation_exist, type='boolean', string='Pack Operation Exists?', help='technical field for attrs in view'),
        'picking_type_id': fields.many2one('stock.picking.type', 'Picking Type', required=True),
        'picking_type_code': fields.related('picking_type_id', 'code', type='char', string='Picking Type Code', help="Technical field used to display the correct label on print button in the picking view"),

        'owner_id': fields.many2one('res.partner', 'Owner', help="Default Owner"),
        # Used to search on pickings
        'product_id': fields.related('move_lines', 'product_id', type='many2one', relation='product.product', string='Product'),
        'location_id': fields.related('move_lines', 'location_id', type='many2one', relation='stock.location', string='Location', readonly=True),
        'location_dest_id': fields.related('move_lines', 'location_dest_id', type='many2one', relation='stock.location', string='Destination Location', readonly=True),
        'group_id': fields.related('move_lines', 'group_id', type='many2one', relation='procurement.group', string='Procurement Group', readonly=True,
              store={
                  'stock.picking': (lambda self, cr, uid, ids, ctx: ids, ['move_lines'], 10),
                  'stock.move': (_get_pickings, ['group_id', 'picking_id'], 10),
              }),
    }

    _defaults = {
        'name': lambda self, cr, uid, context: '/',
        'state': 'draft',
        'move_type': 'one',
        'priority': '1',  # normal
        'date': fields.datetime.now,
        'company_id': lambda self, cr, uid, c: self.pool.get('res.company')._company_default_get(cr, uid, 'stock.picking', context=c)
    }
    _sql_constraints = [
        ('name_uniq', 'unique(name, company_id)', 'Reference must be unique per company!'),
    ]

    def copy(self, cr, uid, id, default=None, context=None):
        if default is None:
            default = {}
        default = default.copy()
        picking_obj = self.browse(cr, uid, id, context=context)
        if ('name' not in default) or (picking_obj.name == '/'):
            default['name'] = '/'
        if not default.get('backorder_id'):
            default['backorder_id'] = False
        default['pack_operation_ids'] = []
        default['date_done'] = False
        return super(stock_picking, self).copy(cr, uid, id, default, context)

    def do_print_delivery(self, cr, uid, ids, context=None):
        '''This function prints the delivery order'''
        assert len(ids) == 1, 'This option should only be used for a single id at a time'
        datas = {
                 'model': 'stock.picking',
                 'ids': ids,
        }
        return {'type': 'ir.actions.report.xml', 'report_name': 'stock.picking.list', 'datas': datas, 'nodestroy': True}

    def do_print_picking(self, cr, uid, ids, context=None):
        '''This function prints the picking list'''
        assert len(ids) == 1, 'This option should only be used for a single id at a time'
        datas = {
                 'model': 'stock.picking',
                 'ids': ids,
        }
        return {'type': 'ir.actions.report.xml', 'report_name': 'stock.picking.list.internal', 'datas': datas, 'nodestroy': True}

    def action_confirm(self, cr, uid, ids, context=None):
        todo = []
        todo_force_assign = []
        for picking in self.browse(cr, uid, ids, context=context):
            if picking.picking_type_id.auto_force_assign:
                todo_force_assign.append(picking.id)
            for r in picking.move_lines:
                if r.state == 'draft':
                    todo.append(r.id)
        if len(todo):
            self.pool.get('stock.move').action_confirm(cr, uid, todo, context=context)

        if todo_force_assign:
            self.force_assign(cr, uid, todo_force_assign, context=context)
        return True

    def action_assign(self, cr, uid, ids, context=None):
        """ Check availability of picking moves.
        This has the effect of changing the state and reserve quants on available moves, and may
        also impact the state of the picking as it is computed based on move's states.
        @return: True
        """
        for pick in self.browse(cr, uid, ids, context=context):
            if pick.state == 'draft':
                self.action_confirm(cr, uid, [pick.id], context=context)
            #skip the moves that don't need to be checked
            move_ids = [x.id for x in pick.move_lines if x.state not in ('draft', 'cancel', 'done')]
            if not move_ids:
                raise osv.except_osv(_('Warning!'), _('Nothing to check the availability for.'))
            self.pool.get('stock.move').action_assign(cr, uid, move_ids, context=context)
        return True

    def force_assign(self, cr, uid, ids, context=None):
        """ Changes state of picking to available if moves are confirmed or waiting.
        @return: True
        """
        for pick in self.browse(cr, uid, ids, context=context):
            move_ids = [x.id for x in pick.move_lines if x.state in ['confirmed', 'waiting']]
            self.pool.get('stock.move').force_assign(cr, uid, move_ids, context=context)
        return True

    def cancel_assign(self, cr, uid, ids, context=None):
        """ Cancels picking for the moves that are in the assigned state
        @return: True
        """
        for pick in self.browse(cr, uid, ids, context=context):
            move_ids = [x.id for x in pick.move_lines if x not in ['done', 'cancel']]
            self.pool.get('stock.move').cancel_assign(cr, uid, move_ids, context=context)
        return True

    def action_cancel(self, cr, uid, ids, context=None):
        for pick in self.browse(cr, uid, ids, context=context):
            ids2 = [move.id for move in pick.move_lines]
            self.pool.get('stock.move').action_cancel(cr, uid, ids2, context)
        return True

    def action_done(self, cr, uid, ids, context=None):
        """Changes picking state to done by processing the Stock Moves of the Picking

        Normally that happens when the button "Done" is pressed on a Picking view.
        @return: True
        """
        for pick in self.browse(cr, uid, ids, context=context):
            todo = []
            for move in pick.move_lines:
                if move.state == 'draft':
                    self.pool.get('stock.move').action_confirm(cr, uid, [move.id],
                        context=context)
                    todo.append(move.id)
                elif move.state in ('assigned', 'confirmed'):
                    todo.append(move.id)
            if len(todo):
                self.pool.get('stock.move').action_done(cr, uid, todo, context=context)
        return True

    def unlink(self, cr, uid, ids, context=None):
        #on picking deletion, cancel its move then unlink them too
        move_obj = self.pool.get('stock.move')
        context = context or {}
        for pick in self.browse(cr, uid, ids, context=context):
            move_ids = [move.id for move in pick.move_lines]
            move_obj.action_cancel(cr, uid, move_ids, context=context)
            move_obj.unlink(cr, uid, move_ids, context=context)
        return super(stock_picking, self).unlink(cr, uid, ids, context=context)

    def write(self, cr, uid, ids, vals, context=None):
        res = super(stock_picking, self).write(cr, uid, ids, vals, context=context)
        #if we changed the move lines or the pack operations, we need to recompute the remaining quantities of both
        if 'move_lines' in vals or 'pack_operation_ids' in vals:
            self.do_recompute_remaining_quantities(cr, uid, ids, context=context)
        return res

    def _create_backorder(self, cr, uid, picking, backorder_moves=[], context=None):
        """ Move all non-done lines into a new backorder picking. If the key 'do_only_split' is given in the context, then move all lines not in context.get('split', []) instead of all non-done lines.
        """
        if not backorder_moves:
            backorder_moves = picking.move_lines
        backorder_move_ids = [x.id for x in backorder_moves if x.state not in ('done', 'cancel')]
        if 'do_only_split' in context and context['do_only_split']:
            backorder_move_ids = [x.id for x in backorder_moves if x.id not in context.get('split', [])]

        if backorder_move_ids:
            backorder_id = self.copy(cr, uid, picking.id, {
                'name': '/',
                'move_lines': [],
                'pack_operation_ids': [],
                'backorder_id': picking.id,
            })
            back_order_name = self.browse(cr, uid, backorder_id, context=context).name
            self.message_post(cr, uid, picking.id, body=_("Back order <em>%s</em> <b>created</b>.") % (back_order_name), context=context)
            move_obj = self.pool.get("stock.move")
            move_obj.write(cr, uid, backorder_move_ids, {'picking_id': backorder_id}, context=context)

            self.write(cr, uid, [picking.id], {'date_done': time.strftime(DEFAULT_SERVER_DATETIME_FORMAT)}, context=context)
            self.action_confirm(cr, uid, [backorder_id], context=context)
            return backorder_id
        return False

    def do_prepare_partial(self, cr, uid, picking_ids, context=None):
        #TODO refactore me
        context = context or {}
        pack_operation_obj = self.pool.get('stock.pack.operation')
        pack_obj = self.pool.get("stock.quant.package")
        quant_obj = self.pool.get("stock.quant")
        for picking in self.browse(cr, uid, picking_ids, context=context):
            for move in picking.move_lines:
                if move.state != 'assigned':
                    continue
                #Check which of the reserved quants are entirely in packages (can be in separate method)
                packages = list(set([x.package_id for x in move.reserved_quant_ids if x.package_id]))
                done_packages = []
                for pack in packages:
                    cont = True
                    good_pack = False
                    test_pack = pack
                    while cont:
                        quants = pack_obj.get_content(cr, uid, [test_pack.id], context=context)
                        if all([x.reservation_id.id == move.id for x in quant_obj.browse(cr, uid, quants, context=context) if x.reservation_id]):
                            good_pack = test_pack.id
                            if test_pack.parent_id:
                                test_pack = test_pack.parent_id
                            else:
                                cont = False
                        else:
                            cont = False
                    if good_pack:
                        done_packages.append(good_pack)
                done_packages = list(set(done_packages))

                #Create package operations
                reserved = set([x.id for x in move.reserved_quant_ids])
                remaining_qty = move.product_qty
                for pack in pack_obj.browse(cr, uid, done_packages, context=context):
                    quantl = pack_obj.get_content(cr, uid, [pack.id], context=context)
                    for quant in quant_obj.browse(cr, uid, quantl, context=context):
                        remaining_qty -= quant.qty
                    quants = set(pack_obj.get_content(cr, uid, [pack.id], context=context))
                    reserved -= quants
                    pack_operation_obj.create(cr, uid, {
                        'picking_id': picking.id,
                        'package_id': pack.id,
                        'product_qty': 1.0,
                    }, context=context)

                yet_to_reserve = list(reserved)
                #Create operations based on quants
                for quant in quant_obj.browse(cr, uid, yet_to_reserve, context=context):
                    qty = min(quant.qty, move.product_qty)
                    remaining_qty -= qty
                    pack_operation_obj.create(cr, uid, {
                        'picking_id': picking.id,
                        'product_qty': qty,
                        'product_id': quant.product_id.id,
                        'lot_id': quant.lot_id and quant.lot_id.id or False,
                        'product_uom_id': quant.product_id.uom_id.id,
                        'owner_id': quant.owner_id and quant.owner_id.id or False,
                        'cost': quant.cost,
                        'package_id': quant.package_id and quant.package_id.id or False,
                    }, context=context)
                if remaining_qty > 0:
                    pack_operation_obj.create(cr, uid, {
                        'picking_id': picking.id,
                        'product_qty': remaining_qty,
                        'product_id': move.product_id.id,
                        'product_uom_id': move.product_id.uom_id.id,
                        'cost': move.product_id.standard_price,
                    }, context=context)

    def do_unreserve(self, cr, uid, picking_ids, context=None):
        """
          Will remove all quants for picking in picking_ids
        """
        moves_to_unreserve = []
        for picking in self.browse(cr, uid, picking_ids, context=context):
            moves_to_unreserve += [m.id for m in picking.move_lines]
        if moves_to_unreserve:
            self.pool.get('stock.move').do_unreserve(cr, uid, moves_to_unreserve, context=context)

    def do_recompute_remaining_quantities(self, cr, uid, picking_ids, context=None):
        def _create_link_for_product(product_id, qty):
            qty_to_assign = qty
            for move in picking.move_lines:
                if move.product_id.id == product_id and move.state not in ['done', 'cancel']:
                    qty_on_link = min(move.remaining_qty, qty_to_assign)
                    link_obj.create(cr, uid, {'move_id': move.id, 'operation_id': op.id, 'qty': qty_on_link}, context=context)
                    qty_to_assign -= qty_on_link
                    move.refresh()
                    if qty_to_assign <= 0:
                        break

        link_obj = self.pool.get('stock.move.operation.link')
        uom_obj = self.pool.get('product.uom')
        package_obj = self.pool.get('stock.quant.package')
        for picking in self.browse(cr, uid, picking_ids, context=context):
            for op in picking.pack_operation_ids:
                to_unlink_ids = [x.id for x in op.linked_move_operation_ids]
                if to_unlink_ids:
                    link_obj.unlink(cr, uid, to_unlink_ids, context=context)
                if op.product_id:
                    normalized_qty = uom_obj._compute_qty(cr, uid, op.product_uom_id.id, op.product_qty, op.product_id.uom_id.id)
                    _create_link_for_product(op.product_id.id, normalized_qty)
                elif op.package_id:
                    for product_id, qty in package_obj._get_all_products_quantities(cr, uid, op.package_id.id, context=context).items():
                        _create_link_for_product(product_id, qty)

    def _create_extra_moves(self, cr, uid, picking, context=None):
        '''This function creates move lines on a picking, at the time of do_transfer, based on
        unexpected product transfers (or exceeding quantities) found in the pack operations.
        '''
        move_obj = self.pool.get('stock.move')
        operation_obj = self.pool.get('stock.pack.operation')
        for op in picking.pack_operation_ids:
            for product_id, remaining_qty in operation_obj._get_remaining_prod_quantities(cr, uid, op, context=context).items():
                if remaining_qty > 0:
                    product = self.pool.get('product.product').browse(cr, uid, product_id, context=context)
                    vals = {
                        'picking_id': picking.id,
                        'location_id': picking.location_id.id,
                        'location_dest_id': picking.location_dest_id.id,
                        'product_id': product_id,
                        'product_uom': product.uom_id.id,
                        'product_uom_qty': remaining_qty,
                        'name': _('Extra Move: ') + product.name,
                        'state': 'confirmed',
                    }
                    move_obj.create(cr, uid, vals, context=context)
        self.do_recompute_remaining_quantities(cr, uid, [picking.id], context=context)

    def rereserve_quants(self, cr, uid, picking, move_ids=[], context=None):
        """ Unreserve quants then try to reassign quants."""
        stock_move_obj = self.pool.get('stock.move')
        if not move_ids:
            self.do_unreserve(cr, uid, [picking.id], context=context)
            self.action_assign(cr, uid, [picking.id], context=context)
        else:
            stock_move_obj.do_unreserve(cr, uid, move_ids, context=context)
            stock_move_obj.action_assign(cr, uid, move_ids, context=context)

    def do_transfer(self, cr, uid, picking_ids, context=None):
        """
            If no pack operation, we do simple action_done of the picking
            Otherwise, do the pack operations
        """
        if not context:
            context = {}
        stock_move_obj = self.pool.get('stock.move')
        for picking in self.browse(cr, uid, picking_ids, context=context):
            if not picking.pack_operation_ids:
                self.action_done(cr, uid, [picking.id], context=context)
                continue
            else:
                self.do_recompute_remaining_quantities(cr, uid, [picking.id], context=context)
                #create extra moves in the picking (unexpected product moves coming from pack operations)
                self._create_extra_moves(cr, uid, picking, context=context)
                picking.refresh()
                #split move lines eventually
                todo_move_ids = []
                toassign_move_ids = []
                for move in picking.move_lines:
                    if move.state in ('done', 'cancel'):
                        #ignore stock moves cancelled or already done
                        continue
                    elif move.state == 'draft':
                        toassign_move_ids.append(move.id)
                    if move.remaining_qty == 0:
                        if move.state in ('draft', 'assigned', 'confirmed'):
                            todo_move_ids.append(move.id)
                    elif move.remaining_qty > 0:
                        new_move = stock_move_obj.split(cr, uid, move, move.remaining_qty, context=context)
                        todo_move_ids.append(move.id)
                        #Assign move as it was assigned before
                        toassign_move_ids.append(new_move)
                    elif move.state:
                        #this should never happens
                        raise
                self.rereserve_quants(cr, uid, picking, move_ids=todo_move_ids, context=context)
                if todo_move_ids and not context.get('do_only_split'):
                    self.pool.get('stock.move').action_done(cr, uid, todo_move_ids, context=context)
                elif context.get('do_only_split'):
                    context.update({'split': todo_move_ids})
            picking.refresh()
            self._create_backorder(cr, uid, picking, context=context)
            if toassign_move_ids:
                stock_move_obj.action_assign(cr, uid, toassign_move_ids, context=context)
        return True

    def do_split(self, cr, uid, picking_ids, context=None):
        """ just split the picking (create a backorder) without making it 'done' """
        if context is None:
            context = {}
        ctx = context.copy()
        ctx['do_only_split'] = True
        return self.do_transfer(cr, uid, picking_ids, context=ctx)

    def get_next_picking_for_ui(self, cr, uid, context=None):
        """ returns the next pickings to process. Used in the barcode scanner UI"""
        if context is None:
            context = {}
        domain = [('state', 'in', ('confirmed', 'assigned'))]
        if context.get('default_picking_type_id'):
            domain.append(('picking_type_id', '=', context['default_picking_type_id']))
        return self.search(cr, uid, domain, context=context)

    def action_done_from_ui(self, cr, uid, picking_id, context=None):
        """ called when button 'done' in pused in the barcode scanner UI """
        self.do_transfer(cr, uid, [picking_id], context=context)
        #return id of next picking to work on
        return self.get_next_picking_for_ui(cr, uid, context=context)

    def action_pack(self, cr, uid, picking_ids, context=None):
        """ Create a package with the current pack_operation_ids of the picking that aren't yet in a pack.
        Used in the barcode scanner UI and the normal interface as well. """
        stock_operation_obj = self.pool.get('stock.pack.operation')
        package_obj = self.pool.get('stock.quant.package')
        for picking_id in picking_ids:
            operation_ids = stock_operation_obj.search(cr, uid, [('picking_id', '=', picking_id), ('result_package_id', '=', False)], context=context)
            if operation_ids:
                package_id = package_obj.create(cr, uid, {}, context=context)
                stock_operation_obj.write(cr, uid, operation_ids, {'result_package_id': package_id}, context=context)
        return True

    def process_product_id_from_ui(self, cr, uid, picking_id, product_id, context=None):
        return self.pool.get('stock.pack.operation')._search_and_increment(cr, uid, picking_id, [('product_id', '=', product_id)], context=context)

    def process_barcode_from_ui(self, cr, uid, picking_id, barcode_str, context=None):
        '''This function is called each time there barcode scanner reads an input'''
        lot_obj = self.pool.get('stock.production.lot')
        package_obj = self.pool.get('stock.quant.package')
        product_obj = self.pool.get('product.product')
        stock_operation_obj = self.pool.get('stock.pack.operation')
        #check if the barcode correspond to a product
        matching_product_ids = product_obj.search(cr, uid, [('ean13', '=', barcode_str)], context=context)
        if matching_product_ids:
            self.process_product_id_from_ui(cr, uid, picking_id, matching_product_ids[0], context=context)

        #check if the barcode correspond to a lot
        matching_lot_ids = lot_obj.search(cr, uid, [('name', '=', barcode_str)], context=context)
        if matching_lot_ids:
            lot = lot_obj.browse(cr, uid, matching_lot_ids[0], context=context)
            stock_operation_obj._search_and_increment(cr, uid, picking_id, [('product_id', '=', lot.product_id.id), ('lot_id', '=', lot.id)], context=context)

        #check if the barcode correspond to a package
        matching_package_ids = package_obj.search(cr, uid, [('name', '=', barcode_str)], context=context)
        if matching_package_ids:
            stock_operation_obj._search_and_increment(cr, uid, picking_id, [('package_id', '=', matching_package_ids[0])], context=context)


class stock_production_lot(osv.osv):
    _name = 'stock.production.lot'
    _inherit = ['mail.thread']
    _description = 'Lot/Serial'
    _columns = {
        'name': fields.char('Serial Number', size=64, required=True, help="Unique Serial Number"),
        'ref': fields.char('Internal Reference', size=256, help="Internal reference number in case it differs from the manufacturer's serial number"),
        'product_id': fields.many2one('product.product', 'Product', required=True, domain=[('type', '<>', 'service')]),
        'quant_ids': fields.one2many('stock.quant', 'lot_id', 'Quants'),
        'create_date': fields.datetime('Creation Date'),
    }
    _defaults = {
        'name': lambda x, y, z, c: x.pool.get('ir.sequence').get(y, z, 'stock.lot.serial'),
        'product_id': lambda x, y, z, c: c.get('product_id', False),
    }
    _sql_constraints = [
        ('name_ref_uniq', 'unique (name, ref)', 'The combination of Serial Number and internal reference must be unique !'),
    ]

    def action_traceability(self, cr, uid, ids, context=None):
        """ It traces the information of lots
        @param self: The object pointer.
        @param cr: A database cursor
        @param uid: ID of the user currently logged in
        @param ids: List of IDs selected
        @param context: A standard dictionary
        @return: A dictionary of values
        """
        quant_obj = self.pool.get("stock.quant")
        move_obj = self.pool.get("stock.move")
        quants = quant_obj.search(cr, uid, [('lot_id', 'in', ids)], context=context)
        moves = set()
        for quant in quant_obj.browse(cr, uid, quants, context=context):
            moves |= {move.id for move in quant.history_ids}
        if moves:
            return { 
                'domain': "[('id','in',["+','.join(map(str, list(moves)))+"])]",
                'name': _('Traceability'),
                'view_mode': 'tree,form',
                'view_type': 'form',
                'context': {'tree_view_ref': 'stock.view_move_tree'},
                'res_model': 'stock.move',
                'type': 'ir.actions.act_window',
                    }
        return False
        


# ----------------------------------------------------
# Move
# ----------------------------------------------------

class stock_move(osv.osv):
    _name = "stock.move"
    _description = "Stock Move"
    _order = 'date_expected desc, id'
    _log_create = False

    def get_price_unit(self, cr, uid, move, context=None):
        """ Returns the unit price to store on the quant """
        return move.price_unit or move.product_id.standard_price

    def name_get(self, cr, uid, ids, context=None):
        res = []
        for line in self.browse(cr, uid, ids, context=context):
            name = line.location_id.name + ' > ' + line.location_dest_id.name
            if line.product_id.code:
                name = line.product_id.code + ': ' + name
            if line.picking_id.origin:
                name = line.picking_id.origin + '/ ' + name
            res.append((line.id, name))
        return res

    def create(self, cr, uid, vals, context=None):
        if vals.get('product_id') and not vals.get('price_unit'):
            prod_obj = self.pool.get('product.product')
            vals['price_unit'] = prod_obj.browse(cr, uid, vals['product_id'], context=context).standard_price
        return super(stock_move, self).create(cr, uid, vals, context=context)

    def _quantity_normalize(self, cr, uid, ids, name, args, context=None):
        uom_obj = self.pool.get('product.uom')
        res = {}
        for m in self.browse(cr, uid, ids, context=context):
            res[m.id] = uom_obj._compute_qty_obj(cr, uid, m.product_uom, m.product_uom_qty, m.product_id.uom_id, round=False)
        return res

    def _get_remaining_qty(self, cr, uid, ids, field_name, args, context=None):
        uom_obj = self.pool.get('product.uom')
        res = {}
        for move in self.browse(cr, uid, ids, context=context):
            qty = move.product_qty
            for record in move.linked_move_operation_ids:
                qty -= record.qty
            #converting the remaining quantity in the move UoM
            res[move.id] = uom_obj._compute_qty(cr, uid, move.product_id.uom_id.id, qty, move.product_uom.id)
        return res

    def _get_lot_ids(self, cr, uid, ids, field_name, args, context=None):
        res = dict.fromkeys(ids, False)
        for move in self.browse(cr, uid, ids, context=context):
            if move.state == 'done':
                res[move.id] = [q.id for q in move.quant_ids]
            else:
                res[move.id] = [q.id for q in move.reserved_quant_ids]
        return res

    def _get_product_availability(self, cr, uid, ids, field_name, args, context=None):
        quant_obj = self.pool.get('stock.quant')
        res = dict.fromkeys(ids, False)
        for move in self.browse(cr, uid, ids, context=context):
            if move.state == 'done':
                res[move.id] = move.product_qty
            else:
                sublocation_ids = self.pool.get('stock.location').search(cr, uid, [('id', 'child_of', [move.location_id.id])], context=context)
                quant_ids = quant_obj.search(cr, uid, [('location_id', 'in', sublocation_ids), ('product_id', '=', move.product_id.id), ('reservation_id', '=', False)], context=context)
                availability = 0
                for quant in quant_obj.browse(cr, uid, quant_ids, context=context):
                    availability += quant.qty
                res[move.id] = min(move.product_qty, availability)
        return res

    def _get_move(self, cr, uid, ids, context=None):
        res = set()
        for quant in self.browse(cr, uid, ids, context=context):
            if quant.reservation_id:
                res.add(quant.reservation_id.id)
        return list(res)

    def _get_move_ids(self, cr, uid, ids, context=None):
        res = []
        for picking in self.browse(cr, uid, ids, context=context):
            res += [x.id for x in picking.move_lines]
        return res

    _columns = {
        'name': fields.char('Description', required=True, select=True),
        'priority': fields.selection([('0', 'Not urgent'), ('1', 'Urgent')], 'Priority'),
        'create_date': fields.datetime('Creation Date', readonly=True, select=True),
        'date': fields.datetime('Date', required=True, select=True, help="Move date: scheduled date until move is done, then date of actual move processing", states={'done': [('readonly', True)]}),
        'date_expected': fields.datetime('Expected Date', states={'done': [('readonly', True)]}, required=True, select=True, help="Scheduled date for the processing of this move"),
        'product_id': fields.many2one('product.product', 'Product', required=True, select=True, domain=[('type', '<>', 'service')], states={'done': [('readonly', True)]}),
        # TODO: improve store to add dependency on product UoM
        'product_qty': fields.function(_quantity_normalize, type='float', store=True, string='Quantity',
            digits_compute=dp.get_precision('Product Unit of Measure'),
            help='Quantity in the default UoM of the product'),
        'product_uom_qty': fields.float('Quantity', digits_compute=dp.get_precision('Product Unit of Measure'),
            required=True, states={'done': [('readonly', True)]},
            help="This is the quantity of products from an inventory "
                "point of view. For moves in the state 'done', this is the "
                "quantity of products that were actually moved. For other "
                "moves, this is the quantity of product that is planned to "
                "be moved. Lowering this quantity does not generate a "
                "backorder. Changing this quantity on assigned moves affects "
                "the product reservation, and should be done with care."
        ),
        'product_uom': fields.many2one('product.uom', 'Unit of Measure', required=True, states={'done': [('readonly', True)]}),
        'product_uos_qty': fields.float('Quantity (UOS)', digits_compute=dp.get_precision('Product Unit of Measure'), states={'done': [('readonly', True)]}),
        'product_uos': fields.many2one('product.uom', 'Product UOS', states={'done': [('readonly', True)]}),

        'product_packaging': fields.many2one('product.packaging', 'Prefered Packaging', help="It specifies attributes of packaging like type, quantity of packaging,etc."),

        'location_id': fields.many2one('stock.location', 'Source Location', required=True, select=True, states={'done': [('readonly', True)]}, help="Sets a location if you produce at a fixed location. This can be a partner location if you subcontract the manufacturing operations."),
        'location_dest_id': fields.many2one('stock.location', 'Destination Location', required=True, states={'done': [('readonly', True)]}, select=True, help="Location where the system will stock the finished products."),

        # FP Note: should we remove this?
        'partner_id': fields.many2one('res.partner', 'Destination Address ', states={'done': [('readonly', True)]}, help="Optional address where goods are to be delivered, specifically used for allotment"),


        'move_dest_id': fields.many2one('stock.move', 'Destination Move', help="Optional: next stock move when chaining them", select=True),
        'move_orig_ids': fields.one2many('stock.move', 'move_dest_id', 'Original Move', help="Optional: previous stock move when chaining them", select=True),

        'picking_id': fields.many2one('stock.picking', 'Reference', select=True, states={'done': [('readonly', True)]}),
        'picking_priority': fields.related('picking_id', 'priority', type='selection', selection=[('0', 'Low'), ('1', 'Normal'), ('2', 'High')], string='Picking Priority', store={'stock.picking': (_get_move_ids, ['priority'], 10)}),
        'note': fields.text('Notes'),
        'state': fields.selection([('draft', 'New'),
                                   ('cancel', 'Cancelled'),
                                   ('waiting', 'Waiting Another Move'),
                                   ('confirmed', 'Waiting Availability'),
                                   ('assigned', 'Available'),
                                   ('done', 'Done'),
                                   ], 'Status', readonly=True, select=True,
                 help= "* New: When the stock move is created and not yet confirmed.\n"\
                       "* Waiting Another Move: This state can be seen when a move is waiting for another one, for example in a chained flow.\n"\
                       "* Waiting Availability: This state is reached when the procurement resolution is not straight forward. It may need the scheduler to run, a component to me manufactured...\n"\
                       "* Available: When products are reserved, it is set to \'Available\'.\n"\
                       "* Done: When the shipment is processed, the state is \'Done\'."),

        'price_unit': fields.float('Unit Price', help="Technical field used to record the product cost set by the user during a picking confirmation (when costing method used is 'average price' or 'real'). Value given in company currency and in product uom."),  # as it's a technical field, we intentionally don't provide the digits attribute

        'company_id': fields.many2one('res.company', 'Company', required=True, select=True),
        'backorder_id': fields.related('picking_id', 'backorder_id', type='many2one', relation="stock.picking", string="Back Order of", select=True),
        'origin': fields.char("Source"),
        'procure_method': fields.selection([('make_to_stock', 'Make to Stock'), ('make_to_order', 'Make to Order')], 'Procurement Method', required=True, help="Make to Stock: When needed, the product is taken from the stock or we wait for replenishment. \nMake to Order: When needed, the product is purchased or produced."),

        # used for colors in tree views:
        'scrapped': fields.related('location_dest_id', 'scrap_location', type='boolean', relation='stock.location', string='Scrapped', readonly=True),

        'quant_ids': fields.many2many('stock.quant', 'stock_quant_move_rel', 'move_id', 'quant_id', 'Moved Quants'),
        'reserved_quant_ids': fields.one2many('stock.quant', 'reservation_id', 'Reserved quants'),
        'linked_move_operation_ids': fields.one2many('stock.move.operation.link', 'move_id', string='Linked Operations', readonly=True, help='Operations that impact this move for the computation of the remaining quantities'),
        'remaining_qty': fields.function(_get_remaining_qty, type='float', string='Remaining Quantity',
                                         digits_compute=dp.get_precision('Product Unit of Measure'), states={'done': [('readonly', True)]},),
        'procurement_id': fields.many2one('procurement.order', 'Procurement'),
        'group_id': fields.many2one('procurement.group', 'Procurement Group'),
        'rule_id': fields.many2one('procurement.rule', 'Procurement Rule', help='The pull rule that created this stock move'),
        'push_rule_id': fields.many2one('stock.location.path', 'Push Rule', help='The push rule that created this stock move'),
        'propagate': fields.boolean('Propagate cancel and split', help='If checked, when this move is cancelled, cancel the linked move too'),
        'picking_type_id': fields.many2one('stock.picking.type', 'Picking Type'),
        'inventory_id': fields.many2one('stock.inventory', 'Inventory'),
        'lot_ids': fields.function(_get_lot_ids, type='many2many', relation='stock.quant', string='Lots'),
        'origin_returned_move_id': fields.many2one('stock.move', 'Origin return move', help='move that created the return move'),
        'returned_move_ids': fields.one2many('stock.move', 'origin_returned_move_id', 'All returned moves', help='Optional: all returned moves created from this move'),
        'availability': fields.function(_get_product_availability, type='float', string='Availability'),
        'restrict_lot_id': fields.many2one('stock.production.lot', 'Lot', help="Technical field used to depict a restriction on the lot of quants to consider when marking this move as 'done'"),
        'restrict_partner_id': fields.many2one('res.partner', 'Owner ', help="Technical field used to depict a restriction on the ownership of quants to consider when marking this move as 'done'"),
        'putaway_ids': fields.one2many('stock.move.putaway', 'move_id', 'Put Away Suggestions'),
        'route_ids': fields.many2many('stock.location.route', 'stock_location_route_move', 'move_id', 'route_id', 'Destination route', help="Preferred route to be followed by the procurement order"),
        'warehouse_id': fields.many2one('stock.warehouse', 'Warehouse', help="Technical field depicting the warehouse to consider for the route selection on the next procurement (if any)."),
    }

    def _default_location_destination(self, cr, uid, context=None):
        context = context or {}
        if context.get('default_picking_type_id', False):
            pick_type = self.pool.get('stock.picking.type').browse(cr, uid, context['default_picking_type_id'], context=context)
            return pick_type.default_location_dest_id and pick_type.default_location_dest_id.id or False
        return False

    def _default_location_source(self, cr, uid, context=None):
        context = context or {}
        if context.get('default_picking_type_id', False):
            pick_type = self.pool.get('stock.picking.type').browse(cr, uid, context['default_picking_type_id'], context=context)
            return pick_type.default_location_src_id and pick_type.default_location_src_id.id or False
        return False

    def _default_destination_address(self, cr, uid, context=None):
        user = self.pool.get('res.users').browse(cr, uid, uid, context=context)
        return user.company_id.partner_id.id

    _defaults = {
        'location_id': _default_location_source,
        'location_dest_id': _default_location_destination,
        'partner_id': _default_destination_address,
        'state': 'draft',
        'priority': '1',
        'product_qty': 1.0,
        'product_uom_qty': 1.0,
        'scrapped': False,
        'date': fields.datetime.now,
        'company_id': lambda self, cr, uid, c: self.pool.get('res.company')._company_default_get(cr, uid, 'stock.move', context=c),
        'date_expected': fields.datetime.now,
        'procure_method': 'make_to_stock',
        'propagate': True,
    }

    def _check_uom(self, cr, uid, ids, context=None):
        for move in self.browse(cr, uid, ids, context=context):
            if move.product_id.uom_id.category_id.id != move.product_uom.category_id.id:
                return False
        return True

    _constraints = [
        (_check_uom,
            'You try to move a product using a UoM that is not compatible with the UoM of the product moved. Please use an UoM in the same UoM category.',
            ['product_uom'])]

    def copy_data(self, cr, uid, id, default=None, context=None):
        if default is None:
            default = {}
        default = default.copy()
        default['move_orig_ids'] = []
        default['quant_ids'] = []
        default['reserved_quant_ids'] = []
        default['returned_move_ids'] = []
        default['linked_move_operation_ids'] = []
        default['origin_returned_move_id'] = False
        default['state'] = 'draft'
        return super(stock_move, self).copy_data(cr, uid, id, default, context)

    def do_unreserve(self, cr, uid, move_ids, context=None):
        quant_obj = self.pool.get("stock.quant")
        for move in self.browse(cr, uid, move_ids, context=context):
            quant_obj.quants_unreserve(cr, uid, move, context=context)
            putaway_values = []
            for putaway_rec in move.putaway_ids:
                putaway_values.append((2, putaway_rec.id))
            self.write(cr, uid, [move.id], {'state': 'confirmed', 'putaway_ids': putaway_values}, context=context)

    def _prepare_procurement_from_move(self, cr, uid, move, context=None):
        origin = (move.group_id and (move.group_id.name + ":") or "") + (move.rule_id and move.rule_id.name or "/")
        group_id = move.group_id and move.group_id.id or False
        if move.rule_id:
            if move.rule_id.group_propagation_option == 'fixed' and move.rule_id.group_id:
                group_id = move.rule_id.group_id.id
            elif move.rule_id.group_propagation_option == 'none':
                group_id = False
        return {
            'name': move.rule_id and move.rule_id.name or "/",
            'origin': origin,
            'company_id': move.company_id and move.company_id.id or False,
            'date_planned': move.date,
            'product_id': move.product_id.id,
            'product_qty': move.product_qty,
            'product_uom': move.product_uom.id,
            'product_uos_qty': (move.product_uos and move.product_uos_qty) or move.product_qty,
            'product_uos': (move.product_uos and move.product_uos.id) or move.product_uom.id,
            'location_id': move.location_id.id,
            'move_dest_id': move.id,
            'group_id': group_id,
            'route_ids': [(4, x.id) for x in move.route_ids],
            'warehouse_id': move.warehouse_id and move.warehouse_id.id or False,
        }

    def _push_apply(self, cr, uid, moves, context=None):
        push_obj = self.pool.get("stock.location.path")
        for move in moves:
            if not move.move_dest_id:
                domain = [('location_from_id', '=', move.location_dest_id.id)]
                if move.warehouse_id:
                    domain += ['|', ('warehouse_id', '=', move.warehouse_id.id), ('warehouse_id', '=', False)]
                #priority goes to the route defined on the product and product category
                route_ids = [x.id for x in move.product_id.route_ids + move.product_id.categ_id.total_route_ids]
                rules = push_obj.search(cr, uid, domain + [('route_id', 'in', route_ids)], order='route_sequence, sequence', context=context)
                if not rules:
                    #but if there's no rule matching, we try without filtering on routes
                    rules = push_obj.search(cr, uid, domain, order='route_sequence, sequence', context=context)
                if rules:
                    rule = push_obj.browse(cr, uid, rules[0], context=context)
                    push_obj._apply(cr, uid, rule, move, context=context)
        return True

    # Create the stock.move.putaway records
    def _putaway_apply(self, cr, uid, move, putaway, context=None):
        # Should call different methods here in later versions
        moveputaway_obj = self.pool.get('stock.move.putaway')
        quant_obj = self.pool.get('stock.quant')
        if putaway.method == 'fixed' and putaway.location_spec_id:
            for row in quant_obj.read_group(cr, uid, [('reservation_id', '=', move.id)], ['qty', 'lot_id'], ['lot_id'], context=context):
                vals = {
                    'move_id': move.id,
                    'location_id': putaway.location_spec_id.id,
                    'quantity': row['qty'],
                    'lot_id': row.get('lot_id') and row['lot_id'][0] or False,
                }
                moveputaway_obj.create(cr, SUPERUSER_ID, vals, context=context)

    def _putaway_check(self, cr, uid, ids, context=None):
        for move in self.browse(cr, uid, ids, context=context):
            putaway = self.pool.get('stock.location').get_putaway_strategy(cr, uid, move.location_dest_id, move.product_id, context=context)
            if putaway:
                self._putaway_apply(cr, uid, move, putaway, context=context)

    def _create_procurement(self, cr, uid, move, context=None):
        """ This will create a procurement order """
        return self.pool.get("procurement.order").create(cr, uid, self._prepare_procurement_from_move(cr, uid, move, context=context))

    def write(self, cr, uid, ids, vals, context=None):
        if context is None:
            context = {}
        if isinstance(ids, (int, long)):
            ids = [ids]
        # Check that we do not modify a stock.move which is done
        frozen_fields = set(['product_qty', 'product_uom', 'product_uos_qty', 'product_uos', 'location_id', 'location_dest_id', 'product_id'])
        for move in self.browse(cr, uid, ids, context=context):
            if move.state == 'done':
                if frozen_fields.intersection(vals):
                    raise osv.except_osv(_('Operation Forbidden!'),
                        _('Quantities, Units of Measure, Products and Locations cannot be modified on stock moves that have already been processed (except by the Administrator).'))
        propagated_changes_dict = {}
        #propagation of quantity change
        if vals.get('product_uom_qty'):
            propagated_changes_dict['product_uom_qty'] = vals['product_uom_qty']
        if vals.get('product_uom_id'):
            propagated_changes_dict['product_uom_id'] = vals['product_uom_id']
        #propagation of expected date:
        propagated_date_field = False
        if vals.get('date_expected'):
            #propagate any manual change of the expected date
            propagated_date_field = 'date_expected'
        elif (vals.get('state', '') == 'done' and vals.get('date')):
            #propagate also any delta observed when setting the move as done
            propagated_date_field = 'date'

        if not context.get('do_not_propagate', False) and (propagated_date_field or propagated_changes_dict):
            #any propagation is (maybe) needed
            for move in self.browse(cr, uid, ids, context=context):
                if move.move_dest_id and move.propagate:
                    if 'date_expected' in propagated_changes_dict:
                        propagated_changes_dict.pop('date_expected')
                    if propagated_date_field:
                        current_date = datetime.strptime(move.date_expected, DEFAULT_SERVER_DATETIME_FORMAT)
                        new_date = datetime.strptime(vals.get(propagated_date_field), DEFAULT_SERVER_DATETIME_FORMAT)
                        delta = new_date - current_date
                        if abs(delta.days) >= move.company_id.propagation_minimum_delta:
                            old_move_date = datetime.strptime(move.move_dest_id.date_expected, DEFAULT_SERVER_DATETIME_FORMAT)
                            new_move_date = (old_move_date + relativedelta.relativedelta(days=delta.days or 0)).strftime(DEFAULT_SERVER_DATETIME_FORMAT)
                            propagated_changes_dict['date_expected'] = new_move_date
                    #For pushed moves as well as for pulled moves, propagate by recursive call of write().
                    #Note that, for pulled moves we intentionally don't propagate on the procurement.
                    if propagated_changes_dict:
                        self.write(cr, uid, [move.move_dest_id.id], propagated_changes_dict, context=context)
        return super(stock_move, self).write(cr, uid, ids, vals, context=context)

    def onchange_quantity(self, cr, uid, ids, product_id, product_qty, product_uom, product_uos):
        """ On change of product quantity finds UoM and UoS quantities
        @param product_id: Product id
        @param product_qty: Changed Quantity of product
        @param product_uom: Unit of measure of product
        @param product_uos: Unit of sale of product
        @return: Dictionary of values
        """
        result = {
            'product_uos_qty': 0.00
        }
        warning = {}

        if (not product_id) or (product_qty <= 0.0):
            result['product_qty'] = 0.0
            return {'value': result}

        product_obj = self.pool.get('product.product')
        uos_coeff = product_obj.read(cr, uid, product_id, ['uos_coeff'])

        # Warn if the quantity was decreased
        if ids:
            for move in self.read(cr, uid, ids, ['product_qty']):
                if product_qty < move['product_qty']:
                    warning.update({
                        'title': _('Information'),
                        'message': _("By changing this quantity here, you accept the "
                                "new quantity as complete: OpenERP will not "
                                "automatically generate a back order.")})
                break

        if product_uos and product_uom and (product_uom != product_uos):
            result['product_uos_qty'] = product_qty * uos_coeff['uos_coeff']
        else:
            result['product_uos_qty'] = product_qty

        return {'value': result, 'warning': warning}

    def onchange_uos_quantity(self, cr, uid, ids, product_id, product_uos_qty,
                          product_uos, product_uom):
        """ On change of product quantity finds UoM and UoS quantities
        @param product_id: Product id
        @param product_uos_qty: Changed UoS Quantity of product
        @param product_uom: Unit of measure of product
        @param product_uos: Unit of sale of product
        @return: Dictionary of values
        """
        result = {
            'product_uom_qty': 0.00
        }
        warning = {}

        if (not product_id) or (product_uos_qty <= 0.0):
            result['product_uos_qty'] = 0.0
            return {'value': result}

        product_obj = self.pool.get('product.product')
        uos_coeff = product_obj.read(cr, uid, product_id, ['uos_coeff'])

        # Warn if the quantity was decreased
        for move in self.read(cr, uid, ids, ['product_uos_qty']):
            if product_uos_qty < move['product_uos_qty']:
                warning.update({
                    'title': _('Warning: No Back Order'),
                    'message': _("By changing the quantity here, you accept the "
                                "new quantity as complete: OpenERP will not "
                                "automatically generate a Back Order.")})
                break

        if product_uos and product_uom and (product_uom != product_uos):
            result['product_uom_qty'] = product_uos_qty / uos_coeff['uos_coeff']
        else:
            result['product_uom_qty'] = product_uos_qty
        return {'value': result, 'warning': warning}

    def onchange_product_id(self, cr, uid, ids, prod_id=False, loc_id=False, loc_dest_id=False, partner_id=False):
        """ On change of product id, if finds UoM, UoS, quantity and UoS quantity.
        @param prod_id: Changed Product id
        @param loc_id: Source location id
        @param loc_dest_id: Destination location id
        @param partner_id: Address id of partner
        @return: Dictionary of values
        """
        if not prod_id:
            return {}
        user = self.pool.get('res.users').browse(cr, uid, uid)
        lang = user and user.lang or False
        if partner_id:
            addr_rec = self.pool.get('res.partner').browse(cr, uid, partner_id)
            if addr_rec:
                lang = addr_rec and addr_rec.lang or False
        ctx = {'lang': lang}

        product = self.pool.get('product.product').browse(cr, uid, [prod_id], context=ctx)[0]
        uos_id = product.uos_id and product.uos_id.id or False
        result = {
            'product_uom': product.uom_id.id,
            'product_uos': uos_id,
            'product_uom_qty': 1.00,
            'product_uos_qty': self.pool.get('stock.move').onchange_quantity(cr, uid, ids, prod_id, 1.00, product.uom_id.id, uos_id)['value']['product_uos_qty'],
        }
        if not ids:
            result['name'] = product.partner_ref
        if loc_id:
            result['location_id'] = loc_id
        if loc_dest_id:
            result['location_dest_id'] = loc_dest_id
        return {'value': result}

    def _picking_assign(self, cr, uid, move, context=None):
        if move.picking_id or not move.picking_type_id:
            return False
        context = context or {}
        pick_obj = self.pool.get("stock.picking")
        picks = []
        group = move.group_id and move.group_id.id or False
        picks = pick_obj.search(cr, uid, [
                ('group_id', '=', group),
                ('location_id', '=', move.location_id.id),
                ('location_dest_id', '=', move.location_dest_id.id),
                ('state', 'in', ['draft', 'confirmed', 'waiting'])], context=context)
        if picks:
            pick = picks[0]
        else:
            values = {
                'origin': move.origin,
                'company_id': move.company_id and move.company_id.id or False,
                'move_type': move.group_id and move.group_id.move_type or 'one',
                'partner_id': move.group_id and move.group_id.partner_id and move.group_id.partner_id.id or False,
                'picking_type_id': move.picking_type_id and move.picking_type_id.id or False,
            }
            pick = pick_obj.create(cr, uid, values, context=context)
        move.write({'picking_id': pick})
        return True

    def onchange_date(self, cr, uid, ids, date, date_expected, context=None):
        """ On change of Scheduled Date gives a Move date.
        @param date_expected: Scheduled Date
        @param date: Move Date
        @return: Move Date
        """
        if not date_expected:
            date_expected = time.strftime(DEFAULT_SERVER_DATETIME_FORMAT)
        return {'value': {'date': date_expected}}

    def action_confirm(self, cr, uid, ids, context=None):
        """ Confirms stock move or put it in waiting if it's linked to another move.
        @return: List of ids.
        """
        states = {
            'confirmed': [],
            'waiting': []
        }
        for move in self.browse(cr, uid, ids, context=context):
            state = 'confirmed'
            for m in move.move_orig_ids:
                if m.state not in ('done', 'cancel'):
                    state = 'waiting'
            states[state].append(move.id)
            self._picking_assign(cr, uid, move, context=context)

        for state, write_ids in states.items():
            if len(write_ids):
                self.write(cr, uid, write_ids, {'state': state})
                if state == 'confirmed':
                    for move in self.browse(cr, uid, write_ids, context=context):
                        if move.procure_method == 'make_to_order':
                            self._create_procurement(cr, uid, move, context=context)
        moves = self.browse(cr, uid, ids, context=context)
        self._push_apply(cr, uid, moves, context=context)
        return True

    def force_assign(self, cr, uid, ids, context=None):
        """ Changes the state to assigned.
        @return: True
        """
        return self.write(cr, uid, ids, {'state': 'assigned'})

    def cancel_assign(self, cr, uid, ids, context=None):
        """ Changes the state to confirmed.
        @return: True
        """
        return self.write(cr, uid, ids, {'state': 'confirmed'})

    def check_tracking(self, cr, uid, move, lot_id, context=None):
        """ Checks if serial number is assigned to stock move or not and raise an error if it had to.
        """
        check = False
        if move.product_id.track_all and not move.location_dest_id.usage == 'inventory':
            check = True
        elif move.product_id.track_incoming and move.location_id.usage in ('supplier', 'transit', 'inventory') and move.location_dest_id.usage == 'internal':
            check = True
        elif move.product_id.track_outgoing and move.location_dest_id.usage in ('customer', 'transit') and move.location_id.usage == 'internal':
            check = True
        if check and not lot_id:
            raise osv.except_osv(_('Warning!'), _('You must assign a serial number for the product %s') % (move.product_id.name))

    def action_assign(self, cr, uid, ids, context=None):
        """ Checks the product type and accordingly writes the state.
        """
        context = context or {}
        quant_obj = self.pool.get("stock.quant")
        to_assign_moves = []
        for move in self.browse(cr, uid, ids, context=context):
            if move.state not in ('confirmed', 'waiting', 'assigned'):
                continue
            if move.product_id.type == 'consu':
                to_assign_moves.append(move.id)
                continue
            else:
                #build the prefered domain based on quants that moved in previous linked done move
                prev_quant_ids = []
                for m2 in move.move_orig_ids:
                    for q in m2.quant_ids:
                        prev_quant_ids.append(q.id)
                prefered_domain = prev_quant_ids and [('id', 'in', prev_quant_ids)] or []
                fallback_domain = prev_quant_ids and [('id', 'not in', prev_quant_ids)] or []
                #we always keep the quants already assigned and try to find the remaining quantity on quants not assigned only
                main_domain = [('reservation_id', '=', False), ('qty', '>', 0)]
                #first try to find quants based on specific domains given by linked operations
                for record in move.linked_move_operation_ids:
                    domain = main_domain + self.pool.get('stock.move.operation.link').get_specific_domain(cr, uid, record, context=context)
                    qty_already_assigned = sum([q.qty for q in record.reserved_quant_ids])
                    qty = record.qty - qty_already_assigned
                    quants = quant_obj.quants_get_prefered_domain(cr, uid, move.location_id, move.product_id, qty, domain=domain, prefered_domain=prefered_domain, fallback_domain=fallback_domain, restrict_lot_id=move.restrict_lot_id.id, restrict_partner_id=move.restrict_partner_id.id, context=context)
                    quant_obj.quants_reserve(cr, uid, quants, move, record, context=context)
                #then if the move isn't totally assigned, try to find quants without any specific domain
                if move.state != 'assigned':
                    qty_already_assigned = sum([q.qty for q in move.reserved_quant_ids])
                    qty = move.product_qty - qty_already_assigned
                    quants = quant_obj.quants_get_prefered_domain(cr, uid, move.location_id, move.product_id, qty, domain=main_domain, prefered_domain=prefered_domain, fallback_domain=fallback_domain, restrict_lot_id=move.restrict_lot_id.id, restrict_partner_id=move.restrict_partner_id.id, context=context)
                    quant_obj.quants_reserve(cr, uid, quants, move, context=context)

        #force assignation of consumable products
        if to_assign_moves:
            self.force_assign(cr, uid, to_assign_moves, context=context)
        #check if a putaway rule is likely to be processed and store result on the move
        self._putaway_check(cr, uid, ids, context=context)

    def action_cancel(self, cr, uid, ids, context=None):
        """ Cancels the moves and if all moves are cancelled it cancels the picking.
        @return: True
        """
        procurement_obj = self.pool.get('procurement.order')
        context = context or {}
        for move in self.browse(cr, uid, ids, context=context):
            if move.state == 'done':
                raise osv.except_osv(_('Operation Forbidden!'),
                        _('You cannot cancel a stock move that has been set to \'Done\'.'))
            if move.reserved_quant_ids:
                self.pool.get("stock.quant").quants_unreserve(cr, uid, move, context=context)
            if context.get('cancel_procurement'):
                if move.propagate:
                    procurement_ids = procurement_obj.search(cr, uid, [('move_dest_id', '=', move.id)], context=context)
                    procurement_obj.cancel(cr, uid, procurement_ids, context=context)
            elif move.move_dest_id:
                #cancel chained moves
                if move.propagate:
                    self.action_cancel(cr, uid, [move.move_dest_id.id], context=context)
                elif move.move_dest_id.state == 'waiting':
                    self.write(cr, uid, [move.move_dest_id.id], {'state': 'confirmed'})
        return self.write(cr, uid, ids, {'state': 'cancel', 'move_dest_id': False})

    def action_done(self, cr, uid, ids, context=None):
        """ Makes the move done and if all moves are done, it will finish the picking.
        It assumes that quants are already assigned to stock moves.
        Putaway strategies should be applied
        @return:
        """
        context = context or {}
        picking_obj = self.pool.get("stock.picking")
        quant_obj = self.pool.get("stock.quant")
        pack_op_obj = self.pool.get("stock.pack.operation")
        todo = [move.id for move in self.browse(cr, uid, ids, context=context) if move.state == "draft"]
        if todo:
            self.action_confirm(cr, uid, todo, context=context)

        pickings = set()
        procurement_ids = []
        for move in self.browse(cr, uid, ids, context=context):
            if move.picking_id:
                pickings.add(move.picking_id.id)
            qty = move.product_qty
            main_domain = [('qty', '>', 0)]
            prefered_domain = [('reservation_id', '=', move.id)]
            fallback_domain = [('reservation_id', '=', False)]
            #first, process the move per linked operation first because it may imply some specific domains to consider
            for record in move.linked_move_operation_ids:
                self.check_tracking(cr, uid, move, record.operation_id.lot_id.id, context=context)
                dom = main_domain + self.pool.get('stock.move.operation.link').get_specific_domain(cr, uid, record, context=context)
                quants = quant_obj.quants_get_prefered_domain(cr, uid, move.location_id, move.product_id, record.qty, domain=dom, prefered_domain=prefered_domain, fallback_domain=fallback_domain, restrict_lot_id=move.restrict_lot_id.id, restrict_partner_id=move.restrict_partner_id.id, context=context)
                package_id = False
                if not record.operation_id.package_id:
                    #if a package and a result_package is given, we don't enter here because it will be processed by process_packaging() later
                    #but for operations having only result_package_id, we will create new quants in the final package directly
                    package_id = record.operation_id.result_package_id.id or False
                quant_obj.quants_move(cr, uid, quants, move, lot_id=record.operation_id.lot_id.id, owner_id=record.operation_id.owner_id.id, src_package_id=record.operation_id.package_id.id, dest_package_id=package_id, context=context)
                #packaging process
                pack_op_obj.process_packaging(cr, uid, record.operation_id, quants, context=context)
                qty -= record.qty
            #then if the total quantity processed this way isn't enough, process the remaining quantity without any specific domain
            if qty > 0:
                self.check_tracking(cr, uid, move, move.restrict_lot_id.id, context=context)
                quants = quant_obj.quants_get_prefered_domain(cr, uid, move.location_id, move.product_id, qty, domain=main_domain, prefered_domain=prefered_domain, fallback_domain=fallback_domain, restrict_lot_id=move.restrict_lot_id.id, restrict_partner_id=move.restrict_partner_id.id, context=context)
<<<<<<< HEAD
                quant_obj.quants_move(cr, uid, quants, move, lot_id = move.restrict_lot_id.id, owner_id = move.restrict_partner_id.id, context=context)
=======
                quant_obj.quants_move(cr, uid, quants, move, lot_id=move.restrict_lot_id.id, owner_id=move.restrict_partner_id.id, context=context)
>>>>>>> 7f893f9f
            #unreserve the quants and make them available for other operations/moves
            quant_obj.quants_unreserve(cr, uid, move, context=context)

            #Check moves that were pushed
            if move.move_dest_id.state in ('waiting', 'confirmed'):
                other_upstream_move_ids = self.search(cr, uid, [('id', '!=', move.id), ('state', 'not in', ['done', 'cancel']),
                                            ('move_dest_id', '=', move.move_dest_id.id)], context=context)
                #If no other moves for the move that got pushed:
                if not other_upstream_move_ids and move.move_dest_id.state in ('waiting', 'confirmed'):
                    self.action_assign(cr, uid, [move.move_dest_id.id], context=context)
            if move.procurement_id:
                procurement_ids.append(move.procurement_id.id)
        self.write(cr, uid, ids, {'state': 'done', 'date': time.strftime(DEFAULT_SERVER_DATETIME_FORMAT)}, context=context)
        self.pool.get('procurement.order').check(cr, uid, procurement_ids, context=context)
        #check picking state to set the date_done is needed
        done_picking = []
        for picking in picking_obj.browse(cr, uid, list(pickings), context=context):
            if picking.state == 'done' and not picking.date_done:
                done_picking.append(picking.id)
        if done_picking:
            picking_obj.write(cr, uid, done_picking, {'date_done': time.strftime(DEFAULT_SERVER_DATETIME_FORMAT)}, context=context)
        return True

    def unlink(self, cr, uid, ids, context=None):
        context = context or {}
        for move in self.browse(cr, uid, ids, context=context):
            if move.state not in ('draft', 'cancel'):
                raise osv.except_osv(_('User Error!'), _('You can only delete draft moves.'))
        return super(stock_move, self).unlink(cr, uid, ids, context=context)

    def action_scrap(self, cr, uid, ids, quantity, location_id, restrict_lot_id=False, restrict_partner_id=False, context=None):
        """ Move the scrap/damaged product into scrap location
        @param cr: the database cursor
        @param uid: the user id
        @param ids: ids of stock move object to be scrapped
        @param quantity : specify scrap qty
        @param location_id : specify scrap location
        @param context: context arguments
        @return: Scraped lines
        """
        #quantity should be given in MOVE UOM
        if quantity <= 0:
            raise osv.except_osv(_('Warning!'), _('Please provide a positive quantity to scrap.'))
        res = []
        for move in self.browse(cr, uid, ids, context=context):
            source_location = move.location_id
            if move.state == 'done':
                source_location = move.location_dest_id
            #Previously used to prevent scraping from virtual location but not necessary anymore
            #if source_location.usage != 'internal':
                #restrict to scrap from a virtual location because it's meaningless and it may introduce errors in stock ('creating' new products from nowhere)
                #raise osv.except_osv(_('Error!'), _('Forbidden operation: it is not allowed to scrap products from a virtual location.'))
            move_qty = move.product_qty
            uos_qty = quantity / move_qty * move.product_uos_qty
            default_val = {
                'location_id': source_location.id,
                'product_uom_qty': quantity,
                'product_uos_qty': uos_qty,
                'state': move.state,
                'scrapped': True,
                'location_dest_id': location_id,
                'restrict_lot_id': restrict_lot_id,
                'restrict_partner_id': restrict_partner_id,
            }
            new_move = self.copy(cr, uid, move.id, default_val)

            res += [new_move]
            product_obj = self.pool.get('product.product')
            for product in product_obj.browse(cr, uid, [move.product_id.id], context=context):
                if move.picking_id:
                    uom = product.uom_id.name if product.uom_id else ''
                    message = _("%s %s %s has been <b>moved to</b> scrap.") % (quantity, uom, product.name)
                    move.picking_id.message_post(body=message)

        self.action_done(cr, uid, res, context=context)
        return res

    def action_consume(self, cr, uid, ids, quantity, location_id=False, restrict_lot_id=False, restrict_partner_id=False, context=None):
        """ Consumed product with specific quantity from specific source location. This correspond to a split of the move (or write if the quantity to consume is >= than the quantity of the move) followed by an action_done
        @param ids: ids of stock move object to be consumed
        @param quantity : specify consume quantity (given in move UoM)
        @param location_id : specify source location
        @return: Consumed lines
        """
        uom_obj = self.pool.get('product.uom')
        if context is None:
            context = {}
        if quantity <= 0:
            raise osv.except_osv(_('Warning!'), _('Please provide proper quantity.'))
        res = []
        for move in self.browse(cr, uid, ids, context=context):
            move_qty = move.product_qty
            uom_qty = uom_obj._compute_qty(cr, uid, move.product_id.uom_id.id, quantity, move.product_uom.id)
            if move_qty <= 0:
                raise osv.except_osv(_('Error!'), _('Cannot consume a move with negative or zero quantity.'))
            quantity_rest = move.product_qty - uom_qty
            if quantity_rest > 0:
                ctx = context.copy()
                if location_id:
                    ctx['source_location_id'] = location_id
                res.append(self.split(cr, uid, move, move_qty - quantity_rest, restrict_lot_id=restrict_lot_id, 
<<<<<<< HEAD
                                      restrict_partner_id = restrict_partner_id, context=ctx))
=======
                                      restrict_partner_id=restrict_partner_id, context=ctx))
>>>>>>> 7f893f9f
            else:
                res.append(move.id)
                if location_id:
                    self.write(cr, uid, [move.id], {'location_id': location_id, 'restrict_lot_id': restrict_lot_id, 
                                                    'restrict_partner_id': restrict_partner_id}, context=context)

        self.action_done(cr, uid, res, context=context)
        return res

<<<<<<< HEAD
    def split(self, cr, uid, move, qty, restrict_lot_id=False, restrict_partner_id = False, context=None):
=======
    def split(self, cr, uid, move, qty, restrict_lot_id=False, restrict_partner_id=False, context=None):
>>>>>>> 7f893f9f
        """ Splits qty from move move into a new move
        :param move: browse record
        :param qty: float. quantity to split (given in product UoM)
        :param context: dictionay. can contains the special key 'source_location_id' in order to force the source location when copying the move
        """
        if move.product_qty <= qty or qty == 0:
            return move.id

        uom_obj = self.pool.get('product.uom')
        context = context or {}

        uom_qty = uom_obj._compute_qty(cr, uid, move.product_id.uom_id.id, qty, move.product_uom.id)
        uos_qty = uom_qty * move.product_uos_qty / move.product_uom_qty

        if move.state in ('done', 'cancel'):
            raise osv.except_osv(_('Error'), _('You cannot split a move done'))

        defaults = {
            'product_uom_qty': uom_qty,
            'product_uos_qty': uos_qty,
            'state': move.state,
            'procure_method': 'make_to_stock',
            'move_dest_id': False,
            'reserved_quant_ids': [],
            'restrict_lot_id': restrict_lot_id,
            'restrict_partner_id': restrict_partner_id
        }
        if context.get('source_location_id'):
            defaults['location_id'] = context['source_location_id']
        new_move = self.copy(cr, uid, move.id, defaults)

        ctx = context.copy()
        ctx['do_not_propagate'] = True
        self.write(cr, uid, [move.id], {
            'product_uom_qty': move.product_uom_qty - uom_qty,
            'product_uos_qty': move.product_uos_qty - uos_qty,
            #'reserved_quant_ids': [(6,0,[])]  SHOULD NOT CHANGE as it has been reserved already
        }, context=ctx)

        if move.move_dest_id and move.propagate:
            new_move_prop = self.split(cr, uid, move.move_dest_id, qty, context=context)
            self.write(cr, uid, [new_move], {'move_dest_id': new_move_prop}, context=context)

        self.action_confirm(cr, uid, [new_move], context=context)
        return new_move

class stock_inventory(osv.osv):
    _name = "stock.inventory"
    _description = "Inventory"

    def _get_move_ids_exist(self, cr, uid, ids, field_name, arg, context=None):
        res = {}
        for inv in self.browse(cr, uid, ids, context=context):
            res[inv.id] = False
            if inv.move_ids:
                res[inv.id] = True
        return res

    def _get_available_filters(self, cr, uid, context=None):
        """
           This function will return the list of filter allowed according to the options checked
           in 'Settings\Warehouse'.

           :rtype: list of tuple
        """
        #default available choices
        res_filter = [('none', _('All products of a whole location')), ('product', _('One product only'))]
        settings_obj = self.pool.get('stock.config.settings')
        config_ids = settings_obj.search(cr, uid, [], limit=1, order='id DESC', context=context)
        #If we don't have updated config until now, all fields are by default false and so should be not dipslayed
        if not config_ids:
            return res_filter

        stock_settings = settings_obj.browse(cr, uid, config_ids[0], context=context)
        if stock_settings.group_stock_tracking_owner:
            res_filter.append(('owner', _('One owner only')))
            res_filter.append(('product_owner', _('One product for a specific owner')))
        if stock_settings.group_stock_tracking_lot:
            res_filter.append(('lot', _('One Lot/Serial Number')))
        if stock_settings.group_stock_packaging:
            res_filter.append(('pack', _('A Pack')))
        return res_filter

    _columns = {
        'name': fields.char('Inventory Reference', size=64, required=True, readonly=True, states={'draft': [('readonly', False)]}, help="Inventory Name."),
        'date': fields.datetime('Inventory Date', required=True, readonly=True, states={'draft': [('readonly', False)]}, help="Inventory Create Date."),
        'date_done': fields.datetime('Date done', help="Inventory Validation Date."),
        'line_ids': fields.one2many('stock.inventory.line', 'inventory_id', 'Inventories', readonly=False, states={'done': [('readonly', True)]}, help="Inventory Lines."),
        'move_ids': fields.one2many('stock.move', 'inventory_id', 'Created Moves', help="Inventory Moves."),
        'state': fields.selection([('draft', 'Draft'), ('cancel', 'Cancelled'), ('confirm', 'In Progress'), ('done', 'Validated')], 'Status', readonly=True, select=True),
        'company_id': fields.many2one('res.company', 'Company', required=True, select=True, readonly=True, states={'draft': [('readonly', False)]}),
        'location_id': fields.many2one('stock.location', 'Location', required=True, readonly=True, states={'draft': [('readonly', False)]}),
        'product_id': fields.many2one('product.product', 'Product', readonly=True, states={'draft': [('readonly', False)]}, help="Specify Product to focus your inventory on a particular Product."),
        'package_id': fields.many2one('stock.quant.package', 'Pack', readonly=True, states={'draft': [('readonly', False)]}, help="Specify Pack to focus your inventory on a particular Pack."),
        'partner_id': fields.many2one('res.partner', 'Owner', readonly=True, states={'draft': [('readonly', False)]}, help="Specify Owner to focus your inventory on a particular Owner."),
        'lot_id': fields.many2one('stock.production.lot', 'Lot/Serial Number', readonly=True, states={'draft': [('readonly', False)]}, help="Specify Lot/Serial Number to focus your inventory on a particular Lot/Serial Number."),
        'move_ids_exist': fields.function(_get_move_ids_exist, type='boolean', string=' Stock Move Exists?', help='technical field for attrs in view'),
        'filter': fields.selection(_get_available_filters, 'Selection Filter'),
    }

    def _default_stock_location(self, cr, uid, context=None):
        try:
            warehouse = self.pool.get('ir.model.data').get_object(cr, uid, 'stock', 'warehouse0')
            return warehouse.lot_stock_id.id
        except:
            return False

    _defaults = {
        'date': fields.datetime.now,
        'state': 'draft',
        'company_id': lambda self, cr, uid, c: self.pool.get('res.company')._company_default_get(cr, uid, 'stock.inventory', context=c),
        'location_id': _default_stock_location,
    }

    def set_checked_qty(self, cr, uid, ids, context=None):
        inventory = self.browse(cr, uid, ids[0], context=context)
        line_ids = [line.id for line in inventory.line_ids]
        self.pool.get('stock.inventory.line').write(cr, uid, line_ids, {'product_qty': 0})
        return True

    def copy(self, cr, uid, id, default=None, context=None):
        if default is None:
            default = {}
        default = default.copy()
        default.update({'move_ids': [], 'date_done': False})
        return super(stock_inventory, self).copy(cr, uid, id, default, context=context)

    def _inventory_line_hook(self, cr, uid, inventory_line, move_vals):
        """ Creates a stock move from an inventory line
        @param inventory_line:
        @param move_vals:
        @return:
        """
        return self.pool.get('stock.move').create(cr, uid, move_vals)

    def action_done(self, cr, uid, ids, context=None):
        """ Finish the inventory
        @return: True
        """
        if context is None:
            context = {}
        move_obj = self.pool.get('stock.move')
        for inv in self.browse(cr, uid, ids, context=context):
            if not inv.move_ids:
                self.action_check(cr, uid, [inv.id], context=context)
            inv.refresh()
            #the action_done on stock_move has to be done in 2 steps:
            #first, we start moving the products from stock to inventory loss
            move_obj.action_done(cr, uid, [x.id for x in inv.move_ids if x.location_id.usage == 'internal'], context=context)
            #then, we move from inventory loss. This 2 steps process is needed because some moved quant may need to be put again in stock
            move_obj.action_done(cr, uid, [x.id for x in inv.move_ids if x.location_id.usage != 'internal'], context=context)
            self.write(cr, uid, [inv.id], {'state': 'done', 'date_done': time.strftime(DEFAULT_SERVER_DATETIME_FORMAT)}, context=context)
        return True

    def _create_stock_move(self, cr, uid, inventory, todo_line, context=None):
        stock_move_obj = self.pool.get('stock.move')
        product_obj = self.pool.get('product.product')
        inventory_location_id = product_obj.browse(cr, uid, todo_line['product_id'], context=context).property_stock_inventory.id
        vals = {
            'name': _('INV:') + (inventory.name or ''),
            'product_id': todo_line['product_id'],
            'product_uom': todo_line['product_uom_id'],
            'date': inventory.date,
            'company_id': inventory.company_id.id,
            'inventory_id': inventory.id,
            'state': 'assigned',
            'restrict_lot_id': todo_line.get('prod_lot_id'),
            'restrict_partner_id': todo_line.get('partner_id'),
         }

        if todo_line['product_qty'] < 0:
            #found more than expected
            vals['location_id'] = inventory_location_id
            vals['location_dest_id'] = todo_line['location_id']
            vals['product_uom_qty'] = -todo_line['product_qty']
        else:
            #found less than expected
            vals['location_id'] = todo_line['location_id']
            vals['location_dest_id'] = inventory_location_id
            vals['product_uom_qty'] = todo_line['product_qty']
        return stock_move_obj.create(cr, uid, vals, context=context)

    def action_check(self, cr, uid, ids, context=None):
        """ Checks the inventory and computes the stock move to do
        @return: True
        """
        inventory_line_obj = self.pool.get('stock.inventory.line')
        stock_move_obj = self.pool.get('stock.move')
        for inventory in self.browse(cr, uid, ids, context=context):
            #first remove the existing stock moves linked to this inventory
            move_ids = [move.id for move in inventory.move_ids]
            stock_move_obj.unlink(cr, uid, move_ids, context=context)
            #compute what should be in the inventory lines
            theorical_lines = self._get_inventory_lines(cr, uid, inventory, context=context)
            for line in inventory.line_ids:
                #compare the inventory lines to the theorical ones and store the diff in theorical_lines
                inventory_line_obj._resolve_inventory_line(cr, uid, line, theorical_lines, context=context)
            #each theorical_lines where product_qty is not 0 is a difference for which we need to create a stock move
            for todo_line in theorical_lines:
                if todo_line['product_qty'] != 0:
                    self._create_stock_move(cr, uid, inventory, todo_line, context=context)

    def action_cancel_draft(self, cr, uid, ids, context=None):
        """ Cancels the stock move and change inventory state to draft.
        @return: True
        """
        for inv in self.browse(cr, uid, ids, context=context):
            self.pool.get('stock.move').action_cancel(cr, uid, [x.id for x in inv.move_ids], context=context)
            self.write(cr, uid, [inv.id], {'state': 'draft'}, context=context)
        return True

    def action_cancel_inventory(self, cr, uid, ids, context=None):
        self.action_cancel_draft(cr, uid, ids, context=context)

    def prepare_inventory(self, cr, uid, ids, context=None):
        inventory_line_obj = self.pool.get('stock.inventory.line')
        for inventory in self.browse(cr, uid, ids, context=context):
            #clean the existing inventory lines before redoing an inventory proposal
            line_ids = [line.id for line in inventory.line_ids]
            inventory_line_obj.unlink(cr, uid, line_ids, context=context)
            #compute the inventory lines and create them
            vals = self._get_inventory_lines(cr, uid, inventory, context=context)
            for product_line in vals:
                inventory_line_obj.create(cr, uid, product_line, context=context)
        return self.write(cr, uid, ids, {'state': 'confirm'})

    def _get_inventory_lines(self, cr, uid, inventory, context=None):
        location_obj = self.pool.get('stock.location')
        product_obj = self.pool.get('product.product')
        location_ids = location_obj.search(cr, uid, [('id', 'child_of', [inventory.location_id.id])], context=context)
        domain = ' location_id in %s'
        args = (tuple(location_ids),)
        if inventory.partner_id:
            domain += ' and owner_id = %s'
            args += (inventory.partner_id.id,)
        if inventory.lot_id:
            domain += ' and lot_id = %s'
            args += (inventory.lot_id.id,)
        if inventory.product_id:
            domain += 'and product_id = %s'
            args += (inventory.product_id.id,)
        if inventory.package_id:
            domain += ' and package_id = %s'
            args += (inventory.package_id.id,)
        cr.execute('''
           SELECT product_id, sum(qty) as product_qty, location_id, lot_id as prod_lot_id, package_id, owner_id as partner_id
           FROM stock_quant WHERE''' + domain + '''
           GROUP BY product_id, location_id, lot_id, package_id, partner_id
        ''', args)
        vals = []
        for product_line in cr.dictfetchall():
            #replace the None the dictionary by False, because falsy values are tested later on
            for key, value in product_line.items():
                if not value:
                    product_line[key] = False
            product_line['inventory_id'] = inventory.id
            product_line['th_qty'] = product_line['product_qty']
            if product_line['product_id']:
                product = product_obj.browse(cr, uid, product_line['product_id'], context=context)
                product_line['product_uom_id'] = product.uom_id.id
            vals.append(product_line)
        return vals

class stock_inventory_line(osv.osv):
    _name = "stock.inventory.line"
    _description = "Inventory Line"
    _rec_name = "inventory_id"
    _order = "inventory_id, location_name, product_code, product_name, prod_lot_id"

    def _get_product_name_change(self, cr, uid, ids, context=None):
        return self.pool.get('stock.inventory.line').search(cr, uid, [('product_id', 'in', ids)], context=context)

    def _get_location_change(self, cr, uid, ids, context=None):
        return self.pool.get('stock.inventory.line').search(cr, uid, [('location_id', 'in', ids)], context=context)

    _columns = {
        'inventory_id': fields.many2one('stock.inventory', 'Inventory', ondelete='cascade', select=True),
        'location_id': fields.many2one('stock.location', 'Location', required=True, select=True),
        'product_id': fields.many2one('product.product', 'Product', required=True, select=True),
        'package_id': fields.many2one('stock.quant.package', 'Pack', select=True),
        'product_uom_id': fields.many2one('product.uom', 'Product Unit of Measure', required=True),
        'product_qty': fields.float('Checked Quantity', digits_compute=dp.get_precision('Product Unit of Measure')),
        'company_id': fields.related('inventory_id', 'company_id', type='many2one', relation='res.company', string='Company', store=True, select=True, readonly=True),
        'prod_lot_id': fields.many2one('stock.production.lot', 'Serial Number', domain="[('product_id','=',product_id)]"),
        'state': fields.related('inventory_id', 'state', type='char', string='Status', readonly=True),
        'th_qty': fields.float('Theoretical Quantity', readonly=True),
        'partner_id': fields.many2one('res.partner', 'Owner'),
        'product_name': fields.related('product_id', 'name', type='char', string='Product name', store={
                                                                                            'product.product': (_get_product_name_change, ['name', 'default_code'], 20),
                                                                                            'stock.inventory.line': (lambda self, cr, uid, ids, c={}: ids, ['product_id'], 20),}),
        'product_code': fields.related('product_id', 'default_code', type='char', string='Product code', store={
                                                                                            'product.product': (_get_product_name_change, ['name', 'default_code'], 20),
                                                                                            'stock.inventory.line': (lambda self, cr, uid, ids, c={}: ids, ['product_id'], 20),}),
        'location_name': fields.related('location_id', 'complete_name', type='char', string='Location name', store={
                                                                                            'stock.location': (_get_location_change, ['name', 'location_id', 'active'], 20),
                                                                                            'stock.inventory.line': (lambda self, cr, uid, ids, c={}: ids, ['location_id'], 20),}),
    }

    _defaults = {
        'product_qty': 1,
    }

    def _resolve_inventory_line(self, cr, uid, inventory_line, theorical_lines, context=None):
        #TODO : package_id management !
        found = False
        uom_obj = self.pool.get('product.uom')
        for th_line in theorical_lines:
            #We try to match the inventory line with a theorical line with same product, lot, location and owner
            if th_line['location_id'] == inventory_line.location_id.id and th_line['product_id'] == inventory_line.product_id.id and th_line['prod_lot_id'] == inventory_line.prod_lot_id.id and th_line['partner_id'] == inventory_line.partner_id.id:
                uom_reference = inventory_line.product_id.uom_id
                real_qty = uom_obj._compute_qty_obj(cr, uid, inventory_line.product_uom_id, inventory_line.product_qty, uom_reference)
                th_line['product_qty'] -= real_qty
                found = True
                break
        #if it was still not found, we add it to the theorical lines so that it will create a stock move for it
        if not found:
            vals = {
                'inventory_id': inventory_line.inventory_id.id,
                'location_id': inventory_line.location_id.id,
                'product_id': inventory_line.product_id.id,
                'product_uom_id': inventory_line.product_id.uom_id.id,
                'product_qty': -inventory_line.product_qty,
                'prod_lot_id': inventory_line.prod_lot_id.id,
                'partner_id': inventory_line.partner_id.id,
            }
            theorical_lines.append(vals)

    def on_change_product_id(self, cr, uid, ids, location_id, product, uom=False, owner_id=False, lot_id=False, package_id=False, context=None):
        """ Changes UoM and name if product_id changes.
        @param location_id: Location id
        @param product: Changed product_id
        @param uom: UoM product
        @return:  Dictionary of changed values
        """
        context = context or {}
        if not product:
            return {'value': {'product_qty': 0.0, 'product_uom_id': False}}
        uom_obj = self.pool.get('product.uom')
        ctx = context.copy()
        ctx['location'] = location_id
        ctx['lot_id'] = lot_id
        ctx['owner_id'] = owner_id
        ctx['package_id'] = package_id
        obj_product = self.pool.get('product.product').browse(cr, uid, product, context=ctx)
        th_qty = obj_product.qty_available
        if uom and uom != obj_product.uom_id.id:
            uom_record = uom_obj.browse(cr, uid, uom, context=context)
            th_qty = uom_obj._compute_qty_obj(cr, uid, obj_product.uom_id, th_qty, uom_record)
        return {'value': {'th_qty': th_qty, 'product_uom_id': uom or obj_product.uom_id.id}}


#----------------------------------------------------------
# Stock Warehouse
#----------------------------------------------------------
class stock_warehouse(osv.osv):
    _name = "stock.warehouse"
    _description = "Warehouse"

    _columns = {
        'name': fields.char('Name', size=128, required=True, select=True),
        'company_id': fields.many2one('res.company', 'Company', required=True, select=True),
        'partner_id': fields.many2one('res.partner', 'Address'),
        'view_location_id': fields.many2one('stock.location', 'View Location', required=True, domain=[('usage', '=', 'view')]),
        'lot_stock_id': fields.many2one('stock.location', 'Location Stock', required=True, domain=[('usage', '=', 'internal')]),
        'code': fields.char('Short Name', size=5, required=True, help="Short name used to identify your warehouse"),
        'route_ids': fields.many2many('stock.location.route', 'stock_route_warehouse', 'warehouse_id', 'route_id', 'Routes', domain="[('warehouse_selectable', '=', True)]", help='Defaults routes through the warehouse'),
        'reception_steps': fields.selection([
            ('one_step', 'Receive goods directly in stock (1 step)'),
            ('two_steps', 'Unload in input location then go to stock (2 steps)'),
            ('three_steps', 'Unload in input location, go through a quality control before being admitted in stock (3 steps)')], 'Incoming Shipments', required=True),
        'delivery_steps': fields.selection([
            ('ship_only', 'Ship directly from stock (Ship only)'),
            ('pick_ship', 'Bring goods to output location before shipping (Pick + Ship)'),
            ('pick_pack_ship', 'Make packages into a dedicated location, then bring them to the output location for shipping (Pick + Pack + Ship)')], 'Outgoing Shippings', required=True),
        'wh_input_stock_loc_id': fields.many2one('stock.location', 'Input Location'),
        'wh_qc_stock_loc_id': fields.many2one('stock.location', 'Quality Control Location'),
        'wh_output_stock_loc_id': fields.many2one('stock.location', 'Output Location'),
        'wh_pack_stock_loc_id': fields.many2one('stock.location', 'Packing Location'),
        'mto_pull_id': fields.many2one('procurement.rule', 'MTO rule'),
        'pick_type_id': fields.many2one('stock.picking.type', 'Pick Type'),
        'pack_type_id': fields.many2one('stock.picking.type', 'Pack Type'),
        'out_type_id': fields.many2one('stock.picking.type', 'Out Type'),
        'in_type_id': fields.many2one('stock.picking.type', 'In Type'),
        'int_type_id': fields.many2one('stock.picking.type', 'Internal Type'),
        'crossdock_route_id': fields.many2one('stock.location.route', 'Crossdock Route'),
        'reception_route_id': fields.many2one('stock.location.route', 'Reception Route'),
        'delivery_route_id': fields.many2one('stock.location.route', 'Delivery Route'),
        'resupply_from_wh': fields.boolean('Resupply From Other Warehouses'),
        'resupply_wh_ids': fields.many2many('stock.warehouse', 'stock_wh_resupply_table', 'supplied_wh_id', 'supplier_wh_id', 'Resupply Warehouses'),
        'resupply_route_ids': fields.one2many('stock.location.route', 'supplied_wh_id', 'Resupply Routes'),
        'default_resupply_wh_id': fields.many2one('stock.warehouse', 'Default Resupply Warehouse'),
    }

    def onchange_filter_default_resupply_wh_id(self, cr, uid, ids, default_resupply_wh_id, resupply_wh_ids, context=None):
        resupply_wh_ids = set([x['id'] for x in (self.resolve_2many_commands(cr, uid, 'resupply_wh_ids', resupply_wh_ids, ['id']))])
        if default_resupply_wh_id: #If we are removing the default resupply, we don't have default_resupply_wh_id 
            resupply_wh_ids.add(default_resupply_wh_id)
        resupply_wh_ids = list(resupply_wh_ids)        
        return {'value': {'resupply_wh_ids': resupply_wh_ids}}

    def _get_inter_wh_location(self, cr, uid, warehouse, context=None):
        ''' returns a tuple made of the browse record of customer location and the browse record of supplier location'''
        data_obj = self.pool.get('ir.model.data')
        try:
            inter_wh_loc = data_obj.get_object_reference(cr, uid, 'stock', 'stock_location_inter_wh')[1]
        except:
            inter_wh_loc = False
        return inter_wh_loc

    def _get_all_products_to_resupply(self, cr, uid, warehouse, context=None):
        return self.pool.get('product.product').search(cr, uid, [], context=context)

    def _assign_route_on_products(self, cr, uid, warehouse, inter_wh_route_id, context=None):
        product_ids = self._get_all_products_to_resupply(cr, uid, warehouse, context=context)
        self.pool.get('product.product').write(cr, uid, product_ids, {'route_ids': [(4, inter_wh_route_id)]}, context=context)

    def _unassign_route_on_products(self, cr, uid, warehouse, inter_wh_route_id, context=None):
        product_ids = self._get_all_products_to_resupply(cr, uid, warehouse, context=context)
        self.pool.get('product.product').write(cr, uid, product_ids, {'route_ids': [(3, inter_wh_route_id)]}, context=context)

    def _get_inter_wh_route(self, cr, uid, warehouse, wh, context=None):
        return {
            'name': _('%s: Supply Product from %s') % (warehouse.name, wh.name),
            'warehouse_selectable': False,
            'product_selectable': True,
            'product_categ_selectable': True,
            'supplied_wh_id': warehouse.id,
            'supplier_wh_id': wh.id,
        }

    def _create_resupply_routes(self, cr, uid, warehouse, supplier_warehouses, default_resupply_wh, context=None):
        location_obj = self.pool.get('stock.location')
        route_obj = self.pool.get('stock.location.route')
        pull_obj = self.pool.get('procurement.rule')
        #create route selectable on the product to resupply the warehouse from another one
        inter_wh_location_id = self._get_inter_wh_location(cr, uid, warehouse, context=context)
        if inter_wh_location_id:
            input_loc = warehouse.wh_input_stock_loc_id
            if warehouse.reception_steps == 'one_step':
                input_loc = warehouse.lot_stock_id
            inter_wh_location = location_obj.browse(cr, uid, inter_wh_location_id, context=context)
            for wh in supplier_warehouses:
                output_loc = wh.wh_output_stock_loc_id
                if wh.delivery_steps == 'ship_only':
                    output_loc = wh.lot_stock_id
                inter_wh_route_vals = self._get_inter_wh_route(cr, uid, warehouse, wh, context=context)
                inter_wh_route_id = route_obj.create(cr, uid, vals=inter_wh_route_vals, context=context)
                values = [(output_loc, inter_wh_location, wh.out_type_id.id, wh), (inter_wh_location, input_loc, warehouse.in_type_id.id, warehouse)]
                pull_rules_list = self._get_supply_pull_rules(cr, uid, warehouse, values, inter_wh_route_id, context=context)
                for pull_rule in pull_rules_list:
                    pull_obj.create(cr, uid, vals=pull_rule, context=context)
                #if the warehouse is also set as default resupply method, assign this route automatically to all product
                if default_resupply_wh and default_resupply_wh.id == wh.id:
                    self._assign_route_on_products(cr, uid, warehouse, inter_wh_route_id, context=context)
                #finally, save the route on the warehouse
                self.write(cr, uid, [warehouse.id], {'route_ids': [(4, inter_wh_route_id)]}, context=context)

    def _default_stock_id(self, cr, uid, context=None):
        #lot_input_stock = self.pool.get('ir.model.data').get_object(cr, uid, 'stock', 'stock_location_stock')
        try:
            warehouse = self.pool.get('ir.model.data').get_object(cr, uid, 'stock', 'warehouse0')
            return warehouse.lot_stock_id.id
        except:
            return False

    _defaults = {
        'company_id': lambda self, cr, uid, c: self.pool.get('res.company')._company_default_get(cr, uid, 'stock.inventory', context=c),
        'lot_stock_id': _default_stock_id,
        'reception_steps': 'one_step',
        'delivery_steps': 'ship_only',
    }
    _sql_constraints = [
        ('warehouse_name_uniq', 'unique(name, company_id)', 'The name of the warehouse must be unique per company!'),
        ('warehouse_code_uniq', 'unique(code, company_id)', 'The code of the warehouse must be unique per company!'),
        ('default_resupply_wh_diff', 'check (id != default_resupply_wh_id)', 'The default resupply warehouse should be different that the warehouse itself!'),
    ]

    def _get_partner_locations(self, cr, uid, ids, context=None):
        ''' returns a tuple made of the browse record of customer location and the browse record of supplier location'''
        data_obj = self.pool.get('ir.model.data')
        location_obj = self.pool.get('stock.location')
        try:
            customer_loc = data_obj.get_object_reference(cr, uid, 'stock', 'stock_location_customers')[1]
            supplier_loc = data_obj.get_object_reference(cr, uid, 'stock', 'stock_location_suppliers')[1]
        except:
            customer_loc = location_obj.search(cr, uid, [('usage', '=', 'customer')], context=context)
            customer_loc = customer_loc and customer_loc[0] or False
            supplier_loc = location_obj.search(cr, uid, [('usage', '=', 'supplier')], context=context)
            supplier_loc = supplier_loc and supplier_loc[0] or False
        if not (customer_loc and supplier_loc):
            raise osv.except_osv(_('Error!'), _('Can\'t find any customer or supplier location.'))
        return location_obj.browse(cr, uid, [customer_loc, supplier_loc], context=context)

    def switch_location(self, cr, uid, ids, warehouse, new_reception_step=False, new_delivery_step=False, context=None):
        location_obj = self.pool.get('stock.location')

        new_reception_step = new_reception_step or warehouse.reception_steps
        new_delivery_step = new_delivery_step or warehouse.delivery_steps
        if warehouse.reception_steps != new_reception_step:
            location_obj.write(cr, uid, [warehouse.wh_input_stock_loc_id.id, warehouse.wh_qc_stock_loc_id.id], {'active': False}, context=context)
            if new_reception_step != 'one_step':
                location_obj.write(cr, uid, warehouse.wh_input_stock_loc_id.id, {'active': True}, context=context)
            if new_reception_step == 'three_steps':
                location_obj.write(cr, uid, warehouse.wh_qc_stock_loc_id.id, {'active': True}, context=context)

        if warehouse.delivery_steps != new_delivery_step:
            location_obj.write(cr, uid, [warehouse.wh_output_stock_loc_id.id, warehouse.wh_pack_stock_loc_id.id], {'active': False}, context=context)
            if new_delivery_step != 'ship_only':
                location_obj.write(cr, uid, warehouse.wh_output_stock_loc_id.id, {'active': True}, context=context)
            if new_delivery_step == 'pick_pack_ship':
                location_obj.write(cr, uid, warehouse.wh_pack_stock_loc_id.id, {'active': True}, context=context)
        return True

    def _get_reception_delivery_route(self, cr, uid, warehouse, route_name, context=None):
        return {
            'name': self._format_routename(cr, uid, warehouse, route_name, context=context),
            'product_categ_selectable': True,
            'product_selectable': False,
            'sequence': 10,
        }

    def _get_supply_pull_rules(self, cr, uid, supplied_warehouse, values, new_route_id, context=None):
        pull_rules_list = []
        for from_loc, dest_loc, pick_type_id, warehouse in values:
            pull_rules_list.append({
                'name': self._format_rulename(cr, uid, warehouse, from_loc, dest_loc, context=context),
                'location_src_id': from_loc.id,
                'location_id': dest_loc.id,
                'route_id': new_route_id,
                'action': 'move',
                'picking_type_id': pick_type_id,
                'procure_method': 'make_to_order',
                'warehouse_id': supplied_warehouse.id,
                'propagate_warehouse_id': warehouse.id,
            })
        return pull_rules_list

    def _get_push_pull_rules(self, cr, uid, warehouse, active, values, new_route_id, context=None):
        first_rule = True
        push_rules_list = []
        pull_rules_list = []
        for from_loc, dest_loc, pick_type_id in values:
            push_rules_list.append({
                'name': self._format_rulename(cr, uid, warehouse, from_loc, dest_loc, context=context),
                'location_from_id': from_loc.id,
                'location_dest_id': dest_loc.id,
                'route_id': new_route_id,
                'auto': 'manual',
                'picking_type_id': pick_type_id,
                'active': active,
                'warehouse_id': warehouse.id,
            })
            pull_rules_list.append({
                'name': self._format_rulename(cr, uid, warehouse, from_loc, dest_loc, context=context),
                'location_src_id': from_loc.id,
                'location_id': dest_loc.id,
                'route_id': new_route_id,
                'action': 'move',
                'picking_type_id': pick_type_id,
                'procure_method': first_rule is True and 'make_to_stock' or 'make_to_order',
                'active': active,
                'warehouse_id': warehouse.id,
            })
            first_rule = False
        return push_rules_list, pull_rules_list

    def _get_mto_pull_rule(self, cr, uid, warehouse, values, context=None):
        route_obj = self.pool.get('stock.location.route')
        data_obj = self.pool.get('ir.model.data')
        try:
            mto_route_id = data_obj.get_object_reference(cr, uid, 'stock', 'route_warehouse0_mto')[1]
        except:
            mto_route_id = route_obj.search(cr, uid, [('name', 'like', _('Make To Order'))], context=context)
            mto_route_id = mto_route_id and mto_route_id[0] or False
        if not mto_route_id:
            raise osv.except_osv(_('Error!'), _('Can\'t find any generic Make To Order route.'))

        from_loc, dest_loc, pick_type_id = values[0]
        return {
            'name': self._format_rulename(cr, uid, warehouse, from_loc, dest_loc, context=context) + _(' MTO'),
            'location_src_id': from_loc.id,
            'location_id': dest_loc.id,
            'route_id': mto_route_id,
            'action': 'move',
            'picking_type_id': pick_type_id,
            'procure_method': 'make_to_order',
            'active': True,
            'warehouse_id': warehouse.id,
        }

    def _get_crossdock_route(self, cr, uid, warehouse, route_name, context=None):
        return {
            'name': self._format_routename(cr, uid, warehouse, route_name, context=context),
            'warehouse_selectable': False,
            'product_selectable': True,
            'product_categ_selectable': True,
            'active': warehouse.delivery_steps != 'ship_only' and warehouse.reception_steps != 'one_step',
            'sequence': 20,
        }

    def create_routes(self, cr, uid, ids, warehouse, context=None):
        wh_route_ids = []
        route_obj = self.pool.get('stock.location.route')
        pull_obj = self.pool.get('procurement.rule')
        push_obj = self.pool.get('stock.location.path')
        routes_dict = self.get_routes_dict(cr, uid, ids, warehouse, context=context)
        #create reception route and rules
        route_name, values = routes_dict[warehouse.reception_steps]
        route_vals = self._get_reception_delivery_route(cr, uid, warehouse, route_name, context=context)
        reception_route_id = route_obj.create(cr, uid, route_vals, context=context)
        wh_route_ids.append((4, reception_route_id))
        push_rules_list, pull_rules_list = self._get_push_pull_rules(cr, uid, warehouse, True, values, reception_route_id, context=context)
        #create the push/pull rules
        for push_rule in push_rules_list:
            push_obj.create(cr, uid, vals=push_rule, context=context)
        for pull_rule in pull_rules_list:
            #all pull rules in reception route are mto, because we don't want to wait for the scheduler to trigger an orderpoint on input location
            pull_rule['procure_method'] = 'make_to_order'
            pull_obj.create(cr, uid, vals=pull_rule, context=context)

        #create MTS route and pull rules for delivery and a specific route MTO to be set on the product
        route_name, values = routes_dict[warehouse.delivery_steps]
        route_vals = self._get_reception_delivery_route(cr, uid, warehouse, route_name, context=context)
        #create the route and its pull rules
        delivery_route_id = route_obj.create(cr, uid, route_vals, context=context)
        wh_route_ids.append((4, delivery_route_id))
        dummy, pull_rules_list = self._get_push_pull_rules(cr, uid, warehouse, True, values, delivery_route_id, context=context)
        for pull_rule in pull_rules_list:
            pull_obj.create(cr, uid, vals=pull_rule, context=context)
        #create MTO pull rule and link it to the generic MTO route
        mto_pull_vals = self._get_mto_pull_rule(cr, uid, warehouse, values, context=context)
        mto_pull_id = pull_obj.create(cr, uid, mto_pull_vals, context=context)

        #create a route for cross dock operations, that can be set on products and product categories
        route_name, values = routes_dict['crossdock']
        crossdock_route_vals = self._get_crossdock_route(cr, uid, warehouse, route_name, context=context)
        crossdock_route_id = route_obj.create(cr, uid, vals=crossdock_route_vals, context=context)
        wh_route_ids.append((4, crossdock_route_id))
        dummy, pull_rules_list = self._get_push_pull_rules(cr, uid, warehouse, warehouse.delivery_steps != 'ship_only' and warehouse.reception_steps != 'one_step', values, crossdock_route_id, context=context)
        for pull_rule in pull_rules_list:
            pull_obj.create(cr, uid, vals=pull_rule, context=context)

        #create route selectable on the product to resupply the warehouse from another one
        self._create_resupply_routes(cr, uid, warehouse, warehouse.resupply_wh_ids, warehouse.default_resupply_wh_id, context=context)

        #return routes and mto pull rule to store on the warehouse
        return {
            'route_ids': wh_route_ids,
            'mto_pull_id': mto_pull_id,
            'reception_route_id': reception_route_id,
            'delivery_route_id': delivery_route_id,
            'crossdock_route_id': crossdock_route_id,
        }

    def change_route(self, cr, uid, ids, warehouse, new_reception_step=False, new_delivery_step=False, context=None):
        picking_type_obj = self.pool.get('stock.picking.type')
        pull_obj = self.pool.get('procurement.rule')
        push_obj = self.pool.get('stock.location.path')
        route_obj = self.pool.get('stock.location.route')
        new_reception_step = new_reception_step or warehouse.reception_steps
        new_delivery_step = new_delivery_step or warehouse.delivery_steps

        #change the default source and destination location and (de)activate picking types
        input_loc = warehouse.wh_input_stock_loc_id
        if new_reception_step == 'one_step':
            input_loc = warehouse.lot_stock_id
        output_loc = warehouse.wh_output_stock_loc_id
        if new_delivery_step == 'ship_only':
            output_loc = warehouse.lot_stock_id
        picking_type_obj.write(cr, uid, warehouse.in_type_id.id, {'default_location_dest_id': input_loc.id}, context=context)
        picking_type_obj.write(cr, uid, warehouse.out_type_id.id, {'default_location_src_id': output_loc.id}, context=context)
        picking_type_obj.write(cr, uid, warehouse.pick_type_id.id, {'active': new_delivery_step != 'ship_only'}, context=context)
        picking_type_obj.write(cr, uid, warehouse.pack_type_id.id, {'active': new_delivery_step == 'pick_pack_ship'}, context=context)

        routes_dict = self.get_routes_dict(cr, uid, ids, warehouse, context=context)
        #update delivery route and rules: unlink the existing rules of the warehouse delivery route and recreate it
        pull_obj.unlink(cr, uid, [pu.id for pu in warehouse.delivery_route_id.pull_ids], context=context)
        route_name, values = routes_dict[new_delivery_step]
        route_obj.write(cr, uid, warehouse.delivery_route_id.id, {'name': self._format_routename(cr, uid, warehouse, route_name, context=context)}, context=context)
        dummy, pull_rules_list = self._get_push_pull_rules(cr, uid, warehouse, True, values, warehouse.delivery_route_id.id, context=context)
        #create the pull rules
        for pull_rule in pull_rules_list:
            pull_obj.create(cr, uid, vals=pull_rule, context=context)

        #update reception route and rules: unlink the existing rules of the warehouse reception route and recreate it
        pull_obj.unlink(cr, uid, [pu.id for pu in warehouse.reception_route_id.pull_ids], context=context)
        push_obj.unlink(cr, uid, [pu.id for pu in warehouse.reception_route_id.push_ids], context=context)
        route_name, values = routes_dict[new_reception_step]
        route_obj.write(cr, uid, warehouse.reception_route_id.id, {'name': self._format_routename(cr, uid, warehouse, route_name, context=context)}, context=context)
        push_rules_list, pull_rules_list = self._get_push_pull_rules(cr, uid, warehouse, True, values, warehouse.reception_route_id.id, context=context)
        #create the push/pull rules
        for push_rule in push_rules_list:
            push_obj.create(cr, uid, vals=push_rule, context=context)
        for pull_rule in pull_rules_list:
            #all pull rules in reception route are mto, because we don't want to wait for the scheduler to trigger an orderpoint on input location
            pull_rule['procure_method'] = 'make_to_order'
            pull_obj.create(cr, uid, vals=pull_rule, context=context)

        route_obj.write(cr, uid, warehouse.crossdock_route_id.id, {'active': new_reception_step != 'one_step' and new_delivery_step != 'ship_only'}, context=context)

        #change MTO rule
        dummy, values = routes_dict[new_delivery_step]
        mto_pull_vals = self._get_mto_pull_rule(cr, uid, warehouse, values, context=context)
        pull_obj.write(cr, uid, warehouse.mto_pull_id.id, mto_pull_vals, context=context)
        return True

    def create(self, cr, uid, vals, context=None):
        if context is None:
            context = {}
        if vals is None:
            vals = {}
        data_obj = self.pool.get('ir.model.data')
        seq_obj = self.pool.get('ir.sequence')
        picking_type_obj = self.pool.get('stock.picking.type')
        location_obj = self.pool.get('stock.location')

        #create view location for warehouse
        wh_loc_id = location_obj.create(cr, uid, {
                'name': _(vals.get('name')),
                'usage': 'view',
                'location_id': data_obj.get_object_reference(cr, uid, 'stock', 'stock_location_locations')[1]
            }, context=context)
        vals['view_location_id'] = wh_loc_id
        #create all location
        def_values = self.default_get(cr, uid, {'reception_steps', 'delivery_steps'})
        reception_steps = vals.get('reception_steps',  def_values['reception_steps'])
        delivery_steps = vals.get('delivery_steps', def_values['delivery_steps'])
        context_with_inactive = context.copy()
        context_with_inactive['active_test'] = False
        sub_locations = [
            {'name': _('Stock'), 'active': True, 'field': 'lot_stock_id'},
            {'name': _('Input'), 'active': reception_steps != 'one_step', 'field': 'wh_input_stock_loc_id'},
            {'name': _('Quality Control'), 'active': reception_steps == 'three_steps', 'field': 'wh_qc_stock_loc_id'},
            {'name': _('Output'), 'active': delivery_steps != 'ship_only', 'field': 'wh_output_stock_loc_id'},
            {'name': _('Packing Zone'), 'active': delivery_steps == 'pick_pack_ship', 'field': 'wh_pack_stock_loc_id'},
        ]
        for values in sub_locations:
            location_id = location_obj.create(cr, uid, {
                'name': values['name'],
                'usage': 'internal',
                'location_id': wh_loc_id,
                'active': values['active'],
            }, context=context_with_inactive)
            vals[values['field']] = location_id

        #create new sequences
        in_seq_id = seq_obj.create(cr, SUPERUSER_ID, values={'name': vals.get('name', '') + _(' Sequence in'), 'prefix': vals.get('code', '') + '/IN/', 'padding': 5}, context=context)
        out_seq_id = seq_obj.create(cr, SUPERUSER_ID, values={'name': vals.get('name', '') + _(' Sequence out'), 'prefix': vals.get('code', '') + '/OUT/', 'padding': 5}, context=context)
        pack_seq_id = seq_obj.create(cr, SUPERUSER_ID, values={'name': vals.get('name', '') + _(' Sequence packing'), 'prefix': vals.get('code', '') + '/PACK/', 'padding': 5}, context=context)
        pick_seq_id = seq_obj.create(cr, SUPERUSER_ID, values={'name': vals.get('name', '') + _(' Sequence picking'), 'prefix': vals.get('code', '') + '/PICK/', 'padding': 5}, context=context)
        int_seq_id = seq_obj.create(cr, SUPERUSER_ID, values={'name': vals.get('name', '') + _(' Sequence internal'), 'prefix': vals.get('code', '') + '/INT/', 'padding': 5}, context=context)

        #create WH
        new_id = super(stock_warehouse, self).create(cr, uid, vals=vals, context=context)

        warehouse = self.browse(cr, uid, new_id, context=context)
        wh_stock_loc = warehouse.lot_stock_id
        wh_input_stock_loc = warehouse.wh_input_stock_loc_id
        wh_output_stock_loc = warehouse.wh_output_stock_loc_id
        wh_pack_stock_loc = warehouse.wh_pack_stock_loc_id

        #fetch customer and supplier locations, for references
        customer_loc, supplier_loc = self._get_partner_locations(cr, uid, new_id, context=context)

        #create in, out, internal picking types for warehouse
        input_loc = wh_input_stock_loc
        if warehouse.reception_steps == 'one_step':
            input_loc = wh_stock_loc
        output_loc = wh_output_stock_loc
        if warehouse.delivery_steps == 'ship_only':
            output_loc = wh_stock_loc

        #choose the next available color for the picking types of this warehouse
        color = 0
        available_colors = [c%9 for c in range(3, 12)]  # put flashy colors first
        all_used_colors = self.pool.get('stock.picking.type').search_read(cr, uid, [('warehouse_id', '!=', False), ('color', '!=', False)], ['color'], order='color')
        #don't use sets to preserve the list order
        for x in all_used_colors:
            if x['color'] in available_colors:
                available_colors.remove(x['color'])
        if available_colors:
            color = available_colors[0]

        #order the picking types with a sequence allowing to have the following suit for each warehouse: reception, internal, pick, pack, ship. 
        max_sequence = self.pool.get('stock.picking.type').search_read(cr, uid, [], ['sequence'], order='sequence desc')
        max_sequence = max_sequence and max_sequence[0]['sequence'] or 0

        in_type_id = picking_type_obj.create(cr, uid, vals={
            'name': _('Receptions'),
            'warehouse_id': new_id,
            'code': 'incoming',
            'auto_force_assign': True,
            'sequence_id': in_seq_id,
            'default_location_src_id': supplier_loc.id,
            'default_location_dest_id': input_loc.id,
            'sequence': max_sequence + 1,
            'color': color}, context=context)
        out_type_id = picking_type_obj.create(cr, uid, vals={
            'name': _('Delivery Orders'),
            'warehouse_id': new_id,
            'code': 'outgoing',
            'sequence_id': out_seq_id,
            'return_picking_type_id': in_type_id,
            'default_location_src_id': output_loc.id,
            'default_location_dest_id': customer_loc.id,
            'sequence': max_sequence + 4,
            'color': color}, context=context)
        picking_type_obj.write(cr, uid, [in_type_id], {'return_picking_type_id': out_type_id}, context=context)
        int_type_id = picking_type_obj.create(cr, uid, vals={
            'name': _('Internal Transfers'),
            'warehouse_id': new_id,
            'code': 'internal',
            'sequence_id': int_seq_id,
            'default_location_src_id': wh_stock_loc.id,
            'default_location_dest_id': wh_stock_loc.id,
            'active': True,
            'sequence': max_sequence + 2,
            'color': color}, context=context)
        pack_type_id = picking_type_obj.create(cr, uid, vals={
            'name': _('Pack'),
            'warehouse_id': new_id,
            'code': 'internal',
            'sequence_id': pack_seq_id,
            'default_location_src_id': wh_pack_stock_loc.id,
            'default_location_dest_id': output_loc.id,
            'active': delivery_steps == 'pick_pack_ship',
            'sequence': max_sequence + 3,
            'color': color}, context=context)
        pick_type_id = picking_type_obj.create(cr, uid, vals={
            'name': _('Pick'),
            'warehouse_id': new_id,
            'code': 'internal',
            'sequence_id': pick_seq_id,
            'default_location_src_id': wh_stock_loc.id,
            'default_location_dest_id': wh_pack_stock_loc.id,
            'active': delivery_steps != 'ship_only',
            'sequence': max_sequence + 2,
            'color': color}, context=context)

        #write picking types on WH
        vals = {
            'in_type_id': in_type_id,
            'out_type_id': out_type_id,
            'pack_type_id': pack_type_id,
            'pick_type_id': pick_type_id,
            'int_type_id': int_type_id,
        }
        super(stock_warehouse, self).write(cr, uid, new_id, vals=vals, context=context)
        warehouse.refresh()

        #create routes and push/pull rules
        new_objects_dict = self.create_routes(cr, uid, new_id, warehouse, context=context)
        self.write(cr, uid, warehouse.id, new_objects_dict, context=context)
        return new_id

    def _format_rulename(self, cr, uid, obj, from_loc, dest_loc, context=None):
        return obj.code + ': ' + from_loc.name + ' -> ' + dest_loc.name

    def _format_routename(self, cr, uid, obj, name, context=None):
        return obj.name + ': ' + name

    def get_routes_dict(self, cr, uid, ids, warehouse, context=None):
        #fetch customer and supplier locations, for references
        customer_loc, supplier_loc = self._get_partner_locations(cr, uid, ids, context=context)

        return {
            'one_step': (_('Reception in 1 step'), []),
            'two_steps': (_('Reception in 2 steps'), [(warehouse.wh_input_stock_loc_id, warehouse.lot_stock_id, warehouse.int_type_id.id)]),
            'three_steps': (_('Reception in 3 steps'), [(warehouse.wh_input_stock_loc_id, warehouse.wh_qc_stock_loc_id, warehouse.int_type_id.id), (warehouse.wh_qc_stock_loc_id, warehouse.lot_stock_id, warehouse.int_type_id.id)]),
            'crossdock': (_('Cross-Dock'), [(warehouse.wh_input_stock_loc_id, warehouse.wh_output_stock_loc_id, warehouse.int_type_id.id), (warehouse.wh_output_stock_loc_id, customer_loc, warehouse.out_type_id.id)]),
            'ship_only': (_('Ship Only'), [(warehouse.lot_stock_id, customer_loc, warehouse.out_type_id.id)]),
            'pick_ship': (_('Pick + Ship'), [(warehouse.lot_stock_id, warehouse.wh_output_stock_loc_id, warehouse.pick_type_id.id), (warehouse.wh_output_stock_loc_id, customer_loc, warehouse.out_type_id.id)]),
            'pick_pack_ship': (_('Pick + Pack + Ship'), [(warehouse.lot_stock_id, warehouse.wh_pack_stock_loc_id, warehouse.pick_type_id.id), (warehouse.wh_pack_stock_loc_id, warehouse.wh_output_stock_loc_id, warehouse.pack_type_id.id), (warehouse.wh_output_stock_loc_id, customer_loc, warehouse.out_type_id.id)]),
        }

    def _handle_renaming(self, cr, uid, warehouse, name, context=None):
        location_obj = self.pool.get('stock.location')
        route_obj = self.pool.get('stock.location.route')
        pull_obj = self.pool.get('procurement.rule')
        push_obj = self.pool.get('stock.location.path')
        #rename location
        location_id = warehouse.lot_stock_id.location_id.id
        location_obj.write(cr, uid, location_id, {'name': name}, context=context)
        #rename route and push-pull rules
        for route in warehouse.route_ids:
            route_obj.write(cr, uid, route.id, {'name': route.name.replace(warehouse.name, name, 1)}, context=context)
            for pull in route.pull_ids:
                pull_obj.write(cr, uid, pull.id, {'name': pull.name.replace(warehouse.name, name, 1)}, context=context)
            for push in route.push_ids:
                push_obj.write(cr, uid, push.id, {'name': pull.name.replace(warehouse.name, name, 1)}, context=context)
        #change the mto pull rule name
        pull_obj.write(cr, uid, warehouse.mto_pull_id.id, {'name': warehouse.mto_pull_id.name.replace(warehouse.name, name, 1)}, context=context)

    def write(self, cr, uid, ids, vals, context=None):
        if context is None:
            context = {}
        if isinstance(ids, (int, long)):
            ids = [ids]
        seq_obj = self.pool.get('ir.sequence')
        route_obj = self.pool.get('stock.location.route')

        context_with_inactive = context.copy()
        context_with_inactive['active_test'] = False
        for warehouse in self.browse(cr, uid, ids, context=context_with_inactive):
            #first of all, check if we need to delete and recreate route
            if vals.get('reception_steps') or vals.get('delivery_steps'):
                #activate and deactivate location according to reception and delivery option
                self.switch_location(cr, uid, warehouse.id, warehouse, vals.get('reception_steps', False), vals.get('delivery_steps', False), context=context)
                # switch between route
                self.change_route(cr, uid, ids, warehouse, vals.get('reception_steps', False), vals.get('delivery_steps', False), context=context_with_inactive)
            if vals.get('code') or vals.get('name'):
                name = warehouse.name
                #rename sequence
                if vals.get('name'):
                    name = vals.get('name')
                    self._handle_renaming(cr, uid, warehouse, name, context=context_with_inactive)
                seq_obj.write(cr, uid, warehouse.in_type_id.sequence_id.id, {'name': name + _(' Sequence in'), 'prefix': vals.get('code', warehouse.code) + '\IN\\'}, context=context)
                seq_obj.write(cr, uid, warehouse.out_type_id.sequence_id.id, {'name': name + _(' Sequence out'), 'prefix': vals.get('code', warehouse.code) + '\OUT\\'}, context=context)
                seq_obj.write(cr, uid, warehouse.pack_type_id.sequence_id.id, {'name': name + _(' Sequence packing'), 'prefix': vals.get('code', warehouse.code) + '\PACK\\'}, context=context)
                seq_obj.write(cr, uid, warehouse.pick_type_id.sequence_id.id, {'name': name + _(' Sequence picking'), 'prefix': vals.get('code', warehouse.code) + '\PICK\\'}, context=context)
                seq_obj.write(cr, uid, warehouse.int_type_id.sequence_id.id, {'name': name + _(' Sequence internal'), 'prefix': vals.get('code', warehouse.code) + '\INT\\'}, context=context)
        if vals.get('resupply_wh_ids') and not vals.get('resupply_route_ids'):
            for cmd in vals.get('resupply_wh_ids'):
                if cmd[0] == 6:
                    new_ids = set(cmd[2])
                    old_ids = set([wh.id for wh in warehouse.resupply_wh_ids])
                    to_add_wh_ids = new_ids - old_ids
                    if to_add_wh_ids:
                        supplier_warehouses = self.browse(cr, uid, list(to_add_wh_ids), context=context)
                        self._create_resupply_routes(cr, uid, warehouse, supplier_warehouses, warehouse.default_resupply_wh_id, context=context)
                    to_remove_wh_ids = old_ids - new_ids
                    if to_remove_wh_ids:
                        to_remove_route_ids = route_obj.search(cr, uid, [('supplied_wh_id', '=', warehouse.id), ('supplier_wh_id', 'in', list(to_remove_wh_ids))], context=context)
                        if to_remove_route_ids:
                            route_obj.unlink(cr, uid, to_remove_route_ids, context=context)
                else:
                    #not implemented
                    pass
        if 'default_resupply_wh_id' in vals:
            if warehouse.default_resupply_wh_id:
                #remove the existing resupplying route on all products
                to_remove_route_ids = route_obj.search(cr, uid, [('supplied_wh_id', '=', warehouse.id), ('supplier_wh_id', '=', warehouse.default_resupply_wh_id.id)], context=context)
                for inter_wh_route_id in to_remove_route_ids:
                    self._unassign_route_on_products(cr, uid, warehouse, inter_wh_route_id, context=context)
            if vals.get('default_resupply_wh_id'):
                #assign the new resupplying route on all products
                to_assign_route_ids = route_obj.search(cr, uid, [('supplied_wh_id', '=', warehouse.id), ('supplier_wh_id', '=', vals.get('default_resupply_wh_id'))], context=context)
                for inter_wh_route_id in to_assign_route_ids:
                    self._assign_route_on_products(cr, uid, warehouse, inter_wh_route_id, context=context)

        return super(stock_warehouse, self).write(cr, uid, ids, vals=vals, context=context)

    def unlink(self, cr, uid, ids, context=None):
        #TODO try to delete location and route and if not possible, put them in inactive
        return super(stock_warehouse, self).unlink(cr, uid, ids, context=context)

    def get_all_routes_for_wh(self, cr, uid, warehouse, context=None):
        all_routes = [route.id for route in warehouse.route_ids]
        all_routes += [warehouse.mto_pull_id.route_id.id]
        return all_routes

    def view_all_routes_for_wh(self, cr, uid, ids, context=None):
        all_routes = []
        for wh in self.browse(cr, uid, ids, context=context):
            all_routes += self.get_all_routes_for_wh(cr, uid, wh, context=context)

        domain = [('id', 'in', all_routes)]
        return {
            'name': _('Warehouse\'s Routes'),
            'domain': domain,
            'res_model': 'stock.location.route',
            'type': 'ir.actions.act_window',
            'view_id': False,
            'view_mode': 'tree,form',
            'view_type': 'form',
            'limit': 20
        }

class stock_location_path(osv.osv):
    _name = "stock.location.path"
    _description = "Pushed Flows"
    _order = "name"

    def _get_route(self, cr, uid, ids, context=None):
        #WARNING TODO route_id is not required, so a field related seems a bad idea >-< 
        if context is None:
            context = {}
        result = {}
        if context is None:
            context = {}
        context_with_inactive = context.copy()
        context_with_inactive['active_test'] = False
        for route in self.pool.get('stock.location.route').browse(cr, uid, ids, context=context_with_inactive):
            for push_rule in route.push_ids:
                result[push_rule.id] = True
        return result.keys()

    def _get_rules(self, cr, uid, ids, context=None):
        res = []
        for route in self.browse(cr, uid, ids, context=context):
            res += [x.id for x in route.push_ids]
        return res

    _columns = {
        'name': fields.char('Operation Name', size=64, required=True),
        'company_id': fields.many2one('res.company', 'Company'),
        'route_id': fields.many2one('stock.location.route', 'Route'),
        'location_from_id': fields.many2one('stock.location', 'Source Location', ondelete='cascade', select=1, required=True),
        'location_dest_id': fields.many2one('stock.location', 'Destination Location', ondelete='cascade', select=1, required=True),
        'delay': fields.integer('Delay (days)', help="Number of days to do this transition"),
        'invoice_state': fields.selection([
            ("invoiced", "Invoiced"),
            ("2binvoiced", "To Be Invoiced"),
            ("none", "Not Applicable")], "Invoice Status",
            required=True,), 
        'picking_type_id': fields.many2one('stock.picking.type', 'Type of the new Operation', required=True, help="This is the picking type associated with the different pickings"), 
        'auto': fields.selection(
            [('auto','Automatic Move'), ('manual','Manual Operation'),('transparent','Automatic No Step Added')],
            'Automatic Move',
            required=True, select=1,
            help="This is used to define paths the product has to follow within the location tree.\n" \
                "The 'Automatic Move' value will create a stock move after the current one that will be "\
                "validated automatically. With 'Manual Operation', the stock move has to be validated "\
                "by a worker. With 'Automatic No Step Added', the location is replaced in the original move."
            ),
        'propagate': fields.boolean('Propagate cancel and split', help='If checked, when the previous move is cancelled or split, the move generated by this move will too'),
        'active': fields.related('route_id', 'active', type='boolean', string='Active', store={
                    'stock.location.route': (_get_route, ['active'], 20),
                    'stock.location.path': (lambda self, cr, uid, ids, c={}: ids, ['route_id'], 20),},
                help="If the active field is set to False, it will allow you to hide the rule without removing it." ),
        'warehouse_id': fields.many2one('stock.warehouse', 'Warehouse'),
        'route_sequence': fields.related('route_id', 'sequence', string='Route Sequence',
            store={
                'stock.location.route': (_get_rules, ['sequence'], 10),
                'stock.location.path': (lambda self, cr, uid, ids, c={}: ids, ['route_id'], 10),
        }),
        'sequence': fields.integer('Sequence'),
    }
    _defaults = {
        'auto': 'auto',
        'delay': 1,
        'invoice_state': 'none',
        'company_id': lambda self, cr, uid, c: self.pool.get('res.company')._company_default_get(cr, uid, 'procurement.order', context=c),
        'propagate': True,
        'active': True,
    }
    def _apply(self, cr, uid, rule, move, context=None):
        move_obj = self.pool.get('stock.move')
        newdate = (datetime.strptime(move.date_expected, DEFAULT_SERVER_DATETIME_FORMAT) + relativedelta.relativedelta(days=rule.delay or 0)).strftime(DEFAULT_SERVER_DATETIME_FORMAT)
        if rule.auto == 'transparent':
            old_dest_location = move.location_dest_id.id
            move_obj.write(cr, uid, [move.id], {
                'date': newdate,
                'date_expected': newdate,
                'location_dest_id': rule.location_dest_id.id
            })
            move.refresh()
            #avoid looping if a push rule is not well configured
            if rule.location_dest_id.id != old_dest_location:
                #call again push_apply to see if a next step is defined
                move_obj._push_apply(cr, uid, [move], context=context)
            return move.id
        else:
            move_id = move_obj.copy(cr, uid, move.id, {
                'location_id': move.location_dest_id.id,
                'location_dest_id': rule.location_dest_id.id,
                'date': newdate,
                'company_id': rule.company_id and rule.company_id.id or False,
                'date_expected': newdate,
                'picking_id': False,
                'picking_type_id': rule.picking_type_id and rule.picking_type_id.id or False,
                'propagate': rule.propagate,
                'push_rule_id': rule.id,
                'warehouse_id': rule.warehouse_id and rule.warehouse_id.id or False,
            })
            move_obj.write(cr, uid, [move.id], {
                'move_dest_id': move_id,
            })
            move_obj.action_confirm(cr, uid, [move_id], context=None)
            return move_id

class stock_move_putaway(osv.osv):
    _name = 'stock.move.putaway'
    _description = 'Proposed Destination'
    _columns = {
        'move_id': fields.many2one('stock.move', required=True),
        'location_id': fields.many2one('stock.location', 'Location', required=True),
        'lot_id': fields.many2one('stock.production.lot', 'Lot'),
        'quantity': fields.float('Quantity', required=True),
    }



# -------------------------
# Packaging related stuff
# -------------------------

from openerp.report import report_sxw
report_sxw.report_sxw('report.stock.quant.package.barcode', 'stock.quant.package', 'addons/stock/report/package_barcode.rml')

class stock_package(osv.osv):
    """
    These are the packages, containing quants and/or other packages
    """
    _name = "stock.quant.package"
    _description = "Physical Packages"
    _parent_name = "parent_id"
    _parent_store = True
    _parent_order = 'name'
    _order = 'parent_left'

    def name_get(self, cr, uid, ids, context=None):
        res = self._complete_name(cr, uid, ids, 'complete_name', None, context=context)
        return res.items()

    def _complete_name(self, cr, uid, ids, name, args, context=None):
        """ Forms complete name of location from parent location to child location.
        @return: Dictionary of values
        """
        res = {}
        for m in self.browse(cr, uid, ids, context=context):
            res[m.id] = m.name
            parent = m.parent_id
            while parent:
                res[m.id] = parent.name + ' / ' + res[m.id]
                parent = parent.parent_id
        return res

    def _get_packages(self, cr, uid, ids, context=None):
        """Returns packages from quants for store"""
        res = set()
        for quant in self.browse(cr, uid, ids, context=context):
            if quant.package_id:
                res.add(quant.package_id.id)
        return list(res)

    def _get_packages_to_relocate(self, cr, uid, ids, context=None):
        res = set()
        for pack in self.browse(cr, uid, ids, context=context):
            res.add(pack.id)
            if pack.parent_id:
                res.add(pack.parent_id.id)
        return list(res)

    # TODO: Problem when package is empty!
    #
    def _get_package_info(self, cr, uid, ids, name, args, context=None):
        default_company_id = self.pool.get('res.users').browse(cr, uid, uid, context=context).company_id.id
        res = {}.fromkeys(ids, {'location_id': False, 'company_id': default_company_id})
        for pack in self.browse(cr, uid, ids, context=context):
            if pack.quant_ids:
                res[pack.id]['location_id'] = pack.quant_ids[0].location_id.id
                res[pack.id]['owner_id'] = pack.quant_ids[0].owner_id and pack.quant_ids[0].owner_id.id or False
                res[pack.id]['company_id'] = pack.quant_ids[0].company_id.id
            elif pack.children_ids:
                res[pack.id]['location_id'] = pack.children_ids[0].location_id and pack.children_ids[0].location_id.id or False
                res[pack.id]['owner_id'] = pack.children_ids[0].owner_id and pack.children_ids[0].owner_id.id or False
                res[pack.id]['company_id'] = pack.children_ids[0].company_id and pack.children_ids[0].company_id.id or False
        return res

    _columns = {
        'name': fields.char('Package Reference', size=64, select=True),
        'complete_name': fields.function(_complete_name, type='char', string="Package Name",),
        'parent_left': fields.integer('Left Parent', select=1),
        'parent_right': fields.integer('Right Parent', select=1),
        'packaging_id': fields.many2one('product.packaging', 'Type of Packaging'),
        'location_id': fields.function(_get_package_info, type='many2one', relation='stock.location', string='Location', multi="package",
                                    store={
                                       'stock.quant': (_get_packages, ['location_id'], 10),
                                       'stock.quant.package': (_get_packages_to_relocate, ['quant_ids', 'children_ids', 'parent_id'], 10),
                                    }, readonly=True),
        'quant_ids': fields.one2many('stock.quant', 'package_id', 'Bulk Content'),
        'parent_id': fields.many2one('stock.quant.package', 'Parent Package', help="The package containing this item", ondelete='restrict'),
        'children_ids': fields.one2many('stock.quant.package', 'parent_id', 'Contained Packages'),
        'company_id': fields.function(_get_package_info, type="many2one", relation='res.company', string='Company', multi="package", 
                                    store={
                                       'stock.quant': (_get_packages, ['company_id'], 10),
                                       'stock.quant.package': (_get_packages_to_relocate, ['quant_ids', 'children_ids', 'parent_id'], 10),
                                    }, readonly=True),
        'owner_id': fields.function(_get_package_info, type='many2one', relation='res.partner', string='Owner', multi="package",
                                store={
                                       'stock.quant': (_get_packages, ['owner_id'], 10),
                                       'stock.quant.package': (_get_packages_to_relocate, ['quant_ids', 'children_ids', 'parent_id'], 10),
                                    }, readonly=True),
    }
    _defaults = {
        'name': lambda self, cr, uid, context: self.pool.get('ir.sequence').get(cr, uid, 'stock.quant.package') or _('Unknown Pack')
    }
    def _check_location(self, cr, uid, ids, context=None):
        '''checks that all quants in a package are stored in the same location'''
        quant_obj = self.pool.get('stock.quant')
        for pack in self.browse(cr, uid, ids, context=context):
            parent = pack
            while parent.parent_id:
                parent = parent.parent_id
            quant_ids = self.get_content(cr, uid, [parent.id], context=context)
            quants = quant_obj.browse(cr, uid, quant_ids, context=context)
            location_id = quants and quants[0].location_id.id or False
            if not all([quant.location_id.id == location_id for quant in quants]):
                return False
        return True

    _constraints = [
        (_check_location, 'Everything inside a package should be in the same location', ['location_id']),
    ]

    def action_print(self, cr, uid, ids, context=None):
        if context is None:
            context = {}
        datas = {
            'ids': context.get('active_id') and [context.get('active_id')] or ids,
            'model': 'stock.quant.package',
            'form': self.read(cr, uid, ids)[0]
        }
        return {
            'type': 'ir.actions.report.xml',
            'report_name': 'stock.quant.package.barcode',
            'datas': datas
        }

    def unpack(self, cr, uid, ids, context=None):
        quant_obj = self.pool.get('stock.quant')
        for package in self.browse(cr, uid, ids, context=context):
            quant_ids = [quant.id for quant in package.quant_ids]
            quant_obj.write(cr, uid, quant_ids, {'package_id': package.parent_id.id or False}, context=context)
            children_package_ids = [child_package.id for child_package in package.children_ids]
            self.write(cr, uid, children_package_ids, {'parent_id': package.parent_id.id or False}, context=context)
        #delete current package since it contains nothing anymore
        self.unlink(cr, uid, ids, context=context)
        return self.pool.get('ir.actions.act_window').for_xml_id(cr, uid, 'stock', 'action_package_view', context=context)

    def get_content(self, cr, uid, ids, context=None):
        child_package_ids = self.search(cr, uid, [('id', 'child_of', ids)], context=context)
        return self.pool.get('stock.quant').search(cr, uid, [('package_id', 'in', child_package_ids)], context=context)

    def get_content_package(self, cr, uid, ids, context=None):
        quants_ids = self.get_content(cr, uid, ids, context=context)
        res = self.pool.get('ir.actions.act_window').for_xml_id(cr, uid, 'stock', 'quantsact', context=context)
        res['domain'] = [('id', 'in', quants_ids)]
        return res

    def _get_product_total_qty(self, cr, uid, package_record, product_id, context=None):
        ''' find the total of given product 'product_id' inside the given package 'package_id'''
        quant_obj = self.pool.get('stock.quant')
        all_quant_ids = self.get_content(cr, uid, [package_record.id], context=context)
        total = 0
        for quant in quant_obj.browse(cr, uid, all_quant_ids, context=context):
            if quant.product_id.id == product_id:
                total += quant.qty
        return total

    def _get_all_products_quantities(self, cr, uid, package_id, context=None):
        '''This function computes the different product quantities for the given package
        '''
        quant_obj = self.pool.get('stock.quant')
        res = {}
        for quant in quant_obj.browse(cr, uid, self.get_content(cr, uid, package_id, context=context)):
            if quant.product_id.id not in res:
                res[quant.product_id.id] = 0
            res[quant.product_id.id] += quant.qty
        return res

class stock_pack_operation(osv.osv):
    _name = "stock.pack.operation"
    _description = "Packing Operation"

    def _get_remaining_prod_quantities(self, cr, uid, operation, context=None):
        '''Get the remaining quantities per product on an operation with a package. This function returns a dictionary'''
        #if the operation doesn't concern a package, it's not relevant to call this function
        if not operation.package_id or operation.product_id:
            return {operation.product_id.id: operation.remaining_qty}
        #get the total of products the package contains
        res = self.pool.get('stock.quant.package')._get_all_products_quantities(cr, uid, operation.package_id.id, context=context)
        #reduce by the quantities linked to a move
        for record in operation.linked_move_operation_ids:
            if record.move_id.product_id.id not in res:
                res[record.move_id.product_id.id] = 0
            res[record.move_id.product_id.id] -= record.qty
        return res

    def _get_remaining_qty(self, cr, uid, ids, name, args, context=None):
        uom_obj = self.pool.get('product.uom')
        res = {}
        for ops in self.browse(cr, uid, ids, context=context):
            res[ops.id] = 0
            if ops.package_id:
                #dont try to compute the remaining quantity for packages because it's not relevant (a package could include different products).
                #should use _get_remaining_prod_quantities instead
                continue
            elif ops.product_id:
                qty = ops.product_qty
                if ops.product_uom_id:
                    qty = uom_obj._compute_qty(cr, uid, ops.product_uom_id.id, ops.product_qty, ops.product_id.uom_id.id)
                for record in ops.linked_move_operation_ids:
                    qty -= record.qty
                #converting the remaining quantity in the pack operation UoM
                if ops.product_uom_id:
                    qty = uom_obj._compute_qty(cr, uid, ops.product_id.uom_id.id, qty, ops.product_uom_id.id)
                res[ops.id] = qty
        return res

    def product_id_change(self, cr, uid, ids, product_id, product_uom_id, product_qty, context=None):
        res = self.on_change_tests(cr, uid, ids, product_id, product_uom_id, product_qty, context=context)
        if product_id and not product_uom_id:
            product = self.pool.get('product.product').browse(cr, uid, product_id, context=context)
            res['value']['product_uom_id'] = product.uom_id.id
        return res

    def on_change_tests(self, cr, uid, ids, product_id, product_uom_id, product_qty, context=None):
        res = {'value': {}}
        uom_obj = self.pool.get('product.uom')
        if product_id:
            product = self.pool.get('product.product').browse(cr, uid, product_id, context=context)
            product_uom_id = product_uom_id or product.uom_id.id
            selected_uom = uom_obj.browse(cr, uid, product_uom_id, context=context)
            if selected_uom.category_id.id != product.uom_id.category_id.id:
                res['warning'] = {
                    'title': _('Warning: wrong UoM!'),
                    'message': _('The selected UoM for product %s is not compatible with the UoM set on the product form. \nPlease choose an UoM within the same UoM category.') % (product.name)
                }
            if product_qty and 'warning' not in res:
                rounded_qty = uom_obj._compute_qty(cr, uid, product_uom_id, product_qty, product_uom_id, round=True)
                if rounded_qty != product_qty:
                    res['warning'] = {
                        'title': _('Warning: wrong quantity!'),
                        'message': _('The chosen quantity for product %s is not compatible with the UoM rounding. It will be automatically converted at confirmation') % (product.name)
                    }
        return res

    _columns = {
        'picking_id': fields.many2one('stock.picking', 'Stock Picking', help='The stock operation where the packing has been made', required=True),
        'product_id': fields.many2one('product.product', 'Product', ondelete="CASCADE"),  # 1
        'product_uom_id': fields.many2one('product.uom', 'Product Unit of Measure'),
        'product_qty': fields.float('Quantity', digits_compute=dp.get_precision('Product Unit of Measure'), required=True),
        'package_id': fields.many2one('stock.quant.package', 'Package'),  # 2
        'lot_id': fields.many2one('stock.production.lot', 'Lot/Serial Number'),
        'result_package_id': fields.many2one('stock.quant.package', 'Container Package', help="If set, the operations are packed into this package", required=False, ondelete='cascade'),
        'date': fields.datetime('Date', required=True),
        'owner_id': fields.many2one('res.partner', 'Owner', help="Owner of the quants"),
        #'update_cost': fields.boolean('Need cost update'),
        'cost': fields.float("Cost", help="Unit Cost for this product line"),
        'currency': fields.many2one('res.currency', string="Currency", help="Currency in which Unit cost is expressed", ondelete='CASCADE'),
        'linked_move_operation_ids': fields.one2many('stock.move.operation.link', 'operation_id', string='Linked Moves', readonly=True, help='Moves impacted by this operation for the computation of the remaining quantities'),
        'remaining_qty': fields.function(_get_remaining_qty, type='float', string='Remaining Qty'),
    }

    _defaults = {
        'date': fields.date.context_today,
    }

    def process_packaging(self, cr, uid, operation, quants, context=None):
        ''' Process the packaging of a given operation, after the quants have been moved. If there was not enough quants found
        a quant already has been with the good package information so we don't consider that case in this method'''
        quant_obj = self.pool.get("stock.quant")
        pack_obj = self.pool.get("stock.quant.package")
        for quant, qty in quants:
            if quant:
                if operation.product_id:
                    #if a product + a package information is given, we consider that we took a part of an existing package (unpacking)
                    quant_obj.write(cr, SUPERUSER_ID, quant.id, {'package_id': operation.result_package_id.id}, context=context)
                elif operation.package_id and operation.result_package_id:
                    #move the whole pack into the final package if any
                    pack_obj.write(cr, uid, [operation.package_id.id], {'parent_id': operation.result_package_id.id}, context=context)




    #TODO: this function can be refactored
    def _search_and_increment(self, cr, uid, picking_id, domain, context=None):
        '''Search for an operation with given 'domain' in a picking, if it exists increment the qty (+1) otherwise create it

        :param domain: list of tuple directly reusable as a domain
        context can receive a key 'current_package_id' with the package to consider for this operation
        returns True

        previously: returns the update to do in stock.move one2many field of picking (adapt remaining quantities) and to the list of package in the classic one2many syntax
                 (0, 0,  { values })    link to a new record that needs to be created with the given values dictionary
                 (1, ID, { values })    update the linked record with id = ID (write *values* on it)
                 (2, ID)                remove and delete the linked record with id = ID (calls unlink on ID, that will delete the object completely, and the link to it as well)
        '''
        if context is None:
            context = {}

        #if current_package_id is given in the context, we increase the number of items in this package
        package_clause = [('result_package_id', '=', context.get('current_package_id', False))]
        existing_operation_ids = self.search(cr, uid, [('picking_id', '=', picking_id)] + domain + package_clause, context=context)
        if existing_operation_ids:
            #existing operation found for the given domain and picking => increment its quantity
            operation_id = existing_operation_ids[0]
            qty = self.browse(cr, uid, operation_id, context=context).product_qty + 1
            self.write(cr, uid, operation_id, {'product_qty': qty}, context=context)
        else:
            #no existing operation found for the given domain and picking => create a new one
            values = {
                'picking_id': picking_id,
                'product_qty': 1,
            }
            for key in domain:
                var_name, dummy, value = key
                uom_id = False
                if var_name == 'product_id':
                    uom_id = self.pool.get('product.product').browse(cr, uid, value, context=context).uom_id.id
                update_dict = {var_name: value}
                if uom_id:
                    update_dict['product_uom_id'] = uom_id
                values.update(update_dict)
            operation_id = self.create(cr, uid, values, context=context)
        return True


class stock_move_operation_link(osv.osv):
    """
    Table making the link between stock.moves and stock.pack.operations to compute the remaining quantities on each of these objects
    """
    _name = "stock.move.operation.link"
    _description = "Link between stock moves and pack operations"

    _columns = {
        'qty': fields.float('Quantity', help="Quantity of products to consider when talking about the contribution of this pack operation towards the remaining quantity of the move (and inverse). Given in the product main uom."),
        'operation_id': fields.many2one('stock.pack.operation', 'Operation', required=True, ondelete="cascade"),
        'move_id': fields.many2one('stock.move', 'Move', required=True, ondelete="cascade"),
        'reserved_quant_ids': fields.one2many('stock.quant', 'link_move_operation_id', 'Reserved quants'),
    }

    def get_specific_domain(self, cr, uid, record, context=None):
        '''Returns the specific domain to consider for quant selection in action_assign() or action_done() of stock.move,
        having the record given as parameter making the link between the stock move and a pack operation'''
        package_obj = self.pool.get('stock.quant.package')

        op = record.operation_id
        domain = []
        if op.package_id:
            domain.append(('id', 'in', package_obj.get_content(cr, uid, [op.package_id.id], context=context)))
        if op.lot_id:
            domain.append(('lot_id', '=', op.lot_id.id))
        if op.owner_id:
            domain.append(('owner_id', '=', op.owner_id.id))
        else:
            domain.append(('owner_id', '=', False))
        return domain

class stock_warehouse_orderpoint(osv.osv):
    """
    Defines Minimum stock rules.
    """
    _name = "stock.warehouse.orderpoint"
    _description = "Minimum Inventory Rule"

    def get_draft_procurements(self, cr, uid, ids, context=None):
        if context is None:
            context = {}
        if not isinstance(ids, list):
            ids = [ids]
        procurement_obj = self.pool.get('procurement.order')
        for orderpoint in self.browse(cr, uid, ids, context=context):
            procurement_ids = procurement_obj.search(cr, uid, [('state', 'not in', ('cancel', 'done')), ('product_id', '=', orderpoint.product_id.id), ('location_id', '=', orderpoint.location_id.id)], context=context)            
        return list(set(procurement_ids))

    def _check_product_uom(self, cr, uid, ids, context=None):
        '''
        Check if the UoM has the same category as the product standard UoM
        '''
        if not context:
            context = {}

        for rule in self.browse(cr, uid, ids, context=context):
            if rule.product_id.uom_id.category_id.id != rule.product_uom.category_id.id:
                return False

        return True

    def action_view_proc_to_process(self, cr, uid, ids, context=None):        
        act_obj = self.pool.get('ir.actions.act_window')
        mod_obj = self.pool.get('ir.model.data')
        draft_ids = self.get_draft_procurements(cr, uid, ids, context=context)
        result = mod_obj.get_object_reference(cr, uid, 'procurement', 'do_view_procurements')
        if not result:
            return False
 
        result = act_obj.read(cr, uid, [result[1]], context=context)[0]
        result['domain'] = "[('id', 'in', [" + ','.join(map(str, draft_ids)) + "])]"
        return result

    _columns = {
        'name': fields.char('Name', size=32, required=True),
        'active': fields.boolean('Active', help="If the active field is set to False, it will allow you to hide the orderpoint without removing it."),
        'logic': fields.selection([('max', 'Order to Max'), ('price', 'Best price (not yet active!)')], 'Reordering Mode', required=True),
        'warehouse_id': fields.many2one('stock.warehouse', 'Warehouse', required=True, ondelete="cascade"),
        'location_id': fields.many2one('stock.location', 'Location', required=True, ondelete="cascade"),
        'product_id': fields.many2one('product.product', 'Product', required=True, ondelete='cascade', domain=[('type', '!=', 'service')]),
        'product_uom': fields.many2one('product.uom', 'Product Unit of Measure', required=True),
        'product_min_qty': fields.float('Minimum Quantity', required=True,
            help="When the virtual stock goes below the Min Quantity specified for this field, OpenERP generates "\
            "a procurement to bring the forecasted quantity to the Max Quantity."),
        'product_max_qty': fields.float('Maximum Quantity', required=True,
            help="When the virtual stock goes below the Min Quantity, OpenERP generates "\
            "a procurement to bring the forecasted quantity to the Quantity specified as Max Quantity."),
        'qty_multiple': fields.integer('Qty Multiple', required=True,
            help="The procurement quantity will be rounded up to this multiple."),
        'procurement_id': fields.many2one('procurement.order', 'Latest procurement', ondelete="set null"),
        'company_id': fields.many2one('res.company', 'Company', required=True)        
    }
    _defaults = {
        'active': lambda *a: 1,
        'logic': lambda *a: 'max',
        'qty_multiple': lambda *a: 1,
        'name': lambda self, cr, uid, context: self.pool.get('ir.sequence').get(cr, uid, 'stock.orderpoint') or '',
        'product_uom': lambda self, cr, uid, context: context.get('product_uom', False),
        'company_id': lambda self, cr, uid, context: self.pool.get('res.company')._company_default_get(cr, uid, 'stock.warehouse.orderpoint', context=context)
    }
    _sql_constraints = [
        ('qty_multiple_check', 'CHECK( qty_multiple > 0 )', 'Qty Multiple must be greater than zero.'),
    ]
    _constraints = [
        (_check_product_uom, 'You have to select a product unit of measure in the same category than the default unit of measure of the product', ['product_id', 'product_uom']),
    ]

    def default_get(self, cr, uid, fields, context=None):
        res = super(stock_warehouse_orderpoint, self).default_get(cr, uid, fields, context)
        # default 'warehouse_id' and 'location_id'
        if 'warehouse_id' not in res:
            warehouse = self.pool.get('ir.model.data').get_object(cr, uid, 'stock', 'warehouse0', context)
            res['warehouse_id'] = warehouse.id
        if 'location_id' not in res:
            warehouse = self.pool.get('stock.warehouse').browse(cr, uid, res['warehouse_id'], context)
            res['location_id'] = warehouse.lot_stock_id.id
        return res

    def onchange_warehouse_id(self, cr, uid, ids, warehouse_id, context=None):
        """ Finds location id for changed warehouse.
        @param warehouse_id: Changed id of warehouse.
        @return: Dictionary of values.
        """
        if warehouse_id:
            w = self.pool.get('stock.warehouse').browse(cr, uid, warehouse_id, context=context)
            v = {'location_id': w.lot_stock_id.id}
            return {'value': v}
        return {}

    def onchange_product_id(self, cr, uid, ids, product_id, context=None):
        """ Finds UoM for changed product.
        @param product_id: Changed id of product.
        @return: Dictionary of values.
        """
        if product_id:
            prod = self.pool.get('product.product').browse(cr, uid, product_id, context=context)
            d = {'product_uom': [('category_id', '=', prod.uom_id.category_id.id)]}
            v = {'product_uom': prod.uom_id.id}
            return {'value': v, 'domain': d}
        return {'domain': {'product_uom': []}}

    def copy(self, cr, uid, id, default=None, context=None):
        if not default:
            default = {}
        default.update({
            'name': self.pool.get('ir.sequence').get(cr, uid, 'stock.orderpoint') or '',
        })
        return super(stock_warehouse_orderpoint, self).copy(cr, uid, id, default, context=context)


class stock_picking_type(osv.osv):
    _name = "stock.picking.type"
    _description = "The picking type determines the picking view"
    _order = 'sequence'

    def __get_bar_values(self, cr, uid, obj, domain, read_fields, value_field, groupby_field, context=None):
        """ Generic method to generate data for bar chart values using SparklineBarWidget.
            This method performs obj.read_group(cr, uid, domain, read_fields, groupby_field).

            :param obj: the target model (i.e. crm_lead)
            :param domain: the domain applied to the read_group
            :param list read_fields: the list of fields to read in the read_group
            :param str value_field: the field used to compute the value of the bar slice
            :param str groupby_field: the fields used to group

            :return list section_result: a list of dicts: [
                                                {   'value': (int) bar_column_value,
                                                    'tootip': (str) bar_column_tooltip,
                                                }
                                            ]
        """
        month_begin = date.today().replace(day=1)
        section_result = [{
            'value': 0,
            'tooltip': (month_begin + relativedelta.relativedelta(months=i)).strftime('%B'),
        } for i in range(-2, 2, 1)]
        group_obj = obj.read_group(cr, uid, domain, read_fields, groupby_field, context=context)
        for group in group_obj:
            group_begin_date = datetime.strptime(group['__domain'][0][2], DEFAULT_SERVER_DATE_FORMAT)
            month_delta = relativedelta.relativedelta(month_begin, group_begin_date)
            section_result[-month_delta.months + 2] = {'value': group.get(value_field, 0), 'tooltip': group_begin_date.strftime('%B')}
            inner_groupby = (group.get('__context', {})).get('group_by',[])
            if inner_groupby:
                groupby_picking = obj.read_group(cr, uid, group.get('__domain'), read_fields, inner_groupby, context=context)
                for groupby in groupby_picking:
                    section_result[-month_delta.months + 2]['value'] = groupby.get(value_field, 0)
        return section_result

    def _get_tristate_values(self, cr, uid, ids, field_name, arg, context=None):
        picking_obj = self.pool.get('stock.picking')
        res = dict.fromkeys(ids, [])
        for picking_type_id in ids:
            #get last 10 pickings of this type
            picking_ids = picking_obj.search(cr, uid, [('picking_type_id', '=', picking_type_id), ('state', '=', 'done')], order='date_done desc', limit=10, context=context)
            tristates = []
            for picking in picking_obj.browse(cr, uid, picking_ids, context=context):
                if picking.date_done > picking.date:
                    tristates.insert(0, {'tooltip': picking.name + _(': Late'), 'value': -1})
                elif picking.backorder_id:
                    tristates.insert(0, {'tooltip': picking.name + _(': Backorder exists'), 'value': 0})
                else:
                    tristates.insert(0, {'tooltip': picking.name + _(': OK'), 'value': 1})
            res[picking_type_id] = tristates
        return res



    def _get_monthly_pickings(self, cr, uid, ids, field_name, arg, context=None):
        obj = self.pool.get('stock.picking')
        res = dict.fromkeys(ids, False)
        month_begin = date.today().replace(day=1)
        groupby_begin = (month_begin + relativedelta.relativedelta(months=-2)).strftime(DEFAULT_SERVER_DATE_FORMAT)
        groupby_end = (month_begin + relativedelta.relativedelta(months=2)).strftime(DEFAULT_SERVER_DATE_FORMAT)
        for id in ids:
            created_domain = [
                ('picking_type_id', '=', id),
                ('state', '=', 'done'),
                ('date', '>=', groupby_begin),
                ('date', '<', groupby_end),
            ]
            res[id] = self.__get_bar_values(cr, uid, obj, created_domain, ['date','picking_type_id'], 'picking_type_id_count', ['date','picking_type_id'], context=context)
        return res

    def _get_picking_count(self, cr, uid, ids, field_names, arg, context=None):
        obj = self.pool.get('stock.picking')
        domains = {
            'count_picking_draft': [('state', '=', 'draft')],
            'count_picking_waiting': [('state','=', 'confirmed')],
            'count_picking_ready': [('state','=','assigned')],
            'count_picking': [('state','in',('assigned','waiting','confirmed'))],
            'count_picking_late': [('min_date','<', time.strftime(DEFAULT_SERVER_DATETIME_FORMAT)), ('state','in',('assigned','waiting','confirmed'))],
            'count_picking_backorders': [('backorder_id','!=', False), ('state','in',('confirmed', 'assigned', 'waiting'))],
        }
        result = {}
        for field in domains:
            data = obj.read_group(cr, uid, domains[field] +
                [('state', 'not in',('done','cancel')), ('picking_type_id', 'in', ids)],
                ['picking_type_id'], ['picking_type_id'], context=context)
            count = dict(map(lambda x: (x['picking_type_id'] and x['picking_type_id'][0], x['picking_type_id_count']), data))
            for tid in ids:
                result.setdefault(tid, {})[field] = count.get(tid, 0)
        for tid in ids:
            if result[tid]['count_picking']:
                result[tid]['rate_picking_late'] = result[tid]['count_picking_late'] *100 / result[tid]['count_picking']
                result[tid]['rate_picking_backorders'] = result[tid]['count_picking_backorders'] *100 / result[tid]['count_picking']
            else:
                result[tid]['rate_picking_late'] = 0
                result[tid]['rate_picking_backorders'] = 0
        return result

    #TODO: not returning valus in required format to show in sparkline library,just added latest_picking_waiting need to add proper logic.
    def _get_picking_history(self, cr, uid, ids, field_names, arg, context=None):
        obj = self.pool.get('stock.picking')
        result = {}
        for id in ids:
            result[id] = {
                'latest_picking_late': [],
                'latest_picking_backorders': [],
                'latest_picking_waiting': []
            }
        for type_id in ids:
            pick_ids = obj.search(cr, uid, [('state', '=','done'), ('picking_type_id','=',type_id)], limit=12, order="date desc", context=context)
            for pick in obj.browse(cr, uid, pick_ids, context=context):
                result[type_id]['latest_picking_late'] = cmp(pick.date[:10], time.strftime('%Y-%m-%d'))
                result[type_id]['latest_picking_backorders'] = bool(pick.backorder_id)
                result[type_id]['latest_picking_waiting'] = cmp(pick.date[:10], time.strftime('%Y-%m-%d'))
        return result

    def onchange_picking_code(self, cr, uid, ids, picking_code=False):
        if not picking_code:
            return False
        
        obj_data = self.pool.get('ir.model.data')
        stock_loc = obj_data.get_object_reference(cr, uid, 'stock','stock_location_stock')[1]
        
        result = {
            'default_location_src_id': stock_loc,
            'default_location_dest_id': stock_loc,
        }
        if picking_code == 'incoming':
            result['default_location_src_id'] = obj_data.get_object_reference(cr, uid, 'stock','stock_location_suppliers')[1]
            return {'value': result}
        if picking_code == 'outgoing':
            result['default_location_dest_id'] = obj_data.get_object_reference(cr, uid, 'stock','stock_location_customers')[1]
            return {'value': result}
        else:
            return {'value': result}

    def _get_name(self, cr, uid, ids, field_names, arg, context=None):
        return dict(self.name_get(cr, uid, ids, context=context))

    def name_get(self, cr, uid, ids, context=None):
        """Overides orm name_get method to display 'Warehouse_name: PickingType_name' """
        if context is None:
            context = {}
        if not isinstance(ids, list):
            ids = [ids]
        res = []
        if not ids:
            return res
        for record in self.browse(cr, uid, ids, context=context):
            name = record.name
            if record.warehouse_id:
                name = record.warehouse_id.name + ': ' +name
            if context.get('special_shortened_wh_name'):
                if record.warehouse_id:
                    name = record.warehouse_id.name
                else:
                    name = _('Customer') + ' (' + record.name + ')'
            res.append((record.id, name))
        return res

    def _default_warehouse(self, cr, uid, context=None):
        user = self.pool.get('res.users').browse(cr, uid, uid, context)
        res = self.pool.get('stock.warehouse').search(cr, uid, [('company_id', '=', user.company_id.id)], limit=1, context=context)
        return res and res[0] or False

    _columns = {
        'name': fields.char('Name', translate=True, required=True),
        'complete_name': fields.function(_get_name, type='char', string='Name'),
        'auto_force_assign': fields.boolean('Automatic Availability', help='This picking type does\'t need to check for the availability in source location.'),
        'color': fields.integer('Color'),
        'sequence': fields.integer('Sequence', help="Used to order the 'All Operations' kanban view"),
        'sequence_id': fields.many2one('ir.sequence', 'Reference Sequence', required=True),
        'default_location_src_id': fields.many2one('stock.location', 'Default Source Location'),
        'default_location_dest_id': fields.many2one('stock.location', 'Default Destination Location'),
        'code': fields.selection([('incoming', 'Suppliers'), ('outgoing', 'Customers'), ('internal', 'Internal')], 'Type of Operation', required=True),
        'return_picking_type_id': fields.many2one('stock.picking.type', 'Picking Type for Returns'),
        'warehouse_id': fields.many2one('stock.warehouse', 'Warehouse', ondelete='cascade'),
        'active': fields.boolean('Active'),

        # Statistics for the kanban view
        'monthly_picking': fields.function(_get_monthly_pickings,
            type='string',
            string='Done Pickings per Month'),
        'last_done_picking': fields.function(_get_tristate_values,
            type='string',
            string='Last 10 Done Pickings'),

        'count_picking_draft': fields.function(_get_picking_count,
            type='integer', multi='_get_picking_count'),
        'count_picking_ready': fields.function(_get_picking_count,
            type='integer', multi='_get_picking_count'),
        'count_picking': fields.function(_get_picking_count,
            type='integer', multi='_get_picking_count'),
        'count_picking_waiting': fields.function(_get_picking_count,
            type='integer', multi='_get_picking_count'),
        'count_picking_late': fields.function(_get_picking_count,
            type='integer', multi='_get_picking_count'),
        'count_picking_backorders': fields.function(_get_picking_count,
            type='integer', multi='_get_picking_count'),

        'rate_picking_late': fields.function(_get_picking_count,
            type='integer', multi='_get_picking_count'),
        'rate_picking_backorders': fields.function(_get_picking_count,
            type='integer', multi='_get_picking_count'),

        'latest_picking_late': fields.function(_get_picking_history,
            type='string', multi='_get_picking_history'),
        'latest_picking_backorders': fields.function(_get_picking_history,
            type='string', multi='_get_picking_history'),
        'latest_picking_waiting': fields.function(_get_picking_history,
            type='string', multi='_get_picking_history'),

    }
    _defaults = {
        'warehouse_id': _default_warehouse,
        'active': True,
    }


# vim:expandtab:smartindent:tabstop=4:softtabstop=4:shiftwidth=4:<|MERGE_RESOLUTION|>--- conflicted
+++ resolved
@@ -1851,11 +1851,7 @@
             if qty > 0:
                 self.check_tracking(cr, uid, move, move.restrict_lot_id.id, context=context)
                 quants = quant_obj.quants_get_prefered_domain(cr, uid, move.location_id, move.product_id, qty, domain=main_domain, prefered_domain=prefered_domain, fallback_domain=fallback_domain, restrict_lot_id=move.restrict_lot_id.id, restrict_partner_id=move.restrict_partner_id.id, context=context)
-<<<<<<< HEAD
-                quant_obj.quants_move(cr, uid, quants, move, lot_id = move.restrict_lot_id.id, owner_id = move.restrict_partner_id.id, context=context)
-=======
                 quant_obj.quants_move(cr, uid, quants, move, lot_id=move.restrict_lot_id.id, owner_id=move.restrict_partner_id.id, context=context)
->>>>>>> 7f893f9f
             #unreserve the quants and make them available for other operations/moves
             quant_obj.quants_unreserve(cr, uid, move, context=context)
 
@@ -1957,11 +1953,7 @@
                 if location_id:
                     ctx['source_location_id'] = location_id
                 res.append(self.split(cr, uid, move, move_qty - quantity_rest, restrict_lot_id=restrict_lot_id, 
-<<<<<<< HEAD
-                                      restrict_partner_id = restrict_partner_id, context=ctx))
-=======
                                       restrict_partner_id=restrict_partner_id, context=ctx))
->>>>>>> 7f893f9f
             else:
                 res.append(move.id)
                 if location_id:
@@ -1971,11 +1963,7 @@
         self.action_done(cr, uid, res, context=context)
         return res
 
-<<<<<<< HEAD
-    def split(self, cr, uid, move, qty, restrict_lot_id=False, restrict_partner_id = False, context=None):
-=======
     def split(self, cr, uid, move, qty, restrict_lot_id=False, restrict_partner_id=False, context=None):
->>>>>>> 7f893f9f
         """ Splits qty from move move into a new move
         :param move: browse record
         :param qty: float. quantity to split (given in product UoM)
