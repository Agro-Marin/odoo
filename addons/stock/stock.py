# -*- coding: utf-8 -*-
##############################################################################
#
#    OpenERP, Open Source Management Solution
#    Copyright (C) 2004-2010 Tiny SPRL (<http://tiny.be>).
#
#    This program is free software: you can redistribute it and/or modify
#    it under the terms of the GNU Affero General Public License as
#    published by the Free Software Foundation, either version 3 of the
#    License, or (at your option) any later version.
#
#    This program is distributed in the hope that it will be useful,
#    but WITHOUT ANY WARRANTY; without even the implied warranty of
#    MERCHANTABILITY or FITNESS FOR A PARTICULAR PURPOSE.  See the
#    GNU Affero General Public License for more details.
#
#    You should have received a copy of the GNU Affero General Public License
#    along with this program.  If not, see <http://www.gnu.org/licenses/>.
#
##############################################################################

from datetime import datetime
from dateutil.relativedelta import relativedelta
import time
from operator import itemgetter
from itertools import groupby

from openerp.osv import fields, osv, orm
from openerp.tools.translate import _
from openerp import workflow
from openerp import tools
from openerp.tools import float_compare, DEFAULT_SERVER_DATETIME_FORMAT
import openerp.addons.decimal_precision as dp
import logging
_logger = logging.getLogger(__name__)

#----------------------------------------------------------
# Incoterms
#----------------------------------------------------------
class stock_incoterms(osv.osv):
    _name = "stock.incoterms"
    _description = "Incoterms"
    _columns = {
        'name': fields.char('Name', size=64, required=True, help="Incoterms are series of sales terms.They are used to divide transaction costs and responsibilities between buyer and seller and reflect state-of-the-art transportation practices."),
        'code': fields.char('Code', size=3, required=True, help="Code for Incoterms"),
        'active': fields.boolean('Active', help="By unchecking the active field, you may hide an INCOTERM without deleting it."),
    }
    _defaults = {
        'active': True,
    }


class stock_journal(osv.osv):
    _name = "stock.journal"
    _description = "Stock Journal"
    _columns = {
        'name': fields.char('Stock Journal', size=32, required=True),
        'user_id': fields.many2one('res.users', 'Responsible'),
    }
    _defaults = {
        'user_id': lambda s, c, u, ctx: u
    }


#----------------------------------------------------------
# Stock Location
#----------------------------------------------------------
class stock_location(osv.osv):
    _name = "stock.location"
    _description = "Location"
    _parent_name = "location_id"
    _parent_store = True
    _parent_order = 'posz,name'
    _order = 'parent_left'

    # TODO: implement name_search() in a way that matches the results of name_get!

    def name_get(self, cr, uid, ids, context=None):
        # always return the full hierarchical name
        res = self._complete_name(cr, uid, ids, 'complete_name', None, context=context)
        return res.items()

    def _complete_name(self, cr, uid, ids, name, args, context=None):
        """ Forms complete name of location from parent location to child location.
        @return: Dictionary of values
        """
        res = {}
        for m in self.browse(cr, uid, ids, context=context):
            names = [m.name]
            parent = m.location_id
            while parent:
                names.append(parent.name)
                parent = parent.location_id
            res[m.id] = ' / '.join(reversed(names))
        return res

    def _get_sublocations(self, cr, uid, ids, context=None):
        """ return all sublocations of the given stock locations (included) """
        return self.search(cr, uid, [('id', 'child_of', ids)], context=context)

    def _product_value(self, cr, uid, ids, field_names, arg, context=None):
        """Computes stock value (real and virtual) for a product, as well as stock qty (real and virtual).
        @param field_names: Name of field
        @return: Dictionary of values
        """
        prod_id = context and context.get('product_id', False)

        if not prod_id:
            return dict([(i, {}.fromkeys(field_names, 0.0)) for i in ids])

        product_product_obj = self.pool.get('product.product')

        cr.execute('select distinct product_id, location_id from stock_move where location_id in %s', (tuple(ids), ))
        dict1 = cr.dictfetchall()
        cr.execute('select distinct product_id, location_dest_id as location_id from stock_move where location_dest_id in %s', (tuple(ids), ))
        dict2 = cr.dictfetchall()
        res_products_by_location = sorted(dict1+dict2, key=itemgetter('location_id'))
        products_by_location = dict((k, [v['product_id'] for v in itr]) for k, itr in groupby(res_products_by_location, itemgetter('location_id')))

        result = dict([(i, {}.fromkeys(field_names, 0.0)) for i in ids])
        result.update(dict([(i, {}.fromkeys(field_names, 0.0)) for i in list(set([aaa['location_id'] for aaa in res_products_by_location]))]))

        currency_id = self.pool.get('res.users').browse(cr, uid, uid).company_id.currency_id.id
        currency_obj = self.pool.get('res.currency')
        currency = currency_obj.browse(cr, uid, currency_id, context=context)
        for loc_id, product_ids in products_by_location.items():
            if prod_id:
                product_ids = [prod_id]
            c = (context or {}).copy()
            c['location'] = loc_id
            for prod in product_product_obj.browse(cr, uid, product_ids, context=c):
                for f in field_names:
                    if f == 'stock_real':
                        if loc_id not in result:
                            result[loc_id] = {}
                        result[loc_id][f] += prod.qty_available
                    elif f == 'stock_virtual':
                        result[loc_id][f] += prod.virtual_available
                    elif f == 'stock_real_value':
                        amount = prod.qty_available * prod.standard_price
                        amount = currency_obj.round(cr, uid, currency, amount)
                        result[loc_id][f] += amount
                    elif f == 'stock_virtual_value':
                        amount = prod.virtual_available * prod.standard_price
                        amount = currency_obj.round(cr, uid, currency, amount)
                        result[loc_id][f] += amount
        return result

    _columns = {
        'name': fields.char('Location Name', size=64, required=True, translate=True),
        'active': fields.boolean('Active', help="By unchecking the active field, you may hide a location without deleting it."),
        'usage': fields.selection([('supplier', 'Supplier Location'), ('view', 'View'), ('internal', 'Internal Location'), ('customer', 'Customer Location'), ('inventory', 'Inventory'), ('procurement', 'Procurement'), ('production', 'Production'), ('transit', 'Transit Location for Inter-Companies Transfers')], 'Location Type', required=True,
                 help="""* Supplier Location: Virtual location representing the source location for products coming from your suppliers
                       \n* View: Virtual location used to create a hierarchical structures for your warehouse, aggregating its child locations ; can't directly contain products
                       \n* Internal Location: Physical locations inside your own warehouses,
                       \n* Customer Location: Virtual location representing the destination location for products sent to your customers
                       \n* Inventory: Virtual location serving as counterpart for inventory operations used to correct stock levels (Physical inventories)
                       \n* Procurement: Virtual location serving as temporary counterpart for procurement operations when the source (supplier or production) is not known yet. This location should be empty when the procurement scheduler has finished running.
                       \n* Production: Virtual counterpart location for production operations: this location consumes the raw material and produces finished products
                      """, select = True),
         # temporarily removed, as it's unused: 'allocation_method': fields.selection([('fifo', 'FIFO'), ('lifo', 'LIFO'), ('nearest', 'Nearest')], 'Allocation Method', required=True),

        # as discussed on bug 765559, the main purpose of this field is to allow sorting the list of locations
        # according to the displayed names, and reversing that sort by clicking on a column. It does not work for
        # translated values though - so it needs fixing.
        'complete_name': fields.function(_complete_name, type='char', size=256, string="Location Name",
                            store={'stock.location': (_get_sublocations, ['name', 'location_id'], 10)}),

        'stock_real': fields.function(_product_value, type='float', string='Real Stock', multi="stock"),
        'stock_virtual': fields.function(_product_value, type='float', string='Virtual Stock', multi="stock"),

        'location_id': fields.many2one('stock.location', 'Parent Location', select=True, ondelete='cascade'),
        'child_ids': fields.one2many('stock.location', 'location_id', 'Contains'),

        'chained_journal_id': fields.many2one('stock.journal', 'Chaining Journal',help="Inventory Journal in which the chained move will be written, if the Chaining Type is not Transparent (no journal is used if left empty)"),
        'chained_location_id': fields.many2one('stock.location', 'Chained Location If Fixed'),
        'chained_location_type': fields.selection([('none', 'None'), ('customer', 'Customer'), ('fixed', 'Fixed Location')],
            'Chained Location Type', required=True,
            help="Determines whether this location is chained to another location, i.e. any incoming product in this location \n" \
                "should next go to the chained location. The chained location is determined according to the type :"\
                "\n* None: No chaining at all"\
                "\n* Customer: The chained location will be taken from the Customer Location field on the Partner form of the Partner that is specified in the Picking list of the incoming products." \
                "\n* Fixed Location: The chained location is taken from the next field: Chained Location if Fixed." \
                ),
        'chained_auto_packing': fields.selection(
            [('auto', 'Automatic Move'), ('manual', 'Manual Operation'), ('transparent', 'Automatic No Step Added')],
            'Chaining Type',
            required=True,
            help="This is used only if you select a chained location type.\n" \
                "The 'Automatic Move' value will create a stock move after the current one that will be "\
                "validated automatically. With 'Manual Operation', the stock move has to be validated "\
                "by a worker. With 'Automatic No Step Added', the location is replaced in the original move."
            ),
        'chained_picking_type': fields.selection([('out', 'Sending Goods'), ('in', 'Getting Goods'), ('internal', 'Internal')], 'Shipping Type', help="Shipping Type of the Picking List that will contain the chained move (leave empty to automatically detect the type based on the source and destination locations)."),
        'chained_company_id': fields.many2one('res.company', 'Chained Company', help='The company the Picking List containing the chained move will belong to (leave empty to use the default company determination rules'),
        'chained_delay': fields.integer('Chaining Lead Time',help="Delay between original move and chained move in days"),
        'partner_id': fields.many2one('res.partner', 'Location Address',help="Address of  customer or supplier."),
        'icon': fields.selection(tools.icons, 'Icon', size=64,help="Icon show in  hierarchical tree view"),

        'comment': fields.text('Additional Information'),
        'posx': fields.integer('Corridor (X)',help="Optional localization details, for information purpose only"),
        'posy': fields.integer('Shelves (Y)', help="Optional localization details, for information purpose only"),
        'posz': fields.integer('Height (Z)', help="Optional localization details, for information purpose only"),

        'parent_left': fields.integer('Left Parent', select=1),
        'parent_right': fields.integer('Right Parent', select=1),
        'stock_real_value': fields.function(_product_value, type='float', string='Real Stock Value', multi="stock", digits_compute=dp.get_precision('Account')),
        'stock_virtual_value': fields.function(_product_value, type='float', string='Virtual Stock Value', multi="stock", digits_compute=dp.get_precision('Account')),
        'company_id': fields.many2one('res.company', 'Company', select=1, help='Let this field empty if this location is shared between all companies'),
        'scrap_location': fields.boolean('Scrap Location', help='Check this box to allow using this location to put scrapped/damaged goods.'),
        'valuation_in_account_id': fields.many2one('account.account', 'Stock Valuation Account (Incoming)', domain = [('type','=','other')],
                                                   help="Used for real-time inventory valuation. When set on a virtual location (non internal type), "
                                                        "this account will be used to hold the value of products being moved from an internal location "
                                                        "into this location, instead of the generic Stock Output Account set on the product. "
                                                        "This has no effect for internal locations."),
        'valuation_out_account_id': fields.many2one('account.account', 'Stock Valuation Account (Outgoing)', domain = [('type','=','other')],
                                                   help="Used for real-time inventory valuation. When set on a virtual location (non internal type), "
                                                        "this account will be used to hold the value of products being moved out of this location "
                                                        "and into an internal location, instead of the generic Stock Output Account set on the product. "
                                                        "This has no effect for internal locations."),
    }
    _defaults = {
        'active': True,
        'usage': 'internal',
        'chained_location_type': 'none',
        'chained_auto_packing': 'manual',
        'company_id': lambda self, cr, uid, c: self.pool.get('res.company')._company_default_get(cr, uid, 'stock.location', context=c),
        'posx': 0,
        'posy': 0,
        'posz': 0,
        'icon': False,
        'scrap_location': False,
    }

    def chained_location_get(self, cr, uid, location, partner=None, product=None, context=None):
        """ Finds chained location
        @param location: Location id
        @param partner: Partner id
        @param product: Product id
        @return: List of values
        """
        result = None
        if location.chained_location_type == 'customer':
            if partner:
                result = partner.property_stock_customer
            else:
                loc_id = self.pool['res.partner'].default_get(cr, uid, ['property_stock_customer'], context=context)['property_stock_customer']
                result = self.pool['stock.location'].browse(cr, uid, loc_id, context=context)
        elif location.chained_location_type == 'fixed':
            result = location.chained_location_id
        if result:
            return result, location.chained_auto_packing, location.chained_delay, location.chained_journal_id and location.chained_journal_id.id or False, location.chained_company_id and location.chained_company_id.id or False, location.chained_picking_type, False
        return result

    def picking_type_get(self, cr, uid, from_location, to_location, context=None):
        """ Gets type of picking.
        @param from_location: Source location
        @param to_location: Destination location
        @return: Location type
        """
        result = 'internal'
        if (from_location.usage=='internal') and (to_location and to_location.usage in ('customer', 'supplier')):
            result = 'out'
        elif (from_location.usage in ('supplier', 'customer')) and (to_location.usage == 'internal'):
            result = 'in'
        return result

    def _product_get_all_report(self, cr, uid, ids, product_ids=False, context=None):
        return self._product_get_report(cr, uid, ids, product_ids, context, recursive=True)

    def _product_get_report(self, cr, uid, ids, product_ids=False,
            context=None, recursive=False):
        """ Finds the product quantity and price for particular location.
        @param product_ids: Ids of product
        @param recursive: True or False
        @return: Dictionary of values
        """
        if context is None:
            context = {}
        product_obj = self.pool.get('product.product')
        # Take the user company and pricetype
        context['currency_id'] = self.pool.get('res.users').browse(cr, uid, uid, context=context).company_id.currency_id.id

        # To be able to offer recursive or non-recursive reports we need to prevent recursive quantities by default
        context['compute_child'] = False

        if not product_ids:
            product_ids = product_obj.search(cr, uid, [], context={'active_test': False})

        products = product_obj.browse(cr, uid, product_ids, context=context)
        products_by_uom = {}
        products_by_id = {}
        for product in products:
            products_by_uom.setdefault(product.uom_id.id, [])
            products_by_uom[product.uom_id.id].append(product)
            products_by_id.setdefault(product.id, [])
            products_by_id[product.id] = product

        result = {}
        result['product'] = []
        for id in ids:
            quantity_total = 0.0
            total_price = 0.0
            for uom_id in products_by_uom.keys():
                fnc = self._product_get
                if recursive:
                    fnc = self._product_all_get
                ctx = context.copy()
                ctx['uom'] = uom_id
                qty = fnc(cr, uid, id, [x.id for x in products_by_uom[uom_id]],
                        context=ctx)
                for product_id in qty.keys():
                    if not qty[product_id]:
                        continue
                    product = products_by_id[product_id]
                    quantity_total += qty[product_id]

                    # Compute based on pricetype
                    # Choose the right filed standard_price to read
                    amount_unit = product.price_get('standard_price', context=context)[product.id]
                    price = qty[product_id] * amount_unit

                    total_price += price
                    result['product'].append({
                        'price': amount_unit,
                        'prod_name': product.name,
                        'code': product.default_code, # used by lot_overview_all report!
                        'variants': product.variants or '',
                        'uom': product.uom_id.name,
                        'prod_qty': qty[product_id],
                        'price_value': price,
                    })
        result['total'] = quantity_total
        result['total_price'] = total_price
        return result

    def _product_get_multi_location(self, cr, uid, ids, product_ids=False, context=None,
                                    states=['done'], what=('in', 'out')):
        """
        @param product_ids: Ids of product
        @param states: List of states
        @param what: Tuple of
        @return:
        """
        product_obj = self.pool.get('product.product')
        if context is None:
            context = {}
        context.update({
            'states': states,
            'what': what,
            'location': ids
        })
        return product_obj.get_product_available(cr, uid, product_ids, context=context)

    def _product_get(self, cr, uid, id, product_ids=False, context=None, states=None):
        """
        @param product_ids:
        @param states:
        @return:
        """
        if states is None:
            states = ['done']
        ids = id and [id] or []
        return self._product_get_multi_location(cr, uid, ids, product_ids, context=context, states=states)

    def _product_all_get(self, cr, uid, id, product_ids=False, context=None, states=None):
        if states is None:
            states = ['done']
        # build the list of ids of children of the location given by id
        ids = id and [id] or []
        location_ids = self.search(cr, uid, [('location_id', 'child_of', ids)])
        return self._product_get_multi_location(cr, uid, location_ids, product_ids, context, states)

    def _product_virtual_get(self, cr, uid, id, product_ids=False, context=None, states=None):
        if states is None:
            states = ['done']
        return self._product_all_get(cr, uid, id, product_ids, context, ['confirmed', 'waiting', 'assigned', 'done'])

    def _product_reserve(self, cr, uid, ids, product_id, product_qty, context=None, lock=False):
        """
        Attempt to find a quantity ``product_qty`` (in the product's default uom or the uom passed in ``context``) of product ``product_id``
        in locations with id ``ids`` and their child locations. If ``lock`` is True, the stock.move lines
        of product with id ``product_id`` in the searched location will be write-locked using Postgres's
        "FOR UPDATE NOWAIT" option until the transaction is committed or rolled back, to prevent reservin
        twice the same products.
        If ``lock`` is True and the lock cannot be obtained (because another transaction has locked some of
        the same stock.move lines), a log line will be output and False will be returned, as if there was
        not enough stock.

        :param product_id: Id of product to reserve
        :param product_qty: Quantity of product to reserve (in the product's default uom or the uom passed in ``context``)
        :param lock: if True, the stock.move lines of product with id ``product_id`` in all locations (and children locations) with ``ids`` will
                     be write-locked using postgres's "FOR UPDATE NOWAIT" option until the transaction is committed or rolled back. This is
                     to prevent reserving twice the same products.
        :param context: optional context dictionary: if a 'uom' key is present it will be used instead of the default product uom to
                        compute the ``product_qty`` and in the return value.
        :return: List of tuples in the form (qty, location_id) with the (partial) quantities that can be taken in each location to
                 reach the requested product_qty (``qty`` is expressed in the default uom of the product), of False if enough
                 products could not be found, or the lock could not be obtained (and ``lock`` was True).
        """
        result = []
        amount = 0.0
        if context is None:
            context = {}
        uom_obj = self.pool.get('product.uom')
        uom_rounding = self.pool.get('product.product').browse(cr, uid, product_id, context=context).uom_id.rounding
        if context.get('uom'):
            uom_rounding = uom_obj.browse(cr, uid, context.get('uom'), context=context).rounding

        locations_ids = self.search(cr, uid, [('location_id', 'child_of', ids)])
        if locations_ids:
            # Fetch only the locations in which this product has ever been processed (in or out)
            cr.execute("""SELECT l.id FROM stock_location l WHERE l.id in %s AND
                        EXISTS (SELECT 1 FROM stock_move m WHERE m.product_id = %s
                                AND ((state = 'done' AND m.location_dest_id = l.id)
                                    OR (state in ('done','assigned') AND m.location_id = l.id)))
                       """, (tuple(locations_ids), product_id,))
            locations_ids = [i for (i,) in cr.fetchall()]
        for id in locations_ids:
            if lock:
                try:
                    # Must lock with a separate select query because FOR UPDATE can't be used with
                    # aggregation/group by's (when individual rows aren't identifiable).
                    # We use a SAVEPOINT to be able to rollback this part of the transaction without
                    # failing the whole transaction in case the LOCK cannot be acquired.
                    cr.execute("SAVEPOINT stock_location_product_reserve")
                    cr.execute("""SELECT id FROM stock_move
                                  WHERE product_id=%s AND
                                          (
                                            (location_dest_id=%s AND
                                             location_id<>%s AND
                                             state='done')
                                            OR
                                            (location_id=%s AND
                                             location_dest_id<>%s AND
                                             state in ('done', 'assigned'))
                                          )
                                  FOR UPDATE of stock_move NOWAIT""", (product_id, id, id, id, id), log_exceptions=False)
                except Exception:
                    # Here it's likely that the FOR UPDATE NOWAIT failed to get the LOCK,
                    # so we ROLLBACK to the SAVEPOINT to restore the transaction to its earlier
                    # state, we return False as if the products were not available, and log it:
                    cr.execute("ROLLBACK TO stock_location_product_reserve")
                    _logger.warning("Failed attempt to reserve %s x product %s, likely due to another transaction already in progress. Next attempt is likely to work. Detailed error available at DEBUG level.", product_qty, product_id)
                    _logger.debug("Trace of the failed product reservation attempt: ", exc_info=True)
                    return False

            # XXX TODO: rewrite this with one single query, possibly even the quantity conversion
            cr.execute("""SELECT product_uom, sum(product_qty) AS product_qty
                          FROM stock_move
                          WHERE location_dest_id=%s AND
                                location_id<>%s AND
                                product_id=%s AND
                                state='done'
                          GROUP BY product_uom
                       """,
                       (id, id, product_id))
            results = cr.dictfetchall()
            cr.execute("""SELECT product_uom,-sum(product_qty) AS product_qty
                          FROM stock_move
                          WHERE location_id=%s AND
                                location_dest_id<>%s AND
                                product_id=%s AND
                                state in ('done', 'assigned')
                          GROUP BY product_uom
                       """,
                       (id, id, product_id))
            results += cr.dictfetchall()
            total = 0.0
            results2 = 0.0
            for r in results:
                amount = uom_obj._compute_qty(cr, uid, r['product_uom'], r['product_qty'], context.get('uom', False))
                results2 += amount
                total += amount
            if total <= 0.0:
                continue

            amount = results2
            compare_qty = float_compare(amount, 0, precision_rounding=uom_rounding)
            if compare_qty == 1:
                if amount > min(total, product_qty):
                    amount = min(product_qty, total)
                result.append((amount, id))
                product_qty -= amount
                total -= amount
                if product_qty <= 0.0:
                    return result
                if total <= 0.0:
                    continue
        return False



class stock_tracking(osv.osv):
    _name = "stock.tracking"
    _description = "Packs"

    def checksum(sscc):
        salt = '31' * 8 + '3'
        sum = 0
        for sscc_part, salt_part in zip(sscc, salt):
            sum += int(sscc_part) * int(salt_part)
        return (10 - (sum % 10)) % 10
    checksum = staticmethod(checksum)

    def make_sscc(self, cr, uid, context=None):
        sequence = self.pool.get('ir.sequence').get(cr, uid, 'stock.lot.tracking')
        try:
            return sequence + str(self.checksum(sequence))
        except Exception:
            return sequence

    _columns = {
        'name': fields.char('Pack Reference', size=64, required=True, select=True, help="By default, the pack reference is generated following the sscc standard. (Serial number + 1 check digit)"),
        'active': fields.boolean('Active', help="By unchecking the active field, you may hide a pack without deleting it."),
        'serial': fields.char('Additional Reference', size=64, select=True, help="Other reference or serial number"),
        'move_ids': fields.one2many('stock.move', 'tracking_id', 'Moves for this pack', readonly=True),
        'date': fields.datetime('Creation Date', required=True),
    }
    _defaults = {
        'active': 1,
        'name': make_sscc,
        'date': lambda *a: time.strftime('%Y-%m-%d %H:%M:%S'),
    }

    def name_search(self, cr, user, name, args=None, operator='ilike', context=None, limit=100):
        if not args:
            args = []
        ids = self.search(cr, user, [('serial', '=', name)]+ args, limit=limit, context=context)
        ids += self.search(cr, user, [('name', operator, name)]+ args, limit=limit, context=context)
        return self.name_get(cr, user, ids, context)

    def name_get(self, cr, uid, ids, context=None):
        """Append the serial to the name"""
        if not len(ids):
            return []
        res = [ (r['id'], r['serial'] and '%s [%s]' % (r['name'], r['serial'])
                                      or r['name'] )
                for r in self.read(cr, uid, ids, ['name', 'serial'],
                                   context=context) ]
        return res

    def unlink(self, cr, uid, ids, context=None):
        raise osv.except_osv(_('Error!'), _('You cannot remove a lot line.'))

    def action_traceability(self, cr, uid, ids, context=None):
        """ It traces the information of a product
        @param self: The object pointer.
        @param cr: A database cursor
        @param uid: ID of the user currently logged in
        @param ids: List of IDs selected
        @param context: A standard dictionary
        @return: A dictionary of values
        """
        return self.pool.get('action.traceability').action_traceability(cr,uid,ids,context)


#----------------------------------------------------------
# Stock Picking
#----------------------------------------------------------
class stock_picking(osv.osv):
    _name = "stock.picking"
    _inherit = ['mail.thread']
    _description = "Picking List"
    _order = "id desc"

    def _set_maximum_date(self, cr, uid, ids, name, value, arg, context=None):
        """ Calculates planned date if it is greater than 'value'.
        @param name: Name of field
        @param value: Value of field
        @param arg: User defined argument
        @return: True or False
        """
        if not value:
            return False
        if isinstance(ids, (int, long)):
            ids = [ids]
        for pick in self.browse(cr, uid, ids, context=context):
            sql_str = """update stock_move set
                    date_expected='%s'
                where
                    picking_id=%d """ % (value, pick.id)
            if pick.max_date:
                sql_str += " and (date_expected='" + pick.max_date + "')"
            cr.execute(sql_str)
        return True

    def _set_minimum_date(self, cr, uid, ids, name, value, arg, context=None):
        """ Calculates planned date if it is less than 'value'.
        @param name: Name of field
        @param value: Value of field
        @param arg: User defined argument
        @return: True or False
        """
        if not value:
            return False
        if isinstance(ids, (int, long)):
            ids = [ids]
        for pick in self.browse(cr, uid, ids, context=context):
            sql_str = """update stock_move set
                    date_expected='%s'
                where
                    picking_id=%s """ % (value, pick.id)
            if pick.min_date:
                sql_str += " and (date_expected='" + pick.min_date + "')"
            cr.execute(sql_str)
        return True

    def get_min_max_date(self, cr, uid, ids, field_name, arg, context=None):
        """ Finds minimum and maximum dates for picking.
        @return: Dictionary of values
        """
        res = {}
        for id in ids:
            res[id] = {'min_date': False, 'max_date': False}
        if not ids:
            return res
        cr.execute("""select
                picking_id,
                min(date_expected),
                max(date_expected)
            from
                stock_move
            where
                picking_id IN %s
            group by
                picking_id""",(tuple(ids),))
        for pick, dt1, dt2 in cr.fetchall():
            res[pick]['min_date'] = dt1
            res[pick]['max_date'] = dt2
        return res

    def create(self, cr, user, vals, context=None):
        if ('name' not in vals) or (vals.get('name')=='/') or (vals.get('name') == False):
            seq_obj_name =  self._name
            vals['name'] = self.pool.get('ir.sequence').get(cr, user, seq_obj_name)
        new_id = super(stock_picking, self).create(cr, user, vals, context)
        return new_id

    _columns = {
        'name': fields.char('Reference', size=64, select=True, states={'done':[('readonly', True)], 'cancel':[('readonly',True)]}),
        'origin': fields.char('Source Document', size=64, states={'done':[('readonly', True)], 'cancel':[('readonly',True)]}, help="Reference of the document", select=True),
        'backorder_id': fields.many2one('stock.picking', 'Back Order of', states={'done':[('readonly', True)], 'cancel':[('readonly',True)]}, help="If this shipment was split, then this field links to the shipment which contains the already processed part.", select=True),
        'type': fields.selection([('out', 'Sending Goods'), ('in', 'Getting Goods'), ('internal', 'Internal')], 'Shipping Type', required=True, select=True, help="Shipping type specify, goods coming in or going out."),
        'note': fields.text('Notes', states={'done':[('readonly', True)], 'cancel':[('readonly',True)]}),
        'stock_journal_id': fields.many2one('stock.journal','Stock Journal', select=True, states={'done':[('readonly', True)], 'cancel':[('readonly',True)]}),
        'location_id': fields.many2one('stock.location', 'Location', states={'done':[('readonly', True)], 'cancel':[('readonly',True)]}, help="Keep empty if you produce at the location where the finished products are needed." \
                "Set a location if you produce at a fixed location. This can be a partner location " \
                "if you subcontract the manufacturing operations.", select=True),
        'location_dest_id': fields.many2one('stock.location', 'Dest. Location', states={'done':[('readonly', True)], 'cancel':[('readonly',True)]}, help="Location where the system will stock the finished products.", select=True),
        'move_type': fields.selection([('direct', 'Partial'), ('one', 'All at once')], 'Delivery Method', required=True, states={'done':[('readonly', True)], 'cancel':[('readonly',True)]}, help="It specifies goods to be deliver partially or all at once"),
        'state': fields.selection([
            ('draft', 'Draft'),
            ('cancel', 'Cancelled'),
            ('auto', 'Waiting Another Operation'),
            ('confirmed', 'Waiting Availability'),
            ('assigned', 'Ready to Transfer'),
            ('done', 'Transferred'),
            ], 'Status', readonly=True, select=True, track_visibility='onchange', help="""
            * Draft: not confirmed yet and will not be scheduled until confirmed\n
            * Waiting Another Operation: waiting for another move to proceed before it becomes automatically available (e.g. in Make-To-Order flows)\n
            * Waiting Availability: still waiting for the availability of products\n
            * Ready to Transfer: products reserved, simply waiting for confirmation.\n
            * Transferred: has been processed, can't be modified or cancelled anymore\n
            * Cancelled: has been cancelled, can't be confirmed anymore"""
        ),
        'min_date': fields.function(get_min_max_date, fnct_inv=_set_minimum_date, multi="min_max_date",
                 store=True, type='datetime', string='Scheduled Time', select=1, help="Scheduled time for the shipment to be processed"),
        'date': fields.datetime('Creation Date', help="Creation date, usually the time of the order.", select=True, states={'done':[('readonly', True)], 'cancel':[('readonly',True)]}),
        'date_done': fields.datetime('Date of Transfer', help="Date of Completion", states={'done':[('readonly', True)], 'cancel':[('readonly',True)]}),
        'max_date': fields.function(get_min_max_date, fnct_inv=_set_maximum_date, multi="min_max_date",
                 store=True, type='datetime', string='Max. Expected Date', select=2),
        'move_lines': fields.one2many('stock.move', 'picking_id', 'Internal Moves', states={'done': [('readonly', True)], 'cancel': [('readonly', True)]}),
        'product_id': fields.related('move_lines', 'product_id', type='many2one', relation='product.product', string='Product'),
        'auto_picking': fields.boolean('Auto-Picking', states={'done':[('readonly', True)], 'cancel':[('readonly',True)]}),
        'partner_id': fields.many2one('res.partner', 'Partner', states={'done':[('readonly', True)], 'cancel':[('readonly',True)]}),
        'invoice_state': fields.selection([
            ("invoiced", "Invoiced"),
            ("2binvoiced", "To Be Invoiced"),
            ("none", "Not Applicable")], "Invoice Control",
            select=True, required=True, readonly=True, track_visibility='onchange', states={'draft': [('readonly', False)]}),
        'company_id': fields.many2one('res.company', 'Company', required=True, select=True, states={'done':[('readonly', True)], 'cancel':[('readonly',True)]}),
    }
    _defaults = {
        'name': lambda self, cr, uid, context: '/',
        'state': 'draft',
        'move_type': 'direct',
        'type': 'internal',
        'invoice_state': 'none',
        'date': lambda *a: time.strftime('%Y-%m-%d %H:%M:%S'),
        'company_id': lambda self, cr, uid, c: self.pool.get('res.company')._company_default_get(cr, uid, 'stock.picking', context=c)
    }
    _sql_constraints = [
        ('name_uniq', 'unique(name, company_id)', 'Reference must be unique per Company!'),
    ]

    def action_process(self, cr, uid, ids, context=None):
        if context is None:
            context = {}
        """Open the partial picking wizard"""
        context.update({
            'active_model': self._name,
            'active_ids': ids,
            'active_id': len(ids) and ids[0] or False
        })
        return {
            'view_type': 'form',
            'view_mode': 'form',
            'res_model': 'stock.partial.picking',
            'type': 'ir.actions.act_window',
            'target': 'new',
            'context': context,
            'nodestroy': True,
        }

    def copy(self, cr, uid, id, default=None, context=None):
        if default is None:
            default = {}
        default = default.copy()
        picking_obj = self.browse(cr, uid, id, context=context)
        move_obj = self.pool.get('stock.move')
        if ('name' not in default) or (picking_obj.name == '/'):
            seq_obj_name = 'stock.picking.' + picking_obj.type
            default['name'] = self.pool.get('ir.sequence').get(cr, uid, seq_obj_name)
            default['origin'] = ''
            default['backorder_id'] = False
        if 'invoice_state' not in default and picking_obj.invoice_state == 'invoiced':
            default['invoice_state'] = '2binvoiced'
        res = super(stock_picking, self).copy(cr, uid, id, default, context)
        if res:
            picking_obj = self.browse(cr, uid, res, context=context)
            for move in picking_obj.move_lines:
                move_obj.write(cr, uid, [move.id], {'tracking_id': False, 'prodlot_id': False, 'move_history_ids2': [(6, 0, [])], 'move_history_ids': [(6, 0, [])]})
        return res

    def fields_view_get(self, cr, uid, view_id=None, view_type=False, context=None, toolbar=False, submenu=False):
        if view_type == 'form' and not view_id:
            mod_obj = self.pool.get('ir.model.data')
            if self._name == "stock.picking.in":
                model, view_id = mod_obj.get_object_reference(cr, uid, 'stock', 'view_picking_in_form')
            if self._name == "stock.picking.out":
                model, view_id = mod_obj.get_object_reference(cr, uid, 'stock', 'view_picking_out_form')
        return super(stock_picking, self).fields_view_get(cr, uid, view_id=view_id, view_type=view_type, context=context, toolbar=toolbar, submenu=submenu)

    def onchange_partner_in(self, cr, uid, ids, partner_id=None, context=None):
        return {}

    def action_explode(self, cr, uid, moves, context=None):
        """Hook to allow other modules to split the moves of a picking."""
        return moves

    def action_confirm(self, cr, uid, ids, context=None):
        """ Confirms picking.
        @return: True
        """
        pickings = self.browse(cr, uid, ids, context=context)
        self.write(cr, uid, ids, {'state': 'confirmed'})
        todo = []
        for picking in pickings:
            for r in picking.move_lines:
                if r.state == 'draft':
                    todo.append(r.id)
        todo = self.action_explode(cr, uid, todo, context)
        if len(todo):
            self.pool.get('stock.move').action_confirm(cr, uid, todo, context=context)
        return True

    def test_auto_picking(self, cr, uid, ids):
        # TODO: Check locations to see if in the same location ?
        return True

    def action_assign(self, cr, uid, ids, *args):
        """ Changes state of picking to available if all moves are confirmed.
        @return: True
        """
        for pick in self.browse(cr, uid, ids):
            if pick.state == 'draft':
                self.signal_button_confirm(cr, uid, [pick.id])
            move_ids = [x.id for x in pick.move_lines if x.state == 'confirmed']
            if not move_ids:
                raise osv.except_osv(_('Warning!'),_('Not enough stock, unable to reserve the products.'))
            self.pool.get('stock.move').action_assign(cr, uid, move_ids)
        return True

    def force_assign(self, cr, uid, ids, *args):
        """ Changes state of picking to available if moves are confirmed or waiting.
        @return: True
        """
        for pick in self.browse(cr, uid, ids):
            move_ids = [x.id for x in pick.move_lines if x.state in ['confirmed','waiting']]
            self.pool.get('stock.move').force_assign(cr, uid, move_ids)
            workflow.trg_write(uid, 'stock.picking', pick.id, cr)
        return True

    def draft_force_assign(self, cr, uid, ids, *args):
        """ Confirms picking directly from draft state.
        @return: True
        """
        for pick in self.browse(cr, uid, ids):
            if not pick.move_lines:
                raise osv.except_osv(_('Error!'),_('You cannot process picking without stock moves.'))
            self.signal_button_confirm(cr, uid, [pick.id])
        return True

    def draft_validate(self, cr, uid, ids, context=None):
        """ Validates picking directly from draft state.
        @return: True
        """
        self.draft_force_assign(cr, uid, ids)
        for pick in self.browse(cr, uid, ids, context=context):
            move_ids = [x.id for x in pick.move_lines]
            self.pool.get('stock.move').force_assign(cr, uid, move_ids)
            workflow.trg_write(uid, 'stock.picking', pick.id, cr)
        return self.action_process(
            cr, uid, ids, context=context)
    def cancel_assign(self, cr, uid, ids, *args):
        """ Cancels picking and moves.
        @return: True
        """
        for pick in self.browse(cr, uid, ids):
            move_ids = [x.id for x in pick.move_lines]
            self.pool.get('stock.move').cancel_assign(cr, uid, move_ids)
            workflow.trg_write(uid, 'stock.picking', pick.id, cr)
        return True

    def action_assign_wkf(self, cr, uid, ids, context=None):
        """ Changes picking state to assigned.
        @return: True
        """
        self.write(cr, uid, ids, {'state': 'assigned'})
        return True

    def test_finished(self, cr, uid, ids):
        """ Tests whether the move is in done or cancel state or not.
        @return: True or False
        """
        move_ids = self.pool.get('stock.move').search(cr, uid, [('picking_id', 'in', ids)])
        for move in self.pool.get('stock.move').browse(cr, uid, move_ids):
            if move.state not in ('done', 'cancel'):

                if move.product_qty != 0.0:
                    return False
                else:
                    move.write({'state': 'done'})
        return True

    def test_assigned(self, cr, uid, ids):
        """ Tests whether the move is in assigned state or not.
        @return: True or False
        """
        #TOFIX: assignment of move lines should be call before testing assigment otherwise picking never gone in assign state
        ok = True
        for pick in self.browse(cr, uid, ids):
            mt = pick.move_type
            # incomming shipments are always set as available if they aren't chained
            if pick.type == 'in':
                if all([x.state != 'waiting' for x in pick.move_lines]):
                    return True
            for move in pick.move_lines:
                if (move.state in ('confirmed', 'draft')) and (mt == 'one'):
                    return False
                if (mt == 'direct') and (move.state == 'assigned') and (move.product_qty):
                    return True
                ok = ok and (move.state in ('cancel', 'done', 'assigned'))
        return ok

    def action_cancel(self, cr, uid, ids, context=None):
        """ Changes picking state to cancel.
        @return: True
        """
        for pick in self.browse(cr, uid, ids, context=context):
            ids2 = [move.id for move in pick.move_lines]
            self.pool.get('stock.move').action_cancel(cr, uid, ids2, context)
        self.write(cr, uid, ids, {'state': 'cancel', 'invoice_state': 'none'})
        return True

    #
    # TODO: change and create a move if not parents
    #
    def action_done(self, cr, uid, ids, context=None):
        """Changes picking state to done.
        
        This method is called at the end of the workflow by the activity "done".
        @return: True
        """
        self.write(cr, uid, ids, {'state': 'done', 'date_done': time.strftime('%Y-%m-%d %H:%M:%S')})
        return True

    def action_move(self, cr, uid, ids, context=None):
        """Process the Stock Moves of the Picking
        
        This method is called by the workflow by the activity "move".
        Normally that happens when the signal button_done is received (button 
        "Done" pressed on a Picking view). 
        @return: True
        """
        for pick in self.browse(cr, uid, ids, context=context):
            todo = []
            for move in pick.move_lines:
                if move.state == 'draft':
                    self.pool.get('stock.move').action_confirm(cr, uid, [move.id],
                        context=context)
                    todo.append(move.id)
                elif move.state in ('assigned','confirmed'):
                    todo.append(move.id)
            if len(todo):
                self.pool.get('stock.move').action_done(cr, uid, todo,
                        context=context)
        return True

    def get_currency_id(self, cr, uid, picking):
        return False

    def _get_partner_to_invoice(self, cr, uid, picking, context=None):
        """ Gets the partner that will be invoiced
            Note that this function is inherited in the sale and purchase modules
            @param picking: object of the picking for which we are selecting the partner to invoice
            @return: object of the partner to invoice
        """
        return picking.partner_id and picking.partner_id.id

    def _get_comment_invoice(self, cr, uid, picking):
        """
        @return: comment string for invoice
        """
        return picking.note or ''

    def _get_price_unit_invoice(self, cr, uid, move_line, type, context=None):
        """ Gets price unit for invoice
        @param move_line: Stock move lines
        @param type: Type of invoice
        @return: The price unit for the move line
        """
        if context is None:
            context = {}

        if type in ('in_invoice', 'in_refund'):
            # Take the user company and pricetype
            context['currency_id'] = move_line.company_id.currency_id.id
            amount_unit = move_line.product_id.price_get('standard_price', context=context)[move_line.product_id.id]
            return amount_unit
        else:
            return move_line.product_id.list_price

    def _get_discount_invoice(self, cr, uid, move_line):
        '''Return the discount for the move line'''
        return 0.0

    def _get_taxes_invoice(self, cr, uid, move_line, type):
        """ Gets taxes on invoice
        @param move_line: Stock move lines
        @param type: Type of invoice
        @return: Taxes Ids for the move line
        """
        if type in ('in_invoice', 'in_refund'):
            taxes = move_line.product_id.supplier_taxes_id
        else:
            taxes = move_line.product_id.taxes_id

        if move_line.picking_id and move_line.picking_id.partner_id and move_line.picking_id.partner_id.id:
            return self.pool.get('account.fiscal.position').map_tax(
                cr,
                uid,
                move_line.picking_id.partner_id.property_account_position,
                taxes
            )
        else:
            return map(lambda x: x.id, taxes)

    def _get_account_analytic_invoice(self, cr, uid, picking, move_line):
        return False

    def _invoice_line_hook(self, cr, uid, move_line, invoice_line_id):
        '''Call after the creation of the invoice line'''
        return

    def _invoice_hook(self, cr, uid, picking, invoice_id):
        '''Call after the creation of the invoice'''
        return

    def _get_invoice_type(self, pick):
        src_usage = dest_usage = None
        inv_type = None
        if pick.invoice_state == '2binvoiced':
            if pick.move_lines:
                src_usage = pick.move_lines[0].location_id.usage
                dest_usage = pick.move_lines[0].location_dest_id.usage
            if pick.type == 'out' and dest_usage == 'supplier':
                inv_type = 'in_refund'
            elif pick.type == 'out' and dest_usage == 'customer':
                inv_type = 'out_invoice'
            elif pick.type == 'in' and src_usage == 'supplier':
                inv_type = 'in_invoice'
            elif pick.type == 'in' and src_usage == 'customer':
                inv_type = 'out_refund'
            else:
                inv_type = 'out_invoice'
        return inv_type

    def _prepare_invoice_group(self, cr, uid, picking, partner, invoice, context=None):
        """ Builds the dict for grouped invoices
            @param picking: picking object
            @param partner: object of the partner to invoice (not used here, but may be usefull if this function is inherited)
            @param invoice: object of the invoice that we are updating
            @return: dict that will be used to update the invoice
        """
        comment = self._get_comment_invoice(cr, uid, picking)
        return {
            'name': (invoice.name or '') + ', ' + (picking.name or ''),
            'origin': (invoice.origin or '') + ', ' + (picking.name or '') + (picking.origin and (':' + picking.origin) or ''),
            'comment': (comment and (invoice.comment and invoice.comment + "\n" + comment or comment)) or (invoice.comment and invoice.comment or ''),
            'date_invoice': context.get('date_inv', False),
            'user_id': uid,
        }

    def _prepare_invoice(self, cr, uid, picking, partner, inv_type, journal_id, context=None):
        """ Builds the dict containing the values for the invoice
            @param picking: picking object
            @param partner: object of the partner to invoice
            @param inv_type: type of the invoice ('out_invoice', 'in_invoice', ...)
            @param journal_id: ID of the accounting journal
            @return: dict that will be used to create the invoice object
        """
        if isinstance(partner, int):
            partner = self.pool.get('res.partner').browse(cr, uid, partner, context=context)
        if inv_type in ('out_invoice', 'out_refund'):
            account_id = partner.property_account_receivable.id
            payment_term = partner.property_payment_term.id or False
        else:
            account_id = partner.property_account_payable.id
            payment_term = partner.property_supplier_payment_term.id or False
        comment = self._get_comment_invoice(cr, uid, picking)
        invoice_vals = {
            'name': picking.name,
            'origin': (picking.name or '') + (picking.origin and (':' + picking.origin) or ''),
            'type': inv_type,
            'account_id': account_id,
            'partner_id': partner.id,
            'comment': comment,
            'payment_term': payment_term,
            'fiscal_position': partner.property_account_position.id,
            'date_invoice': context.get('date_inv', False),
            'company_id': picking.company_id.id,
            'user_id': uid,
        }
        cur_id = self.get_currency_id(cr, uid, picking)
        if cur_id:
            invoice_vals['currency_id'] = cur_id
        if journal_id:
            invoice_vals['journal_id'] = journal_id
        return invoice_vals

    def _prepare_invoice_line(self, cr, uid, group, picking, move_line, invoice_id,
        invoice_vals, context=None):
        """ Builds the dict containing the values for the invoice line
            @param group: True or False
            @param picking: picking object
            @param: move_line: move_line object
            @param: invoice_id: ID of the related invoice
            @param: invoice_vals: dict used to created the invoice
            @return: dict that will be used to create the invoice line
        """
        if group:
            name = (picking.name or '') + '-' + move_line.name
        else:
            name = move_line.name
        origin = move_line.picking_id.name or ''
        if move_line.picking_id.origin:
            origin += ':' + move_line.picking_id.origin

        if invoice_vals['type'] in ('out_invoice', 'out_refund'):
            account_id = move_line.product_id.property_account_income.id
            if not account_id:
                account_id = move_line.product_id.categ_id.\
                        property_account_income_categ.id
        else:
            account_id = move_line.product_id.property_account_expense.id
            if not account_id:
                account_id = move_line.product_id.categ_id.\
                        property_account_expense_categ.id
        if invoice_vals['fiscal_position']:
            fp_obj = self.pool.get('account.fiscal.position')
            fiscal_position = fp_obj.browse(cr, uid, invoice_vals['fiscal_position'], context=context)
            account_id = fp_obj.map_account(cr, uid, fiscal_position, account_id)
        # set UoS if it's a sale and the picking doesn't have one
        uos_id = move_line.product_uos and move_line.product_uos.id or False
        if not uos_id and invoice_vals['type'] in ('out_invoice', 'out_refund'):
            uos_id = move_line.product_uom.id

        return {
            'name': name,
            'origin': origin,
            'invoice_id': invoice_id,
            'uos_id': uos_id,
            'product_id': move_line.product_id.id,
            'account_id': account_id,
            'price_unit': self._get_price_unit_invoice(cr, uid, move_line, invoice_vals['type']),
            'discount': self._get_discount_invoice(cr, uid, move_line),
            'quantity': move_line.product_uos_qty or move_line.product_qty,
            'invoice_line_tax_id': [(6, 0, self._get_taxes_invoice(cr, uid, move_line, invoice_vals['type']))],
            'account_analytic_id': self._get_account_analytic_invoice(cr, uid, picking, move_line),
        }

    def action_invoice_create(self, cr, uid, ids, journal_id=False,
            group=False, type='out_invoice', context=None):
        """ Creates invoice based on the invoice state selected for picking.
        @param journal_id: Id of journal
        @param group: Whether to create a group invoice or not
        @param type: Type invoice to be created
        @return: Ids of created invoices for the pickings
        """
        if context is None:
            context = {}

        invoice_obj = self.pool.get('account.invoice')
        invoice_line_obj = self.pool.get('account.invoice.line')
        partner_obj = self.pool.get('res.partner')
        invoices_group = {}
        res = {}
        inv_type = type
        for picking in self.browse(cr, uid, ids, context=context):
            if picking.invoice_state != '2binvoiced':
                continue
            partner = self._get_partner_to_invoice(cr, uid, picking, context=context)
            if isinstance(partner, int):
                partner = partner_obj.browse(cr, uid, [partner], context=context)[0]
            if not partner:
                raise osv.except_osv(_('Error, no partner!'),
                    _('Please put a partner on the picking list if you want to generate invoice.'))

            if not inv_type:
                inv_type = self._get_invoice_type(picking)

            if group and partner.id in invoices_group:
                invoice_id = invoices_group[partner.id]
                invoice = invoice_obj.browse(cr, uid, invoice_id)
                invoice_vals_group = self._prepare_invoice_group(cr, uid, picking, partner, invoice, context=context)
                invoice_obj.write(cr, uid, [invoice_id], invoice_vals_group, context=context)
            else:
                invoice_vals = self._prepare_invoice(cr, uid, picking, partner, inv_type, journal_id, context=context)
                invoice_id = invoice_obj.create(cr, uid, invoice_vals, context=context)
                invoices_group[partner.id] = invoice_id
            res[picking.id] = invoice_id
            for move_line in picking.move_lines:
                if move_line.state == 'cancel':
                    continue
                if move_line.scrapped:
                    # do no invoice scrapped products
                    continue
                vals = self._prepare_invoice_line(cr, uid, group, picking, move_line,
                                invoice_id, invoice_vals, context=context)
                if vals:
                    invoice_line_id = invoice_line_obj.create(cr, uid, vals, context=context)
                    self._invoice_line_hook(cr, uid, move_line, invoice_line_id)

            invoice_obj.button_compute(cr, uid, [invoice_id], context=context,
                    set_total=(inv_type in ('in_invoice', 'in_refund')))
            self.write(cr, uid, [picking.id], {
                'invoice_state': 'invoiced',
                }, context=context)
            self._invoice_hook(cr, uid, picking, invoice_id)
        self.write(cr, uid, res.keys(), {
            'invoice_state': 'invoiced',
            }, context=context)
        return res

    def test_done(self, cr, uid, ids, context=None):
        """ Test whether the move lines are done or not.
        @return: True or False
        """
        ok = False
        for pick in self.browse(cr, uid, ids, context=context):
            if not pick.move_lines:
                return True
            for move in pick.move_lines:
                if move.state not in ('cancel','done'):
                    return False
                if move.state=='done':
                    ok = True
        return ok

    def test_cancel(self, cr, uid, ids, context=None):
        """ Test whether the move lines are canceled or not.
        @return: True or False
        """
        for pick in self.browse(cr, uid, ids, context=context):
            for move in pick.move_lines:
                if move.state not in ('cancel',):
                    return False
        return True

    def allow_cancel(self, cr, uid, ids, context=None):
        for pick in self.browse(cr, uid, ids, context=context):
            if not pick.move_lines:
                return True
            for move in pick.move_lines:
                if move.state == 'done':
                    raise osv.except_osv(_('Error!'), _('You cannot cancel the picking as some moves have been done. You should cancel the picking lines.'))
        return True

    def unlink(self, cr, uid, ids, context=None):
        move_obj = self.pool.get('stock.move')
        if context is None:
            context = {}
        for pick in self.browse(cr, uid, ids, context=context):
            if pick.state in ['done','cancel']:
                raise osv.except_osv(_('Error!'), _('You cannot remove the picking which is in %s state!')%(pick.state,))
            else:
                ids2 = [move.id for move in pick.move_lines]
                ctx = context.copy()
                ctx.update({'call_unlink':True})
                if pick.state != 'draft':
                    #Cancelling the move in order to affect Virtual stock of product
                    move_obj.action_cancel(cr, uid, ids2, ctx)
                #Removing the move
                move_obj.unlink(cr, uid, ids2, ctx)

        return super(stock_picking, self).unlink(cr, uid, ids, context=context)

    # FIXME: needs refactoring, this code is partially duplicated in stock_move.do_partial()!
    def do_partial(self, cr, uid, ids, partial_datas, context=None):
        """ Makes partial picking and moves done.
        @param partial_datas : Dictionary containing details of partial picking
                          like partner_id, partner_id, delivery_date,
                          delivery moves with product_id, product_qty, uom
        @return: Dictionary of values
        """
        if context is None:
            context = {}
        else:
            context = dict(context)
        res = {}
        move_obj = self.pool.get('stock.move')
        product_obj = self.pool.get('product.product')
        currency_obj = self.pool.get('res.currency')
        uom_obj = self.pool.get('product.uom')
        sequence_obj = self.pool.get('ir.sequence')
        for pick in self.browse(cr, uid, ids, context=context):
            new_picking = None
            complete, too_many, too_few = [], [], []
            move_product_qty, prodlot_ids, product_avail, partial_qty, product_uoms = {}, {}, {}, {}, {}
            for move in pick.move_lines:
                if move.state in ('done', 'cancel'):
                    continue
                partial_data = partial_datas.get('move%s'%(move.id), {})
                product_qty = partial_data.get('product_qty',0.0)
                move_product_qty[move.id] = product_qty
                product_uom = partial_data.get('product_uom',False)
                product_price = partial_data.get('product_price',0.0)
                product_currency = partial_data.get('product_currency',False)
                prodlot_id = partial_data.get('prodlot_id')
                prodlot_ids[move.id] = prodlot_id
                product_uoms[move.id] = product_uom
                partial_qty[move.id] = uom_obj._compute_qty(cr, uid, product_uoms[move.id], product_qty, move.product_uom.id)
                if move.product_qty == partial_qty[move.id]:
                    complete.append(move)
                elif move.product_qty > partial_qty[move.id]:
                    too_few.append(move)
                else:
                    too_many.append(move)

                # Average price computation
                if (pick.type == 'in') and (move.product_id.cost_method == 'average'):
                    product = product_obj.browse(cr, uid, move.product_id.id)
                    move_currency_id = move.company_id.currency_id.id
                    context['currency_id'] = move_currency_id
                    qty = uom_obj._compute_qty(cr, uid, product_uom, product_qty, product.uom_id.id)

                    if product.id not in product_avail:
                        # keep track of stock on hand including processed lines not yet marked as done
                        product_avail[product.id] = product.qty_available

                    if qty > 0:
                        new_price = currency_obj.compute(cr, uid, product_currency,
                                move_currency_id, product_price, round=False)
                        new_price = uom_obj._compute_price(cr, uid, product_uom, new_price,
                                product.uom_id.id)
                        if product_avail[product.id] <= 0:
                            product_avail[product.id] = 0
                            new_std_price = new_price
                        else:
                            # Get the standard price
                            amount_unit = product.price_get('standard_price', context=context)[product.id]
                            new_std_price = ((amount_unit * product_avail[product.id])\
                                + (new_price * qty))/(product_avail[product.id] + qty)
                        # Write the field according to price type field
                        product_obj.write(cr, uid, [product.id], {'standard_price': new_std_price})

                        # Record the values that were chosen in the wizard, so they can be
                        # used for inventory valuation if real-time valuation is enabled.
                        move_obj.write(cr, uid, [move.id],
                                {'price_unit': product_price,
                                 'price_currency_id': product_currency})

                        product_avail[product.id] += qty



            for move in too_few:
                product_qty = move_product_qty[move.id]
                if not new_picking:
                    new_picking_name = pick.name
                    self.write(cr, uid, [pick.id], 
                               {'name': sequence_obj.get(cr, uid,
                                            'stock.picking.%s'%(pick.type)),
                               })
                    new_picking = self.copy(cr, uid, pick.id,
                            {
                                'name': new_picking_name,
                                'move_lines' : [],
                                'state':'draft',
                            })
                if product_qty != 0:
                    defaults = {
                            'product_qty' : product_qty,
                            'product_uos_qty': product_qty, #TODO: put correct uos_qty
                            'picking_id' : new_picking,
                            'state': 'assigned',
                            'move_dest_id': False,
                            'price_unit': move.price_unit,
                            'product_uom': product_uoms[move.id]
                    }
                    prodlot_id = prodlot_ids[move.id]
                    if prodlot_id:
                        defaults.update(prodlot_id=prodlot_id)
                    move_obj.copy(cr, uid, move.id, defaults)
                move_obj.write(cr, uid, [move.id],
                        {
                            'product_qty': move.product_qty - partial_qty[move.id],
                            'product_uos_qty': move.product_qty - partial_qty[move.id], #TODO: put correct uos_qty
                            'prodlot_id': False,
                            'tracking_id': False,
                        })

            if new_picking:
                move_obj.write(cr, uid, [c.id for c in complete], {'picking_id': new_picking})
            for move in complete:
                defaults = {'product_uom': product_uoms[move.id], 'product_qty': move_product_qty[move.id]}
                if prodlot_ids.get(move.id):
                    defaults.update({'prodlot_id': prodlot_ids[move.id]})
                move_obj.write(cr, uid, [move.id], defaults)
            for move in too_many:
                product_qty = move_product_qty[move.id]
                defaults = {
                    'product_qty' : product_qty,
                    'product_uos_qty': product_qty, #TODO: put correct uos_qty
                    'product_uom': product_uoms[move.id]
                }
                prodlot_id = prodlot_ids.get(move.id)
                if prodlot_ids.get(move.id):
                    defaults.update(prodlot_id=prodlot_id)
                if new_picking:
                    defaults.update(picking_id=new_picking)
                move_obj.write(cr, uid, [move.id], defaults)

            # At first we confirm the new picking (if necessary)
            if new_picking:
                self.signal_button_confirm(cr, uid, [new_picking])
                # Then we finish the good picking
                self.write(cr, uid, [pick.id], {'backorder_id': new_picking})
                self.action_move(cr, uid, [new_picking], context=context)
                self.signal_button_done(cr, uid, [new_picking])
                workflow.trg_write(uid, 'stock.picking', pick.id, cr)
                delivered_pack_id = pick.id
                back_order_name = self.browse(cr, uid, delivered_pack_id, context=context).name
                self.message_post(cr, uid, new_picking, body=_("Back order <em>%s</em> has been <b>created</b>.") % (back_order_name), context=context)
            else:
                self.action_move(cr, uid, [pick.id], context=context)
                self.signal_button_done(cr, uid, [pick.id])
                delivered_pack_id = pick.id

            delivered_pack = self.browse(cr, uid, delivered_pack_id, context=context)
            res[pick.id] = {'delivered_picking': delivered_pack.id or False}

        return res
    
    # views associated to each picking type
    _VIEW_LIST = {
        'out': 'view_picking_out_form',
        'in': 'view_picking_in_form',
        'internal': 'view_picking_form',
    }
    def _get_view_id(self, cr, uid, type):
        """Get the view id suiting the given type
        
        @param type: the picking type as a string
        @return: view i, or False if no view found
        """
        res = self.pool.get('ir.model.data').get_object_reference(cr, uid, 
            'stock', self._VIEW_LIST.get(type, 'view_picking_form'))            
        return res and res[1] or False


class stock_production_lot(osv.osv):

    def name_get(self, cr, uid, ids, context=None):
        if not ids:
            return []
        reads = self.read(cr, uid, ids, ['name', 'prefix', 'ref'], context)
        res = []
        for record in reads:
            name = record['name']
            prefix = record['prefix']
            if prefix:
                name = prefix + '/' + name
            if record['ref']:
                name = '%s [%s]' % (name, record['ref'])
            res.append((record['id'], name))
        return res

    def name_search(self, cr, uid, name, args=None, operator='ilike', context=None, limit=100):
        args = args or []
        ids = []
        if name:
            ids = self.search(cr, uid, [('prefix', '=', name)] + args, limit=limit, context=context)
            if not ids:
                ids = self.search(cr, uid, [('name', operator, name)] + args, limit=limit, context=context)
        else:
            ids = self.search(cr, uid, args, limit=limit, context=context)
        return self.name_get(cr, uid, ids, context)

    _name = 'stock.production.lot'
    _description = 'Serial Number'

    def _get_stock(self, cr, uid, ids, field_name, arg, context=None):
        """ Gets stock of products for locations
        @return: Dictionary of values
        """
        if context is None:
            context = {}
        if 'location_id' not in context:
            locations = self.pool.get('stock.location').search(cr, uid, [('usage', '=', 'internal')], context=context)
        else:
            locations = context['location_id'] and [context['location_id']] or []

        if isinstance(ids, (int, long)):
            ids = [ids]

        res = {}.fromkeys(ids, 0.0)
        if locations:
            cr.execute('''select
                    prodlot_id,
                    sum(qty)
                from
                    stock_report_prodlots
                where
                    location_id IN %s and prodlot_id IN %s group by prodlot_id''',(tuple(locations),tuple(ids),))
            res.update(dict(cr.fetchall()))

        return res

    def _stock_search(self, cr, uid, obj, name, args, context=None):
        """ Searches Ids of products
        @return: Ids of locations
        """
        locations = self.pool.get('stock.location').search(cr, uid, [('usage', '=', 'internal')])
        cr.execute('''select
                prodlot_id,
                sum(qty)
            from
                stock_report_prodlots
            where
                location_id IN %s group by prodlot_id
            having  sum(qty) '''+ str(args[0][1]) + str(args[0][2]),(tuple(locations),))
        res = cr.fetchall()
        ids = [('id', 'in', map(lambda x: x[0], res))]
        return ids

    _columns = {
        'name': fields.char('Serial Number', size=64, required=True, help="Unique Serial Number, will be displayed as: PREFIX/SERIAL [INT_REF]"),
        'ref': fields.char('Internal Reference', size=256, help="Internal reference number in case it differs from the manufacturer's serial number"),
        'prefix': fields.char('Prefix', size=64, help="Optional prefix to prepend when displaying this serial number: PREFIX/SERIAL [INT_REF]"),
        'product_id': fields.many2one('product.product', 'Product', required=True, domain=[('type', '<>', 'service')]),
        'date': fields.datetime('Creation Date', required=True),
        'stock_available': fields.function(_get_stock, fnct_search=_stock_search, type="float", string="Available", select=True,
            help="Current quantity of products with this Serial Number available in company warehouses",
            digits_compute=dp.get_precision('Product Unit of Measure')),
        'revisions': fields.one2many('stock.production.lot.revision', 'lot_id', 'Revisions'),
        'company_id': fields.many2one('res.company', 'Company', select=True),
        'move_ids': fields.one2many('stock.move', 'prodlot_id', 'Moves for this serial number', readonly=True),
    }
    _defaults = {
        'date': lambda *a: time.strftime('%Y-%m-%d %H:%M:%S'),
        'name': lambda x, y, z, c: x.pool.get('ir.sequence').get(y, z, 'stock.lot.serial'),
        'product_id': lambda x, y, z, c: c.get('product_id', False),
    }
    _sql_constraints = [
        ('name_ref_uniq', 'unique (name, ref)', 'The combination of Serial Number and internal reference must be unique !'),
    ]
    def action_traceability(self, cr, uid, ids, context=None):
        """ It traces the information of a product
        @param self: The object pointer.
        @param cr: A database cursor
        @param uid: ID of the user currently logged in
        @param ids: List of IDs selected
        @param context: A standard dictionary
        @return: A dictionary of values
        """
        value=self.pool.get('action.traceability').action_traceability(cr,uid,ids,context)
        return value

    def copy(self, cr, uid, id, default=None, context=None):
        context = context or {}
        default = default and default.copy() or {}
        default.update(date=time.strftime('%Y-%m-%d %H:%M:%S'), move_ids=[])
        return super(stock_production_lot, self).copy(cr, uid, id, default=default, context=context)


class stock_production_lot_revision(osv.osv):
    _name = 'stock.production.lot.revision'
    _description = 'Serial Number Revision'

    _columns = {
        'name': fields.char('Revision Name', size=64, required=True),
        'description': fields.text('Description'),
        'date': fields.date('Revision Date'),
        'indice': fields.char('Revision Number', size=16),
        'author_id': fields.many2one('res.users', 'Author'),
        'lot_id': fields.many2one('stock.production.lot', 'Serial Number', select=True, ondelete='cascade'),
        'company_id': fields.related('lot_id','company_id',type='many2one',relation='res.company',string='Company', store=True, readonly=True),
    }

    _defaults = {
        'author_id': lambda x, y, z, c: z,
        'date': fields.date.context_today,
    }


# ----------------------------------------------------
# Move
# ----------------------------------------------------

#
# Fields:
#   location_dest_id is only used for predicting futur stocks
#
class stock_move(osv.osv):

    def _getSSCC(self, cr, uid, context=None):
        cr.execute('select id from stock_tracking where create_uid=%s order by id desc limit 1', (uid,))
        res = cr.fetchone()
        return (res and res[0]) or False

    _name = "stock.move"
    _description = "Stock Move"
    _order = 'date_expected desc, id'
    _log_create = False

    def action_partial_move(self, cr, uid, ids, context=None):
        if context is None: context = {}
        if context.get('active_model') != self._name:
            context.update(active_ids=ids, active_model=self._name)
        partial_id = self.pool.get("stock.partial.move").create(
            cr, uid, {}, context=context)
        return {
            'name':_("Products to Process"),
            'view_mode': 'form',
            'view_id': False,
            'view_type': 'form',
            'res_model': 'stock.partial.move',
            'res_id': partial_id,
            'type': 'ir.actions.act_window',
            'nodestroy': True,
            'target': 'new',
            'domain': '[]',
            'context': context
        }


    def name_get(self, cr, uid, ids, context=None):
        res = []
        for line in self.browse(cr, uid, ids, context=context):
            name = line.location_id.name+' > '+line.location_dest_id.name
            # optional prefixes
            if line.product_id.code:
                name = line.product_id.code + ': ' + name
            if line.picking_id.origin:
                name = line.picking_id.origin + '/ ' + name
            res.append((line.id, name))
        return res

    def _check_tracking(self, cr, uid, ids, context=None):
        """ Checks if serial number is assigned to stock move or not.
        @return: True or False
        """
        for move in self.browse(cr, uid, ids, context=context):
            if not move.prodlot_id and \
               (move.state == 'done' and \
               ( \
                   (move.product_id.track_production and move.location_id.usage == 'production') or \
                   (move.product_id.track_production and move.location_dest_id.usage == 'production') or \
                   (move.product_id.track_incoming and move.location_id.usage == 'supplier') or \
                   (move.product_id.track_outgoing and move.location_dest_id.usage == 'customer') or \
                   (move.product_id.track_incoming and move.location_id.usage == 'inventory') \
               )):
                return False
        return True

    def _check_product_lot(self, cr, uid, ids, context=None):
        """ Checks whether move is done or not and production lot is assigned to that move.
        @return: True or False
        """
        for move in self.browse(cr, uid, ids, context=context):
            if move.prodlot_id and move.state == 'done' and (move.prodlot_id.product_id.id != move.product_id.id):
                return False
        return True

    _columns = {
        'name': fields.char('Description', required=True, select=True),
        'priority': fields.selection([('0', 'Not urgent'), ('1', 'Urgent')], 'Priority'),
        'create_date': fields.datetime('Creation Date', readonly=True, select=True),
        'date': fields.datetime('Date', required=True, select=True, help="Move date: scheduled date until move is done, then date of actual move processing", states={'done': [('readonly', True)]}),
        'date_expected': fields.datetime('Scheduled Date', states={'done': [('readonly', True)]},required=True, select=True, help="Scheduled date for the processing of this move"),
        'product_id': fields.many2one('product.product', 'Product', required=True, select=True, domain=[('type','<>','service')],states={'done': [('readonly', True)]}),

        'product_qty': fields.float('Quantity', digits_compute=dp.get_precision('Product Unit of Measure'),
            required=True,states={'done': [('readonly', True)]},
            help="This is the quantity of products from an inventory "
                "point of view. For moves in the state 'done', this is the "
                "quantity of products that were actually moved. For other "
                "moves, this is the quantity of product that is planned to "
                "be moved. Lowering this quantity does not generate a "
                "backorder. Changing this quantity on assigned moves affects "
                "the product reservation, and should be done with care."
        ),
        'product_uom': fields.many2one('product.uom', 'Unit of Measure', required=True,states={'done': [('readonly', True)]}),
        'product_uos_qty': fields.float('Quantity (UOS)', digits_compute=dp.get_precision('Product Unit of Measure'), states={'done': [('readonly', True)]}),
        'product_uos': fields.many2one('product.uom', 'Product UOS', states={'done': [('readonly', True)]}),
        'product_packaging': fields.many2one('product.packaging', 'Packaging', help="It specifies attributes of packaging like type, quantity of packaging,etc."),

        'location_id': fields.many2one('stock.location', 'Source Location', required=True, select=True,states={'done': [('readonly', True)]}, help="Sets a location if you produce at a fixed location. This can be a partner location if you subcontract the manufacturing operations."),
        'location_dest_id': fields.many2one('stock.location', 'Destination Location', required=True,states={'done': [('readonly', True)]}, select=True, help="Location where the system will stock the finished products."),
        'partner_id': fields.many2one('res.partner', 'Destination Address ', states={'done': [('readonly', True)]}, help="Optional address where goods are to be delivered, specifically used for allotment"),

        'prodlot_id': fields.many2one('stock.production.lot', 'Serial Number', states={'done': [('readonly', True)]}, help="Serial number is used to put a serial number on the production", select=True),
        'tracking_id': fields.many2one('stock.tracking', 'Pack', select=True, states={'done': [('readonly', True)]}, help="Logistical shipping unit: pallet, box, pack ..."),

        'auto_validate': fields.boolean('Auto Validate'),

        'move_dest_id': fields.many2one('stock.move', 'Destination Move', help="Optional: next stock move when chaining them", select=True),
        'move_history_ids': fields.many2many('stock.move', 'stock_move_history_ids', 'parent_id', 'child_id', 'Move History (child moves)'),
        'move_history_ids2': fields.many2many('stock.move', 'stock_move_history_ids', 'child_id', 'parent_id', 'Move History (parent moves)'),
        'picking_id': fields.many2one('stock.picking', 'Reference', select=True,states={'done': [('readonly', True)]}),
        'note': fields.text('Notes'),
        'state': fields.selection([('draft', 'New'),
                                   ('cancel', 'Cancelled'),
                                   ('waiting', 'Waiting Another Move'),
                                   ('confirmed', 'Waiting Availability'),
                                   ('assigned', 'Available'),
                                   ('done', 'Done'),
                                   ], 'Status', readonly=True, select=True,
                 help= "* New: When the stock move is created and not yet confirmed.\n"\
                       "* Waiting Another Move: This state can be seen when a move is waiting for another one, for example in a chained flow.\n"\
                       "* Waiting Availability: This state is reached when the procurement resolution is not straight forward. It may need the scheduler to run, a component to me manufactured...\n"\
                       "* Available: When products are reserved, it is set to \'Available\'.\n"\
                       "* Done: When the shipment is processed, the state is \'Done\'."),
        'price_unit': fields.float('Unit Price', digits_compute= dp.get_precision('Product Price'), help="Technical field used to record the product cost set by the user during a picking confirmation (when average price costing method is used)"),
        'price_currency_id': fields.many2one('res.currency', 'Currency for average price', help="Technical field used to record the currency chosen by the user during a picking confirmation (when average price costing method is used)"),
        'company_id': fields.many2one('res.company', 'Company', required=True, select=True),
        'backorder_id': fields.related('picking_id','backorder_id',type='many2one', relation="stock.picking", string="Back Order of", select=True),
        'origin': fields.related('picking_id','origin',type='char', size=64, relation="stock.picking", string="Source", store=True),

        # used for colors in tree views:
        'scrapped': fields.related('location_dest_id','scrap_location',type='boolean',relation='stock.location',string='Scrapped', readonly=True),
        'type': fields.related('picking_id', 'type', type='selection', selection=[('out', 'Sending Goods'), ('in', 'Getting Goods'), ('internal', 'Internal')], string='Shipping Type'),
    }

    def _check_location(self, cr, uid, ids, context=None):
        for record in self.browse(cr, uid, ids, context=context):
            if (record.state=='done') and (record.location_id.usage == 'view'):
                raise osv.except_osv(_('Error'), _('You cannot move product %s from a location of type view %s.')% (record.product_id.name, record.location_id.name))
            if (record.state=='done') and (record.location_dest_id.usage == 'view' ):
                raise osv.except_osv(_('Error'), _('You cannot move product %s to a location of type view %s.')% (record.product_id.name, record.location_dest_id.name))
        return True

    _constraints = [
        (_check_tracking,
            'You must assign a serial number for this product.',
            ['prodlot_id']),
        (_check_location, 'You cannot move products from or to a location of the type view.',
            ['location_id','location_dest_id']),
        (_check_product_lot,
            'You try to assign a lot which is not from the same product.',
            ['prodlot_id'])]

    def _default_location_destination(self, cr, uid, context=None):
        """ Gets default address of partner for destination location
        @return: Address id or False
        """
        mod_obj = self.pool.get('ir.model.data')
        picking_type = context.get('picking_type')
        location_id = False
        if context is None:
            context = {}
        if context.get('move_line', []):
            if context['move_line'][0]:
                if isinstance(context['move_line'][0], (tuple, list)):
                    location_id = context['move_line'][0][2] and context['move_line'][0][2].get('location_dest_id',False)
                else:
                    move_list = self.pool.get('stock.move').read(cr, uid, context['move_line'][0], ['location_dest_id'])
                    location_id = move_list and move_list['location_dest_id'][0] or False
        elif context.get('address_out_id', False):
            property_out = self.pool.get('res.partner').browse(cr, uid, context['address_out_id'], context).property_stock_customer
            location_id = property_out and property_out.id or False
        else:
            location_xml_id = False
            if picking_type in ('in', 'internal'):
                location_xml_id = 'stock_location_stock'
            elif picking_type == 'out':
                location_xml_id = 'stock_location_customers'
            if location_xml_id:
                try:
                    location_model, location_id = mod_obj.get_object_reference(cr, uid, 'stock', location_xml_id)
                    with tools.mute_logger('openerp.osv.orm'):
                        self.pool.get('stock.location').check_access_rule(cr, uid, [location_id], 'read', context=context)
                except (orm.except_orm, ValueError):
                    location_id = False

        return location_id

    def _default_location_source(self, cr, uid, context=None):
        """ Gets default address of partner for source location
        @return: Address id or False
        """
        mod_obj = self.pool.get('ir.model.data')
        picking_type = context.get('picking_type')
        location_id = False

        if context is None:
            context = {}
        if context.get('move_line', []):
            try:
                location_id = context['move_line'][0][2]['location_id']
            except:
                pass
        elif context.get('address_in_id', False):
            part_obj_add = self.pool.get('res.partner').browse(cr, uid, context['address_in_id'], context=context)
            if part_obj_add:
                location_id = part_obj_add.property_stock_supplier.id
        else:
            location_xml_id = False
            if picking_type == 'in':
                location_xml_id = 'stock_location_suppliers'
            elif picking_type in ('out', 'internal'):
                location_xml_id = 'stock_location_stock'
            if location_xml_id:
                try:
                    location_model, location_id = mod_obj.get_object_reference(cr, uid, 'stock', location_xml_id)
                    with tools.mute_logger('openerp.osv.orm'):
                        self.pool.get('stock.location').check_access_rule(cr, uid, [location_id], 'read', context=context)
                except (orm.except_orm, ValueError):
                    location_id = False

        return location_id

    def _default_destination_address(self, cr, uid, context=None):
        user = self.pool.get('res.users').browse(cr, uid, uid, context=context)
        return user.company_id.partner_id.id

    def _default_move_type(self, cr, uid, context=None):
        """ Gets default type of move
        @return: type
        """
        if context is None:
            context = {}
        picking_type = context.get('picking_type')
        type = 'internal'
        if picking_type == 'in':
            type = 'in'
        elif picking_type == 'out':
            type = 'out'
        return type

    _defaults = {
        'location_id': _default_location_source,
        'location_dest_id': _default_location_destination,
        'partner_id': _default_destination_address,
        'type': _default_move_type,
        'state': 'draft',
        'priority': '1',
        'product_qty': 1.0,
        'scrapped' :  False,
        'date': lambda *a: time.strftime('%Y-%m-%d %H:%M:%S'),
        'company_id': lambda self,cr,uid,c: self.pool.get('res.company')._company_default_get(cr, uid, 'stock.move', context=c),
        'date_expected': lambda *a: time.strftime('%Y-%m-%d %H:%M:%S'),
    }

    def write(self, cr, uid, ids, vals, context=None):
        if isinstance(ids, (int, long)):
            ids = [ids]
        if uid != 1:
            frozen_fields = set(['product_qty', 'product_uom', 'product_uos_qty', 'product_uos', 'location_id', 'location_dest_id', 'product_id'])
            for move in self.browse(cr, uid, ids, context=context):
                if move.state == 'done':
                    if frozen_fields.intersection(vals):
                        raise osv.except_osv(_('Operation Forbidden!'),
                                             _('Quantities, Units of Measure, Products and Locations cannot be modified on stock moves that have already been processed (except by the Administrator).'))
        return  super(stock_move, self).write(cr, uid, ids, vals, context=context)

    def copy(self, cr, uid, id, default=None, context=None):
        if default is None:
            default = {}
        default = default.copy()
        default.update({'move_history_ids2': [], 'move_history_ids': []})
        return super(stock_move, self).copy(cr, uid, id, default, context=context)

    def _auto_init(self, cursor, context=None):
        res = super(stock_move, self)._auto_init(cursor, context=context)
        cursor.execute('SELECT indexname \
                FROM pg_indexes \
                WHERE indexname = \'stock_move_location_id_location_dest_id_product_id_state\'')
        if not cursor.fetchone():
            cursor.execute('CREATE INDEX stock_move_location_id_location_dest_id_product_id_state \
                    ON stock_move (product_id, state, location_id, location_dest_id)')
        return res

    def onchange_lot_id(self, cr, uid, ids, prodlot_id=False, product_qty=False,
                        loc_id=False, product_id=False, uom_id=False, context=None):
        """ On change of production lot gives a warning message.
        @param prodlot_id: Changed production lot id
        @param product_qty: Quantity of product
        @param loc_id: Location id
        @param product_id: Product id
        @return: Warning message
        """
        if not prodlot_id or not loc_id:
            return {}
        ctx = context and context.copy() or {}
        ctx['location_id'] = loc_id
        ctx.update({'raise-exception': True})
        uom_obj = self.pool.get('product.uom')
        product_obj = self.pool.get('product.product')
        product_uom = product_obj.browse(cr, uid, product_id, context=ctx).uom_id
        prodlot = self.pool.get('stock.production.lot').browse(cr, uid, prodlot_id, context=ctx)
        location = self.pool.get('stock.location').browse(cr, uid, loc_id, context=ctx)
        uom = uom_obj.browse(cr, uid, uom_id, context=ctx)
        amount_actual = uom_obj._compute_qty_obj(cr, uid, product_uom, prodlot.stock_available, uom, context=ctx)
        warning = {}
        if (location.usage == 'internal') and (product_qty > (amount_actual or 0.0)):
            warning = {
                'title': _('Insufficient Stock for Serial Number !'),
                'message': _('You are moving %.2f %s but only %.2f %s available for this serial number.') % (product_qty, uom.name, amount_actual, uom.name)
            }
        return {'warning': warning}

    def onchange_quantity(self, cr, uid, ids, product_id, product_qty,
                          product_uom, product_uos):
        """ On change of product quantity finds UoM and UoS quantities
        @param product_id: Product id
        @param product_qty: Changed Quantity of product
        @param product_uom: Unit of measure of product
        @param product_uos: Unit of sale of product
        @return: Dictionary of values
        """
        result = {
                  'product_uos_qty': 0.00
          }
        warning = {}

        if (not product_id) or (product_qty <=0.0):
            result['product_qty'] = 0.0
            return {'value': result}

        product_obj = self.pool.get('product.product')
        uos_coeff = product_obj.read(cr, uid, product_id, ['uos_coeff'])
        
        # Warn if the quantity was decreased 
        if ids:
            for move in self.read(cr, uid, ids, ['product_qty']):
                if product_qty < move['product_qty']:
                    warning.update({
                       'title': _('Information'),
                       'message': _("By changing this quantity here, you accept the "
                                "new quantity as complete: OpenERP will not "
                                "automatically generate a back order.") })
                break

        if product_uos and product_uom and (product_uom != product_uos):
            result['product_uos_qty'] = product_qty * uos_coeff['uos_coeff']
        else:
            result['product_uos_qty'] = product_qty

        return {'value': result, 'warning': warning}

    def onchange_uos_quantity(self, cr, uid, ids, product_id, product_uos_qty,
                          product_uos, product_uom):
        """ On change of product quantity finds UoM and UoS quantities
        @param product_id: Product id
        @param product_uos_qty: Changed UoS Quantity of product
        @param product_uom: Unit of measure of product
        @param product_uos: Unit of sale of product
        @return: Dictionary of values
        """
        result = {
                  'product_qty': 0.00
          }
        warning = {}

        if (not product_id) or (product_uos_qty <=0.0):
            result['product_uos_qty'] = 0.0
            return {'value': result}

        product_obj = self.pool.get('product.product')
        uos_coeff = product_obj.read(cr, uid, product_id, ['uos_coeff'])
        
        # Warn if the quantity was decreased 
        for move in self.read(cr, uid, ids, ['product_uos_qty']):
            if product_uos_qty < move['product_uos_qty']:
                warning.update({
                   'title': _('Warning: No Back Order'),
                   'message': _("By changing the quantity here, you accept the "
                                "new quantity as complete: OpenERP will not "
                                "automatically generate a Back Order.") })
                break

        if product_uos and product_uom and (product_uom != product_uos):
            result['product_qty'] = product_uos_qty / uos_coeff['uos_coeff']
        else:
            result['product_qty'] = product_uos_qty
        return {'value': result, 'warning': warning}

    def onchange_product_id(self, cr, uid, ids, prod_id=False, loc_id=False,
                            loc_dest_id=False, partner_id=False):
        """ On change of product id, if finds UoM, UoS, quantity and UoS quantity.
        @param prod_id: Changed Product id
        @param loc_id: Source location id
        @param loc_dest_id: Destination location id
        @param partner_id: Address id of partner
        @return: Dictionary of values
        """
        if not prod_id:
            return {}
        user = self.pool.get('res.users').browse(cr, uid, uid)
        lang = user and user.lang or False
        if partner_id:
            addr_rec = self.pool.get('res.partner').browse(cr, uid, partner_id)
            if addr_rec:
                lang = addr_rec and addr_rec.lang or False
        ctx = {'lang': lang}

        product = self.pool.get('product.product').browse(cr, uid, [prod_id], context=ctx)[0]
        uos_id  = product.uos_id and product.uos_id.id or False
        result = {
            'product_uom': product.uom_id.id,
            'product_uos': uos_id,
            'product_qty': 1.00,
            'product_uos_qty' : self.pool.get('stock.move').onchange_quantity(cr, uid, ids, prod_id, 1.00, product.uom_id.id, uos_id)['value']['product_uos_qty'],
            'prodlot_id' : False,
        }
        if not ids:
            result['name'] = product.partner_ref
        if loc_id:
            result['location_id'] = loc_id
        if loc_dest_id:
            result['location_dest_id'] = loc_dest_id
        return {'value': result}

    def onchange_move_type(self, cr, uid, ids, type, context=None):
        """ On change of move type gives sorce and destination location.
        @param type: Move Type
        @return: Dictionary of values
        """
        mod_obj = self.pool.get('ir.model.data')
        location_source_id = 'stock_location_stock'
        location_dest_id = 'stock_location_stock'
        if type == 'in':
            location_source_id = 'stock_location_suppliers'
            location_dest_id = 'stock_location_stock'
        elif type == 'out':
            location_source_id = 'stock_location_stock'
            location_dest_id = 'stock_location_customers'
        try:
            source_location = mod_obj.get_object_reference(cr, uid, 'stock', location_source_id)
            with tools.mute_logger('openerp.osv.orm'):
                self.pool.get('stock.location').check_access_rule(cr, uid, [source_location[1]], 'read', context=context)
        except (orm.except_orm, ValueError):
            source_location = False
        try:
            dest_location = mod_obj.get_object_reference(cr, uid, 'stock', location_dest_id)
            with tools.mute_logger('openerp.osv.orm'):
                self.pool.get('stock.location').check_access_rule(cr, uid, [dest_location[1]], 'read', context=context)
        except (orm.except_orm, ValueError):
            dest_location = False
        return {'value':{'location_id': source_location and source_location[1] or False, 'location_dest_id': dest_location and dest_location[1] or False}}

    def onchange_date(self, cr, uid, ids, date, date_expected, context=None):
        """ On change of Scheduled Date gives a Move date.
        @param date_expected: Scheduled Date
        @param date: Move Date
        @return: Move Date
        """
        if not date_expected:
            date_expected = time.strftime('%Y-%m-%d %H:%M:%S')
        return {'value':{'date': date_expected}}

    def _chain_compute(self, cr, uid, moves, context=None):
        """ Finds whether the location has chained location type or not.
        @param moves: Stock moves
        @return: Dictionary containing destination location with chained location type.
        """
        result = {}
        for m in moves:
            dest = self.pool.get('stock.location').chained_location_get(
                cr,
                uid,
                m.location_dest_id,
                m.picking_id and m.picking_id.partner_id and m.picking_id.partner_id,
                m.product_id,
                context
            )
            if dest:
                if dest[1] == 'transparent':
                    newdate = (datetime.strptime(m.date, '%Y-%m-%d %H:%M:%S') + relativedelta(days=dest[2] or 0)).strftime('%Y-%m-%d')
                    self.write(cr, uid, [m.id], {
                        'date': newdate,
                        'location_dest_id': dest[0].id})
                    if m.picking_id and (dest[3] or dest[5]):
                        self.pool.get('stock.picking').write(cr, uid, [m.picking_id.id], {
                            'stock_journal_id': dest[3] or m.picking_id.stock_journal_id.id,
                            'type': dest[5] or m.picking_id.type
                        }, context=context)
                    m.location_dest_id = dest[0]
                    res2 = self._chain_compute(cr, uid, [m], context=context)
                    for pick_id in res2.keys():
                        result.setdefault(pick_id, [])
                        result[pick_id] += res2[pick_id]
                else:
                    result.setdefault(m.picking_id, [])
                    result[m.picking_id].append( (m, dest) )
        return result

    def _prepare_chained_picking(self, cr, uid, picking_name, picking, picking_type, moves_todo, context=None):
        """Prepare the definition (values) to create a new chained picking.

           :param str picking_name: desired new picking name
           :param browse_record picking: source picking (being chained to)
           :param str picking_type: desired new picking type
           :param list moves_todo: specification of the stock moves to be later included in this
               picking, in the form::

                   [[move, (dest_location, auto_packing, chained_delay, chained_journal,
                                  chained_company_id, chained_picking_type)],
                    ...
                   ]

               See also :meth:`stock_location.chained_location_get`.
        """
        res_company = self.pool.get('res.company')
        return {
                    'name': picking_name,
                    'origin': tools.ustr(picking.origin or ''),
                    'type': picking_type,
                    'note': picking.note,
                    'move_type': picking.move_type,
                    'auto_picking': moves_todo[0][1][1] == 'auto',
                    'stock_journal_id': moves_todo[0][1][3],
                    'company_id': moves_todo[0][1][4] or res_company._company_default_get(cr, uid, 'stock.company', context=context),
                    'partner_id': picking.partner_id.id,
                    'invoice_state': 'none',
                    'date': picking.date,
                }

    def _create_chained_picking(self, cr, uid, picking_name, picking, picking_type, moves_todo, context=None):
        picking_obj = self.pool.get('stock.picking')
        return picking_obj.create(cr, uid, self._prepare_chained_picking(cr, uid, picking_name, picking, picking_type, moves_todo, context=context))

    def create_chained_picking(self, cr, uid, moves, context=None):
        res_obj = self.pool.get('res.company')
        location_obj = self.pool.get('stock.location')
        move_obj = self.pool.get('stock.move')
        new_moves = []
        if context is None:
            context = {}
        seq_obj = self.pool.get('ir.sequence')
<<<<<<< HEAD
        for picking, todo in self._chain_compute(cr, uid, moves, context=context).items():
            ptype = todo[0][1][5] and todo[0][1][5] or location_obj.picking_type_get(cr, uid, todo[0][0].location_dest_id, todo[0][1][0])
            if picking:
                # name of new picking according to its type
                if ptype == 'internal':
                    new_pick_name = seq_obj.get(cr, uid,'stock.picking')
                else :
                    new_pick_name = seq_obj.get(cr, uid, 'stock.picking.' + ptype)
                pickid = self._create_chained_picking(cr, uid, new_pick_name, picking, ptype, todo, context=context)
                # Need to check name of old picking because it always considers picking as "OUT" when created from Sales Order
                old_ptype = location_obj.picking_type_get(cr, uid, picking.move_lines[0].location_id, picking.move_lines[0].location_dest_id)
                if old_ptype != picking.type:
                    old_pick_name = seq_obj.get(cr, uid, 'stock.picking.' + old_ptype)
                    self.pool.get('stock.picking').write(cr, uid, [picking.id], {'name': old_pick_name, 'type': old_ptype}, context=context)
            else:
                pickid = False
            for move, (loc, dummy, delay, dummy, company_id, ptype, invoice_state) in todo:
                new_id = move_obj.copy(cr, uid, move.id, {
                    'location_id': move.location_dest_id.id,
                    'location_dest_id': loc.id,
                    'date': time.strftime('%Y-%m-%d'),
                    'picking_id': pickid,
                    'state': 'waiting',
                    'company_id': company_id or res_obj._company_default_get(cr, uid, 'stock.company', context=context)  ,
                    'move_history_ids': [],
                    'date_expected': (datetime.strptime(move.date, '%Y-%m-%d %H:%M:%S') + relativedelta(days=delay or 0)).strftime('%Y-%m-%d'),
                    'move_history_ids2': []}
                )
                move_obj.write(cr, uid, [move.id], {
                    'move_dest_id': new_id,
                    'move_history_ids': [(4, new_id)]
                })
                new_moves.append(self.browse(cr, uid, [new_id])[0])
            if pickid:
                self.pool.get('stock.picking').signal_button_confirm(cr, uid, [pickid])
=======
        for picking, chained_moves in self._chain_compute(cr, uid, moves, context=context).items():
            # We group the moves by automatic move type, so it creates different pickings for different types
            moves_by_type = {}
            for move in chained_moves:
                moves_by_type.setdefault(move[1][1], []).append(move)
            for todo in moves_by_type.values():
                ptype = todo[0][1][5] and todo[0][1][5] or location_obj.picking_type_get(cr, uid, todo[0][0].location_dest_id, todo[0][1][0])
                if picking:
                    # name of new picking according to its type
                    if ptype == 'internal':
                        new_pick_name = seq_obj.get(cr, uid,'stock.picking')
                    else :
                        new_pick_name = seq_obj.get(cr, uid, 'stock.picking.' + ptype)
                    pickid = self._create_chained_picking(cr, uid, new_pick_name, picking, ptype, todo, context=context)
                    # Need to check name of old picking because it always considers picking as "OUT" when created from Sales Order
                    old_ptype = location_obj.picking_type_get(cr, uid, picking.move_lines[0].location_id, picking.move_lines[0].location_dest_id)
                    if old_ptype != picking.type:
                        old_pick_name = seq_obj.get(cr, uid, 'stock.picking.' + old_ptype)
                        self.pool.get('stock.picking').write(cr, uid, [picking.id], {'name': old_pick_name, 'type': old_ptype}, context=context)
                else:
                    pickid = False
                for move, (loc, dummy, delay, dummy, company_id, ptype, invoice_state) in todo:
                    new_id = move_obj.copy(cr, uid, move.id, {
                        'location_id': move.location_dest_id.id,
                        'location_dest_id': loc.id,
                        'date': time.strftime('%Y-%m-%d'),
                        'picking_id': pickid,
                        'state': 'waiting',
                        'company_id': company_id or res_obj._company_default_get(cr, uid, 'stock.company', context=context)  ,
                        'move_history_ids': [],
                        'date_expected': (datetime.strptime(move.date, '%Y-%m-%d %H:%M:%S') + relativedelta(days=delay or 0)).strftime('%Y-%m-%d'),
                        'move_history_ids2': []}
                    )
                    move_obj.write(cr, uid, [move.id], {
                        'move_dest_id': new_id,
                        'move_history_ids': [(4, new_id)]
                    })
                    new_moves.append(self.browse(cr, uid, [new_id])[0])
                if pickid:
                    wf_service.trg_validate(uid, 'stock.picking', pickid, 'button_confirm', cr)
>>>>>>> a103ff4e
        if new_moves:
            new_moves += self.create_chained_picking(cr, uid, new_moves, context)
        return new_moves

    def action_confirm(self, cr, uid, ids, context=None):
        """ Confirms stock move.
        @return: List of ids.
        """
        moves = self.browse(cr, uid, ids, context=context)
        self.write(cr, uid, ids, {'state': 'confirmed'})
        self.create_chained_picking(cr, uid, moves, context)
        return []

    def action_assign(self, cr, uid, ids, *args):
        """ Changes state to confirmed or waiting.
        @return: List of values
        """
        todo = []
        for move in self.browse(cr, uid, ids):
            if move.state in ('confirmed', 'waiting'):
                todo.append(move.id)
        res = self.check_assign(cr, uid, todo)
        return res

    def force_assign(self, cr, uid, ids, context=None):
        """ Changes the state to assigned.
        @return: True
        """
        self.write(cr, uid, ids, {'state': 'assigned'})
        for move in self.browse(cr, uid, ids, context):
            if move.picking_id:
                workflow.trg_write(uid, 'stock.picking', move.picking_id.id, cr)
        return True

    def cancel_assign(self, cr, uid, ids, context=None):
        """ Changes the state to confirmed.
        @return: True
        """
        self.write(cr, uid, ids, {'state': 'confirmed'})

        # fix for bug lp:707031
        # called write of related picking because changing move availability does
        # not trigger workflow of picking in order to change the state of picking
        for move in self.browse(cr, uid, ids, context):
            if move.picking_id:
                workflow.trg_write(uid, 'stock.picking', move.picking_id.id, cr)
        return True

    #
    # Duplicate stock.move
    #
    def check_assign(self, cr, uid, ids, context=None):
        """ Checks the product type and accordingly writes the state.
        @return: No. of moves done
        """
        done = []
        count = 0
        pickings = {}
        if context is None:
            context = {}
        for move in self.browse(cr, uid, ids, context=context):
            if move.product_id.type == 'consu' or move.location_id.usage == 'supplier':
                if move.state in ('confirmed', 'waiting'):
                    done.append(move.id)
                pickings[move.picking_id.id] = 1
                continue
            if move.state in ('confirmed', 'waiting'):
                # Important: we must pass lock=True to _product_reserve() to avoid race conditions and double reservations
                res = self.pool.get('stock.location')._product_reserve(cr, uid, [move.location_id.id], move.product_id.id, move.product_qty, {'uom': move.product_uom.id}, lock=True)
                if res:
                    #_product_available_test depends on the next status for correct functioning
                    #the test does not work correctly if the same product occurs multiple times
                    #in the same order. This is e.g. the case when using the button 'split in two' of
                    #the stock outgoing form
                    self.write(cr, uid, [move.id], {'state':'assigned'})
                    done.append(move.id)
                    pickings[move.picking_id.id] = 1
                    r = res.pop(0)
                    product_uos_qty = self.pool.get('stock.move').onchange_quantity(cr, uid, ids, move.product_id.id, r[0], move.product_id.uom_id.id, move.product_id.uos_id.id)['value']['product_uos_qty']
                    cr.execute('update stock_move set location_id=%s, product_qty=%s, product_uos_qty=%s where id=%s', (r[1], r[0],product_uos_qty, move.id))

                    while res:
                        r = res.pop(0)
                        product_uos_qty = self.pool.get('stock.move').onchange_quantity(cr, uid, ids, move.product_id.id, r[0], move.product_id.uom_id.id, move.product_id.uos_id.id)['value']['product_uos_qty']
                        move_id = self.copy(cr, uid, move.id, {'product_uos_qty': product_uos_qty, 'product_qty': r[0], 'location_id': r[1]})
                        done.append(move_id)
        if done:
            count += len(done)
            self.write(cr, uid, done, {'state': 'assigned'})

        if count:
            for pick_id in pickings:
                workflow.trg_write(uid, 'stock.picking', pick_id, cr)
        return count

    def setlast_tracking(self, cr, uid, ids, context=None):
        tracking_obj = self.pool.get('stock.tracking')
        picking = self.browse(cr, uid, ids, context=context)[0].picking_id
        if picking:
            last_track = [line.tracking_id.id for line in picking.move_lines if line.tracking_id]
            if not last_track:
                last_track = tracking_obj.create(cr, uid, {}, context=context)
            else:
                last_track.sort()
                last_track = last_track[-1]
            self.write(cr, uid, ids, {'tracking_id': last_track})
        return True

    #
    # Cancel move => cancel others move and pickings
    #
    def action_cancel(self, cr, uid, ids, context=None):
        """ Cancels the moves and if all moves are cancelled it cancels the picking.
        @return: True
        """
        if not len(ids):
            return True
        if context is None:
            context = {}
        pickings = set()
        for move in self.browse(cr, uid, ids, context=context):
            if move.state in ('confirmed', 'waiting', 'assigned', 'draft'):
                if move.picking_id:
                    pickings.add(move.picking_id.id)
            if move.move_dest_id and move.move_dest_id.state == 'waiting':
                self.write(cr, uid, [move.move_dest_id.id], {'state': 'confirmed'}, context=context)
                if context.get('call_unlink',False) and move.move_dest_id.picking_id:
                    workflow.trg_write(uid, 'stock.picking', move.move_dest_id.picking_id.id, cr)
        self.write(cr, uid, ids, {'state': 'cancel', 'move_dest_id': False}, context=context)
        if not context.get('call_unlink',False):
            for pick in self.pool.get('stock.picking').browse(cr, uid, list(pickings), context=context):
                if all(move.state == 'cancel' for move in pick.move_lines):
                    self.pool.get('stock.picking').write(cr, uid, [pick.id], {'state': 'cancel'}, context=context)

        for id in ids:
            workflow.trg_trigger(uid, 'stock.move', id, cr)
        return True

    def _get_accounting_data_for_valuation(self, cr, uid, move, context=None):
        """
        Return the accounts and journal to use to post Journal Entries for the real-time
        valuation of the move.

        :param context: context dictionary that can explicitly mention the company to consider via the 'force_company' key
        :raise: osv.except_osv() is any mandatory account or journal is not defined.
        """
        product_obj=self.pool.get('product.product')
        accounts = product_obj.get_product_accounts(cr, uid, move.product_id.id, context)
        if move.location_id.valuation_out_account_id:
            acc_src = move.location_id.valuation_out_account_id.id
        else:
            acc_src = accounts['stock_account_input']

        if move.location_dest_id.valuation_in_account_id:
            acc_dest = move.location_dest_id.valuation_in_account_id.id
        else:
            acc_dest = accounts['stock_account_output']

        acc_valuation = accounts.get('property_stock_valuation_account_id', False)
        journal_id = accounts['stock_journal']

        if acc_dest == acc_valuation:
            raise osv.except_osv(_('Error!'),  _('Cannot create Journal Entry, Output Account of this product and Valuation account on category of this product are same.'))

        if acc_src == acc_valuation:
            raise osv.except_osv(_('Error!'),  _('Cannot create Journal Entry, Input Account of this product and Valuation account on category of this product are same.'))

        if not acc_src:
            raise osv.except_osv(_('Error!'),  _('Please define stock input account for this product or its category: "%s" (id: %d)') % \
                                    (move.product_id.name, move.product_id.id,))
        if not acc_dest:
            raise osv.except_osv(_('Error!'),  _('Please define stock output account for this product or its category: "%s" (id: %d)') % \
                                    (move.product_id.name, move.product_id.id,))
        if not journal_id:
            raise osv.except_osv(_('Error!'), _('Please define journal on the product category: "%s" (id: %d)') % \
                                    (move.product_id.categ_id.name, move.product_id.categ_id.id,))
        if not acc_valuation:
            raise osv.except_osv(_('Error!'), _('Please define inventory valuation account on the product category: "%s" (id: %d)') % \
                                    (move.product_id.categ_id.name, move.product_id.categ_id.id,))
        return journal_id, acc_src, acc_dest, acc_valuation

    def _get_reference_accounting_values_for_valuation(self, cr, uid, move, context=None):
        """
        Return the reference amount and reference currency representing the inventory valuation for this move.
        These reference values should possibly be converted before being posted in Journals to adapt to the primary
        and secondary currencies of the relevant accounts.
        """
        product_uom_obj = self.pool.get('product.uom')

        # by default the reference currency is that of the move's company
        reference_currency_id = move.company_id.currency_id.id

        default_uom = move.product_id.uom_id.id
        qty = product_uom_obj._compute_qty(cr, uid, move.product_uom.id, move.product_qty, default_uom)

        # if product is set to average price and a specific value was entered in the picking wizard,
        # we use it
        if move.product_id.cost_method == 'average' and move.price_unit:
            reference_amount = qty * move.price_unit
            reference_currency_id = move.price_currency_id.id or reference_currency_id

        # Otherwise we default to the company's valuation price type, considering that the values of the
        # valuation field are expressed in the default currency of the move's company.
        else:
            if context is None:
                context = {}
            currency_ctx = dict(context, currency_id = move.company_id.currency_id.id)
            amount_unit = move.product_id.price_get('standard_price', context=currency_ctx)[move.product_id.id]
            reference_amount = amount_unit * qty

        return reference_amount, reference_currency_id


    def _create_product_valuation_moves(self, cr, uid, move, context=None):
        """
        Generate the appropriate accounting moves if the product being moves is subject
        to real_time valuation tracking, and the source or destination location is
        a transit location or is outside of the company.
        """
        if move.product_id.valuation == 'real_time': # FIXME: product valuation should perhaps be a property?
            if context is None:
                context = {}
            src_company_ctx = dict(context,force_company=move.location_id.company_id.id)
            dest_company_ctx = dict(context,force_company=move.location_dest_id.company_id.id)
            account_moves = []
            # Outgoing moves (or cross-company output part)
            if move.location_id.company_id \
                and (move.location_id.usage == 'internal' and move.location_dest_id.usage != 'internal'\
                     or move.location_id.company_id != move.location_dest_id.company_id):
                journal_id, acc_src, acc_dest, acc_valuation = self._get_accounting_data_for_valuation(cr, uid, move, src_company_ctx)
                reference_amount, reference_currency_id = self._get_reference_accounting_values_for_valuation(cr, uid, move, src_company_ctx)
                #returning goods to supplier
                if move.location_dest_id.usage == 'supplier':
                    account_moves += [(journal_id, self._create_account_move_line(cr, uid, move, acc_valuation, acc_src, reference_amount, reference_currency_id, context))]
                else:
                    account_moves += [(journal_id, self._create_account_move_line(cr, uid, move, acc_valuation, acc_dest, reference_amount, reference_currency_id, context))]

            # Incoming moves (or cross-company input part)
            if move.location_dest_id.company_id \
                and (move.location_id.usage != 'internal' and move.location_dest_id.usage == 'internal'\
                     or move.location_id.company_id != move.location_dest_id.company_id):
                journal_id, acc_src, acc_dest, acc_valuation = self._get_accounting_data_for_valuation(cr, uid, move, dest_company_ctx)
                reference_amount, reference_currency_id = self._get_reference_accounting_values_for_valuation(cr, uid, move, src_company_ctx)
                #goods return from customer
                if move.location_id.usage == 'customer':
                    account_moves += [(journal_id, self._create_account_move_line(cr, uid, move, acc_dest, acc_valuation, reference_amount, reference_currency_id, context))]
                else:
                    account_moves += [(journal_id, self._create_account_move_line(cr, uid, move, acc_src, acc_valuation, reference_amount, reference_currency_id, context))]

            move_obj = self.pool.get('account.move')
            for j_id, move_lines in account_moves:
                move_obj.create(cr, uid,
                        {
                         'journal_id': j_id,
                         'line_id': move_lines,
                         'ref': move.picking_id and move.picking_id.name}, context=context)

    def action_done(self, cr, uid, ids, context=None):
        """ Makes the move done and if all moves are done, it will finish the picking.
        @return:
        """
        picking_ids = []
        move_ids = []
        if context is None:
            context = {}

        todo = []
        for move in self.browse(cr, uid, ids, context=context):
            if move.state=="draft":
                todo.append(move.id)
        if todo:
            self.action_confirm(cr, uid, todo, context=context)
            todo = []

        for move in self.browse(cr, uid, ids, context=context):
            if move.state in ['done','cancel']:
                continue
            move_ids.append(move.id)

            if move.picking_id:
                picking_ids.append(move.picking_id.id)
            if move.move_dest_id.id and (move.state != 'done'):
                # Downstream move should only be triggered if this move is the last pending upstream move
                other_upstream_move_ids = self.search(cr, uid, [('id','!=',move.id),('state','not in',['done','cancel']),
                                            ('move_dest_id','=',move.move_dest_id.id)], context=context)
                if not other_upstream_move_ids:
                    self.write(cr, uid, [move.id], {'move_history_ids': [(4, move.move_dest_id.id)]})
                    if move.move_dest_id.state in ('waiting', 'confirmed'):
                        self.force_assign(cr, uid, [move.move_dest_id.id], context=context)
                        if move.move_dest_id.picking_id:
                            workflow.trg_write(uid, 'stock.picking', move.move_dest_id.picking_id.id, cr)
                        if move.move_dest_id.auto_validate:
                            self.action_done(cr, uid, [move.move_dest_id.id], context=context)

            self._create_product_valuation_moves(cr, uid, move, context=context)
            if move.state not in ('confirmed','done','assigned'):
                todo.append(move.id)

        if todo:
            self.action_confirm(cr, uid, todo, context=context)

        self.write(cr, uid, move_ids, {'state': 'done', 'date': time.strftime(DEFAULT_SERVER_DATETIME_FORMAT)}, context=context)
        for id in move_ids:
             workflow.trg_trigger(uid, 'stock.move', id, cr)

        for pick_id in picking_ids:
            workflow.trg_write(uid, 'stock.picking', pick_id, cr)

        return True

    def _create_account_move_line(self, cr, uid, move, src_account_id, dest_account_id, reference_amount, reference_currency_id, context=None):
        """
        Generate the account.move.line values to post to track the stock valuation difference due to the
        processing of the given stock move.
        """
        # prepare default values considering that the destination accounts have the reference_currency_id as their main currency
        partner_id = (move.picking_id.partner_id and self.pool.get('res.partner')._find_accounting_partner(move.picking_id.partner_id).id) or False
        debit_line_vals = {
                    'name': move.name,
                    'product_id': move.product_id and move.product_id.id or False,
                    'quantity': move.product_qty,
                    'ref': move.picking_id and move.picking_id.name or False,
                    'date': time.strftime('%Y-%m-%d'),
                    'partner_id': partner_id,
                    'debit': reference_amount,
                    'account_id': dest_account_id,
        }
        credit_line_vals = {
                    'name': move.name,
                    'product_id': move.product_id and move.product_id.id or False,
                    'quantity': move.product_qty,
                    'ref': move.picking_id and move.picking_id.name or False,
                    'date': time.strftime('%Y-%m-%d'),
                    'partner_id': partner_id,
                    'credit': reference_amount,
                    'account_id': src_account_id,
        }

        # if we are posting to accounts in a different currency, provide correct values in both currencies correctly
        # when compatible with the optional secondary currency on the account.
        # Financial Accounts only accept amounts in secondary currencies if there's no secondary currency on the account
        # or if it's the same as that of the secondary amount being posted.
        account_obj = self.pool.get('account.account')
        src_acct, dest_acct = account_obj.browse(cr, uid, [src_account_id, dest_account_id], context=context)
        src_main_currency_id = src_acct.company_id.currency_id.id
        dest_main_currency_id = dest_acct.company_id.currency_id.id
        cur_obj = self.pool.get('res.currency')
        if reference_currency_id != src_main_currency_id:
            # fix credit line:
            credit_line_vals['credit'] = cur_obj.compute(cr, uid, reference_currency_id, src_main_currency_id, reference_amount, context=context)
            if (not src_acct.currency_id) or src_acct.currency_id.id == reference_currency_id:
                credit_line_vals.update(currency_id=reference_currency_id, amount_currency=-reference_amount)
        if reference_currency_id != dest_main_currency_id:
            # fix debit line:
            debit_line_vals['debit'] = cur_obj.compute(cr, uid, reference_currency_id, dest_main_currency_id, reference_amount, context=context)
            if (not dest_acct.currency_id) or dest_acct.currency_id.id == reference_currency_id:
                debit_line_vals.update(currency_id=reference_currency_id, amount_currency=reference_amount)

        return [(0, 0, debit_line_vals), (0, 0, credit_line_vals)]

    def unlink(self, cr, uid, ids, context=None):
        if context is None:
            context = {}
        ctx = context.copy()
        for move in self.browse(cr, uid, ids, context=context):
            if move.state != 'draft' and not ctx.get('call_unlink', False):
                raise osv.except_osv(_('User Error!'), _('You can only delete draft moves.'))
        return super(stock_move, self).unlink(
            cr, uid, ids, context=ctx)

    # _create_lot function is not used anywhere
    def _create_lot(self, cr, uid, ids, product_id, prefix=False):
        """ Creates production lot
        @return: Production lot id
        """
        prodlot_obj = self.pool.get('stock.production.lot')
        prodlot_id = prodlot_obj.create(cr, uid, {'prefix': prefix, 'product_id': product_id})
        return prodlot_id

    def action_scrap(self, cr, uid, ids, quantity, location_id, context=None):
        """ Move the scrap/damaged product into scrap location
        @param cr: the database cursor
        @param uid: the user id
        @param ids: ids of stock move object to be scrapped
        @param quantity : specify scrap qty
        @param location_id : specify scrap location
        @param context: context arguments
        @return: Scraped lines
        """
        #quantity should in MOVE UOM
        if quantity <= 0:
            raise osv.except_osv(_('Warning!'), _('Please provide a positive quantity to scrap.'))
        res = []
        for move in self.browse(cr, uid, ids, context=context):
            source_location = move.location_id
            if move.state == 'done':
                source_location = move.location_dest_id
            if source_location.usage != 'internal':
                #restrict to scrap from a virtual location because it's meaningless and it may introduce errors in stock ('creating' new products from nowhere)
                raise osv.except_osv(_('Error!'), _('Forbidden operation: it is not allowed to scrap products from a virtual location.'))
            move_qty = move.product_qty
            uos_qty = quantity / move_qty * move.product_uos_qty
            default_val = {
                'location_id': source_location.id,
                'product_qty': quantity,
                'product_uos_qty': uos_qty,
                'state': move.state,
                'scrapped': True,
                'location_dest_id': location_id,
                'tracking_id': move.tracking_id.id,
                'prodlot_id': move.prodlot_id.id,
            }
            new_move = self.copy(cr, uid, move.id, default_val)

            res += [new_move]
            product_obj = self.pool.get('product.product')
            for product in product_obj.browse(cr, uid, [move.product_id.id], context=context):
                if move.picking_id:
                    uom = product.uom_id.name if product.uom_id else ''
                    message = _("%s %s %s has been <b>moved to</b> scrap.") % (quantity, uom, product.name)
                    move.picking_id.message_post(body=message)

        self.action_done(cr, uid, res, context=context)
        return res

    # action_split function is not used anywhere
    # FIXME: deprecate this method
    def action_split(self, cr, uid, ids, quantity, split_by_qty=1, prefix=False, with_lot=True, context=None):
        """ Split Stock Move lines into production lot which specified split by quantity.
        @param cr: the database cursor
        @param uid: the user id
        @param ids: ids of stock move object to be splited
        @param split_by_qty : specify split by qty
        @param prefix : specify prefix of production lot
        @param with_lot : if true, prodcution lot will assign for split line otherwise not.
        @param context: context arguments
        @return: Splited move lines
        """

        if context is None:
            context = {}
        if quantity <= 0:
            raise osv.except_osv(_('Warning!'), _('Please provide proper quantity.'))

        res = []

        for move in self.browse(cr, uid, ids, context=context):
            if split_by_qty <= 0 or quantity == 0:
                return res

            uos_qty = split_by_qty / move.product_qty * move.product_uos_qty

            quantity_rest = quantity % split_by_qty
            uos_qty_rest = split_by_qty / move.product_qty * move.product_uos_qty

            update_val = {
                'product_qty': split_by_qty,
                'product_uos_qty': uos_qty,
            }
            for idx in range(int(quantity//split_by_qty)):
                if not idx and move.product_qty<=quantity:
                    current_move = move.id
                else:
                    current_move = self.copy(cr, uid, move.id, {'state': move.state})
                res.append(current_move)
                if with_lot:
                    update_val['prodlot_id'] = self._create_lot(cr, uid, [current_move], move.product_id.id)

                self.write(cr, uid, [current_move], update_val)


            if quantity_rest > 0:
                idx = int(quantity//split_by_qty)
                update_val['product_qty'] = quantity_rest
                update_val['product_uos_qty'] = uos_qty_rest
                if not idx and move.product_qty<=quantity:
                    current_move = move.id
                else:
                    current_move = self.copy(cr, uid, move.id, {'state': move.state})

                res.append(current_move)


                if with_lot:
                    update_val['prodlot_id'] = self._create_lot(cr, uid, [current_move], move.product_id.id)

                self.write(cr, uid, [current_move], update_val)
        return res

    def action_consume(self, cr, uid, ids, quantity, location_id=False, context=None):
        """ Consumed product with specific quatity from specific source location
        @param cr: the database cursor
        @param uid: the user id
        @param ids: ids of stock move object to be consumed
        @param quantity : specify consume quantity
        @param location_id : specify source location
        @param context: context arguments
        @return: Consumed lines
        """
        #quantity should in MOVE UOM
        if context is None:
            context = {}
        if quantity <= 0:
            raise osv.except_osv(_('Warning!'), _('Please provide proper quantity.'))
        res = []
        for move in self.browse(cr, uid, ids, context=context):
            move_qty = move.product_qty
            if move_qty <= 0:
                raise osv.except_osv(_('Error!'), _('Cannot consume a move with negative or zero quantity.'))
            quantity_rest = move.product_qty
            quantity_rest -= quantity
            uos_qty_rest = quantity_rest / move_qty * move.product_uos_qty
            if quantity_rest <= 0:
                quantity_rest = 0
                uos_qty_rest = 0
                quantity = move.product_qty

            uos_qty = quantity / move_qty * move.product_uos_qty
            if float_compare(quantity_rest, 0, precision_rounding=move.product_id.uom_id.rounding):
                default_val = {
                    'product_qty': quantity,
                    'product_uos_qty': uos_qty,
                    'state': move.state,
                    'location_id': location_id or move.location_id.id,
                }
                current_move = self.copy(cr, uid, move.id, default_val)
                res += [current_move]
                update_val = {}
                update_val['product_qty'] = quantity_rest
                update_val['product_uos_qty'] = uos_qty_rest
                self.write(cr, uid, [move.id], update_val)

            else:
                quantity_rest = quantity
                uos_qty_rest =  uos_qty
                res += [move.id]
                update_val = {
                        'product_qty' : quantity_rest,
                        'product_uos_qty' : uos_qty_rest,
                        'location_id': location_id or move.location_id.id,
                }
                self.write(cr, uid, [move.id], update_val)

        self.action_done(cr, uid, res, context=context)

        return res

    # FIXME: needs refactoring, this code is partially duplicated in stock_picking.do_partial()!
    def do_partial(self, cr, uid, ids, partial_datas, context=None):
        """ Makes partial pickings and moves done.
        @param partial_datas: Dictionary containing details of partial picking
                          like partner_id, delivery_date, delivery
                          moves with product_id, product_qty, uom
        """
        res = {}
        picking_obj = self.pool.get('stock.picking')
        product_obj = self.pool.get('product.product')
        currency_obj = self.pool.get('res.currency')
        uom_obj = self.pool.get('product.uom')

        if context is None:
            context = {}

        complete, too_many, too_few = [], [], []
        move_product_qty = {}
        prodlot_ids = {}
        for move in self.browse(cr, uid, ids, context=context):
            if move.state in ('done', 'cancel'):
                continue
            partial_data = partial_datas.get('move%s'%(move.id), False)
            assert partial_data, _('Missing partial picking data for move #%s.') % (move.id)
            product_qty = partial_data.get('product_qty',0.0)
            move_product_qty[move.id] = product_qty
            product_uom = partial_data.get('product_uom',False)
            product_price = partial_data.get('product_price',0.0)
            product_currency = partial_data.get('product_currency',False)
            prodlot_ids[move.id] = partial_data.get('prodlot_id')
            if move.product_qty == product_qty:
                complete.append(move)
            elif move.product_qty > product_qty:
                too_few.append(move)
            else:
                too_many.append(move)

            # Average price computation
            if (move.picking_id.type == 'in') and (move.product_id.cost_method == 'average'):
                product = product_obj.browse(cr, uid, move.product_id.id)
                move_currency_id = move.company_id.currency_id.id
                context['currency_id'] = move_currency_id
                qty = uom_obj._compute_qty(cr, uid, product_uom, product_qty, product.uom_id.id)
                if qty > 0:
                    new_price = currency_obj.compute(cr, uid, product_currency,
                            move_currency_id, product_price, round=False)
                    new_price = uom_obj._compute_price(cr, uid, product_uom, new_price,
                            product.uom_id.id)
                    if product.qty_available <= 0:
                        new_std_price = new_price
                    else:
                        # Get the standard price
                        amount_unit = product.price_get('standard_price', context=context)[product.id]
                        new_std_price = ((amount_unit * product.qty_available)\
                            + (new_price * qty))/(product.qty_available + qty)

                    product_obj.write(cr, uid, [product.id],{'standard_price': new_std_price})

                    # Record the values that were chosen in the wizard, so they can be
                    # used for inventory valuation if real-time valuation is enabled.
                    self.write(cr, uid, [move.id],
                                {'price_unit': product_price,
                                 'price_currency_id': product_currency,
                                })

        for move in too_few:
            product_qty = move_product_qty[move.id]
            if product_qty != 0:
                defaults = {
                            'product_qty' : product_qty,
                            'product_uos_qty': product_qty,
                            'picking_id' : move.picking_id.id,
                            'state': 'assigned',
                            'move_dest_id': False,
                            'price_unit': move.price_unit,
                            }
                prodlot_id = prodlot_ids[move.id]
                if prodlot_id:
                    defaults.update(prodlot_id=prodlot_id)
                new_move = self.copy(cr, uid, move.id, defaults)
                complete.append(self.browse(cr, uid, new_move))
            self.write(cr, uid, [move.id],
                    {
                        'product_qty': move.product_qty - product_qty,
                        'product_uos_qty': move.product_qty - product_qty,
                        'prodlot_id': False,
                        'tracking_id': False,
                    })


        for move in too_many:
            self.write(cr, uid, [move.id],
                    {
                        'product_qty': move.product_qty,
                        'product_uos_qty': move.product_qty,
                    })
            complete.append(move)

        for move in complete:
            if prodlot_ids.get(move.id):
                self.write(cr, uid, [move.id],{'prodlot_id': prodlot_ids.get(move.id)})
            self.action_done(cr, uid, [move.id], context=context)
            if  move.picking_id.id :
                # TOCHECK : Done picking if all moves are done
                cr.execute("""
                    SELECT move.id FROM stock_picking pick
                    RIGHT JOIN stock_move move ON move.picking_id = pick.id AND move.state = %s
                    WHERE pick.id = %s""",
                            ('done', move.picking_id.id))
                res = cr.fetchall()
                if len(res) == len(move.picking_id.move_lines):
                    picking_obj.action_move(cr, uid, [move.picking_id.id])
                    picking_obj.signal_button_done(cr, uid, [move.picking_id.id])

        return [move.id for move in complete]


class stock_inventory(osv.osv):
    _name = "stock.inventory"
    _description = "Inventory"
    _columns = {
        'name': fields.char('Inventory Reference', size=64, required=True, readonly=True, states={'draft': [('readonly', False)]}),
        'date': fields.datetime('Creation Date', required=True, readonly=True, states={'draft': [('readonly', False)]}),
        'date_done': fields.datetime('Date done'),
        'inventory_line_id': fields.one2many('stock.inventory.line', 'inventory_id', 'Inventories', readonly=True, states={'draft': [('readonly', False)]}),
        'move_ids': fields.many2many('stock.move', 'stock_inventory_move_rel', 'inventory_id', 'move_id', 'Created Moves'),
        'state': fields.selection( (('draft', 'Draft'), ('cancel','Cancelled'), ('confirm','Confirmed'), ('done', 'Done')), 'Status', readonly=True, select=True),
        'company_id': fields.many2one('res.company', 'Company', required=True, select=True, readonly=True, states={'draft':[('readonly',False)]}),

    }
    _defaults = {
        'date': lambda *a: time.strftime('%Y-%m-%d %H:%M:%S'),
        'state': 'draft',
        'company_id': lambda self,cr,uid,c: self.pool.get('res.company')._company_default_get(cr, uid, 'stock.inventory', context=c)
    }

    def copy(self, cr, uid, id, default=None, context=None):
        if default is None:
            default = {}
        default = default.copy()
        default.update({'move_ids': [], 'date_done': False})
        return super(stock_inventory, self).copy(cr, uid, id, default, context=context)

    def _inventory_line_hook(self, cr, uid, inventory_line, move_vals):
        """ Creates a stock move from an inventory line
        @param inventory_line:
        @param move_vals:
        @return:
        """
        return self.pool.get('stock.move').create(cr, uid, move_vals)

    def action_done(self, cr, uid, ids, context=None):
        """ Finish the inventory
        @return: True
        """
        if context is None:
            context = {}
        move_obj = self.pool.get('stock.move')
        for inv in self.browse(cr, uid, ids, context=context):
            move_obj.action_done(cr, uid, [x.id for x in inv.move_ids], context=context)
            self.write(cr, uid, [inv.id], {'state':'done', 'date_done': time.strftime('%Y-%m-%d %H:%M:%S')}, context=context)
        return True

    def action_confirm(self, cr, uid, ids, context=None):
        """ Confirm the inventory and writes its finished date
        @return: True
        """
        if context is None:
            context = {}
        # to perform the correct inventory corrections we need analyze stock location by
        # location, never recursively, so we use a special context
        product_context = dict(context, compute_child=False)

        location_obj = self.pool.get('stock.location')
        for inv in self.browse(cr, uid, ids, context=context):
            move_ids = []
            for line in inv.inventory_line_id:
                pid = line.product_id.id
                product_context.update(uom=line.product_uom.id, to_date=inv.date, date=inv.date, prodlot_id=line.prod_lot_id.id)
                amount = location_obj._product_get(cr, uid, line.location_id.id, [pid], product_context)[pid]
                change = line.product_qty - amount
                lot_id = line.prod_lot_id.id
                if change:
                    location_id = line.product_id.property_stock_inventory.id
                    value = {
                        'name': _('INV:') + (line.inventory_id.name or ''),
                        'product_id': line.product_id.id,
                        'product_uom': line.product_uom.id,
                        'prodlot_id': lot_id,
                        'date': inv.date,
                    }

                    if change > 0:
                        value.update( {
                            'product_qty': change,
                            'location_id': location_id,
                            'location_dest_id': line.location_id.id,
                        })
                    else:
                        value.update( {
                            'product_qty': -change,
                            'location_id': line.location_id.id,
                            'location_dest_id': location_id,
                        })
                    move_ids.append(self._inventory_line_hook(cr, uid, line, value))
            self.write(cr, uid, [inv.id], {'state': 'confirm', 'move_ids': [(6, 0, move_ids)]})
            self.pool.get('stock.move').action_confirm(cr, uid, move_ids, context=context)
        return True

    def action_cancel_draft(self, cr, uid, ids, context=None):
        """ Cancels the stock move and change inventory state to draft.
        @return: True
        """
        for inv in self.browse(cr, uid, ids, context=context):
            self.pool.get('stock.move').action_cancel(cr, uid, [x.id for x in inv.move_ids], context=context)
            self.write(cr, uid, [inv.id], {'state':'draft'}, context=context)
        return True

    def action_cancel_inventory(self, cr, uid, ids, context=None):
        """ Cancels both stock move and inventory
        @return: True
        """
        move_obj = self.pool.get('stock.move')
        account_move_obj = self.pool.get('account.move')
        for inv in self.browse(cr, uid, ids, context=context):
            move_obj.action_cancel(cr, uid, [x.id for x in inv.move_ids], context=context)
            for move in inv.move_ids:
                 account_move_ids = account_move_obj.search(cr, uid, [('name', '=', move.name)])
                 if account_move_ids:
                     account_move_data_l = account_move_obj.read(cr, uid, account_move_ids, ['state'], context=context)
                     for account_move in account_move_data_l:
                         if account_move['state'] == 'posted':
                             raise osv.except_osv(_('User Error!'),
                                                  _('In order to cancel this inventory, you must first unpost related journal entries.'))
                         account_move_obj.unlink(cr, uid, [account_move['id']], context=context)
            self.write(cr, uid, [inv.id], {'state': 'cancel'}, context=context)
        return True


class stock_inventory_line(osv.osv):
    _name = "stock.inventory.line"
    _description = "Inventory Line"
    _rec_name = "inventory_id"
    _columns = {
        'inventory_id': fields.many2one('stock.inventory', 'Inventory', ondelete='cascade', select=True),
        'location_id': fields.many2one('stock.location', 'Location', required=True),
        'product_id': fields.many2one('product.product', 'Product', required=True, select=True),
        'product_uom': fields.many2one('product.uom', 'Product Unit of Measure', required=True),
        'product_qty': fields.float('Quantity', digits_compute=dp.get_precision('Product Unit of Measure')),
        'company_id': fields.related('inventory_id','company_id',type='many2one',relation='res.company',string='Company',store=True, select=True, readonly=True),
        'prod_lot_id': fields.many2one('stock.production.lot', 'Serial Number', domain="[('product_id','=',product_id)]"),
        'state': fields.related('inventory_id','state',type='char',string='Status',readonly=True),
    }

    def _default_stock_location(self, cr, uid, context=None):
        try:
            location_model, location_id = self.pool.get('ir.model.data').get_object_reference(cr, uid, 'stock', 'stock_location_stock')
            with tools.mute_logger('openerp.osv.orm'):
                self.pool.get('stock.location').check_access_rule(cr, uid, [location_id], 'read', context=context)
        except (orm.except_orm, ValueError):
            location_id = False
        return location_id

    _defaults = {
        'location_id': _default_stock_location
    }

    def on_change_product_id(self, cr, uid, ids, location_id, product, uom=False, to_date=False):
        """ Changes UoM and name if product_id changes.
        @param location_id: Location id
        @param product: Changed product_id
        @param uom: UoM product
        @return:  Dictionary of changed values
        """
        if not product:
            return {'value': {'product_qty': 0.0, 'product_uom': False, 'prod_lot_id': False}}
        obj_product = self.pool.get('product.product').browse(cr, uid, product)
        uom = uom or obj_product.uom_id.id
        amount = self.pool.get('stock.location')._product_get(cr, uid, location_id, [product], {'uom': uom, 'to_date': to_date, 'compute_child': False})[product]
        result = {'product_qty': amount, 'product_uom': uom, 'prod_lot_id': False}
        return {'value': result}


#----------------------------------------------------------
# Stock Warehouse
#----------------------------------------------------------
class stock_warehouse(osv.osv):
    _name = "stock.warehouse"
    _description = "Warehouse"
    _columns = {
        'name': fields.char('Name', size=128, required=True, select=True),
        'company_id': fields.many2one('res.company', 'Company', required=True, select=True),
        'partner_id': fields.many2one('res.partner', 'Owner Address'),
        'lot_input_id': fields.many2one('stock.location', 'Location Input', required=True, domain=[('usage','<>','view')]),
        'lot_stock_id': fields.many2one('stock.location', 'Location Stock', required=True, domain=[('usage','=','internal')]),
        'lot_output_id': fields.many2one('stock.location', 'Location Output', required=True, domain=[('usage','<>','view')]),
    }

    def _default_lot_input_stock_id(self, cr, uid, context=None):
        try:
            lot_input_stock_model, lot_input_stock_id = self.pool.get('ir.model.data').get_object_reference(cr, uid, 'stock', 'stock_location_stock')
            with tools.mute_logger('openerp.osv.orm'):
                self.pool.get('stock.location').check_access_rule(cr, uid, [lot_input_stock_id], 'read', context=context)
        except (ValueError, orm.except_orm):
            # the user does not have read access on the location or it does not exists
            lot_input_stock_id = False
        return lot_input_stock_id

    def _default_lot_output_id(self, cr, uid, context=None):
        try:
            lot_output_model, lot_output_id = self.pool.get('ir.model.data').get_object_reference(cr, uid, 'stock', 'stock_location_output')
            with tools.mute_logger('openerp.osv.orm'):
                self.pool.get('stock.location').check_access_rule(cr, uid, [lot_output_id], 'read', context=context)
        except (ValueError, orm.except_orm):
            # the user does not have read access on the location or it does not exists
            lot_output_id = False
        return lot_output_id

    _defaults = {
        'company_id': lambda self, cr, uid, c: self.pool.get('res.company')._company_default_get(cr, uid, 'stock.inventory', context=c),
        'lot_input_id': _default_lot_input_stock_id,
        'lot_stock_id': _default_lot_input_stock_id,
        'lot_output_id': _default_lot_output_id,
    }


#----------------------------------------------------------
# "Empty" Classes that are used to vary from the original stock.picking  (that are dedicated to the internal pickings)
#   in order to offer a different usability with different views, labels, available reports/wizards...
#----------------------------------------------------------
class stock_picking_in(osv.osv):
    _name = "stock.picking.in"
    _inherit = "stock.picking"
    _table = "stock_picking"
    _description = "Incoming Shipments"

    def search(self, cr, user, args, offset=0, limit=None, order=None, context=None, count=False):
        return self.pool.get('stock.picking').search(cr, user, args, offset, limit, order, context, count)

    def read(self, cr, uid, ids, fields=None, context=None, load='_classic_read'):
        return self.pool.get('stock.picking').read(cr, uid, ids, fields=fields, context=context, load=load)

    def check_access_rights(self, cr, uid, operation, raise_exception=True):
        #override in order to redirect the check of acces rights on the stock.picking object
        return self.pool.get('stock.picking').check_access_rights(cr, uid, operation, raise_exception=raise_exception)

    def check_access_rule(self, cr, uid, ids, operation, context=None):
        #override in order to redirect the check of acces rules on the stock.picking object
        return self.pool.get('stock.picking').check_access_rule(cr, uid, ids, operation, context=context)

    def create_workflow(self, cr, uid, ids, context=None):
        # overridden in order to trigger the workflow of stock.picking at the end of create,
        # write and unlink operation instead of its own workflow (which is not existing)
        return self.pool.get('stock.picking').create_workflow(cr, uid, ids, context=context)

    def delete_workflow(self, cr, uid, ids, context=None):
        # overridden in order to trigger the workflow of stock.picking at the end of create,
        # write and unlink operation instead of its own workflow (which is not existing)
        return self.pool.get('stock.picking').delete_workflow(cr, uid, ids, context=context)

    def step_workflow(self, cr, uid, ids, context=None):
        # overridden in order to trigger the workflow of stock.picking at the end of create,
        # write and unlink operation instead of its own workflow (which is not existing)
        return self.pool.get('stock.picking').step_workflow(cr, uid, ids, context=context)

    def signal_workflow(self, cr, uid, ids, signal, context=None):
        # overridden in order to fire the workflow signal on given stock.picking workflow instance
        # instead of its own workflow (which is not existing)
        return self.pool.get('stock.picking').signal_workflow(cr, uid, ids, signal, context=context)

    def message_post(self, *args, **kwargs):
        """Post the message on stock.picking to be able to see it in the form view when using the chatter"""
        return self.pool.get('stock.picking').message_post(*args, **kwargs)

    def message_subscribe(self, *args, **kwargs):
        """Send the subscribe action on stock.picking model as it uses _name in request"""
        return self.pool.get('stock.picking').message_subscribe(*args, **kwargs)

    def message_unsubscribe(self, *args, **kwargs):
        """Send the unsubscribe action on stock.picking model to match with subscribe"""
        return self.pool.get('stock.picking').message_unsubscribe(*args, **kwargs)

    def default_get(self, cr, uid, fields_list, context=None):
        # merge defaults from stock.picking with possible defaults defined on stock.picking.in
        defaults = self.pool['stock.picking'].default_get(cr, uid, fields_list, context=context)
        in_defaults = super(stock_picking_in, self).default_get(cr, uid, fields_list, context=context)
        defaults.update(in_defaults)
        return defaults

    _columns = {
        'backorder_id': fields.many2one('stock.picking.in', 'Back Order of', states={'done':[('readonly', True)], 'cancel':[('readonly',True)]}, help="If this shipment was split, then this field links to the shipment which contains the already processed part.", select=True),
        'state': fields.selection(
            [('draft', 'Draft'),
            ('auto', 'Waiting Another Operation'),
            ('confirmed', 'Waiting Availability'),
            ('assigned', 'Ready to Receive'),
            ('done', 'Received'),
            ('cancel', 'Cancelled'),],
            'Status', readonly=True, select=True,
            help="""* Draft: not confirmed yet and will not be scheduled until confirmed\n
                 * Waiting Another Operation: waiting for another move to proceed before it becomes automatically available (e.g. in Make-To-Order flows)\n
                 * Waiting Availability: still waiting for the availability of products\n
                 * Ready to Receive: products reserved, simply waiting for confirmation.\n
                 * Received: has been processed, can't be modified or cancelled anymore\n
                 * Cancelled: has been cancelled, can't be confirmed anymore"""),
    }
    _defaults = {
        'type': 'in',
    }

class stock_picking_out(osv.osv):
    _name = "stock.picking.out"
    _inherit = "stock.picking"
    _table = "stock_picking"
    _description = "Delivery Orders"

    def search(self, cr, user, args, offset=0, limit=None, order=None, context=None, count=False):
        return self.pool.get('stock.picking').search(cr, user, args, offset, limit, order, context, count)

    def read(self, cr, uid, ids, fields=None, context=None, load='_classic_read'):
        return self.pool.get('stock.picking').read(cr, uid, ids, fields=fields, context=context, load=load)

    def check_access_rights(self, cr, uid, operation, raise_exception=True):
        #override in order to redirect the check of acces rights on the stock.picking object
        return self.pool.get('stock.picking').check_access_rights(cr, uid, operation, raise_exception=raise_exception)

    def check_access_rule(self, cr, uid, ids, operation, context=None):
        #override in order to redirect the check of acces rules on the stock.picking object
        return self.pool.get('stock.picking').check_access_rule(cr, uid, ids, operation, context=context)

    def create_workflow(self, cr, uid, ids, context=None):
        # overridden in order to trigger the workflow of stock.picking at the end of create,
        # write and unlink operation instead of its own workflow (which is not existing)
        return self.pool.get('stock.picking').create_workflow(cr, uid, ids, context=context)

    def delete_workflow(self, cr, uid, ids, context=None):
        # overridden in order to trigger the workflow of stock.picking at the end of create,
        # write and unlink operation instead of its own workflow (which is not existing)
        return self.pool.get('stock.picking').delete_workflow(cr, uid, ids, context=context)

    def step_workflow(self, cr, uid, ids, context=None):
        # overridden in order to trigger the workflow of stock.picking at the end of create,
        # write and unlink operation instead of its own workflow (which is not existing)
        return self.pool.get('stock.picking').step_workflow(cr, uid, ids, context=context)

    def signal_workflow(self, cr, uid, ids, signal, context=None):
        # overridden in order to fire the workflow signal on given stock.picking workflow instance
        # instead of its own workflow (which is not existing)
        return self.pool.get('stock.picking').signal_workflow(cr, uid, ids, signal, context=context)

    def message_post(self, *args, **kwargs):
        """Post the message on stock.picking to be able to see it in the form view when using the chatter"""
        return self.pool.get('stock.picking').message_post(*args, **kwargs)

    def message_subscribe(self, *args, **kwargs):
        """Send the subscribe action on stock.picking model as it uses _name in request"""
        return self.pool.get('stock.picking').message_subscribe(*args, **kwargs)

    def message_unsubscribe(self, *args, **kwargs):
        """Send the unsubscribe action on stock.picking model to match with subscribe"""
        return self.pool.get('stock.picking').message_unsubscribe(*args, **kwargs)

    def default_get(self, cr, uid, fields_list, context=None):
        # merge defaults from stock.picking with possible defaults defined on stock.picking.out
        defaults = self.pool['stock.picking'].default_get(cr, uid, fields_list, context=context)
        out_defaults = super(stock_picking_out, self).default_get(cr, uid, fields_list, context=context)
        defaults.update(out_defaults)
        return defaults

    _columns = {
        'backorder_id': fields.many2one('stock.picking.out', 'Back Order of', states={'done':[('readonly', True)], 'cancel':[('readonly',True)]}, help="If this shipment was split, then this field links to the shipment which contains the already processed part.", select=True),
        'state': fields.selection(
            [('draft', 'Draft'),
            ('auto', 'Waiting Another Operation'),
            ('confirmed', 'Waiting Availability'),
            ('assigned', 'Ready to Deliver'),
            ('done', 'Delivered'),
            ('cancel', 'Cancelled'),],
            'Status', readonly=True, select=True,
            help="""* Draft: not confirmed yet and will not be scheduled until confirmed\n
                 * Waiting Another Operation: waiting for another move to proceed before it becomes automatically available (e.g. in Make-To-Order flows)\n
                 * Waiting Availability: still waiting for the availability of products\n
                 * Ready to Deliver: products reserved, simply waiting for confirmation.\n
                 * Delivered: has been processed, can't be modified or cancelled anymore\n
                 * Cancelled: has been cancelled, can't be confirmed anymore"""),
    }
    _defaults = {
        'type': 'out',
    }

# vim:expandtab:smartindent:tabstop=4:softtabstop=4:shiftwidth=4:<|MERGE_RESOLUTION|>--- conflicted
+++ resolved
@@ -2072,43 +2072,6 @@
         if context is None:
             context = {}
         seq_obj = self.pool.get('ir.sequence')
-<<<<<<< HEAD
-        for picking, todo in self._chain_compute(cr, uid, moves, context=context).items():
-            ptype = todo[0][1][5] and todo[0][1][5] or location_obj.picking_type_get(cr, uid, todo[0][0].location_dest_id, todo[0][1][0])
-            if picking:
-                # name of new picking according to its type
-                if ptype == 'internal':
-                    new_pick_name = seq_obj.get(cr, uid,'stock.picking')
-                else :
-                    new_pick_name = seq_obj.get(cr, uid, 'stock.picking.' + ptype)
-                pickid = self._create_chained_picking(cr, uid, new_pick_name, picking, ptype, todo, context=context)
-                # Need to check name of old picking because it always considers picking as "OUT" when created from Sales Order
-                old_ptype = location_obj.picking_type_get(cr, uid, picking.move_lines[0].location_id, picking.move_lines[0].location_dest_id)
-                if old_ptype != picking.type:
-                    old_pick_name = seq_obj.get(cr, uid, 'stock.picking.' + old_ptype)
-                    self.pool.get('stock.picking').write(cr, uid, [picking.id], {'name': old_pick_name, 'type': old_ptype}, context=context)
-            else:
-                pickid = False
-            for move, (loc, dummy, delay, dummy, company_id, ptype, invoice_state) in todo:
-                new_id = move_obj.copy(cr, uid, move.id, {
-                    'location_id': move.location_dest_id.id,
-                    'location_dest_id': loc.id,
-                    'date': time.strftime('%Y-%m-%d'),
-                    'picking_id': pickid,
-                    'state': 'waiting',
-                    'company_id': company_id or res_obj._company_default_get(cr, uid, 'stock.company', context=context)  ,
-                    'move_history_ids': [],
-                    'date_expected': (datetime.strptime(move.date, '%Y-%m-%d %H:%M:%S') + relativedelta(days=delay or 0)).strftime('%Y-%m-%d'),
-                    'move_history_ids2': []}
-                )
-                move_obj.write(cr, uid, [move.id], {
-                    'move_dest_id': new_id,
-                    'move_history_ids': [(4, new_id)]
-                })
-                new_moves.append(self.browse(cr, uid, [new_id])[0])
-            if pickid:
-                self.pool.get('stock.picking').signal_button_confirm(cr, uid, [pickid])
-=======
         for picking, chained_moves in self._chain_compute(cr, uid, moves, context=context).items():
             # We group the moves by automatic move type, so it creates different pickings for different types
             moves_by_type = {}
@@ -2148,8 +2111,7 @@
                     })
                     new_moves.append(self.browse(cr, uid, [new_id])[0])
                 if pickid:
-                    wf_service.trg_validate(uid, 'stock.picking', pickid, 'button_confirm', cr)
->>>>>>> a103ff4e
+                    self.pool.get('stock.picking').signal_button_confirm(cr, uid, [pickid])
         if new_moves:
             new_moves += self.create_chained_picking(cr, uid, new_moves, context)
         return new_moves
