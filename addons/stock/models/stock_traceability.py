--- conflicted
+++ resolved
@@ -90,7 +90,12 @@
             ref = move_line.move_id.scrap_ids[0].name
         return res_model, res_id, ref
 
-<<<<<<< HEAD
+    @api.model
+    def _quantity_to_str(self, from_uom, to_uom, qty):
+        """ workaround to apply the float rounding logic of t-esc on data prepared server side """
+        qty = from_uom._compute_quantity(qty, to_uom, rounding_method='HALF-UP')
+        return self.env['ir.qweb.field.float'].value_to_html(qty, {'decimal_precision': 'Product Unit of Measure'})
+
     def _get_usage(self, move_line):
         usage = ''
         if (move_line.location_id.usage == 'internal') and (move_line.location_dest_id.usage == 'internal'):
@@ -105,16 +110,6 @@
         res_model, res_id, ref = self._get_reference(move_line)
         dummy, is_used = self._get_linked_move_lines(move_line)
         unfoldable = False if not move_line.lot_id else unfoldable
-=======
-    @api.model
-    def _quantity_to_str(self, from_uom, to_uom, qty):
-        """ workaround to apply the float rounding logic of t-esc on data prepared server side """
-        qty = from_uom._compute_quantity(qty, to_uom, rounding_method='HALF-UP')
-        return self.env['ir.qweb.field.float'].value_to_html(qty, {'decimal_precision': 'Product Unit of Measure'})
-
-    def make_dict_move(self, level, parent_id, move_line, stream=False, unfoldable=False):
-        res_model, res_id, ref = self.get_links(move_line)
->>>>>>> b33d5af4
         data = [{
             'level': level,
             'unfoldable': unfoldable,
@@ -125,56 +120,16 @@
             'model_id': move_line.id,
             'model': 'stock.move.line',
             'product_id': move_line.product_id.display_name,
-<<<<<<< HEAD
+            'product_qty_uom': "%s %s" % (self._quantity_to_str(move_line.product_uom_id, move_line.product_id.uom_id, move_line.qty_done), move_line.product_id.uom_id.name),
             'lot_name': move_line.lot_id.name,
             'lot_id': move_line.lot_id.id,
-            'product_qty_uom': str(move_line.product_uom_id._compute_quantity(move_line.qty_done, move_line.product_id.uom_id, rounding_method='HALF-UP')) + ' ' + move_line.product_id.uom_id.name,
             'location_source': move_line.location_id.name if not unfoldable or level == 1 else False,
             'location_destination': move_line.location_dest_id.name if not unfoldable or level == 1 else False,
-=======
-            'product_qty_uom': "%s %s" % (self._quantity_to_str(move_line.product_uom_id, move_line.product_id.uom_id, move_line.qty_done), move_line.product_id.uom_id.name),
-            'location': move_line.location_id.name + ' -> ' + move_line.location_dest_id.name,
->>>>>>> b33d5af4
             'reference_id': ref,
             'res_id': res_id,
             'res_model': res_model}]
         return data
 
-<<<<<<< HEAD
-=======
-    def make_dict_head(self, level, parent_id, model=False, stream=False, move_line=False):
-        data = []
-        if model == 'stock.move.line':
-            data = [{
-                'level': level,
-                'unfoldable': True,
-                'date': move_line.move_id.date,
-                'model_id': move_line.id,
-                'parent_id': parent_id,
-                'model': model or 'stock.move.line',
-                'product_id': move_line.product_id.display_name,
-                'lot_id': move_line.lot_id.name,
-                'product_qty_uom': "%s %s" % (self._quantity_to_str(move_line.product_uom_id, move_line.product_id.uom_id, move_line.qty_done), move_line.product_id.uom_id.name),
-                'location': move_line.location_dest_id.name,
-                'stream': stream,
-                'reference_id': False}]
-        elif model == 'stock.quant':
-            data = [{
-                'level': level,
-                'unfoldable': True,
-                'date': move_line.write_date,
-                'model_id': move_line.id,
-                'parent_id': parent_id,
-                'model': model or 'stock.quant',
-                'product_id': move_line.product_id.display_name,
-                'lot_id': move_line.lot_id.name,
-                'product_qty_uom': "%s %s" % (self._quantity_to_str(move_line.product_uom_id, move_line.product_id.uom_id, move_line.quantity), move_line.product_id.uom_id.name),
-                'location': move_line.location_id.name,
-                'stream': stream,
-                'reference_id': False}]
-        return data
-
->>>>>>> b33d5af4
     @api.model
     def _final_vals_to_lines(self, final_vals, level):
         lines = []
