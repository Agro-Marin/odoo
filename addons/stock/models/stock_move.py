--- conflicted
+++ resolved
@@ -194,11 +194,6 @@
 
     @api.multi
     def _compute_string_qty_information(self):
-<<<<<<< HEAD
-        StockConfig = self.env['stock.config.settings']
-=======
-        UOM = self.env['product.uom']
->>>>>>> e8e4145c
         precision = self.env['decimal.precision'].precision_get('Product Unit of Measure')
         void_moves = self.filtered(lambda move: move.state in ('draft', 'done', 'cancel') or move.location_id.usage != 'internal')
         other_moves = self - void_moves
