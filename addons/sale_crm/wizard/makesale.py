--- conflicted
+++ resolved
@@ -166,11 +166,7 @@
         'init': {
             'actions': [_selectPartner],
             'result': {'type': 'form', 'arch': sale_form, 'fields': sale_fields,
-<<<<<<< HEAD
-                'state' : [('end', 'Cancel', 'gtk-cancel'),('order', 'Create', 'gtk-go-forward')]}
-=======
                 'state' : [('end', 'Cancel', 'gtk-cancel'),('order', 'Create', 'gtk-apply')]}
->>>>>>> ca07e840
         },
         'order': {
             'actions': [],
