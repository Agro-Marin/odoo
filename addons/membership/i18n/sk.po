# Slovak translation for openobject-addons
# Copyright (c) 2014 Rosetta Contributors and Canonical Ltd 2014
# This file is distributed under the same license as the openobject-addons package.
# FIRST AUTHOR <EMAIL@ADDRESS>, 2014.
#
msgid ""
msgstr ""
<<<<<<< HEAD
"Project-Id-Version: openobject-addons\n"
"Report-Msgid-Bugs-To: FULL NAME <EMAIL@ADDRESS>\n"
"POT-Creation-Date: 2014-09-23 16:28+0000\n"
"PO-Revision-Date: 2014-08-14 16:10+0000\n"
"Last-Translator: FULL NAME <EMAIL@ADDRESS>\n"
"Language-Team: Slovak <sk@li.org>\n"
=======
"Project-Id-Version: Odoo 8.0\n"
"Report-Msgid-Bugs-To: \n"
"POT-Creation-Date: 2015-01-21 14:08+0000\n"
"PO-Revision-Date: 2015-12-15 21:03+0000\n"
"Last-Translator: Martin Trigaux\n"
"Language-Team: Slovak (http://www.transifex.com/odoo/odoo-8/language/sk/)\n"
>>>>>>> 6efc3712
"MIME-Version: 1.0\n"
"Content-Type: text/plain; charset=UTF-8\n"
"Content-Transfer-Encoding: 8bit\n"
"X-Launchpad-Export-Date: 2014-09-24 09:17+0000\n"
"X-Generator: Launchpad (build 17196)\n"

#. module: membership
#: field:report.membership,num_invoiced:0
msgid "# Invoiced"
msgstr ""

#. module: membership
#: field:report.membership,num_paid:0
msgid "# Paid"
msgstr ""

#. module: membership
#: field:report.membership,num_waiting:0
msgid "# Waiting"
msgstr ""

#. module: membership
#: help:res.partner,associate_member:0
msgid ""
"A member with whom you want to associate your membership.It will consider "
"the membership state of the associated member."
msgstr ""

#. module: membership
#: field:membership.membership_line,account_invoice_line:0
msgid "Account Invoice line"
msgstr ""

#. module: membership
#: view:product.template:membership.membership_products_form
msgid "Add a description..."
msgstr "Pridajte popis..."

#. module: membership
#: view:res.partner:membership.view_res_partner_member_filter
msgid "All Members"
msgstr ""

#. module: membership
#: view:res.partner:membership.view_res_partner_member_filter
msgid "All non Members"
msgstr ""

#. module: membership
#: help:membership.membership_line,member_price:0
msgid "Amount for the membership"
msgstr ""

#. module: membership
#: field:report.membership,associate_member_id:0
#: view:res.partner:membership.view_res_partner_member_filter
#: field:res.partner,associate_member:0
msgid "Associate Member"
msgstr ""

#. module: membership
#: view:report.membership:membership.view_report_membership_search
msgid "Associated Partner"
msgstr ""

#. module: membership
#: model:product.template,name:membership.membership_2_product_template
msgid "Basic Membership"
msgstr ""

#. module: membership
#: view:res.partner:membership.view_partner_form
msgid "Buy Membership"
msgstr ""

#. module: membership
#: view:membership.invoice:membership.view_membership_invoice_view
msgid "Cancel"
msgstr ""

#. module: membership
#: field:res.partner,membership_cancel:0
msgid "Cancel Membership Date"
msgstr ""

#. module: membership
#: field:membership.membership_line,date_cancel:0
msgid "Cancel date"
msgstr ""

#. module: membership
#: selection:membership.membership_line,state:0
#: selection:report.membership,membership_state:0
#: selection:res.partner,membership_state:0
msgid "Cancelled Member"
msgstr ""

#. module: membership
#: view:product.template:membership.membership_product_search_form_view
msgid "Category"
msgstr ""

#. module: membership
#: help:product.template,membership:0
msgid "Check if the product is eligible for membership."
msgstr ""

#. module: membership
#: field:membership.membership_line,company_id:0
#: view:report.membership:membership.view_report_membership_search
#: field:report.membership,company_id:0
msgid "Company"
msgstr ""

#. module: membership
#: view:res.partner:membership.view_partner_tree
msgid "Contacts"
msgstr ""

#. module: membership
#: field:membership.invoice,create_uid:0
#: field:membership.membership_line,create_uid:0
msgid "Created by"
msgstr ""

#. module: membership
#: field:membership.invoice,create_date:0
#: field:membership.membership_line,create_date:0
msgid "Created on"
msgstr ""

#. module: membership
#: view:report.membership:membership.view_report_membership_search
#: field:report.membership,membership_state:0
msgid "Current Membership State"
msgstr ""

#. module: membership
#: field:res.partner,membership_state:0
msgid "Current Membership Status"
msgstr ""

#. module: membership
#: view:res.partner:membership.view_res_partner_member_filter
msgid "Customer Partners"
msgstr ""

#. module: membership
#: view:res.partner:membership.view_res_partner_member_filter
msgid "Customers"
msgstr ""

#. module: membership
#: help:product.template,membership_date_from:0
#: help:res.partner,membership_start:0
msgid "Date from which membership becomes active."
msgstr ""

#. module: membership
#: help:membership.membership_line,date:0
msgid "Date on which member has joined the membership"
msgstr ""

#. module: membership
#: help:res.partner,membership_cancel:0
msgid "Date on which membership has been cancelled"
msgstr ""

#. module: membership
#: help:product.template,membership_date_to:0
#: help:res.partner,membership_stop:0
msgid "Date until which membership remains active."
msgstr ""

#. module: membership
#: field:report.membership,tot_earned:0
msgid "Earned Amount"
msgstr ""

#. module: membership
#: field:report.membership,date_to:0
msgid "End Date"
msgstr ""

#. module: membership
#: view:res.partner:membership.view_res_partner_member_filter
msgid "End Membership Date"
msgstr ""

#. module: membership
#: view:res.partner:membership.view_res_partner_member_filter
msgid "End Month"
msgstr ""

#. module: membership
#: help:report.membership,date_to:0
msgid "End membership date"
msgstr ""

#. module: membership
#: view:res.partner:membership.view_res_partner_member_filter
msgid "Ending Month Of Membership"
msgstr ""

#. module: membership
#: sql_constraint:product.template:0
msgid "Error ! Ending Date cannot be set before Beginning Date."
msgstr ""

#. module: membership
#: constraint:res.partner:0
msgid "Error ! You cannot create recursive associated members."
msgstr ""

#. module: membership
#: code:addons/membership/membership.py:402
#: code:addons/membership/membership.py:405
#, python-format
msgid "Error!"
msgstr ""

#. module: membership
#: constraint:membership.membership_line:0
msgid "Error, this membership product is out of date"
msgstr ""

#. module: membership
#: view:report.membership:membership.view_report_membership_search
msgid "Forecast"
msgstr "Odhad"

#. module: membership
#: selection:membership.membership_line,state:0
#: selection:report.membership,membership_state:0
#: field:res.partner,free_member:0
#: selection:res.partner,membership_state:0
msgid "Free Member"
msgstr ""

#. module: membership
#: field:membership.membership_line,date_from:0
msgid "From"
msgstr ""

#. module: membership
#: view:product.template:membership.membership_product_search_form_view
msgid "From Month"
msgstr ""

#. module: membership
#: model:product.template,name:membership.membership_0_product_template
msgid "Gold Membership"
msgstr ""

#. module: membership
#: view:report.membership:membership.view_report_membership_search
#: view:res.partner:membership.view_res_partner_member_filter
msgid "Group By"
msgstr ""

#. module: membership
#: view:product.template:membership.membership_product_search_form_view
msgid "Group by..."
msgstr ""

#. module: membership
#: field:membership.invoice,id:0
#: field:membership.membership_line,id:0
#: field:report.membership,id:0
msgid "ID"
msgstr ""

#. module: membership
#: view:product.template:membership.membership_product_search_form_view
msgid "Inactive"
msgstr ""

#. module: membership
#: model:ir.model,name:membership.model_account_invoice
#: field:membership.membership_line,account_invoice_id:0
msgid "Invoice"
msgstr ""

#. module: membership
#: model:ir.model,name:membership.model_account_invoice_line
msgid "Invoice Line"
msgstr ""

#. module: membership
#: model:ir.actions.act_window,name:membership.action_membership_invoice_view
#: view:membership.invoice:membership.view_membership_invoice_view
msgid "Invoice Membership"
msgstr ""

#. module: membership
#: selection:membership.membership_line,state:0
#: selection:report.membership,membership_state:0
#: selection:res.partner,membership_state:0
msgid "Invoiced Member"
msgstr ""

#. module: membership
#: view:res.partner:membership.view_res_partner_member_filter
msgid "Invoiced/Paid/Free"
msgstr ""

#. module: membership
#: help:res.partner,membership_state:0
msgid ""
"It indicates the membership state.\n"
"-Non Member: A partner who has not applied for any membership.\n"
"-Cancelled Member: A member who has cancelled his membership.\n"
"-Old Member: A member whose membership date has expired.\n"
"-Waiting Member: A member who has applied for the membership and whose "
"invoice is going to be created.\n"
"-Invoiced Member: A member whose invoice has been created.\n"
"-Paying member: A member who has paid the membership fee."
msgstr ""

#. module: membership
#: help:membership.membership_line,state:0
msgid ""
"It indicates the membership status.\n"
"                        -Non Member: A member who has not applied for any "
"membership.\n"
"                        -Cancelled Member: A member who has cancelled his "
"membership.\n"
"                        -Old Member: A member whose membership date has "
"expired.\n"
"                        -Waiting Member: A member who has applied for the "
"membership and whose invoice is going to be created.\n"
"                        -Invoiced Member: A member whose invoice has been "
"created.\n"
"                        -Paid Member: A member who has paid the membership "
"amount."
msgstr ""

#. module: membership
#: field:membership.membership_line,date:0
msgid "Join Date"
msgstr ""

#. module: membership
#: field:membership.invoice,write_uid:0
#: field:membership.membership_line,write_uid:0
msgid "Last Updated by"
msgstr ""

#. module: membership
#: field:membership.invoice,write_date:0
#: field:membership.membership_line,write_date:0
msgid "Last Updated on"
msgstr ""

#. module: membership
#: field:report.membership,partner_id:0
msgid "Member"
msgstr ""

#. module: membership
#: field:membership.invoice,member_price:0
msgid "Member Price"
msgstr ""

#. module: membership
#: model:ir.model,name:membership.model_membership_membership_line
msgid "Member line"
msgstr ""

#. module: membership
#: model:ir.actions.act_window,name:membership.action_membership_members
#: model:ir.ui.menu,name:membership.menu_members
#: model:ir.ui.menu,name:membership.menu_membership
#: view:res.partner:membership.membership_members_tree
msgid "Members"
msgstr ""

#. module: membership
#: model:ir.actions.act_window,name:membership.action_report_membership_tree
#: model:ir.ui.menu,name:membership.menu_report_membership
msgid "Members Analysis"
msgstr ""

#. module: membership
#: field:membership.invoice,product_id:0
#: field:membership.membership_line,membership_id:0
#: field:product.template,membership:0
#: view:report.membership:membership.view_report_membership_graph1
#: view:report.membership:membership.view_report_membership_search
#: view:res.partner:membership.view_partner_form
#: field:res.partner,member_lines:0
msgid "Membership"
msgstr ""

#. module: membership
#: field:res.partner,membership_amount:0
msgid "Membership Amount"
msgstr ""

#. module: membership
#: model:ir.model,name:membership.model_report_membership
msgid "Membership Analysis"
msgstr ""

#. module: membership
#: view:product.template:membership.membership_products_form
msgid "Membership Duration"
msgstr ""

#. module: membership
#: field:product.template,membership_date_to:0
#: field:res.partner,membership_stop:0
msgid "Membership End Date"
msgstr ""

#. module: membership
#: field:membership.membership_line,member_price:0
#: view:product.template:membership.membership_products_form
#: view:product.template:membership.membership_products_tree
msgid "Membership Fee"
msgstr ""

#. module: membership
#: model:ir.model,name:membership.model_membership_invoice
#: view:membership.invoice:membership.view_membership_invoice_view
msgid "Membership Invoice"
msgstr ""

#. module: membership
#: view:res.partner:membership.view_res_partner_member_filter
msgid "Membership Partners"
msgstr ""

#. module: membership
#: view:product.template:membership.membership_product_search_form_view
#: view:report.membership:membership.view_report_membership_search
#: field:report.membership,membership_id:0
msgid "Membership Product"
msgstr ""

#. module: membership
#: model:ir.actions.act_window,name:membership.action_membership_products
#: model:ir.ui.menu,name:membership.menu_membership_products
#: view:product.template:membership.membership_product_search_form_view
msgid "Membership Products"
msgstr ""

#. module: membership
#: field:product.template,membership_date_from:0
#: field:res.partner,membership_start:0
msgid "Membership Start Date"
msgstr ""

#. module: membership
#: view:res.partner:membership.view_res_partner_member_filter
msgid "Membership State"
msgstr ""

#. module: membership
#: field:membership.membership_line,state:0
msgid "Membership Status"
msgstr ""

#. module: membership
#: view:product.template:membership.membership_products_form
#: view:product.template:membership.membership_products_tree
msgid "Membership products"
msgstr ""

#. module: membership
#: view:res.partner:membership.view_partner_form
msgid "Memberships"
msgstr ""

#. module: membership
#: view:report.membership:membership.view_report_membership_search
msgid "Month"
msgstr ""

#. module: membership
#: selection:membership.membership_line,state:0
#: selection:report.membership,membership_state:0
#: selection:res.partner,membership_state:0
msgid "Non Member"
msgstr ""

#. module: membership
#: view:res.partner:membership.view_res_partner_member_filter
msgid "None/Canceled/Old/Waiting"
msgstr ""

#. module: membership
#: selection:membership.membership_line,state:0
#: selection:report.membership,membership_state:0
#: selection:res.partner,membership_state:0
msgid "Old Member"
msgstr ""

#. module: membership
#: selection:membership.membership_line,state:0
#: selection:report.membership,membership_state:0
#: selection:res.partner,membership_state:0
msgid "Paid Member"
msgstr "Platba členského"

#. module: membership
#: model:ir.model,name:membership.model_res_partner
#: field:membership.membership_line,partner:0
msgid "Partner"
msgstr ""

#. module: membership
#: code:addons/membership/membership.py:406
#, python-format
msgid "Partner doesn't have an address to make the invoice."
msgstr ""

#. module: membership
#: code:addons/membership/membership.py:403
#, python-format
msgid "Partner is a free Member."
msgstr ""

#. module: membership
#: field:report.membership,tot_pending:0
msgid "Pending Amount"
msgstr ""

#. module: membership
#: model:ir.model,name:membership.model_product_template
msgid "Product Template"
msgstr ""

#. module: membership
#: field:report.membership,quantity:0
msgid "Quantity"
msgstr ""

#. module: membership
#: view:report.membership:membership.view_report_membership_search
msgid "Revenue Done"
msgstr ""

#. module: membership
#: view:report.membership:membership.view_report_membership_search
#: field:report.membership,user_id:0
#: view:res.partner:membership.view_res_partner_member_filter
msgid "Salesperson"
msgstr ""

#. module: membership
#: help:res.partner,free_member:0
msgid "Select if you want to give free membership."
msgstr ""

#. module: membership
#: model:product.template,name:membership.membership_1_product_template
msgid "Silver Membership"
msgstr ""

#. module: membership
#: field:report.membership,start_date:0
msgid "Start Date"
msgstr ""

#. module: membership
#: view:res.partner:membership.view_res_partner_member_filter
msgid "Start Month"
msgstr ""

#. module: membership
#: view:res.partner:membership.view_res_partner_member_filter
msgid "Starting Month Of Membership"
msgstr ""

#. module: membership
#: view:res.partner:membership.view_res_partner_member_filter
msgid "Supplier Partners"
msgstr ""

#. module: membership
#: view:res.partner:membership.view_res_partner_member_filter
msgid "Suppliers"
msgstr ""

#. module: membership
#: view:product.template:membership.membership_products_form
msgid "Taxes"
msgstr ""

#. module: membership
#: help:res.partner,membership_amount:0
msgid "The price negotiated by the partner"
msgstr ""

#. module: membership
#: view:product.template:membership.membership_products_form
msgid "This note will be displayed on quotations..."
msgstr ""

#. module: membership
#: view:report.membership:membership.view_report_membership_search
msgid "This will display paid, old and total earned columns"
msgstr ""

#. module: membership
#: view:report.membership:membership.view_report_membership_search
msgid "This will display waiting, invoiced and total pending columns"
msgstr ""

#. module: membership
#: field:membership.membership_line,date_to:0
msgid "To"
msgstr ""

#. module: membership
#: selection:membership.membership_line,state:0
#: selection:report.membership,membership_state:0
#: selection:res.partner,membership_state:0
msgid "Waiting Member"
msgstr ""<|MERGE_RESOLUTION|>--- conflicted
+++ resolved
@@ -1,30 +1,22 @@
-# Slovak translation for openobject-addons
-# Copyright (c) 2014 Rosetta Contributors and Canonical Ltd 2014
-# This file is distributed under the same license as the openobject-addons package.
-# FIRST AUTHOR <EMAIL@ADDRESS>, 2014.
-#
+# Translation of Odoo Server.
+# This file contains the translation of the following modules:
+# * membership
+# 
+# Translators:
+# FIRST AUTHOR <EMAIL@ADDRESS>, 2014
 msgid ""
 msgstr ""
-<<<<<<< HEAD
-"Project-Id-Version: openobject-addons\n"
-"Report-Msgid-Bugs-To: FULL NAME <EMAIL@ADDRESS>\n"
-"POT-Creation-Date: 2014-09-23 16:28+0000\n"
-"PO-Revision-Date: 2014-08-14 16:10+0000\n"
-"Last-Translator: FULL NAME <EMAIL@ADDRESS>\n"
-"Language-Team: Slovak <sk@li.org>\n"
-=======
 "Project-Id-Version: Odoo 8.0\n"
 "Report-Msgid-Bugs-To: \n"
 "POT-Creation-Date: 2015-01-21 14:08+0000\n"
 "PO-Revision-Date: 2015-12-15 21:03+0000\n"
 "Last-Translator: Martin Trigaux\n"
 "Language-Team: Slovak (http://www.transifex.com/odoo/odoo-8/language/sk/)\n"
->>>>>>> 6efc3712
 "MIME-Version: 1.0\n"
 "Content-Type: text/plain; charset=UTF-8\n"
-"Content-Transfer-Encoding: 8bit\n"
-"X-Launchpad-Export-Date: 2014-09-24 09:17+0000\n"
-"X-Generator: Launchpad (build 17196)\n"
+"Content-Transfer-Encoding: \n"
+"Language: sk\n"
+"Plural-Forms: nplurals=3; plural=(n==1) ? 0 : (n>=2 && n<=4) ? 1 : 2;\n"
 
 #. module: membership
 #: field:report.membership,num_invoiced:0
@@ -83,7 +75,7 @@
 #. module: membership
 #: view:report.membership:membership.view_report_membership_search
 msgid "Associated Partner"
-msgstr ""
+msgstr "Pridružený partner"
 
 #. module: membership
 #: model:product.template,name:membership.membership_2_product_template
@@ -98,7 +90,7 @@
 #. module: membership
 #: view:membership.invoice:membership.view_membership_invoice_view
 msgid "Cancel"
-msgstr ""
+msgstr "Zrušiť"
 
 #. module: membership
 #: field:res.partner,membership_cancel:0
@@ -120,7 +112,7 @@
 #. module: membership
 #: view:product.template:membership.membership_product_search_form_view
 msgid "Category"
-msgstr ""
+msgstr "Kategória"
 
 #. module: membership
 #: help:product.template,membership:0
@@ -132,24 +124,24 @@
 #: view:report.membership:membership.view_report_membership_search
 #: field:report.membership,company_id:0
 msgid "Company"
-msgstr ""
+msgstr "Spoločnost"
 
 #. module: membership
 #: view:res.partner:membership.view_partner_tree
 msgid "Contacts"
-msgstr ""
+msgstr "Kontakty"
 
 #. module: membership
 #: field:membership.invoice,create_uid:0
 #: field:membership.membership_line,create_uid:0
 msgid "Created by"
-msgstr ""
+msgstr "Vytvoril"
 
 #. module: membership
 #: field:membership.invoice,create_date:0
 #: field:membership.membership_line,create_date:0
 msgid "Created on"
-msgstr ""
+msgstr "Vytvorené"
 
 #. module: membership
 #: view:report.membership:membership.view_report_membership_search
@@ -170,7 +162,7 @@
 #. module: membership
 #: view:res.partner:membership.view_res_partner_member_filter
 msgid "Customers"
-msgstr ""
+msgstr "Zákazníci"
 
 #. module: membership
 #: help:product.template,membership_date_from:0
@@ -202,7 +194,7 @@
 #. module: membership
 #: field:report.membership,date_to:0
 msgid "End Date"
-msgstr ""
+msgstr "Dátum ukončenia"
 
 #. module: membership
 #: view:res.partner:membership.view_res_partner_member_filter
@@ -239,7 +231,7 @@
 #: code:addons/membership/membership.py:405
 #, python-format
 msgid "Error!"
-msgstr ""
+msgstr "Chyba!"
 
 #. module: membership
 #: constraint:membership.membership_line:0
@@ -254,15 +246,14 @@
 #. module: membership
 #: selection:membership.membership_line,state:0
 #: selection:report.membership,membership_state:0
-#: field:res.partner,free_member:0
-#: selection:res.partner,membership_state:0
+#: field:res.partner,free_member:0 selection:res.partner,membership_state:0
 msgid "Free Member"
 msgstr ""
 
 #. module: membership
 #: field:membership.membership_line,date_from:0
 msgid "From"
-msgstr ""
+msgstr "Od"
 
 #. module: membership
 #: view:product.template:membership.membership_product_search_form_view
@@ -278,35 +269,34 @@
 #: view:report.membership:membership.view_report_membership_search
 #: view:res.partner:membership.view_res_partner_member_filter
 msgid "Group By"
-msgstr ""
+msgstr "Zoskupiť podľa"
 
 #. module: membership
 #: view:product.template:membership.membership_product_search_form_view
 msgid "Group by..."
-msgstr ""
-
-#. module: membership
-#: field:membership.invoice,id:0
-#: field:membership.membership_line,id:0
+msgstr "Zoskupiť podľa..."
+
+#. module: membership
+#: field:membership.invoice,id:0 field:membership.membership_line,id:0
 #: field:report.membership,id:0
 msgid "ID"
-msgstr ""
+msgstr "ID"
 
 #. module: membership
 #: view:product.template:membership.membership_product_search_form_view
 msgid "Inactive"
-msgstr ""
+msgstr "Neaktívne"
 
 #. module: membership
 #: model:ir.model,name:membership.model_account_invoice
 #: field:membership.membership_line,account_invoice_id:0
 msgid "Invoice"
-msgstr ""
+msgstr "Faktúra"
 
 #. module: membership
 #: model:ir.model,name:membership.model_account_invoice_line
 msgid "Invoice Line"
-msgstr ""
+msgstr "Položky faktúry"
 
 #. module: membership
 #: model:ir.actions.act_window,name:membership.action_membership_invoice_view
@@ -333,8 +323,7 @@
 "-Non Member: A partner who has not applied for any membership.\n"
 "-Cancelled Member: A member who has cancelled his membership.\n"
 "-Old Member: A member whose membership date has expired.\n"
-"-Waiting Member: A member who has applied for the membership and whose "
-"invoice is going to be created.\n"
+"-Waiting Member: A member who has applied for the membership and whose invoice is going to be created.\n"
 "-Invoiced Member: A member whose invoice has been created.\n"
 "-Paying member: A member who has paid the membership fee."
 msgstr ""
@@ -343,18 +332,12 @@
 #: help:membership.membership_line,state:0
 msgid ""
 "It indicates the membership status.\n"
-"                        -Non Member: A member who has not applied for any "
-"membership.\n"
-"                        -Cancelled Member: A member who has cancelled his "
-"membership.\n"
-"                        -Old Member: A member whose membership date has "
-"expired.\n"
-"                        -Waiting Member: A member who has applied for the "
-"membership and whose invoice is going to be created.\n"
-"                        -Invoiced Member: A member whose invoice has been "
-"created.\n"
-"                        -Paid Member: A member who has paid the membership "
-"amount."
+"                        -Non Member: A member who has not applied for any membership.\n"
+"                        -Cancelled Member: A member who has cancelled his membership.\n"
+"                        -Old Member: A member whose membership date has expired.\n"
+"                        -Waiting Member: A member who has applied for the membership and whose invoice is going to be created.\n"
+"                        -Invoiced Member: A member whose invoice has been created.\n"
+"                        -Paid Member: A member who has paid the membership amount."
 msgstr ""
 
 #. module: membership
@@ -366,18 +349,18 @@
 #: field:membership.invoice,write_uid:0
 #: field:membership.membership_line,write_uid:0
 msgid "Last Updated by"
-msgstr ""
+msgstr "Naposledy upravoval"
 
 #. module: membership
 #: field:membership.invoice,write_date:0
 #: field:membership.membership_line,write_date:0
 msgid "Last Updated on"
-msgstr ""
+msgstr "Naposledy upravované"
 
 #. module: membership
 #: field:report.membership,partner_id:0
 msgid "Member"
-msgstr ""
+msgstr "Člen"
 
 #. module: membership
 #: field:membership.invoice,member_price:0
@@ -395,7 +378,7 @@
 #: model:ir.ui.menu,name:membership.menu_membership
 #: view:res.partner:membership.membership_members_tree
 msgid "Members"
-msgstr ""
+msgstr "Členovia"
 
 #. module: membership
 #: model:ir.actions.act_window,name:membership.action_report_membership_tree
@@ -497,7 +480,7 @@
 #. module: membership
 #: view:report.membership:membership.view_report_membership_search
 msgid "Month"
-msgstr ""
+msgstr "Mesiac"
 
 #. module: membership
 #: selection:membership.membership_line,state:0
@@ -529,7 +512,7 @@
 #: model:ir.model,name:membership.model_res_partner
 #: field:membership.membership_line,partner:0
 msgid "Partner"
-msgstr ""
+msgstr "Partner"
 
 #. module: membership
 #: code:addons/membership/membership.py:406
@@ -551,12 +534,12 @@
 #. module: membership
 #: model:ir.model,name:membership.model_product_template
 msgid "Product Template"
-msgstr ""
+msgstr "šablona produktu"
 
 #. module: membership
 #: field:report.membership,quantity:0
 msgid "Quantity"
-msgstr ""
+msgstr "Množstvo"
 
 #. module: membership
 #: view:report.membership:membership.view_report_membership_search
@@ -568,7 +551,7 @@
 #: field:report.membership,user_id:0
 #: view:res.partner:membership.view_res_partner_member_filter
 msgid "Salesperson"
-msgstr ""
+msgstr "Predajca"
 
 #. module: membership
 #: help:res.partner,free_member:0
@@ -583,7 +566,7 @@
 #. module: membership
 #: field:report.membership,start_date:0
 msgid "Start Date"
-msgstr ""
+msgstr "Počiatočný dátum"
 
 #. module: membership
 #: view:res.partner:membership.view_res_partner_member_filter
@@ -603,12 +586,12 @@
 #. module: membership
 #: view:res.partner:membership.view_res_partner_member_filter
 msgid "Suppliers"
-msgstr ""
+msgstr "Dodávatelia"
 
 #. module: membership
 #: view:product.template:membership.membership_products_form
 msgid "Taxes"
-msgstr ""
+msgstr "Dane"
 
 #. module: membership
 #: help:res.partner,membership_amount:0
@@ -633,11 +616,16 @@
 #. module: membership
 #: field:membership.membership_line,date_to:0
 msgid "To"
-msgstr ""
+msgstr "Pre"
 
 #. module: membership
 #: selection:membership.membership_line,state:0
 #: selection:report.membership,membership_state:0
 #: selection:res.partner,membership_state:0
 msgid "Waiting Member"
-msgstr ""+msgstr ""
+
+#. module: membership
+#: view:membership.invoice:membership.view_membership_invoice_view
+msgid "or"
+msgstr "alebo"