--- conflicted
+++ resolved
@@ -31,11 +31,7 @@
         <field name="inherit_id" ref="sale.view_order_line_form2"/>
         <field name="arch" type="xml">
             <field name="product_id" position="after">
-<<<<<<< HEAD
-                <field name="analytics_id" domain="[('plan_id','&lt;&gt;',False)]"/>
-=======
                 <field name="analytics_id" domain="[('plan_id','&lt;&gt;',False)]" groups="analytic.group_analytic_accounting"/>
->>>>>>> 448ab394
             </field>
         </field>
     </record>
