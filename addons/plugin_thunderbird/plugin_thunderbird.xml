--- conflicted
+++ resolved
@@ -39,20 +39,6 @@
             </field>
         </record>
 
-<<<<<<< HEAD
-    <!-- Sales Configuration -->
-    <record id="view_config_thunderbird_installer" model="ir.ui.view">
-        <field name="name">Sales Application</field>
-        <field name="model">sale.config.settings</field>
-        <field name="type">form</field>
-        <field name="inherit_id" ref="base.view_sale_config_settings"/>
-        <field name="arch" type="xml">
-            <field name="module_plugin_thunderbird" position="after">
-                <group colspan="2" attrs="{'invisible': ['|',('module_crm','=',False),('module_plugin_thunderbird','=',False)]}">
-                    <button name="%(action_thunderbird_installer)d" type="action"
-                        string="Configure Thunderbird Plugin" icon="gtk-execute"/>
-                </group>
-=======
         <record id="action_thunderbird_installer" model="ir.actions.act_window">
           <field name="name">Install Thunderbird Plug-In</field>
           <field name="type">ir.actions.act_window</field>
@@ -71,12 +57,11 @@
             <field name="inherit_id" ref="base.view_sale_config_settings"/>
             <field name="arch" type="xml">
                 <field name="module_plugin_thunderbird" position="after">
-                    <group colspan="2" attrs="{'invisible': [('module_crm','=',False)]}">
+                    <group colspan="2" attrs="{'invisible': ['|',('module_crm','=',False),('module_plugin_thunderbird','=',False)]}">
                         <button name="%(action_thunderbird_installer)d" type="action"
                             string="Configure Thunderbird Plugin" icon="gtk-execute"/>
                     </group>
                 </field>
->>>>>>> b8716390
             </field>
         </record>
 
