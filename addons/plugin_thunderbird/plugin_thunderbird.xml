<?xml version="1.0" encoding="utf-8"?>
<openerp>
    <data>
        <record id="view_thunderbird_installer" model="ir.ui.view">
            <field name="name">plugin_thunderbird.installer.view</field>
            <field name="model">plugin_thunderbird.installer</field>
            <field name="inherit_id" ref="base.res_config_installer"/>
            <field name="arch" type="xml">
                <data>
                    <form position="attributes">
                        <attribute name="string">Install Thunderbird Plug-In</attribute>
                    </form>
                    <xpath expr="//footer" position="replace">
<<<<<<< HEAD
                       <footer>
                            <button string="Close" class="oe_link" special="cancel" />
                       </footer>
=======
                    <footer>
                        <button string="Close" special="Cancel" class="oe_highlight"/>
                    </footer>
>>>>>>> 0528e007
                    </xpath>
                    <xpath expr="//separator[@string='title']" position="after">
                        <group>
                            <field name="thunderbird" invisible="1"/>
                            <field name="plugin_name" invisible="1"/>
                            <field name="plugin_file" filename="plugin_name" widget="url"/>
                        </group>
                        <separator string="Installation and Configuration Steps"/>
                        <p>Thunderbird plug-in installation:</p>
                        <ol>
                            <li> Save the Thunderbird plug-in.</li>
                            <li> From the Thunderbird menubar: Tools ­> Add-ons -> Screwdriver/Wrench Icon -> Install add-on from file...</li>
                            <li> Select the plug-in (the file named openerp_plugin.xpi).</li>
                            <li> Click "Install Now".</li>
                            <li> Restart Thunderbird.</li>
                            <li> From the Thunderbird menubar: OpenERP -> Configuration.</li>
                            <li> Configure your openerp server.</li>
                        </ol>
                    </xpath>
                    <separator string="title" position="attributes">
                        <attribute name="string"></attribute>
                    </separator>
                </data>
            </field>
        </record>

        <record id="action_thunderbird_installer" model="ir.actions.act_window">
          <field name="name">Install Thunderbird Plug-In</field>
          <field name="type">ir.actions.act_window</field>
          <field name="res_model">plugin_thunderbird.installer</field>
          <field name="view_id" ref="view_thunderbird_installer"/>
          <field name="view_type">form</field>
          <field name="view_mode">form</field>
          <field name="target">new</field>
        </record>

        <!-- Sales Configuration -->
        <record id="view_config_thunderbird_installer" model="ir.ui.view">
            <field name="name">Sales Application</field>
            <field name="model">sale.config.settings</field>
            <field name="inherit_id" ref="base_setup.view_sale_config_settings"/>
            <field name="arch" type="xml">
                <div name="module_plugin_thunderbird" version="7.0" position="replace">
                    <div>
                        <field name="module_plugin_thunderbird" class="oe_inline"/>
                        <label for="module_plugin_thunderbird"/>
                        <button name="%(action_thunderbird_installer)d" type="action" string="Download and install the plug-in" icon="gtk-execute"
                            attrs="{'invisible': [('module_plugin_thunderbird','=',False)]}" class="oe_link"/>
                    </div>
                </div>
            </field>
        </record>

<!--      <menuitem id="base.menu_base_config_plugins" name="Plugins" parent="base.menu_base_config" sequence="10"/>-->
        <menuitem id="menu_base_config_plugins_thunderbird" action="action_thunderbird_installer" parent="base.menu_base_config" sequence="10"/>

    </data>
</openerp><|MERGE_RESOLUTION|>--- conflicted
+++ resolved
@@ -11,15 +11,9 @@
                         <attribute name="string">Install Thunderbird Plug-In</attribute>
                     </form>
                     <xpath expr="//footer" position="replace">
-<<<<<<< HEAD
                        <footer>
                             <button string="Close" class="oe_link" special="cancel" />
                        </footer>
-=======
-                    <footer>
-                        <button string="Close" special="Cancel" class="oe_highlight"/>
-                    </footer>
->>>>>>> 0528e007
                     </xpath>
                     <xpath expr="//separator[@string='title']" position="after">
                         <group>
