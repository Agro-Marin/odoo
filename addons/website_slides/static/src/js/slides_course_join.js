--- conflicted
+++ resolved
@@ -7,13 +7,9 @@
 
 var _t = core._t;
 
-<<<<<<< HEAD
 var CourseJoinWidget = publicWidget.Widget.extend({
-=======
-var CourseJoinWidget = Widget.extend({
     template: 'slide.course.join',
     xmlDependencies: ['/website_slides/static/src/xml/channel_management.xml'],
->>>>>>> 465909f0
     events: {
         'click .o_wslides_js_course_join_link': '_onClickJoin',
     },
