# -*- coding: utf-8 -*-
# Part of Odoo. See LICENSE file for full copyright and licensing details.

# Copyright (c) 2005-2006 Axelor SARL. (http://www.axelor.com)

import logging
import math

from datetime import datetime, time
from pytz import timezone, UTC

from odoo import api, fields, models, tools, SUPERUSER_ID
from odoo.addons.resource.models.resource import float_to_time, HOURS_PER_DAY
from odoo.exceptions import AccessError, UserError, ValidationError
from odoo.tools import float_compare
from odoo.tools.float_utils import float_round
from odoo.tools.translate import _

_logger = logging.getLogger(__name__)


class HolidaysRequest(models.Model):
    """ Leave Requests Access specifications

     - a regular employee / user
      - can see all leaves;
      - cannot see name field of leaves belonging to other user as it may contain
        private information that we don't want to share to other people than
        HR people;
      - can modify only its own not validated leaves (except writing on state to
        bypass approval);
      - can discuss on its leave requests;
      - can reset only its own leaves;
      - cannot validate any leaves;
     - a Team Leader
      - has same rights as a regular employee
      - but is able to approve employees' leaves who are in his/her team (see Employee.leave_manager_id in hr_holidays/hr.py)
     - an Officer
      - can see all leaves;
      - can validate "HR" single validation leaves from people if
       - he is the employee manager;
       - he is the department manager;
       - he is member of the same department;
       - target employee has no manager and no department manager;
      - can validate "Manager" single validation leaves from people if
       - he is the employee manager;
       - he is the department manager;
       - target employee has no manager and no department manager;
      - can first validate "Both" double validation leaves from people like "HR"
        single validation, moving the leaves to validate1 state;
      - cannot validate its own leaves;
      - can reset only its own leaves;
      - can refuse all leaves;
     - a Manager
      - can do everything he wants

    On top of that multicompany rules apply based on company defined on the
    leave request leave type.
    """
    _name = "hr.leave"
    _description = "Time Off"
    _order = "date_from desc"
    _inherit = ['mail.thread', 'mail.activity.mixin']
    _mail_post_access = 'read'

    @api.model
    def default_get(self, fields_list):
        defaults = super(HolidaysRequest, self).default_get(fields_list)
        defaults = self._default_get_request_parameters(defaults)

        LeaveType = self.env['hr.leave.type'].with_context(employee_id=defaults.get('employee_id'), default_date_from=defaults.get('date_from', fields.Datetime.now()))
        lt = LeaveType.search([('valid', '=', True)])

        defaults['holiday_status_id'] = lt[0].id if len(lt) > 0 else defaults.get('holiday_status_id')
        return defaults

    def _default_employee(self):
        return self.env.context.get('default_employee_id') or self.env['hr.employee'].search([('user_id', '=', self.env.uid)], limit=1)

    def _default_get_request_parameters(self, values):
        new_values = dict(values)
        global_from, global_to = False, False
        # TDE FIXME: consider a mapping on several days that is not the standard
        # calendar widget 7-19 in user's TZ is some custom input
        if values.get('date_from'):
            user_tz = self.env.user.tz or 'UTC'
            localized_dt = timezone('UTC').localize(values['date_from']).astimezone(timezone(user_tz))
            global_from = localized_dt.time().hour == 7 and localized_dt.time().minute == 0
            new_values['request_date_from'] = values['date_from'].date()
        if values.get('date_to'):
            user_tz = self.env.user.tz or 'UTC'
            localized_dt = timezone('UTC').localize(values['date_to']).astimezone(timezone(user_tz))
            global_to = localized_dt.time().hour == 19 and localized_dt.time().minute == 0
            new_values['request_date_to'] = values['date_to'].date()
        if global_from and global_to:
            new_values['request_unit_custom'] = True
        return new_values

    # description
    name = fields.Char('Description')
    state = fields.Selection([
        ('draft', 'To Submit'),
        ('cancel', 'Cancelled'),
        ('confirm', 'To Approve'),
        ('refuse', 'Refused'),
        ('validate1', 'Second Approval'),
        ('validate', 'Approved')
        ], string='Status', readonly=True, tracking=True, copy=False, default='confirm',
        help="The status is set to 'To Submit', when a time off request is created." +
        "\nThe status is 'To Approve', when time off request is confirmed by user." +
        "\nThe status is 'Refused', when time off request is refused by manager." +
        "\nThe status is 'Approved', when time off request is approved by manager.")
    payslip_status = fields.Boolean('Reported in last payslips', help='Green this button when the time off has been taken into account in the payslip.')
    report_note = fields.Text('HR Comments')
    user_id = fields.Many2one('res.users', string='User', related='employee_id.user_id', related_sudo=True, compute_sudo=True, store=True, default=lambda self: self.env.uid, readonly=True)
    # leave type configuration
    holiday_status_id = fields.Many2one(
        "hr.leave.type", string="Time Off Type", required=True, readonly=True,
        states={'draft': [('readonly', False)], 'confirm': [('readonly', False)]},
        domain=[('valid', '=', True)])
    validation_type = fields.Selection('Validation Type', related='holiday_status_id.validation_type', readonly=False)
    # HR data
    employee_id = fields.Many2one(
        'hr.employee', string='Employee', index=True, readonly=True,
        states={'draft': [('readonly', False)], 'confirm': [('readonly', False)]}, default=_default_employee, tracking=True)
    manager_id = fields.Many2one('hr.employee', string='Manager', readonly=True)
    department_id = fields.Many2one(
        'hr.department', string='Department', readonly=True,
        states={'draft': [('readonly', False)], 'confirm': [('readonly', False)]})
    notes = fields.Text('Reasons', readonly=True, states={'draft': [('readonly', False)], 'confirm': [('readonly', False)]})
    out_of_office_message = fields.Char(string='Out of Office Message')
    # duration
    date_from = fields.Datetime(
        'Start Date', readonly=True, index=True, copy=False, required=True,
        default=fields.Datetime.now,
        states={'draft': [('readonly', False)], 'confirm': [('readonly', False)]}, tracking=True)
    date_to = fields.Datetime(
        'End Date', readonly=True, copy=False, required=True,
        default=fields.Datetime.now,
        states={'draft': [('readonly', False)], 'confirm': [('readonly', False)]}, tracking=True)
    number_of_days = fields.Float(
        'Duration (Days)', copy=False, readonly=True, tracking=True,
        states={'draft': [('readonly', False)], 'confirm': [('readonly', False)]},
        help='Number of days of the time off request. Used in the calculation. To manually correct the duration, use this field.')
    number_of_days_display = fields.Float(
        'Duration in days', compute='_compute_number_of_days_display', copy=False, readonly=True,
        help='Number of days of the time off request according to your working schedule. Used for interface.')
    number_of_hours_display = fields.Float(
        'Duration in hours', compute='_compute_number_of_hours_display', copy=False, readonly=True,
        help='Number of hours of the time off request according to your working schedule. Used for interface.')
    duration_display = fields.Char('Requested (Days/Hours)', compute='_compute_duration_display',
        help="Field allowing to see the leave request duration in days or hours depending on the leave_type_request_unit")    # details
    # details
    meeting_id = fields.Many2one('calendar.event', string='Meeting')
    parent_id = fields.Many2one('hr.leave', string='Parent', copy=False)
    linked_request_ids = fields.One2many('hr.leave', 'parent_id', string='Linked Requests')
    holiday_type = fields.Selection([
        ('employee', 'By Employee'),
        ('company', 'By Company'),
        ('department', 'By Department'),
        ('category', 'By Employee Tag')],
        string='Allocation Mode', readonly=True, required=True, default='employee',
        states={'draft': [('readonly', False)], 'confirm': [('readonly', False)]},
        help='By Employee: Allocation/Request for individual Employee, By Employee Tag: Allocation/Request for group of employees in category')
    category_id = fields.Many2one(
        'hr.employee.category', string='Employee Tag', readonly=True,
        states={'draft': [('readonly', False)], 'confirm': [('readonly', False)]}, help='Category of Employee')
    mode_company_id = fields.Many2one(
        'res.company', string='Company', readonly=True,
        states={'draft': [('readonly', False)], 'confirm': [('readonly', False)]})
    first_approver_id = fields.Many2one(
        'hr.employee', string='First Approval', readonly=True, copy=False,
        help='This area is automatically filled by the user who validate the time off', oldname='manager_id')
    second_approver_id = fields.Many2one(
        'hr.employee', string='Second Approval', readonly=True, copy=False, oldname='manager_id2',
        help='This area is automaticly filled by the user who validate the time off with second level (If time off type need second validation)')
    can_reset = fields.Boolean('Can reset', compute='_compute_can_reset')
    can_approve = fields.Boolean('Can Approve', compute='_compute_can_approve')

    # UX fields
    leave_type_request_unit = fields.Selection(related='holiday_status_id.request_unit', readonly=True)
    # Interface fields used when not using hour-based computation
    request_date_from = fields.Date('Request Start Date')
    request_date_to = fields.Date('Request End Date')
    # Interface fields used when using hour-based computation
    request_hour_from = fields.Selection([
        ('0', '12:00 PM'), ('0.5', '0:30 AM'),
        ('1', '1:00 AM'), ('1.5', '1:30 AM'),
        ('2', '2:00 AM'), ('2.5', '2:30 AM'),
        ('3', '3:00 AM'), ('3.5', '3:30 AM'),
        ('4', '4:00 AM'), ('4.5', '4:30 AM'),
        ('5', '5:00 AM'), ('5.5', '5:30 AM'),
        ('6', '6:00 AM'), ('6.5', '6:30 AM'),
        ('7', '7:00 AM'), ('7.5', '7:30 AM'),
        ('8', '8:00 AM'), ('8.5', '8:30 AM'),
        ('9', '9:00 AM'), ('9.5', '9:30 AM'),
        ('10', '10:00 AM'), ('10.5', '10:30 AM'),
        ('11', '11:00 AM'), ('11.5', '11:30 AM'),
        ('12', '12:00 AM'), ('12.5', '0:30 PM'),
        ('13', '1:00 PM'), ('13.5', '1:30 PM'),
        ('14', '2:00 PM'), ('14.5', '2:30 PM'),
        ('15', '3:00 PM'), ('15.5', '3:30 PM'),
        ('16', '4:00 PM'), ('16.5', '4:30 PM'),
        ('17', '5:00 PM'), ('17.5', '5:30 PM'),
        ('18', '6:00 PM'), ('18.5', '6:30 PM'),
        ('19', '7:00 PM'), ('19.5', '7:30 PM'),
        ('20', '8:00 PM'), ('20.5', '8:30 PM'),
        ('21', '9:00 PM'), ('21.5', '9:30 PM'),
        ('22', '10:00 PM'), ('22.5', '10:30 PM'),
        ('23', '11:00 PM'), ('23.5', '11:30 PM')], string='Hour from')
    request_hour_to = fields.Selection([
        ('0', '12:00 PM'), ('0.5', '0:30 AM'),
        ('1', '1:00 AM'), ('1.5', '1:30 AM'),
        ('2', '2:00 AM'), ('2.5', '2:30 AM'),
        ('3', '3:00 AM'), ('3.5', '3:30 AM'),
        ('4', '4:00 AM'), ('4.5', '4:30 AM'),
        ('5', '5:00 AM'), ('5.5', '5:30 AM'),
        ('6', '6:00 AM'), ('6.5', '6:30 AM'),
        ('7', '7:00 AM'), ('7.5', '7:30 AM'),
        ('8', '8:00 AM'), ('8.5', '8:30 AM'),
        ('9', '9:00 AM'), ('9.5', '9:30 AM'),
        ('10', '10:00 AM'), ('10.5', '10:30 AM'),
        ('11', '11:00 AM'), ('11.5', '11:30 AM'),
        ('12', '12:00 AM'), ('12.5', '0:30 PM'),
        ('13', '1:00 PM'), ('13.5', '1:30 PM'),
        ('14', '2:00 PM'), ('14.5', '2:30 PM'),
        ('15', '3:00 PM'), ('15.5', '3:30 PM'),
        ('16', '4:00 PM'), ('16.5', '4:30 PM'),
        ('17', '5:00 PM'), ('17.5', '5:30 PM'),
        ('18', '6:00 PM'), ('18.5', '6:30 PM'),
        ('19', '7:00 PM'), ('19.5', '7:30 PM'),
        ('20', '8:00 PM'), ('20.5', '8:30 PM'),
        ('21', '9:00 PM'), ('21.5', '9:30 PM'),
        ('22', '10:00 PM'), ('22.5', '10:30 PM'),
        ('23', '11:00 PM'), ('23.5', '11:30 PM')], string='Hour to')
    # used only when the leave is taken in half days
    request_date_from_period = fields.Selection([
        ('am', 'Morning'), ('pm', 'Afternoon')],
        string="Date Period Start", default='am')
    # request type
    request_unit_half = fields.Boolean('Half Day')
    request_unit_hours = fields.Boolean('Custom Hours')
    request_unit_custom = fields.Boolean('Days-long custom hours')

    _sql_constraints = [
        ('type_value',
         "CHECK((holiday_type='employee' AND employee_id IS NOT NULL) or "
         "(holiday_type='company' AND mode_company_id IS NOT NULL) or "
         "(holiday_type='category' AND category_id IS NOT NULL) or "
         "(holiday_type='department' AND department_id IS NOT NULL) )",
         "The employee, department, company or employee category of this request is missing. Please make sure that your user login is linked to an employee."),
        ('date_check2', "CHECK ((date_from <= date_to))", "The start date must be anterior to the end date."),
        ('duration_check', "CHECK ( number_of_days >= 0 )", "If you want to change the number of days you should use the 'period' mode"),
    ]

    @api.model_cr_context
    def _auto_init(self):
        res = super(HolidaysRequest, self)._auto_init()
        tools.create_index(self._cr, 'hr_leave_date_to_date_from_index',
                           self._table, ['date_to', 'date_from'])
        return res

    @api.onchange('holiday_status_id')
    def _onchange_holiday_status_id(self):
        self.request_unit_half = False
        self.request_unit_hours = False
        self.request_unit_custom = False

    @api.onchange('user_id')
    def _onchange_user_id(self):
        if not self.out_of_office_message:
            self.out_of_office_message = self.user_id.out_of_office_message

    @api.onchange('request_date_from_period', 'request_hour_from', 'request_hour_to',
                  'request_date_from', 'request_date_to',
                  'employee_id')
    def _onchange_request_parameters(self):
        if not self.request_date_from:
            self.date_from = False
            return

        if self.request_unit_half or self.request_unit_hours:
            self.request_date_to = self.request_date_from

        if not self.request_date_to:
            self.date_to = False
            return

        domain = [('calendar_id', '=', self.employee_id.resource_calendar_id.id or self.env.user.company_id.resource_calendar_id.id)]
        attendances = self.env['resource.calendar.attendance'].search(domain, order='dayofweek, day_period DESC')

        # find first attendance coming after first_day
        attendance_from = next((att for att in attendances if int(att.dayofweek) >= self.request_date_from.weekday()), attendances[0])
        # find last attendance coming before last_day
        attendance_to = next((att for att in reversed(attendances) if int(att.dayofweek) <= self.request_date_to.weekday()), attendances[-1])

        if self.request_unit_half:
            if self.request_date_from_period == 'am':
                hour_from = float_to_time(attendance_from.hour_from)
                hour_to = float_to_time(attendance_from.hour_to)
            else:
                hour_from = float_to_time(attendance_to.hour_from)
                hour_to = float_to_time(attendance_to.hour_to)
        elif self.request_unit_hours:
            hour_from = float_to_time(float(self.request_hour_from))
            hour_to = float_to_time(float(self.request_hour_to))
        elif self.request_unit_custom:
            hour_from = self.date_from.time()
            hour_to = self.date_to.time()
        else:
            hour_from = float_to_time(attendance_from.hour_from)
            hour_to = float_to_time(attendance_to.hour_to)

        tz = self.env.user.tz if self.env.user.tz and not self.request_unit_custom else 'UTC'  # custom -> already in UTC
        self.date_from = timezone(tz).localize(datetime.combine(self.request_date_from, hour_from)).astimezone(UTC).replace(tzinfo=None)
        self.date_to = timezone(tz).localize(datetime.combine(self.request_date_to, hour_to)).astimezone(UTC).replace(tzinfo=None)
        self._onchange_leave_dates()

    @api.onchange('holiday_status_id')
    def _onchange_holiday_status_id(self):
        self.request_unit_half = False

    @api.onchange('request_unit_half')
    def _onchange_request_unit_half(self):
        if self.request_unit_half:
            self.request_unit_hours = False
            self.request_unit_custom = False
        self._onchange_request_parameters()

    @api.onchange('request_unit_hours')
    def _onchange_request_unit_hours(self):
        if self.request_unit_hours:
            self.request_unit_half = False
            self.request_unit_custom = False
        self._onchange_request_parameters()

    @api.onchange('request_unit_custom')
    def _onchange_request_unit_custom(self):
        if self.request_unit_custom:
            self.request_unit_half = False
            self.request_unit_hours = False
        self._onchange_request_parameters()

    @api.onchange('holiday_type')
    def _onchange_type(self):
        if self.holiday_type == 'employee':
            if not self.employee_id:
                self.employee_id = self.env['hr.employee'].search([('user_id', '=', self.env.uid)], limit=1).id
            self.mode_company_id = False
            self.category_id = False
        elif self.holiday_type == 'company':
            self.employee_id = False
            if not self.mode_company_id:
                self.mode_company_id = self.env.user.company_id.id
            self.category_id = False
        elif self.holiday_type == 'department':
            self.employee_id = False
            self.mode_company_id = False
            self.category_id = False
            if not self.department_id:
                self.department_id = self.env['hr.employee'].search([('user_id', '=', self.env.uid)], limit=1).department_id.id
        elif self.holiday_type == 'category':
            self.employee_id = False
            self.mode_company_id = False
            self.department_id = False

    @api.multi
    def _sync_employee_details(self):
        for holiday in self:
            holiday.manager_id = holiday.employee_id.parent_id.id
            if holiday.employee_id:
                holiday.department_id = holiday.employee_id.department_id

    @api.onchange('employee_id')
    def _onchange_employee_id(self):
        self._sync_employee_details()
        self.holiday_status_id = False

    @api.onchange('date_from', 'date_to', 'employee_id')
    def _onchange_leave_dates(self):
        if self.date_from and self.date_to:
            self.number_of_days = self._get_number_of_days(self.date_from, self.date_to, self.employee_id.id)
        else:
            self.number_of_days = 0

    @api.multi
    @api.depends('number_of_days')
    def _compute_number_of_days_display(self):
        for holiday in self:
            holiday.number_of_days_display = holiday.number_of_days

    def _get_calendar(self):
        self.ensure_one()
        return self.employee_id.resource_calendar_id or self.env.user.company_id.resource_calendar_id

    @api.multi
    @api.depends('number_of_days')
    def _compute_number_of_hours_display(self):
        for holiday in self:
            calendar = holiday._get_calendar()
            if holiday.date_from and holiday.date_to:
                number_of_hours = calendar.get_work_hours_count(holiday.date_from, holiday.date_to)
                holiday.number_of_hours_display = number_of_hours or (holiday.number_of_days * HOURS_PER_DAY)
            else:
                holiday.number_of_hours_display = 0

    @api.multi
    @api.depends('number_of_hours_display', 'number_of_days_display')
    def _compute_duration_display(self):
        for leave in self:
            leave.duration_display = '%g %s' % (
                (float_round(leave.number_of_hours_display, precision_digits=2)
                if leave.leave_type_request_unit == 'hour'
                else float_round(leave.number_of_days_display, precision_digits=2)),
                _('hour(s)') if leave.leave_type_request_unit == 'hour' else _('day(s)'))

    @api.multi
    @api.depends('state', 'employee_id', 'department_id')
    def _compute_can_reset(self):
        for holiday in self:
            try:
                holiday._check_approval_update('draft')
            except (AccessError, UserError):
                holiday.can_reset = False
            else:
                holiday.can_reset = True

    @api.depends('state', 'employee_id', 'department_id')
    def _compute_can_approve(self):
        for holiday in self:
            try:
                if holiday.state == 'confirm' and holiday.holiday_status_id.validation_type == 'both':
                    holiday._check_approval_update('validate1')
                else:
                    holiday._check_approval_update('validate')
            except (AccessError, UserError):
                holiday.can_approve = False
            else:
                holiday.can_approve = True

    @api.constrains('date_from', 'date_to', 'state', 'employee_id')
    def _check_date(self):
        for holiday in self:
            domain = [
                ('date_from', '<', holiday.date_to),
                ('date_to', '>', holiday.date_from),
                ('employee_id', '=', holiday.employee_id.id),
                ('id', '!=', holiday.id),
                ('state', 'not in', ['cancel', 'refuse']),
            ]
            nholidays = self.search_count(domain)
            if nholidays:
                raise ValidationError(_('You can not set 2 times off that overlaps on the same day for the same employee.'))

    @api.constrains('state', 'number_of_days', 'holiday_status_id')
    def _check_holidays(self):
        for holiday in self:
            if holiday.holiday_type != 'employee' or not holiday.employee_id or holiday.holiday_status_id.allocation_type == 'no':
                continue
            leave_days = holiday.holiday_status_id.get_days(holiday.employee_id.id)[holiday.holiday_status_id.id]
            if float_compare(leave_days['remaining_leaves'], 0, precision_digits=2) == -1 or \
              float_compare(leave_days['virtual_remaining_leaves'], 0, precision_digits=2) == -1:
                raise ValidationError(_('The number of remaining time off is not sufficient for this time off type.\n'
                                        'Please also check the time off waiting for validation.'))

    def _get_number_of_days(self, date_from, date_to, employee_id):
        """ Returns a float equals to the timedelta between two dates given as string."""
        if employee_id:
            employee = self.env['hr.employee'].browse(employee_id)
            return employee._get_work_days_data(date_from, date_to)['days']

        today_hours = self.env.user.company_id.resource_calendar_id.get_work_hours_count(
            datetime.combine(date_from.date(), time.min),
            datetime.combine(date_from.date(), time.max),
            False)

        return self.env.user.company_id.resource_calendar_id.get_work_hours_count(date_from, date_to) / (today_hours or HOURS_PER_DAY)

    ####################################################
    # ORM Overrides methods
    ####################################################

    @api.multi
    def name_get(self):
        res = []
        for leave in self:
            if self.env.context.get('short_name'):
                if leave.leave_type_request_unit == 'hour':
                    res.append((leave.id, _("%s : %.2f hour(s)") % (leave.name or leave.holiday_status_id.name, leave.number_of_hours_display)))
                else:
                    res.append((leave.id, _("%s : %.2f day(s)") % (leave.name or leave.holiday_status_id.name, leave.number_of_days)))
            else:
                if leave.holiday_type == 'company':
                    target = leave.mode_company_id.name
                elif leave.holiday_type == 'department':
                    target = leave.department_id.name
                elif leave.holiday_type == 'category':
                    target = leave.category_id.name
                else:
                    target = leave.employee_id.name
                if leave.leave_type_request_unit == 'hour':
                    res.append(
                        (leave.id,
                        _("%s on %s : %.2f hour(s)") %
                        (target, leave.holiday_status_id.name, leave.number_of_hours_display))
                    )
                else:
                    res.append(
                        (leave.id,
                        _("%s on %s : %.2f day(s)") %
                        (target, leave.holiday_status_id.name, leave.number_of_days))
                    )
        return res

    @api.multi
    def add_follower(self, employee_id):
        employee = self.env['hr.employee'].browse(employee_id)
        if employee.user_id:
            self.message_subscribe(partner_ids=employee.user_id.partner_id.ids)

    @api.multi
    @api.constrains('holiday_status_id', 'date_to', 'date_from')
    def _check_leave_type_validity(self):
        for leave in self:
            vstart = leave.holiday_status_id.validity_start
            vstop  = leave.holiday_status_id.validity_stop
            dfrom  = leave.date_from
            dto    = leave.date_to
            if leave.holiday_status_id.validity_start and leave.holiday_status_id.validity_stop:
                if dfrom and dto and (dfrom.date() < vstart or dto.date() > vstop):
                    raise UserError(
                        _('You can take %s only between %s and %s') % (
                            leave.holiday_status_id.display_name, leave.holiday_status_id.validity_start, leave.holiday_status_id.validity_stop))
            elif leave.holiday_status_id.validity_start:
                if dfrom and (dfrom.date() < vstart):
                    raise UserError(
                        _('You can take %s from %s') % (
                            leave.holiday_status_id.display_name, leave.holiday_status_id.validity_start))
            elif leave.holiday_status_id.validity_stop:
                if dto and (dto.date() > vstop):
                    raise UserError(
                        _('You can take %s until %s') % (
                            leave.holiday_status_id.display_name, leave.holiday_status_id.validity_stop))

    @api.model
    def create(self, values):
        """ Override to avoid automatic logging of creation """
        employee_id = values.get('employee_id', False)
        leave_type_id = values.get('holiday_status_id')
        leave_type = self.env['hr.leave.type'].browse(leave_type_id)
        if leave_type.validation_type == 'no_validation':
            values.update({'state': 'confirm'})

        if not values.get('department_id'):
            values.update({'department_id': self.env['hr.employee'].browse(employee_id).department_id.id})
<<<<<<< HEAD
        holiday = super(HolidaysRequest, self.with_context(mail_create_nosubscribe=True)).create(values)
=======
        holiday = super(HolidaysRequest, self.with_context(mail_create_nolog=True, mail_create_nosubscribe=True)).create(values)
        if self._context.get('import_file'):
            holiday._onchange_leave_dates()
>>>>>>> 9e74730a
        if not self._context.get('leave_fast_create'):
            holiday.add_follower(employee_id)
            if holiday.validation_type == 'hr':
                holiday.message_subscribe(partner_ids=(holiday.employee_id.parent_id.user_id.partner_id | holiday.employee_id.leave_manager_id.partner_id).ids)
            if employee_id:
                holiday._sync_employee_details()
            if 'number_of_days' not in values and ('date_from' in values or 'date_to' in values):
                holiday._onchange_leave_dates()
            if leave_type.validation_type == 'no_validation':
                holiday.sudo().action_validate()
                holiday.message_subscribe(partner_ids=[holiday._get_responsible_for_approval().partner_id.id])
                holiday.sudo().message_post(body=_("The time off has been automatically approved"), subtype="mt_comment") # Message from OdooBot (sudo)
            elif not self._context.get('import_file'):
                holiday.activity_update()
        return holiday

    def _read_from_database(self, field_names, inherited_field_names=[]):
        if 'name' in field_names and 'employee_id' not in field_names:
            field_names.append('employee_id')
        super(HolidaysRequest, self)._read_from_database(field_names, inherited_field_names)
        if 'name' in field_names:
            if self.user_has_groups('hr_holidays.group_hr_holidays_user'):
                return
            current_employee = self.env['hr.employee'].sudo().search([('user_id', '=', self.env.uid)], limit=1)
            for record in self:
                emp_id = record._cache.get('employee_id', False) and record._cache.get('employee_id')[0]
                if emp_id != current_employee.id:
                    try:
                        record._cache['name']
                        record._cache['name'] = '*****'
                    except Exception:
                        # skip SpecialValue (e.g. for missing record or access right)
                        pass

    @api.multi
    def write(self, values):
        # Allow an employee to always write his own out of office message
        if len(self) == 1 and values.keys() == {'out_of_office_message'} and self.employee_id.user_id == self.env.user:
            return super(HolidaysRequest, self.sudo()).write(values)

        employee_id = values.get('employee_id', False)
        if not self.env.context.get('leave_fast_create') and values.get('state'):
            self._check_approval_update(values['state'])
        result = super(HolidaysRequest, self).write(values)
        if not self.env.context.get('leave_fast_create'):
            for holiday in self:
                if employee_id:
                    holiday.add_follower(employee_id)
                    self._sync_employee_details()
                if 'number_of_days' not in values and ('date_from' in values or 'date_to' in values):
                    holiday._onchange_leave_dates()
        return result

    @api.multi
    def unlink(self):
        for holiday in self.filtered(lambda holiday: holiday.state not in ['draft', 'cancel', 'confirm']):
            raise UserError(_('You cannot delete a time off which is in %s state.') % (holiday.state,))
        return super(HolidaysRequest, self).unlink()

    @api.multi
    def copy_data(self, default=None):
        raise UserError(_('A leave cannot be duplicated.'))

    ####################################################
    # Business methods
    ####################################################

    @api.multi
    def _create_resource_leave(self):
        """ This method will create entry in resource calendar time off object at the time of holidays validated
        :returns: created `resource.calendar.leaves`
        """
        vals_list = []
        for leave in self:
            date_from = fields.Datetime.from_string(leave.date_from)
            date_to = fields.Datetime.from_string(leave.date_to)

            vals_list.append({
                'name': leave.name,
                'date_from': fields.Datetime.to_string(date_from),
                'holiday_id': leave.id,
                'date_to': fields.Datetime.to_string(date_to),
                'resource_id': leave.employee_id.resource_id.id,
                'calendar_id': leave.employee_id.resource_calendar_id.id,
                'time_type': leave.holiday_status_id.time_type,
            })
        return self.env['resource.calendar.leaves'].create(vals_list)

    @api.multi
    def _remove_resource_leave(self):
        """ This method will create entry in resource calendar time off object at the time of holidays cancel/removed """
        return self.env['resource.calendar.leaves'].search([('holiday_id', 'in', self.ids)]).unlink()

    def _validate_leave_request(self):
        """ Validate time off requests (holiday_type='employee')
        by creating a calendar event and a resource time off. """
        holidays = self.filtered(lambda request: request.holiday_type == 'employee')
        holidays._create_resource_leave()
        for holiday in holidays:
            meeting_values = holiday._prepare_holidays_meeting_values()
            meeting = self.env['calendar.event'].with_context(no_mail_to_attendees=True).create(meeting_values)
            holiday.write({'meeting_id': meeting.id})

    @api.multi
    def _prepare_holidays_meeting_values(self):
        self.ensure_one()
        calendar = self.employee_id.resource_calendar_id or self.env.user.company_id.resource_calendar_id
        meeting_values = {
            'name': self.display_name,
            'categ_ids': [(6, 0, [
                self.holiday_status_id.categ_id.id])] if self.holiday_status_id.categ_id else [],
            'duration': self.number_of_days * (calendar.hours_per_day or HOURS_PER_DAY),
            'description': self.notes,
            'user_id': self.user_id.id,
            'start': self.date_from,
            'stop': self.date_to,
            'allday': False,
            'state': 'open',  # to block that meeting date in the calendar
            'privacy': 'confidential'
        }
        # Add the partner_id (if exist) as an attendee
        if self.user_id and self.user_id.partner_id:
            meeting_values['partner_ids'] = [
                (4, self.user_id.partner_id.id)]
        return meeting_values

    @api.multi
    def _prepare_holiday_values(self, employee):
        self.ensure_one()
        values = {
            'name': self.name,
            'holiday_type': 'employee',
            'holiday_status_id': self.holiday_status_id.id,
            'date_from': self.date_from,
            'date_to': self.date_to,
            'request_date_from': self.date_from,
            'request_date_to': self.date_to,
            'notes': self.notes,
            'number_of_days': employee._get_work_days_data(self.date_from, self.date_to)['days'],
            'parent_id': self.id,
            'employee_id': employee.id
        }
        return values

    @api.multi
    def action_draft(self):
        for holiday in self:
            if holiday.state not in ['confirm', 'refuse']:
                raise UserError(_('Time off request state must be "Refused" or "To Approve" in order to be reset to draft.'))
            holiday.write({
                'state': 'draft',
                'first_approver_id': False,
                'second_approver_id': False,
            })
            linked_requests = holiday.mapped('linked_request_ids')
            for linked_request in linked_requests:
                linked_request.action_draft()
            linked_requests.unlink()
        self.activity_update()
        return True

    @api.multi
    def action_confirm(self):
        if self.filtered(lambda holiday: holiday.state != 'draft'):
            raise UserError(_('Time off request must be in Draft state ("To Submit") in order to confirm it.'))
        self.write({'state': 'confirm'})
        self.activity_update()
        return True

    @api.multi
    def action_approve(self):
        # if validation_type == 'both': this method is the first approval approval
        # if validation_type != 'both': this method calls action_validate() below
        if any(holiday.state != 'confirm' for holiday in self):
            raise UserError(_('Time off request must be confirmed ("To Approve") in order to approve it.'))

        current_employee = self.env['hr.employee'].search([('user_id', '=', self.env.uid)], limit=1)
        self.filtered(lambda hol: hol.validation_type == 'both').write({'state': 'validate1', 'first_approver_id': current_employee.id})
        self.filtered(lambda hol: not hol.validation_type == 'both').action_validate()
        if not self.env.context.get('leave_fast_create'):
            self.activity_update()
        return True

    @api.multi
    def action_validate(self):
        current_employee = self.env['hr.employee'].search([('user_id', '=', self.env.uid)], limit=1)
        if any(holiday.state not in ['confirm', 'validate1'] for holiday in self):
            raise UserError(_('Time off request must be confirmed in order to approve it.'))

        self.write({'state': 'validate'})
        self.filtered(lambda holiday: holiday.validation_type == 'both').write({'second_approver_id': current_employee.id})
        self.filtered(lambda holiday: holiday.validation_type != 'both').write({'first_approver_id': current_employee.id})

        for holiday in self.filtered(lambda holiday: holiday.holiday_type != 'employee'):
            if holiday.holiday_type == 'category':
                employees = holiday.category_id.employee_ids
            elif holiday.holiday_type == 'company':
                employees = self.env['hr.employee'].search([('company_id', '=', holiday.mode_company_id.id)])
            else:
                employees = holiday.department_id.member_ids

            if self.env['hr.leave'].search_count([('date_from', '<=', holiday.date_to), ('date_to', '>', holiday.date_from),
                               ('state', 'not in', ['cancel', 'refuse']), ('holiday_type', '=', 'employee'),
                               ('employee_id', 'in', employees.ids)]):
                raise ValidationError(_('You can not have 2 leaves that overlaps on the same day.'))

            values = [holiday._prepare_holiday_values(employee) for employee in employees]
            leaves = self.env['hr.leave'].with_context(
                tracking_disable=True,
                mail_activity_automation_skip=True,
                leave_fast_create=True,
            ).create(values)
            leaves.action_approve()
            # FIXME RLi: This does not make sense, only the parent should be in validation_type both
            if leaves and leaves[0].validation_type == 'both':
                leaves.action_validate()

        employee_requests = self.filtered(lambda hol: hol.holiday_type == 'employee')
        employee_requests._validate_leave_request()
        if not self.env.context.get('leave_fast_create'):
            employee_requests.filtered(lambda holiday: holiday.validation_type != 'no_validation').activity_update()
        return True

    @api.multi
    def action_refuse(self):
        current_employee = self.env['hr.employee'].search([('user_id', '=', self.env.uid)], limit=1)
        for holiday in self:
            if holiday.state not in ['confirm', 'validate', 'validate1']:
                raise UserError(_('Time off request must be confirmed or validated in order to refuse it.'))

            if holiday.state == 'validate1':
                holiday.write({'state': 'refuse', 'first_approver_id': current_employee.id})
            else:
                holiday.write({'state': 'refuse', 'second_approver_id': current_employee.id})
            # Delete the meeting
            if holiday.meeting_id:
                holiday.meeting_id.unlink()
            # If a category that created several holidays, cancel all related
            holiday.linked_request_ids.action_refuse()
        self._remove_resource_leave()
        self.activity_update()
        return True

    def _check_approval_update(self, state):
        """ Check if target state is achievable. """
        if self.env.user.id == SUPERUSER_ID:
            return

        current_employee = self.env['hr.employee'].search([('user_id', '=', self.env.uid)], limit=1)
        is_officer = self.env.user.has_group('hr_holidays.group_hr_holidays_user')
        is_manager = self.env.user.has_group('hr_holidays.group_hr_holidays_manager')

        for holiday in self:
            val_type = holiday.holiday_status_id.validation_type

            if not is_manager and state != 'confirm':
                if state == 'draft':
                    if holiday.employee_id != current_employee:
                        raise UserError(_('Only a Leave Manager can reset other people leaves.'))
                else:
                    if val_type == 'no_validation' and current_employee == holiday.employee_id:
                        continue
                    # use ir.rule based first access check: department, members, ... (see security.xml)
                    holiday.check_access_rule('write')

                    # This handles states validate1 validate and refuse
                    if holiday.employee_id == current_employee:
                        raise UserError(_('Only a Leave Manager can approve its own requests.'))

                    if (state == 'validate1' and val_type == 'both') or (state == 'validate' and val_type == 'manager') and holiday.holiday_type == 'employee':
                        manager = holiday.employee_id.parent_id or holiday.employee_id.department_id.manager_id
                        team_leader = holiday.employee_id.leave_manager_id
                        error = False

                        if not manager and not team_leader:
                            error = not is_officer
                        else:
                            error = (not (manager and manager == current_employee) and not (team_leader and team_leader == self.env.user))

                        if error:
                            raise UserError(_('You must be either %s\'s manager or Leave manager to approve this leave') % (holiday.employee_id.name))

                    if state == 'validate' and val_type == 'both':
                        raise UserError(_('Only an Leave Manager can apply the second approval on leave requests.'))

    # ------------------------------------------------------------
    # Activity methods
    # ------------------------------------------------------------

    def _get_responsible_for_approval(self):
        self.ensure_one()
        responsible = self.env['res.users']

        if self.validation_type == 'hr' or (self.validation_type == 'both' and self.state == 'validate1'):
            if self.holiday_status_id.responsible_id:
                responsible = self.holiday_status_id.responsible_id
        elif self.state == 'confirm' or (self.state == 'validate' and self.validation_type == 'no_validation'):
            if self.employee_id.leave_manager_id and self.employee_id.leave_manager_id.has_group('hr_holidays.group_hr_holidays_team_leader'):
                responsible = self.employee_id.leave_manager_id
            elif self.employee_id.parent_id.user_id and self.employee_id.parent_id.user_id.has_group('hr_holidays.group_hr_holidays_team_leader'):
                responsible = self.employee_id.parent_id.user_id
            elif self.department_id.manager_id.user_id:
                responsible = self.department_id.manager_id.user_id

        return responsible

    def activity_update(self):
        to_clean, to_do = self.env['hr.leave'], self.env['hr.leave']
        for holiday in self:
            if holiday.state == 'draft':
                to_clean |= holiday
            elif holiday.state == 'confirm':
                holiday.activity_schedule(
                    'hr_holidays.mail_act_leave_approval',
                    user_id=holiday.sudo()._get_responsible_for_approval().id or self.env.user.id)
            elif holiday.state == 'validate1':
                holiday.activity_feedback(['hr_holidays.mail_act_leave_approval'])
                holiday.activity_schedule(
                    'hr_holidays.mail_act_leave_second_approval',
                    user_id=holiday.sudo()._get_responsible_for_approval().id or self.env.user.id)
            elif holiday.state == 'validate':
                to_do |= holiday
            elif holiday.state == 'refuse':
                to_clean |= holiday
        if to_clean:
            to_clean.activity_unlink(['hr_holidays.mail_act_leave_approval', 'hr_holidays.mail_act_leave_second_approval'])
        if to_do:
            to_do.activity_feedback(['hr_holidays.mail_act_leave_approval', 'hr_holidays.mail_act_leave_second_approval'])

    ####################################################
    # Messaging methods
    ####################################################

    @api.multi
    def _track_subtype(self, init_values):
        if 'state' in init_values and self.state == 'validate':
            leave_notif_subtype = self.holiday_status_id.leave_notif_subtype_id
            return leave_notif_subtype or self.env.ref('hr_holidays.mt_leave')
        return super(HolidaysRequest, self)._track_subtype(init_values)

    @api.multi
    def _notify_get_groups(self, message, groups):
        """ Handle HR users and officers recipients that can validate or refuse holidays
        directly from email. """
        groups = super(HolidaysRequest, self)._notify_get_groups(message, groups)

        self.ensure_one()
        hr_actions = []
        if self.state == 'confirm':
            app_action = self._notify_get_action_link('controller', controller='/leave/validate')
            hr_actions += [{'url': app_action, 'title': _('Approve')}]
        if self.state in ['confirm', 'validate', 'validate1']:
            ref_action = self._notify_get_action_link('controller', controller='/leave/refuse')
            hr_actions += [{'url': ref_action, 'title': _('Refuse')}]

        holiday_user_group_id = self.env.ref('hr_holidays.group_hr_holidays_team_leader').id
        new_group = (
            'group_hr_holidays_user', lambda pdata: pdata['type'] == 'user' and holiday_user_group_id in pdata['groups'], {
                'actions': hr_actions,
            })

        return [new_group] + groups

    @api.multi
    def message_subscribe(self, partner_ids=None, channel_ids=None, subtype_ids=None):
        # due to record rule can not allow to add follower and mention on validated leave so subscribe through sudo
        if self.state in ['validate', 'validate1']:
            self.check_access_rights('read')
            self.check_access_rule('read')
            return super(HolidaysRequest, self.sudo()).message_subscribe(partner_ids=partner_ids, channel_ids=channel_ids, subtype_ids=subtype_ids)
        return super(HolidaysRequest, self).message_subscribe(partner_ids=partner_ids, channel_ids=channel_ids, subtype_ids=subtype_ids)<|MERGE_RESOLUTION|>--- conflicted
+++ resolved
@@ -553,13 +553,9 @@
 
         if not values.get('department_id'):
             values.update({'department_id': self.env['hr.employee'].browse(employee_id).department_id.id})
-<<<<<<< HEAD
         holiday = super(HolidaysRequest, self.with_context(mail_create_nosubscribe=True)).create(values)
-=======
-        holiday = super(HolidaysRequest, self.with_context(mail_create_nolog=True, mail_create_nosubscribe=True)).create(values)
         if self._context.get('import_file'):
             holiday._onchange_leave_dates()
->>>>>>> 9e74730a
         if not self._context.get('leave_fast_create'):
             holiday.add_follower(employee_id)
             if holiday.validation_type == 'hr':
