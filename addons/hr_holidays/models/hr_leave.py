# -*- coding: utf-8 -*-
# Part of Odoo. See LICENSE file for full copyright and licensing details.

# Copyright (c) 2005-2006 Axelor SARL. (http://www.axelor.com)

import logging
import math

from datetime import timedelta, datetime, time
from pytz import timezone, UTC

from odoo import api, fields, models
from odoo.exceptions import UserError, ValidationError
from odoo.tools import float_compare
from odoo.tools.translate import _

from odoo.addons.resource.models.resource import float_to_time

_logger = logging.getLogger(__name__)

class HolidaysRequest(models.Model):
    """
        Here are the rights associated with the flow of leave requests

        State       Groups              Restriction
        ============================================================================================================
        Draft       Anybody             Own Request only and state in [confirm, refuse]
                    Holiday Manager     State in [confirm, refuse]
        Confirm     All                 State = draft
        Validate1   Holiday Officer     Not his own Request and state = confirm
                    Holiday Manager     Not his own Request or has no manager and State = confirm
        Validate    Holiday Officer     Not his own Request and state = confirm
                    Holiday Manager     Not his own Request or has no manager and State in [validate1, confirm]
        Refuse      Holiday Officer     State in [confirm, validate, validate1]
                    Holiday Manager     State in [confirm, validate, validate1]
        ============================================================================================================
    """
    _name = "hr.leave"
    _description = "Leave"
    _order = "date_from desc"
    _inherit = ['mail.thread', 'mail.activity.mixin']

    def _default_domain_holiday_status(self):
        if self.user_has_groups('hr_holidays.group_hr_holidays_manager'):
            return [('valid', '=', True)]
        return [('valid', '=', True), ('employee_applicability', 'in', ['leave', 'both'])]

    @api.model
    def default_get(self, fields_list):
        defaults = super(HolidaysRequest, self).default_get(fields_list)

<<<<<<< HEAD
        LeaveType = self.env['hr.leave.type'].with_context(employee_id=defaults.get('employee_id'), default_date_from=defaults.get('date_from', fields.Datetime.now()))
        lt = LeaveType.search([('valid', '=', True), ('employee_applicability', 'in', ['leave', 'both'])])
=======
        LeaveType = self.env['hr.leave.type'].with_context(employee_id=defaults.get('employee_id'), default_date_from=defaults.get('date_from'))
        lt = LeaveType.search(self._default_domain_holiday_status())
>>>>>>> 3cdcbce9

        defaults['holiday_status_id'] = lt[0].id if len(lt) > 0 else defaults.get('holiday_status_id')
        return defaults

    def _default_employee(self):
        return self.env.context.get('default_employee_id') or self.env['hr.employee'].search([('user_id', '=', self.env.uid)], limit=1)


    name = fields.Char('Description')
    state = fields.Selection([
        ('draft', 'To Submit'),
        ('cancel', 'Cancelled'),
        ('confirm', 'To Approve'),
        ('refuse', 'Refused'),
        ('validate1', 'Second Approval'),
        ('validate', 'Approved')
        ], string='Status', readonly=True, track_visibility='onchange', copy=False, default='confirm',
            help="The status is set to 'To Submit', when a leave request is created." +
            "\nThe status is 'To Approve', when leave request is confirmed by user." +
            "\nThe status is 'Refused', when leave request is refused by manager." +
            "\nThe status is 'Approved', when leave request is approved by manager.")
    payslip_status = fields.Boolean('Reported in last payslips',
        help='Green this button when the leave has been taken into account in the payslip.')
    report_note = fields.Text('HR Comments')
    user_id = fields.Many2one('res.users', string='User', related='employee_id.user_id', related_sudo=True, store=True, default=lambda self: self.env.uid, readonly=True)
    date_from = fields.Datetime('Start Date', readonly=True, index=True, copy=False, required=True,
        states={'draft': [('readonly', False)], 'confirm': [('readonly', False)]}, track_visibility='onchange')
    date_to = fields.Datetime('End Date', readonly=True, copy=False, required=True,
        states={'draft': [('readonly', False)], 'confirm': [('readonly', False)]}, track_visibility='onchange')
    holiday_status_id = fields.Many2one("hr.leave.type", string="Leave Type", required=True, readonly=True,
        states={'draft': [('readonly', False)], 'confirm': [('readonly', False)]},
        domain=lambda self: self._default_domain_holiday_status())
    employee_id = fields.Many2one('hr.employee', string='Employee', index=True, readonly=True,
        states={'draft': [('readonly', False)], 'confirm': [('readonly', False)]}, default=_default_employee, track_visibility='onchange')
    manager_id = fields.Many2one('hr.employee', string='Manager', readonly=True)
    notes = fields.Text('Reasons', readonly=True, states={'draft': [('readonly', False)], 'confirm': [('readonly', False)]})
    number_of_days_temp = fields.Float(
        'Allocation', copy=False, readonly=True,
        states={'draft': [('readonly', False)], 'confirm': [('readonly', False)]},
        help='Number of days of the leave request according to your working schedule.')
    number_of_days = fields.Float('Number of Days', compute='_compute_number_of_days', store=True, track_visibility='onchange')
    number_of_hours = fields.Float(
        'Hours Allocation', copy=False, readonly=True, compute='_compute_number_of_hours',
        help='Number of hours of the leave request according to your working schedule.')
    meeting_id = fields.Many2one('calendar.event', string='Meeting')

    parent_id = fields.Many2one('hr.leave', string='Parent', copy=False)
    linked_request_ids = fields.One2many('hr.leave', 'parent_id', string='Linked Requests')
    department_id = fields.Many2one('hr.department', string='Department', readonly=True, states={'draft': [('readonly', False)], 'confirm': [('readonly', False)]})
    category_id = fields.Many2one('hr.employee.category', string='Employee Tag', readonly=True,
        states={'draft': [('readonly', False)], 'confirm': [('readonly', False)]}, help='Category of Employee')
    holiday_type = fields.Selection([
        ('employee', 'By Employee'),
        ('department', 'By Department'),
        ('category', 'By Employee Tag')
    ], string='Allocation Mode', readonly=True, required=True, default='employee',
        states={'draft': [('readonly', False)], 'confirm': [('readonly', False)]},
        help='By Employee: Allocation/Request for individual Employee, By Employee Tag: Allocation/Request for group of employees in category')
    first_approver_id = fields.Many2one('hr.employee', string='First Approval', readonly=True, copy=False,
        help='This area is automatically filled by the user who validate the leave', oldname='manager_id')
    second_approver_id = fields.Many2one('hr.employee', string='Second Approval', readonly=True, copy=False, oldname='manager_id2',
        help='This area is automaticly filled by the user who validate the leave with second level (If Leave type need second validation)')
    validation_type = fields.Selection('Validation Type', related='holiday_status_id.validation_type')
    can_reset = fields.Boolean('Can reset', compute='_compute_can_reset')
    can_approve = fields.Boolean('Can Approve', compute='_compute_can_approve')

    # Those fields are mostly for the interface only

    # Interface fields used when not using hour-based computation
    request_date_from = fields.Date('Request Start Date')
    request_date_to = fields.Date('Request End Date')

    leave_type_request_unit = fields.Selection(related='holiday_status_id.request_unit', readonly=True)

    # These fields are only used only when the leave is taken in half days
    request_date_from_period = fields.Selection([('am', 'Morning'),
                                                 ('pm', 'Afternoon')], string="Date Period Start", default='am')
    request_date_to_period = fields.Selection([('am', 'Morning'),
                                               ('pm', 'Afternoon')], string="Date Period End", default='pm')

    request_unit_all = fields.Selection([('half', 'Half-day'),
                             ('day', '1 Day'),
                             ('period', 'Period')])
    # Duplicate field because we cannot hide some entries of a selection field
    request_unit_day = fields.Selection([('day', '1 Day'),
                                         ('period', 'Period')], default='day')

    _sql_constraints = [
        ('type_value', "CHECK( (holiday_type='employee' AND employee_id IS NOT NULL) or (holiday_type='category' AND category_id IS NOT NULL) or (holiday_type='department' AND department_id IS NOT NULL) )",
         "The employee, department or employee category of this request is missing. Please make sure that your user login is linked to an employee."),
        ('date_check2', "CHECK ((date_from <= date_to))", "The start date must be anterior to the end date."),
        ('date_check', "CHECK ( number_of_days_temp >= 0 )", "If you want to change the number of days you should use the 'period' mode"),
    ]

    @api.onchange('request_unit_all', 'request_date_from_period', 'request_date_to_period',
                  'holiday_status_id', 'request_date_from', 'request_date_to', 'employee_id')
    def _onchange_request_parameters(self):
        date_from = False
        date_to = False

        if not self.employee_id:
            return

        if self.request_date_from:
            if self.date_from:
                date_from = fields.Datetime.to_string(datetime.combine(fields.Date.from_string(self.request_date_from), fields.Datetime.from_string(self.date_from).time()))
            else:
                date_from = self.request_date_from

        if self.request_date_to:
            if self.date_to:
                date_to = fields.Datetime.to_string(datetime.combine(fields.Date.from_string(self.request_date_to), fields.Datetime.from_string(self.date_to).time()))
            else:
                date_to = self.request_date_to

        if not self.request_date_from or not self.request_date_to:
            if date_from:
                self.date_from = date_from
            if date_to:
                self.date_to = date_to
            self.number_of_days_temp = 0
            return

        domain = [('calendar_id', '=', self.employee_id.resource_calendar_id.id)]
        attendances = self.env['resource.calendar.attendance'].search(domain, order='dayofweek, day_period DESC')

        first_day = fields.Date.from_string(date_from)
        last_day = fields.Date.from_string(date_to)

        if self.request_unit_all in ['day', 'half']:
            last_day = first_day

        # find first attendance coming after first_day
        attendance_from = next((att for att in attendances if int(att.dayofweek) >= first_day.weekday()), attendances[0])
        # find last attendance coming before last_day
        attendance_to = next((att for att in reversed(attendances) if int(att.dayofweek) <= last_day.weekday()), attendances[-1])

        if self.request_unit_all == 'day' or (self.request_unit_all == 'period' and self.leave_type_request_unit == 'day'):
            hour_from = float_to_time(attendance_from.hour_from)
            hour_to = float_to_time(attendance_to.hour_to)

        elif self.request_unit_all == 'half':
            hour_from = float_to_time(attendance_from.hour_from if self.request_date_from_period == 'am' else attendance_to.hour_from)
            hour_to = float_to_time(attendance_from.hour_to if self.request_date_from_period == 'am' else attendance_to.hour_to)

        elif self.request_unit_all == 'period' and self.leave_type_request_unit == 'half':
            hour_from = float_to_time(attendance_from.hour_from if self.request_date_from_period == 'am' else attendance_from.hour_to)
            hour_to = float_to_time(attendance_to.hour_from if self.request_date_to_period == 'am' else attendance_to.hour_to)

        if self.leave_type_request_unit == 'hour' and self.request_unit_all == 'period':
            date_from = fields.Datetime.from_string(date_from)
            date_to = fields.Datetime.from_string(date_to)
        else:
            tz = self.env.user.tz or 'UTC'
            date_from = timezone(tz).localize(datetime.combine(first_day, hour_from)).astimezone(UTC)
            date_to = timezone(tz).localize(datetime.combine(last_day, hour_to)).astimezone(UTC)

        self.date_from = date_from
        self.date_to = date_to

        if not (self.leave_type_request_unit == 'hour' and self.request_unit_all == 'period'):
            date_from = date_from
            date_to = date_to

        self.number_of_days_temp = self._get_number_of_days(date_from, date_to, self.employee_id.id)

    @api.onchange('request_unit_day')
    def _onchange_request_unit_day(self):
        self.request_unit_all = self.request_unit_day

    @api.onchange('holiday_type')
    def _onchange_type(self):
        if self.holiday_type == 'employee' and not self.employee_id:
            if self.env.user.employee_ids:
                self.employee_id = self.env.user.employee_ids[0]
        elif self.holiday_type == 'department':
            if self.env.user.employee_ids:
                self.department_id = self.department_id or self.env.user.employee_ids[0].department_id
            self.employee_id = None
        elif self.holiday_type == 'category':
            self.employee_id = None
            self.department_id = None

    @api.onchange('date_from')
    def _onchange_date_from(self):
        """ If there are no date set for date_to, automatically set one 8 hours later than
            the date_from. Also update the number_of_days.
        """
        date_from = fields.Datetime.from_string(self.date_from)
        date_to = fields.Datetime.from_string(self.date_to)

        # No date_to set so far: automatically compute one 8 hours later
        if date_from and not date_to:
            date_to = date_from + timedelta(hours=self.employee_id.resource_calendar_id.hours_per_day)
            self.date_to = date_to

        self.request_date_from = date_from
        self.request_date_to = date_to

        if (date_from and date_to) and (date_from.day < date_to.day):
            self.request_unit_all = 'period'
            self.request_unit_day = 'period'

        # Compute and update the number of days
        if (date_to and date_from) and (date_from <= date_to):
            self.number_of_days_temp = self._get_number_of_days(date_from, date_to, self.employee_id.id)
        else:
            self.number_of_days_temp = 0

    @api.onchange('date_to')
    def _onchange_date_to(self):
        """ Update the number_of_days. """
        date_from = fields.Datetime.from_string(self.date_from)
        date_to = fields.Datetime.from_string(self.date_to)

        self.request_date_from = date_from
        self.request_date_to = date_to

        if (date_from and date_to) and (date_from.day < date_to.day):
            self.request_unit_all = 'period'
            self.request_unit_day = 'period'

        # Compute and update the number of days
        if (date_to and date_from) and (date_from <= date_to):
            self.number_of_days_temp = self._get_number_of_days(date_from, date_to, self.employee_id.id)
        else:
            self.number_of_days_temp = 0

    @api.onchange('employee_id')
    def _onchange_employee_id(self):
        self.manager_id = self.employee_id and self.employee_id.parent_id
        self.department_id = self.employee_id.department_id

    @api.multi
    @api.depends('number_of_days_temp')
    def _compute_number_of_days(self):
        for holiday in self:
            holiday.number_of_days = -holiday.number_of_days_temp

    @api.multi
    @api.depends('number_of_days_temp')
    def _compute_number_of_hours(self):
        for holiday in self:
            holiday.number_of_hours = holiday.number_of_days_temp * self.employee_id.resource_calendar_id.hours_per_day

    @api.multi
    def _compute_can_reset(self):
        """ User can reset a leave request if it is its own leave request
            or if he is an Hr Manager.
        """
        user = self.env.user
        group_hr_manager = self.env.ref('hr_holidays.group_hr_holidays_manager')
        for holiday in self:
            if group_hr_manager in user.groups_id or holiday.employee_id and holiday.employee_id.user_id == user:
                holiday.can_reset = True

    @api.depends('employee_id', 'department_id')
    def _compute_can_approve(self):
        """ User can only approve a leave request if it is not his own
            Exception : User is holiday manager and has no manager
        """
        for holiday in self:
            # User is holiday manager and has no manager
            manager = self.user_has_groups('hr_holidays.group_hr_holidays_manager')
            holiday.can_approve = (holiday.employee_id.user_id.id != self.env.uid) or manager

    @api.constrains('date_from', 'date_to')
    def _check_date(self):
        for holiday in self:
            domain = [
                ('date_from', '<=', holiday.date_to),
                ('date_to', '>=', holiday.date_from),
                ('employee_id', '=', holiday.employee_id.id),
                ('id', '!=', holiday.id),
                ('state', 'not in', ['cancel', 'refuse']),
            ]
            nholidays = self.search_count(domain)
            if nholidays:
                raise ValidationError(_('You can not have 2 leaves that overlaps on the same day.'))

    @api.constrains('state', 'number_of_days_temp', 'holiday_status_id')
    def _check_holidays(self):
        for holiday in self:
            if holiday.holiday_type != 'employee' or not holiday.employee_id or holiday.holiday_status_id.limit or holiday.holiday_status_id.negative:
                continue
            leave_days = holiday.holiday_status_id.get_days(holiday.employee_id.id)[holiday.holiday_status_id.id]
            if float_compare(leave_days['remaining_leaves'], 0, precision_digits=2) == -1 or \
              float_compare(leave_days['virtual_remaining_leaves'], 0, precision_digits=2) == -1:
                raise ValidationError(_('The number of remaining leaves is not sufficient for this leave type.\n'
                                        'Please also check the leaves waiting for validation.'))

    def _get_number_of_days(self, date_from, date_to, employee_id):
        """ Returns a float equals to the timedelta between two dates given as string."""
        if employee_id:
            employee = self.env['hr.employee'].browse(employee_id)
            return employee.get_work_days_data(date_from, date_to)['days']

        time_delta = date_to - date_from
        return math.ceil(time_delta.days + float(time_delta.seconds) / 86400)

    ####################################################
    # ORM Overrides methods
    ####################################################

    @api.multi
    def name_get(self):
        res = []
        for leave in self:
            if self.env.context.get('short_name'):
                res.append((leave.id, _("%s : %.2f day(s)") % (leave.name or leave.holiday_status_id.name, leave.number_of_days_temp)))
            else:
                res.append((leave.id, _("%s on %s : %.2f day(s)") % (leave.employee_id.name or leave.category_id.name, leave.holiday_status_id.name, leave.number_of_days_temp)))
        return res

    @api.multi
    def add_follower(self, employee_id):
        employee = self.env['hr.employee'].browse(employee_id)
        if employee.user_id:
            self.message_subscribe(partner_ids=employee.user_id.partner_id.ids)

    @api.multi
    @api.constrains('holiday_status_id')
    def _check_leave_type_validity(self):
        for leave in self:
            if leave.holiday_status_id.validity_start and leave.holiday_status_id.validity_stop:
                vstart = fields.Datetime.from_string(leave.holiday_status_id.validity_start)
                vstop  = fields.Datetime.from_string(leave.holiday_status_id.validity_stop)
                dfrom  = fields.Datetime.from_string(leave.date_from)
                dto    = fields.Datetime.from_string(leave.date_to)

                if dfrom and dto and (dfrom < vstart or dto > vstop):
                    raise UserError(_('You can take %s only between %s and %s') % (leave.holiday_status_id.display_name, \
                                                                                  leave.holiday_status_id.validity_start, leave.holiday_status_id.validity_stop))

    @api.model
    def create(self, values):
        """ Override to avoid automatic logging of creation """
        employee_id = values.get('employee_id', False)
        if not values.get('department_id'):
            values.update({'department_id': self.env['hr.employee'].browse(employee_id).department_id.id})
        holiday = super(HolidaysRequest, self.with_context(mail_create_nolog=True, mail_create_nosubscribe=True)).create(values)
        holiday.add_follower(employee_id)
        if 'employee_id' in values:
            holiday._onchange_employee_id()
        holiday.activity_update()
        return holiday

    @api.multi
    def write(self, values):
        employee_id = values.get('employee_id', False)
        result = super(HolidaysRequest, self).write(values)
        self.add_follower(employee_id)
        if 'employee_id' in values:
            self._onchange_employee_id()
        return result

    @api.multi
    def unlink(self):
        for holiday in self.filtered(lambda holiday: holiday.state not in ['draft', 'cancel', 'confirm']):
            raise UserError(_('You cannot delete a leave which is in %s state.') % (holiday.state,))
        return super(HolidaysRequest, self).unlink()

    @api.multi
    def copy_data(self, default=None):
        raise UserError(_('A leave cannot be duplicated.'))

    ####################################################
    # Business methods
    ####################################################

    @api.multi
    def _create_resource_leave(self):
        """ This method will create entry in resource calendar leave object at the time of holidays validated """
        for leave in self:
            date_from = fields.Datetime.from_string(leave.date_from)
            date_to = fields.Datetime.from_string(leave.date_to)

            self.env['resource.calendar.leaves'].create({
                'name': leave.name,
                'date_from': fields.Datetime.to_string(date_from),
                'holiday_id': leave.id,
                'date_to': fields.Datetime.to_string(date_to),
                'resource_id': leave.employee_id.resource_id.id,
                'calendar_id': leave.employee_id.resource_calendar_id.id,
                'time_type': leave.holiday_status_id.time_type,
            })
        return True

    @api.multi
    def _remove_resource_leave(self):
        """ This method will create entry in resource calendar leave object at the time of holidays cancel/removed """
        return self.env['resource.calendar.leaves'].search([('holiday_id', 'in', self.ids)]).unlink()

    def _validate_leave_request(self):
        """ Validate leave requests (holiday_type='employee')
        by creating a calendar event and a resource leaves. """
        for holiday in self.filtered(lambda request: request.holiday_type == 'employee'):
            meeting_values = holiday._prepare_holidays_meeting_values()
            meeting = self.env['calendar.event'].with_context(no_mail_to_attendees=True).create(meeting_values)
            holiday.write({'meeting_id': meeting.id})
            holiday._create_resource_leave()

    @api.multi
    def _prepare_holidays_meeting_values(self):
        self.ensure_one()
        meeting_values = {
            'name': self.display_name,
            'categ_ids': [(6, 0, [
                self.holiday_status_id.categ_id.id])] if self.holiday_status_id.categ_id else [],
            'duration': self.number_of_days_temp * self.employee_id.resource_calendar_id.hours_per_day,
            'description': self.notes,
            'user_id': self.user_id.id,
            'start': self.date_from,
            'stop': self.date_to,
            'allday': False,
            'state': 'open',  # to block that meeting date in the calendar
            'privacy': 'confidential'
        }
        # Add the partner_id (if exist) as an attendee
        if self.user_id and self.user_id.partner_id:
            meeting_values['partner_ids'] = [
                (4, self.user_id.partner_id.id)]
        return meeting_values

    @api.multi
    def _prepare_holiday_values(self, employee):
        self.ensure_one()
        values = {
            'name': self.name,
            'holiday_type': 'employee',
            'holiday_status_id': self.holiday_status_id.id,
            'date_from': self.date_from,
            'date_to': self.date_to,
            'notes': self.notes,
            'number_of_days_temp': self.number_of_days_temp,
            'parent_id': self.id,
            'employee_id': employee.id
        }
        return values

    @api.multi
    def action_draft(self):
        for holiday in self:
            if not holiday.can_reset:
                raise UserError(_('Only an HR Manager or the concerned employee can reset the leave request to draft.'))
            if holiday.state not in ['confirm', 'refuse']:
                raise UserError(_('Leave request state must be "Refused" or "To Approve" in order to be reset to draft.'))
            holiday.write({
                'state': 'draft',
                'first_approver_id': False,
                'second_approver_id': False,
            })
            linked_requests = holiday.mapped('linked_request_ids')
            for linked_request in linked_requests:
                linked_request.action_draft()
            linked_requests.unlink()
        self.activity_update()
        return True

    @api.multi
    def action_confirm(self):
        if self.filtered(lambda holiday: holiday.state != 'draft'):
            raise UserError(_('Leave request must be in Draft state ("To Submit") in order to confirm it.'))
        self.write({'state': 'confirm'})
        self.activity_update()
        return True

    @api.multi
    def action_approve(self):
        # if validation_type == 'both': this method is the first approval approval
        # if validation_type != 'both': this method calls action_validate() below
        if not self.env.user.has_group('hr_holidays.group_hr_holidays_user'):
            raise UserError(_('Only an HR Officer or Manager can approve leave requests.'))

        current_employee = self.env['hr.employee'].search([('user_id', '=', self.env.uid)], limit=1)
        if any(holiday.state != 'confirm' for holiday in self):
            raise UserError(_('Leave request must be confirmed ("To Approve") in order to approve it.'))

        for holiday in self:
            validation_type = holiday.holiday_status_id.validation_type
            manager = holiday.employee_id.parent_id or holiday.employee_id.department_id.manager_id
            if (validation_type in ['hr', 'both']) and (manager and manager != current_employee)\
              and not self.env.user.has_group('hr_holidays.group_hr_holidays_manager'):
                raise UserError(_('You must be %s manager to approve this leave') % (holiday.employee_id.name))
            elif validation_type == 'manager' and not self.env.user.has_group('hr_holidays.group_hr_holidays_manager'):
                raise UserError(_('You must be a Human Resource Manager to approve this leave.'))

        self.filtered(lambda hol: hol.validation_type == 'both').write({'state': 'validate1', 'first_approver_id': current_employee.id})
        self.filtered(lambda hol: not hol.validation_type == 'both').action_validate()
        self.activity_update()
        return True

    @api.multi
    def action_validate(self):
        if not self.env.user.has_group('hr_holidays.group_hr_holidays_user'):
            raise UserError(_('Only an HR Officer or Manager can approve leave requests.'))

        if any(not holiday.can_approve for holiday in self):
            raise UserError(_('Only your manager can approve your leave requests'))

        current_employee = self.env['hr.employee'].search([('user_id', '=', self.env.uid)], limit=1)
        for holiday in self:
            if holiday.state not in ['confirm', 'validate1']:
                raise UserError(_('Leave request must be confirmed in order to approve it.'))
            if holiday.state == 'validate1' and not holiday.env.user.has_group('hr_holidays.group_hr_holidays_manager'):
                raise UserError(_('Only an HR Manager can apply the second approval on leave requests.'))

            holiday.write({'state': 'validate'})
            if holiday.validation_type == 'both':
                holiday.write({'second_approver_id': current_employee.id})
            else:
                holiday.write({'first_approver_id': current_employee.id})
            if holiday.holiday_type == 'employee':
                holiday._validate_leave_request()
            elif holiday.holiday_type in ['category', 'department']:
                leaves = self.env['hr.leave']
                employees = holiday.category_id.employee_ids if holiday.holiday_type == 'category' else holiday.department_id.member_ids
                for employee in employees:
                    values = holiday._prepare_holiday_values(employee)
                    leaves += self.with_context(mail_notify_force_send=False).create(values)
                # TODO is it necessary to interleave the calls?
                leaves.action_approve()
                if leaves and leaves[0].validation_type == 'both':
                    leaves.action_validate()
        self.activity_update()
        return True

    @api.multi
    def action_refuse(self):
        if not self.env.user.has_group('hr_holidays.group_hr_holidays_user'):
            raise UserError(_('Only an HR Officer or Manager can refuse leave requests.'))

        current_employee = self.env['hr.employee'].search([('user_id', '=', self.env.uid)], limit=1)
        for holiday in self:
            if holiday.state not in ['confirm', 'validate', 'validate1']:
                raise UserError(_('Leave request must be confirmed or validated in order to refuse it.'))

            if holiday.state == 'validate1':
                holiday.write({'state': 'refuse', 'first_approver_id': current_employee.id})
            else:
                holiday.write({'state': 'refuse', 'second_approver_id': current_employee.id})
            # Delete the meeting
            if holiday.meeting_id:
                holiday.meeting_id.unlink()
            # If a category that created several holidays, cancel all related
            holiday.linked_request_ids.action_refuse()
        self._remove_resource_leave()
        self.activity_update()
        return True

    # ------------------------------------------------------------
    # Activity methods
    # ------------------------------------------------------------

    def _get_responsible_for_approval(self):
        if self.state == 'confirm' and self.manager_id.user_id:
            return self.manager_id.user_id
        elif self.state == 'confirm' and self.employee_id.parent_id.user_id:
            return self.employee_id.parent_id.user_id
        elif self.department_id.manager_id.user_id:
            return self.department_id.manager_id.user_id
        return self.env.user

    def activity_update(self):
        to_clean, to_do = self.env['hr.leave'], self.env['hr.leave']
        for holiday in self:
            if holiday.state == 'draft':
                to_clean |= holiday
            elif holiday.state == 'confirm':
                holiday.activity_schedule(
                    'hr_holidays.mail_act_leave_approval', fields.Date.today(),
                    user_id=holiday._get_responsible_for_approval().id)
            elif holiday.state == 'validate1':
                holiday.activity_feedback(['hr_holidays.mail_act_leave_approval'])
                holiday.activity_schedule(
                    'hr_holidays.mail_act_leave_second_approval', fields.Date.today(),
                    user_id=holiday._get_responsible_for_approval().id)
            elif holiday.state == 'validate':
                to_do |= holiday
            elif holiday.state == 'refuse':
                to_clean |= holiday
        if to_clean:
            to_clean.activity_unlink(['hr_holidays.mail_act_leave_approval', 'hr_holidays.mail_act_leave_second_approval'])
        if to_do:
            to_do.activity_feedback(['hr_holidays.mail_act_leave_approval', 'hr_holidays.mail_act_leave_second_approval'])

    ####################################################
    # Messaging methods
    ####################################################

    @api.multi
    def _track_subtype(self, init_values):
        if 'state' in init_values and self.state == 'validate':
            return 'hr_holidays.mt_leave_approved'
        elif 'state' in init_values and self.state == 'refuse':
            return 'hr_holidays.mt_leave_refused'
        return super(HolidaysRequest, self)._track_subtype(init_values)

    @api.multi
    def _notify_get_groups(self, message, groups):
        """ Handle HR users and officers recipients that can validate or refuse holidays
        directly from email. """
        groups = super(HolidaysRequest, self)._notify_get_groups(message, groups)

        self.ensure_one()
        hr_actions = []
        if self.state == 'confirm':
            app_action = self._notify_get_action_link('controller', controller='/leave/validate')
            hr_actions += [{'url': app_action, 'title': _('Approve')}]
        if self.state in ['confirm', 'validate', 'validate1']:
            ref_action = self._notify_get_action_link('controller', controller='/leave/refuse')
            hr_actions += [{'url': ref_action, 'title': _('Refuse')}]

        new_group = (
            'group_hr_holidays_user', lambda partner: bool(partner.user_ids) and any(user.has_group('hr_holidays.group_hr_holidays_user') for user in partner.user_ids), {
                'actions': hr_actions,
            })

        return [new_group] + groups

    @api.multi
    def message_subscribe(self, partner_ids=None, channel_ids=None, subtype_ids=None):
        # due to record rule can not allow to add follower and mention on validated leave so subscribe through sudo
        if self.state in ['validate', 'validate1']:
            self.check_access_rights('read')
            self.check_access_rule('read')
            return super(HolidaysRequest, self.sudo()).message_subscribe(partner_ids=partner_ids, channel_ids=channel_ids, subtype_ids=subtype_ids)
        return super(HolidaysRequest, self).message_subscribe(partner_ids=partner_ids, channel_ids=channel_ids, subtype_ids=subtype_ids)<|MERGE_RESOLUTION|>--- conflicted
+++ resolved
@@ -49,13 +49,8 @@
     def default_get(self, fields_list):
         defaults = super(HolidaysRequest, self).default_get(fields_list)
 
-<<<<<<< HEAD
         LeaveType = self.env['hr.leave.type'].with_context(employee_id=defaults.get('employee_id'), default_date_from=defaults.get('date_from', fields.Datetime.now()))
-        lt = LeaveType.search([('valid', '=', True), ('employee_applicability', 'in', ['leave', 'both'])])
-=======
-        LeaveType = self.env['hr.leave.type'].with_context(employee_id=defaults.get('employee_id'), default_date_from=defaults.get('date_from'))
         lt = LeaveType.search(self._default_domain_holiday_status())
->>>>>>> 3cdcbce9
 
         defaults['holiday_status_id'] = lt[0].id if len(lt) > 0 else defaults.get('holiday_status_id')
         return defaults
