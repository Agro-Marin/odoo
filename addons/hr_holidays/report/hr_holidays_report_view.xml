<?xml version="1.0" encoding="utf-8"?>
<openerp>
<data>
    <record id="view_hr_holidays_report_tree" model="ir.ui.view">
        <field name="name">hr.holidays.report.tree</field>
        <field name="model">hr.holidays.report</field>
        <field name="type">tree</field>
        <field name="arch" type="xml">
            <tree string="Leaves Statistics">
                <field name="date" invisible="1"/>
                <field name="employee_id"/>
                <field name="category_id"/>
                <field name="user_id" invisible="1"/>
                <field name="date_from" invisible="1"/>
                <field name="date_to" invisible="1"/>
                <field name="number_of_days_temp" sum="#Days"/>
                <field name="holiday_status_id" invisible="1"/>
                <field name="department_id" invisible="1"/>
                <field name="year" invisible="1"/>
                <field name="day" invisible="1"/>
                <field name="month" invisible="1"/>
                <field name="state" invisible="1"/>
            </tree>
        </field>
    </record>

    <record id="view_hr_holidays_report_graph" model="ir.ui.view">
         <field name="name">hr.holidays.report.graph</field>
         <field name="model">hr.holidays.report</field>
         <field name="type">graph</field>
         <field name="arch" type="xml">
             <graph string="Leaves Statistics" type="bar">
                 <field name="employee_id"/>
                 <field name="number_of_days_temp" operator="+"/>
                 <field name="state" group = "True"/>
             </graph>
         </field>
    </record>

    <record id="view_hr_holidays_report_search" model="ir.ui.view">
        <field name="name">hr.holidays.report.search</field>
        <field name="model">hr.holidays.report</field>
        <field name="type">search</field>
        <field name="arch" type="xml">
            <search string="Leaves">
            	<group>
                    <filter icon="terp-hr" string="Employee"
                            domain="[('category_id', '=', False)]"
                            help="Leaves by empolyee"/>
                    <filter icon="terp-hr" string="Category"
                            domain="[('employee_id', '=', False)]"
                            help="Leaves by category"/>
	            	<separator orientation="vertical"/>
	            	<filter icon="terp-hr" string="This Year"
		                    domain="[('date','&lt;=', time.strftime('%%Y-%%m-%%d')),('date','&gt;',(datetime.date.today()-datetime.timedelta(days=365)).strftime('%%Y-%%m-%%d'))]"
		                    help="Leaves in this year"/>
	                <filter icon="terp-hr" string="This Month"
	                    name="month"
	                    domain="[('date','&lt;=', time.strftime('%%Y-%%m-%%d')), ('date','&gt;',(datetime.date.today()-datetime.timedelta(days=30)).strftime('%%Y-%%m-%%d'))]"
	                    help="Leaves in this month"/>
		            <filter icon="gtk-media-rewind"
	                    string="    7 Days    "
	                    separator="1"
	                    domain="[('date','&lt;=', time.strftime('%%Y-%%m-%%d')), ('date','&gt;',(datetime.date.today()-datetime.timedelta(days=7)).strftime('%%Y-%%m-%%d'))]"
	                    help="Leaves during last 7 days"/>
	                <separator orientation="vertical"/>
	                <filter string="Draft"
	                	icon="terp-hr"
	                	domain="[('state','=','draft')]"
	                	help = "Draft Leaves"/>
	                <filter string="Waiting Validation"
	                	icon="terp-hr"
	                	domain="[('state', '=' ,'confirm')]"
	                	help = "In progress Leaves"/>
	               	<filter string="Validated"
	               		icon="terp-hr"
	               		domain="[('state','=','validate')]"
	               		help = "Pending Leaves"/>
					<separator orientation="vertical"/>
					<field name="employee_id" widget="selection"/>
	                <field name="user_id" widget="selection">
	                </field>
	            </group>
                <newline/>
<<<<<<< HEAD
                <group expand="1" string="Group By..." colspan="10" col="12">
=======
                <group expand="1" string="Group By...">
                    <filter string="Employee" name="Employee" icon="terp-hr" context="{'group_by':'employee_id'}"/>
>>>>>>> 2f1a084e
                    <filter string="User" name="User" icon="terp-hr" context="{'group_by':'user_id'}"/>
                    <separator orientation="vertical"/>
                    <filter string="Type" icon="terp-hr" context="{'group_by':'holiday_status_id'}"/>
                    <filter string="Department" icon="terp-hr" context="{'group_by':'department_id'}"/>
                    <filter string="State" icon="terp-hr" context="{'group_by':'state'}"/>
                    <separator orientation="vertical"/>
                    <filter string="Day" icon="terp-hr" context="{'group_by':'day'}"/>
                    <filter string="Month" icon="terp-hr" context="{'group_by':'date'}"/>
                    <filter string="Year" icon="terp-hr" context="{'group_by':'year'}"/>
                </group>
                <newline/>
<<<<<<< HEAD
                <group expand="0" string="Extended options..." colspan="10" col="12">
=======
                <group expand="0" string="Extended options..." groups="base.group_extended">
>>>>>>> 2f1a084e
                    <filter icon="terp-hr"
                            string="Refused"
                        name="done"
                            domain="[('state','=','refuse')]"/>
                    <separator orientation="vertical"/>
                    <field name="date_from"/>
                    <separator orientation="vertical"/>
                    <field name="holiday_status_id" widget="selection"/>
                    <newline/>
                    <filter icon="terp-hr"
                            string="Cancelled"
                            domain="[('state','=','cancel')]"/>
                    <separator orientation="vertical"/>
<<<<<<< HEAD
                    <field name="date_to"/>
                    <separator orientation="vertical"/>
                    <field name="department_id" widget="selection"/>
                </group>
=======
                	<field name="date_to"/>
                	<separator orientation="vertical"/>
                	<field name="department_id" widget="selection"/>
                </group>

>>>>>>> 2f1a084e
            </search>
        </field>
    </record>

    <record id="action_hr_holidays_report_all" model="ir.actions.act_window">
        <field name="name">Leaves</field>
        <field name="res_model">hr.holidays.report</field>
        <field name="view_type">form</field>
        <field name="view_mode">tree,graph</field>
        <field name="context">{"search_default_user_id": uid, 'search_default_month':1,'search_default_Employee':1,'group_by':[]}</field>
        <field name="search_view_id" ref="view_hr_holidays_report_search"/>
    </record>

    <menuitem action="action_hr_holidays_report_all" id="menu_hr_holidays_report_all" parent="menu_hr_reporting_holidays" sequence="0"/>

	<record id="view_hr_holidays_remaining_leaves_user_tree" model="ir.ui.view">
        <field name="name">hr.holidays.remaining.leaves.user.tree</field>
        <field name="model">hr.holidays.remaining.leaves.user</field>
        <field name="type">tree</field>
        <field name="arch" type="xml">
            <tree string="Leaves by Type">
                <field name="name"/>
                <field name="leave_type"/>
                <field name="no_of_leaves"/>
            </tree>
        </field>
    </record>

    <record id="view_hr_holidays_remaining_leaves_user_graph" model="ir.ui.view">
        <field name="name">hr.holidays.remaining.leaves.user.graph</field>
        <field name="model">hr.holidays.remaining.leaves.user</field>
        <field name="type">graph</field>
        <field name="arch" type="xml">
            <graph string="Leaves by Type" orientation = "horizontal" type="bar">
                <field name="name" />
                <field name="no_of_leaves" operator = "+"/>
                <field name="leave_type" group = "True"/>
            </graph>
        </field>
    </record>
            </data>
</openerp><|MERGE_RESOLUTION|>--- conflicted
+++ resolved
@@ -82,12 +82,7 @@
 	                </field>
 	            </group>
                 <newline/>
-<<<<<<< HEAD
                 <group expand="1" string="Group By..." colspan="10" col="12">
-=======
-                <group expand="1" string="Group By...">
-                    <filter string="Employee" name="Employee" icon="terp-hr" context="{'group_by':'employee_id'}"/>
->>>>>>> 2f1a084e
                     <filter string="User" name="User" icon="terp-hr" context="{'group_by':'user_id'}"/>
                     <separator orientation="vertical"/>
                     <filter string="Type" icon="terp-hr" context="{'group_by':'holiday_status_id'}"/>
@@ -99,11 +94,7 @@
                     <filter string="Year" icon="terp-hr" context="{'group_by':'year'}"/>
                 </group>
                 <newline/>
-<<<<<<< HEAD
                 <group expand="0" string="Extended options..." colspan="10" col="12">
-=======
-                <group expand="0" string="Extended options..." groups="base.group_extended">
->>>>>>> 2f1a084e
                     <filter icon="terp-hr"
                             string="Refused"
                         name="done"
@@ -117,18 +108,10 @@
                             string="Cancelled"
                             domain="[('state','=','cancel')]"/>
                     <separator orientation="vertical"/>
-<<<<<<< HEAD
                     <field name="date_to"/>
                     <separator orientation="vertical"/>
                     <field name="department_id" widget="selection"/>
                 </group>
-=======
-                	<field name="date_to"/>
-                	<separator orientation="vertical"/>
-                	<field name="department_id" widget="selection"/>
-                </group>
-
->>>>>>> 2f1a084e
             </search>
         </field>
     </record>
