--- conflicted
+++ resolved
@@ -12,14 +12,8 @@
                         <filter icon="terp-hr" domain="[('state','=','confirm')]" string="To Validate"/>
                         <filter icon="terp-hr" domain="[('state','=','validate')]" string="Validated"
                             default="context.get('report', False)"/>
-                        <separator orientation="vertical"/> 
-<<<<<<< HEAD
-                        <filter icon="terp-hr" help="My Leaves" domain="[('user_id','=',uid)]" string="My Leaves" default="1"/>
-                        <separator orientation="vertical"/> 
-                        <field name="user_id" widget="selection" />
-=======
+                        <separator orientation="vertical"/>
                         <field name="user_id" widget="selection" default="uid"/>
->>>>>>> 5e9e4eaa
                         <field name="department_id" widget="selection">
                             <filter icon="terp-hr"
                                 domain="[('department_id.manager_id','=',uid)]"
@@ -32,7 +26,7 @@
                         <filter string="Department" icon="terp-sale" domain="[]" context="{'group_by':'department_id'}"/>
                         <filter string="Manager" icon="terp-sale" domain="[]" context="{'group_by':'manager_id'}"/>
                         <filter string="User" icon="terp-sale" domain="[]" context="{'group_by':'user_id'}"/>
-                        <separator orientation="vertical"/> 
+                        <separator orientation="vertical"/>
                         <filter string="State" icon="terp-sale" domain="[]" context="{'group_by':'state'}"/>
                         <filter string="Type" icon="terp-sale" domain="[]" context="{'group_by':'holiday_status_id'}"
                             default="context.get('report', False)"/>
