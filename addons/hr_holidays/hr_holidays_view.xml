<openerp>
    <data>

        <record id="view_hr_holidays_filter" model="ir.ui.view">
            <field name="name">hr.holidays.filter</field>
            <field name="model">hr.holidays</field>
            <field name="arch" type="xml">
                <search string="Search Leave">
                    <field name="name"/>
                    <separator/>
                    <filter icon="terp-check" domain="[('state','=','draft')]" string="To Confirm"/>
                    <filter icon="terp-camera_test" domain="[('state','in',('confirm','validate1'))]" string="To Approve" name="approve"/>
                    <filter icon="terp-camera_test" domain="[('state','=','validate')]" string="Validated" name="validated"/>
                    <separator/>
                    <filter icon="terp-go-year" name="year" string="Year" domain="[('holiday_status_id.active','=',True)]" help="Filters only on allocations and requests that belong to an holiday type that is 'active' (active field is True)"/>
                    <separator/>
                    <filter string="My Requests" icon="terp-personal" name="my_leaves" domain="[('employee_id.user_id','=', uid)]" help="My Leave Requests"/>
                    <separator/>
                    <filter string="My Department Leaves" icon="terp-personal+" help="My Department Leaves" domain="[('department_id.manager_id','=',uid)]"/>
                    <field name="employee_id"/>
                    <field name="department_id"/>
                    <field name="holiday_status_id"/>
                    <group expand="0" string="Group By...">
                        <filter name="group_name" string="Description" domain="[]" context="{'group_by':'name'}"/>
                        <filter name="group_date_from" string="Start Month" icon="terp-personal" domain="[]" context="{'group_by':'date_from'}"/>
                        <filter name="group_employee" string="Employee" icon="terp-personal" domain="[]" context="{'group_by':'employee_id'}"/>
                        <filter name="group_category" string="Category" icon="terp-stock_symbol-selection" domain="[]" context="{'group_by':'category_id'}"/>
                        <filter string="Manager" icon="terp-personal" domain="[]" context="{'group_by':'manager_id'}"/>
                        <filter string="Department" icon="terp-personal+" domain="[]" context="{'group_by':'department_id','set_visible':True}"/>
                        <filter name="group_type" string="Type" icon="terp-stock_symbol-selection" domain="[]" context="{'group_by':'holiday_status_id'}"/>
                        <filter string="Status" icon="terp-stock_effects-object-colorize" domain="[]" context="{'group_by':'state'}"/>
                    </group>
                </search>
            </field>
        </record>

        <!-- Holidays: Leave Request -->

        <record id="view_holiday_new_calendar" model="ir.ui.view">
            <field name="name">Leave Request</field>
            <field name="model">hr.holidays</field>
            <field name="arch" type="xml">
                <calendar string="Leave Request" color="employee_id" 
                          date_start="date_from" date_stop="date_to"  
                          quick_add="False" avatar_model="hr.employee"> 
                    <field name="employee_id"/>
                    <field name="holiday_status_id"/>
                </calendar>
            </field>
        </record>

        <!-- Holidays: Allocation Request -->
        <record model="ir.ui.view" id="edit_holiday_new">
            <field name="name">Leave Request</field>
            <field name="model">hr.holidays</field>
            <field name="arch" type="xml">
                <form string="Leave Request" version="7.0">
                <field name="can_reset" invisible="1"/>
                <field name="type" invisible="1"/>
                <header>
                    <button string="Confirm" name="confirm" states="draft" type="workflow" class="oe_highlight"/>
                    <button string="Approve" name="validate" states="confirm" type="workflow" groups="base.group_hr_user" class="oe_highlight"/>
                    <button string="Validate" name="second_validate" states="validate1" type="workflow" groups="base.group_hr_user" class="oe_highlight"/>
                    <button string="Refuse" name="refuse" states="confirm,validate,validate1" type="workflow" groups="base.group_hr_user"/>
                    <button string="Reset to Draft" name="reset" type="workflow"
                            attrs="{'invisible': ['|', ('can_reset', '=', False), ('state', 'not in', ['confirm', 'refuse'])]}"/>
                    <field name="state" widget="statusbar" statusbar_visible="draft,confirm,validate" statusbar_colors='{"confirm":"blue","validate1":"blue","refuse":"red"}'/>
                </header>
                <sheet>
                    <group>
                        <group>
                            <field name="name" attrs="{'readonly':[('state','!=','draft'),('state','!=','confirm')], 'required': [('type', '=', 'add')]}"/>
                            <field name="holiday_status_id" context="{'employee_id':employee_id}"/>
                                <label for="number_of_days_temp" string="Duration"/>
                            <div>
                                <group col="3" attrs="{'invisible': [('type', '=', 'add')]}">
                                    <field name="date_from" nolabel="1" on_change="onchange_date_from(date_to, date_from)" attrs="{'required':[('type', '=', 'remove')]}" class="oe_inline"/><label string="-" class="oe_inline"/>
                                    <field name="date_to" nolabel="1" on_change="onchange_date_to(date_to, date_from)"  attrs="{'required':[('type', '=', 'remove')]}" class="oe_inline"/>
                                </group>
                                <div>
                                    <field name="number_of_days_temp" class="oe_inline"/> days
                                </div>
                            </div>
                        </group>
                        <group>
<<<<<<< HEAD
                            <field name="holiday_type" on_change="onchange_type(holiday_type)" attrs="{'readonly':[('type', '=', 'remove'),('state','!=','draft')]}" string="Mode" groups="base.group_hr_user"/>
                            <field name="employee_id" attrs="{'required':[('holiday_type','=','employee')],'invisible':[('holiday_type','=','category')]}" on_change="onchange_employee(employee_id)" groups="base.group_hr_user"/>
                            <field name="category_id" attrs="{'required':[('holiday_type','=','category')], 'readonly': [('type', '=', 'remove'),('state','!=','draft'), ('state','!=','confirm')], 'invisible':[('holiday_type','=','employee')]}"/>
                            <field name="department_id" attrs="{'readonly':['|', ('type','=','add'),('holiday_type','=','category')],'invisible':[('holiday_type','=','category')]}" groups="base.group_hr_user"/>
=======
                            <field name="holiday_type" on_change="onchange_type(holiday_type)" attrs="{'readonly':[('state','!=','draft')]}" width="130" string="Mode" groups="base.group_hr_user" context="{'employee_id':employee_id}" />
                            <field name="employee_id" attrs="{'required':[('holiday_type','=','employee')],'invisible':[('holiday_type','=','category')]}" on_change="onchange_employee(employee_id)" groups="base.group_hr_user"/>
                            <field name="department_id" attrs="{'readonly':[('holiday_type','=','category')]}" groups="base.group_hr_user"/>
                        </group>
                    </group>
                </sheet>
                <div class="oe_chatter">
                    <field name="message_follower_ids" widget="mail_followers"/>
                    <field name="message_ids" widget="mail_thread"/>
                </div>
                </form>
            </field>
        </record>

        <!-- Holidays: Allocation Request -->
        <record model="ir.ui.view" id="allocation_leave_new">
            <field name="name">Allocation Request</field>
            <field name="model">hr.holidays</field>
            <field name="arch" type="xml">
                <form string="Allocation Request" version="7.0">
                <header>
                    <button string="Approve" name="validate" states="confirm" type="workflow" groups="base.group_hr_user" class="oe_highlight"/>
                    <button string="Validate" name="second_validate" states="validate1" type="workflow" groups="base.group_hr_user" class="oe_highlight"/>
                    <button string="Refuse" name="refuse" states="confirm,validate,validate1" type="workflow" groups="base.group_hr_user"/>
                    <button string="Reset to New" name="set_to_draft" states="cancel,refuse" type="object" groups="base.group_hr_user"/>
                    <field name="state" widget="statusbar" statusbar_visible="draft,confirm,validate" statusbar_colors='{"confirm":"blue","validate1":"blue","refuse":"red"}'/>
                </header>
                <sheet>
                    <group>
                        <group>
                            <field name="name" required="1" attrs="{'readonly':[('state','!=','draft'),('state','!=','confirm')]}"/>
                            <field name="holiday_status_id" context="{'employee_id':employee_id}"/>
                            <label for="number_of_days_temp"/>
                            <div>
                                <field name="number_of_days_temp" class="oe_inline"/> days
                            </div>
                        </group>
                        <group>
                            <field name="holiday_type" on_change="onchange_type(holiday_type)" context="{'employee_id':employee_id}" />
                            <field name="employee_id" attrs="{'required':[('holiday_type','=','employee')], 'invisible':[('holiday_type','=','category')]}"/>
                            <field name="category_id" attrs="{'required':[('holiday_type','=','category')], 'invisible':[('holiday_type','=','employee')]}"/>
                            <field name="department_id" attrs="{'invisible':[('holiday_type','=','category')]}"/>
>>>>>>> 0159a726
                        </group>
                    </group>
                    <field name="notes" nolabel="1" colspan="4" placeholder="Add a reason..." attrs="{'invisible': [('type', '=', 'remove')]}"/>
                </sheet>
                <div class="oe_chatter">
                    <field name="message_follower_ids" widget="mail_followers"/>
                    <field name="message_ids" widget="mail_thread"/>
                </div>
                </form>
            </field>
        </record>

        <record model="ir.ui.view" id="view_holiday_allocation_tree">
            <field name="name">hr.holidays.allocation.tree</field>
            <field name="model">hr.holidays</field>
            <field name="arch" type="xml">
                <tree colors="red:state == 'refuse';blue:state == 'draft';black:state in ('confirm','validate','validate1')" string="Allocation Requests">
                    <field name="employee_id"/>
                    <field name="holiday_type"/>
                    <field name="category_id"/>
                    <field name="department_id" invisible="1"/>
                    <field name="holiday_status_id"/>
                    <field name="name"/>
                    <field name="number_of_days" string="Allocated Days" sum="Remaining Days"/>
                    <field name="manager_id" invisible="1"/>
                    <field name="user_id" invisible="1"/>
                    <field name="date_from" invisible="1"/>
                    <!--field name="type"/-->
                    <field name="state"/>
                </tree>
            </field>
        </record>

        <!-- Holidays: Leaves Management -->
        <record model="ir.ui.view" id="allocation_company_new">
            <field name="name">Leaves Management</field>
            <field name="model">hr.holidays</field>
            <field name="arch" type="xml">
                <form string="Leaves Management" version="7.0">
                    <header>
                        <button string="Submit to Manager" name="confirm" states="draft" type="workflow" icon="gtk-yes"/>
                        <button string="Approve" name="validate" states="confirm" type="workflow" icon="gtk-apply"/>
                        <button string="Refuse" name="refuse" states="confirm,validate,draft" type="workflow" icon="gtk-no"/>
                        <button string="Reset to Draft" name="reset" states="confirm" type="workflow" groups="base.group_hr_manager"/>
                        <field name="state"/>
                    </header>
                    <group col="4">
                        <field name="holiday_status_id"/>
                        <field name="type"/>
                        <field name="date_from" on_change="onchange_date_from(date_to, date_from)" attrs="{'readonly':[('type','=','add')], 'required':[('type','=','remove')]}"/>
                        <field name="date_to" on_change="onchange_date_from(date_to, date_from)" attrs="{'readonly':[('type','=','add')], 'required':[('type','=','remove')]}"/>
                        <field name="number_of_days_temp"/>
                        <field name="manager_id"/>
                    </group>
                    <field name="name" placeholder="Add a reason..."/>
                </form>
            </field>
        </record>

        <record model="ir.ui.view" id="view_holiday_simple">
            <field name="name">hr.holidays.report_tree</field>
            <field name="model">hr.holidays</field>
            <field name="priority">20</field>
            <field name="arch" type="xml">
                <tree colors="red:state == 'refuse';blue:state == ' draft';black:state in ('confirm','validate','validate1')" string="Leaves Summary">
                    <field name="employee_id"/>
                    <field name="category_id" invisible="1"/>
                    <field name="department_id" invisible="1"/>
                    <field name="type"/>
                    <field name="name"/>
                    <field name="number_of_days" string="Number of Days" sum="Remaining Days"/>
                    <field name="date_from"/>
                    <field name="date_to"/>
                    <field name="holiday_status_id"/>
                    <field name="manager_id" invisible="1"/>
                    <field name="user_id" invisible="1"/>
                    <field name="state"/>
                </tree>
            </field>
        </record>

        <record model="ir.ui.view" id="view_holiday">
            <field name="name">hr.holidays.tree</field>
            <field name="model">hr.holidays</field>
            <field name="arch" type="xml">
                <tree colors="red:state == 'refuse';blue:state == ' draft';black:state in ('confirm','validate','validate1')" string="Leave Requests">
                    <field name="employee_id"/>
                    <field name="holiday_type" string="Mode" groups="base.group_no_one"/>
                    <field name="holiday_status_id"/>
                    <field name="name"/>
                    <field name="date_from"/>
                    <field name="date_to"/>
                    <field name="number_of_days" string="Number of Days" sum="Remaining Days"/>
                    <field name="state"/>
                    <field name="category_id" invisible="1"/>
                    <field name="department_id" invisible="not context.get('set_visible',False)"/>
                    <field name="manager_id" invisible="1"/>
                    <field name="user_id" invisible="1"/>
                </tree>
            </field>
        </record>

        <menuitem name="Leaves" parent="hr.menu_hr_root" id="menu_open_ask_holidays" sequence="20"/>

        <record model="ir.actions.act_window" id="open_ask_holidays">
            <field name="name">Leave Request</field>
            <field name="res_model">hr.holidays</field>
            <field name="view_type">form</field>
            <field name="view_id" ref="edit_holiday_new"/>
            <field name="context">{'default_type': 'remove', 'search_default_my_leaves':1}</field>
            <field name="domain">[('type','=','remove')]</field>
            <field name="search_view_id" ref="view_hr_holidays_filter"/>
            <field name="help" type="html">
              <p class="oe_view_nocontent_create">
                Click to create a new leave request.
              </p><p>
                Once you have recorded your leave request, it will be sent
                to a manager for validation. Be sure to set the right leave
                type (recuperation, legal holidays, sickness) and the exact
                number of open days related to your leave.
              </p>
            </field>
        </record>

        <record model="ir.actions.act_window.view" id="action_open_ask_holidays_tree">
            <field name="sequence" eval="2"/>
            <field name="view_mode">tree</field>
            <field name="view_id" ref="view_holiday"/>
            <field name="act_window_id" ref="open_ask_holidays"/>
        </record>

        <record model="ir.actions.act_window.view" id="action_open_ask_holidays_form">
            <field name="sequence" eval="3"/>
            <field name="view_mode">form</field>
            <field name="view_id" ref="edit_holiday_new"/>
            <field name="act_window_id" ref="open_ask_holidays"/>
        </record>

        <record model="ir.actions.act_window.view" id="action_open_ask_holidays_calendar">
            <field name="sequence" eval="1"/>
            <field name="view_mode">calendar</field>
            <field name="view_id" ref="view_holiday_new_calendar"/>
            <field name="act_window_id" ref="open_ask_holidays"/>
        </record>

        <menuitem parent="menu_open_ask_holidays" id="menu_open_ask_holidays_new" action="open_ask_holidays"/>

        <record model="ir.actions.act_window" id="request_approve_holidays">
            <field name="name">Requests to Approve</field>
            <field name="res_model">hr.holidays</field>
            <field name="view_type">form</field>
            <field name="context">{'default_type': 'remove', 'search_default_approve':1}</field>
            <field name="domain">[('type','=','remove')]</field>
            <field name="view_id" ref="edit_holiday_new"/>
            <field name="search_view_id" ref="view_hr_holidays_filter"/>
        </record>

        <record model="ir.actions.act_window.view" id="action_request_approve_holidays_tree">
            <field name="sequence" eval="1"/>
            <field name="view_mode">tree</field>
            <field name="view_id" ref="view_holiday"/>
            <field name="act_window_id" ref="request_approve_holidays"/>
        </record>

        <record model="ir.actions.act_window.view" id="action_request_approve_holidays_form">
            <field name="sequence" eval="2"/>
            <field name="view_mode">form</field>
            <field name="view_id" ref="edit_holiday_new"/>
            <field name="act_window_id" ref="request_approve_holidays"/>
        </record>

        <menuitem name="Leave Requests to Approve" parent="menu_open_ask_holidays" id="menu_request_approve_holidays" action="request_approve_holidays" groups="base.group_hr_user"/>

        <record model="ir.actions.act_window" id="open_allocation_holidays">
            <field name="name">Allocation Requests</field>
            <field name="res_model">hr.holidays</field>
            <field name="view_type">form</field>
            <field name="context">{'default_type':'add', 'search_default_my_leaves':1}</field>
            <field name="domain">[('type','=','add')]</field>
            <field name="view_id" ref="edit_holiday_new"/>
            <field name="search_view_id" ref="view_hr_holidays_filter"/>
        </record>

        <record model="ir.actions.act_window.view" id="action_open_allocation_holidays_tree">
            <field name="sequence" eval="1"/>
            <field name="view_mode">tree</field>
            <field name="view_id" ref="view_holiday_allocation_tree"/>
            <field name="act_window_id" ref="open_allocation_holidays"/>
        </record>

        <record model="ir.actions.act_window.view" id="action_open_allocation_holidays_form">
            <field name="sequence" eval="2"/>
            <field name="view_mode">form</field>
            <field name="view_id" ref="edit_holiday_new"/>
            <field name="act_window_id" ref="open_allocation_holidays"/>
        </record>

        <menuitem parent="menu_open_ask_holidays" id="menu_open_allocation_holidays" action="open_allocation_holidays"/>

        <record model="ir.actions.act_window" id="request_approve_allocation">
            <field name="name">Allocation Requests to Approve</field>
            <field name="res_model">hr.holidays</field>
            <field name="view_type">form</field>
            <field name="context">{'default_type': 'add', 'search_default_approve':1}</field>
            <field name="domain">[('type','=','add')]</field>
            <field name="view_id" ref="edit_holiday_new"/>
            <field name="search_view_id" ref="view_hr_holidays_filter"/>
        </record>

        <record model="ir.actions.act_window.view" id="action_request_approve_allocation_tree">
            <field name="sequence" eval="1"/>
            <field name="view_mode">tree</field>
            <field name="view_id" ref="view_holiday_allocation_tree"/>
            <field name="act_window_id" ref="request_approve_allocation"/>
        </record>

        <record model="ir.actions.act_window.view" id="action_request_approve_allocation_form">
            <field name="sequence" eval="2"/>
            <field name="view_mode">form</field>
            <field name="view_id" ref="edit_holiday_new"/>
            <field name="act_window_id" ref="request_approve_allocation"/>
        </record>

        <menuitem parent="menu_open_ask_holidays" id="menu_request_approve_allocation" action="request_approve_allocation" groups="base.group_hr_manager"/>

        <record model="ir.actions.act_window" id="open_company_allocation">
            <field name="name">Leaves Summary</field>
            <field name="res_model">hr.holidays</field>
            <field name="view_type">form</field>
            <field name="view_mode">tree,form</field>
            <field name="view_id" eval="view_holiday_simple"/>
            <field name="context">{'search_default_group_type': 1}</field>
            <field name="domain">[('holiday_type','=','employee'), ('state', '!=', 'refuse')]</field>
            <field name="search_view_id" ref="view_hr_holidays_filter"/>
        </record>

        <menuitem name="Leaves Summary" parent="menu_open_ask_holidays" id="menu_open_company_allocation" action="open_company_allocation" sequence="40"/>

        <!-- Holidays status -->
        <record id="view_holidays_status_filter" model="ir.ui.view">
            <field name="name">hr.holidays.status.filter</field>
            <field name="model">hr.holidays.status</field>
            <field name="arch" type="xml">
                <search string="Search Leave Type">
                    <field name="name" string="Leave Types"/>
                    <field name="categ_id"/>
                </search>
            </field>
        </record>

        <record model="ir.ui.view" id="edit_holiday_status_form">
            <field name="name">hr.holidays.status.form</field>
            <field name="model">hr.holidays.status</field>
            <field name="arch" type="xml">
                <form string="Leave Type" version="7.0">
                <sheet string="Leave Type">
                    <group col="4">
                        <field name="name"/>
                        <field name="categ_id"/>
                    </group>
                    <notebook>
                      <page string="Details">
                          <group>
                              <group name="selection" string="Validation">
                                  <field name="double_validation"/>
                                  <field name="limit"/>
                              </group>
                              <group name="second" string="Misc">
                                  <field name="color_name"/>
                                  <field name="active"/>
                              </group>
                          </group>
                      </page>
                    </notebook>
                </sheet>
                </form>
            </field>
        </record>

        <record model="ir.ui.view" id="view_holiday_status_tree">
            <field name="name">hr.holidays.status.tree</field>
            <field name="model">hr.holidays.status</field>
            <field name="arch" type="xml">
                <tree string="Leave Type">
                    <field name="name"/>
                    <field name="max_leaves"/>
                    <field name="leaves_taken"/>
                    <field name="remaining_leaves"/>
                </tree>
            </field>
        </record>

        <record model="ir.ui.view" id="view_holiday_status_normal_tree">
            <field name="name">hr.holidays.status.normal.tree</field>
            <field name="model">hr.holidays.status</field>
            <field name="priority">35</field>
            <field name="arch" type="xml">
                <tree string="Leave Type">
                    <field name="name"/>
                    <field name="limit"/>
                </tree>
            </field>
        </record>

        <record id="view_hr_holidays_status_search" model="ir.ui.view">
            <field name="name">hr.holidays.status.search</field>
            <field name="model">hr.holidays.status</field>
            <field name="arch" type="xml">
                <search string="Leave Type">
                    <field name="name" string="Leave Types"/>
                    <field name="categ_id"/>
                </search>
            </field>
        </record>

        <record id="open_view_holiday_status" model="ir.actions.act_window">
            <field name="name">Leave Types</field>
            <field name="type">ir.actions.act_window</field>
            <field name="res_model">hr.holidays.status</field>
            <field name="view_type">form</field>
            <field name="view_mode">tree,form</field>
            <field name="view_id" eval="view_holiday_status_normal_tree"/>
            <field name="search_view_id" ref="view_hr_holidays_status_search"/>
        </record>

        <menuitem sequence="3" id="hr.menu_open_view_attendance_reason_config" parent="hr.menu_hr_configuration" name="Leaves"/>
        <menuitem name="Leaves Types" action="open_view_holiday_status" id="menu_open_view_holiday_status" parent="hr.menu_hr_configuration" sequence="10"/>

        <!-- Holiday on resource leave -->
        <record id="resource_calendar_leave_form_inherit" model="ir.ui.view">
            <field name="name">resource.calendar.leaves.form.inherit</field>
            <field name="model">resource.calendar.leaves</field>
            <field name="inherit_id" ref="resource.resource_calendar_leave_form"/>
            <field name="arch" type="xml">
                <field name="name" position="after">
                    <field name="holiday_id"/>
                </field>
            </field>
        </record>

        <!-- Shortcuts -->
        <record id="act_hr_employee_holiday_request" model="ir.actions.act_window">
            <field name="name">Leaves</field>
            <field name="type">ir.actions.act_window</field>
            <field name="res_model">hr.holidays</field>
            <field name="src_model">hr.employee</field>
            <field name="view_type">form</field>
            <field name="view_mode">tree,form</field>
            <field name="context">{'search_default_employee_id': [active_id], 'default_employee_id': active_id}</field>
            <field name="domain">[('type','=','remove')]</field>
            <field name="view_id" eval="view_holiday"/>
        </record>

       <!-- Assing leave -->
        <record id="hr_holidays_leaves_assign_tree_view" model="ir.ui.view">
            <field name="name">hr.employee.leave.tree</field>
            <field name="model">hr.employee</field>
            <field name="priority" eval="20"/>
            <field name="arch" type="xml">
                <tree string="Assign Leaves" editable="bottom">
                    <field name="name" string="Employee"/>
                    <field name="remaining_leaves" string="Remaining Legal Leaves"/>
                </tree>
            </field>
        </record>

        <record model="ir.actions.act_window" id="hr_holidays_leaves_assign_legal">
           <field name="name">Allocate Leaves for Employees</field>
           <field name="type">ir.actions.act_window</field>
           <field name="res_model">hr.employee</field>
           <field name="view_type">form</field>
           <field name="view_mode">tree,form</field>
           <field name="view_id" ref="hr_holidays_leaves_assign_tree_view"/>
           <field name="help" type="html">
             <p>
               You can assign remaining Legal Leaves for each employee, OpenERP
               will automatically create and validate allocation requests.
             </p>
           </field>
       </record>

        <!-- Hr employee inherit Legal Leaves -->
        <record id="view_employee_form_leave_inherit" model="ir.ui.view">
            <field name="name">hr.employee.leave.form.inherit</field>
            <field name="model">hr.employee</field>
            <field name="inherit_id" ref="hr.view_employee_form"/>
            <field name="arch" type="xml">
                <xpath expr="//group[@name='active_group']" position="before">
                    <group string="Leaves">
                        <label for="remaining_leaves"/>
                        <div>
                            <field name="remaining_leaves" class="oe_inline"/> days
                        </div>
                    </group>
                </xpath>
                <xpath expr="//div[@name='button_box']" position="inside">
                    <button name="%(act_hr_employee_holiday_request)d" string="Leaves" type="action" groups="base.group_hr_user"/>
                </xpath>
            </field>
        </record>

        <record model="ir.ui.view" id="hr_kanban_view_employees_kanban">
            <field name="name">HR - Employees Kanban with leave status</field>
            <field name="model">hr.employee</field>
            <field name="inherit_id" ref="hr.hr_kanban_view_employees"/>
            <field name="arch" type="xml">
                <xpath expr="//templates" position="before">
                    <field name="current_leave_id"/>
                    <field name="current_leave_state"/>
                    <field name="leave_date_from"/>
                    <field name="leave_date_to"/>
                </xpath>
                <xpath expr="//div[@class='oe_employee_details']/ul/li[@id='last_login']" position="inside">
                    <span t-if="record.current_leave_id.raw_value" style="font-size: 100%%"
                            t-att-class="record.current_leave_state.raw_value=='validate'?'oe_kanban_button oe_kanban_color_3':'oe_kanban_button oe_kanban_color_2'"
                            t-att-title="record.leave_date_from.raw_value.toString('ddd dS MMM') + ' - ' + record.leave_date_to.raw_value.toString('ddd dS MMM')">
                        <field name="current_leave_id"/>
                    </span>
                </xpath>
            </field>
        </record>

        <act_window
            id="act_hr_leave_request_to_meeting"
            name="Leave Meetings"
            src_model="hr.holidays"
            res_model="calendar.event"
            view_mode="tree,form,calendar,gantt"
            view_type="form"/>

    </data>
</openerp><|MERGE_RESOLUTION|>--- conflicted
+++ resolved
@@ -83,55 +83,10 @@
                             </div>
                         </group>
                         <group>
-<<<<<<< HEAD
-                            <field name="holiday_type" on_change="onchange_type(holiday_type)" attrs="{'readonly':[('type', '=', 'remove'),('state','!=','draft')]}" string="Mode" groups="base.group_hr_user"/>
+                            <field name="holiday_type" on_change="onchange_type(holiday_type)" attrs="{'readonly':[('type', '=', 'remove'),('state','!=','draft')]}" string="Mode" groups="base.group_hr_user" context="{'employee_id':employee_id}" />
                             <field name="employee_id" attrs="{'required':[('holiday_type','=','employee')],'invisible':[('holiday_type','=','category')]}" on_change="onchange_employee(employee_id)" groups="base.group_hr_user"/>
                             <field name="category_id" attrs="{'required':[('holiday_type','=','category')], 'readonly': [('type', '=', 'remove'),('state','!=','draft'), ('state','!=','confirm')], 'invisible':[('holiday_type','=','employee')]}"/>
                             <field name="department_id" attrs="{'readonly':['|', ('type','=','add'),('holiday_type','=','category')],'invisible':[('holiday_type','=','category')]}" groups="base.group_hr_user"/>
-=======
-                            <field name="holiday_type" on_change="onchange_type(holiday_type)" attrs="{'readonly':[('state','!=','draft')]}" width="130" string="Mode" groups="base.group_hr_user" context="{'employee_id':employee_id}" />
-                            <field name="employee_id" attrs="{'required':[('holiday_type','=','employee')],'invisible':[('holiday_type','=','category')]}" on_change="onchange_employee(employee_id)" groups="base.group_hr_user"/>
-                            <field name="department_id" attrs="{'readonly':[('holiday_type','=','category')]}" groups="base.group_hr_user"/>
-                        </group>
-                    </group>
-                </sheet>
-                <div class="oe_chatter">
-                    <field name="message_follower_ids" widget="mail_followers"/>
-                    <field name="message_ids" widget="mail_thread"/>
-                </div>
-                </form>
-            </field>
-        </record>
-
-        <!-- Holidays: Allocation Request -->
-        <record model="ir.ui.view" id="allocation_leave_new">
-            <field name="name">Allocation Request</field>
-            <field name="model">hr.holidays</field>
-            <field name="arch" type="xml">
-                <form string="Allocation Request" version="7.0">
-                <header>
-                    <button string="Approve" name="validate" states="confirm" type="workflow" groups="base.group_hr_user" class="oe_highlight"/>
-                    <button string="Validate" name="second_validate" states="validate1" type="workflow" groups="base.group_hr_user" class="oe_highlight"/>
-                    <button string="Refuse" name="refuse" states="confirm,validate,validate1" type="workflow" groups="base.group_hr_user"/>
-                    <button string="Reset to New" name="set_to_draft" states="cancel,refuse" type="object" groups="base.group_hr_user"/>
-                    <field name="state" widget="statusbar" statusbar_visible="draft,confirm,validate" statusbar_colors='{"confirm":"blue","validate1":"blue","refuse":"red"}'/>
-                </header>
-                <sheet>
-                    <group>
-                        <group>
-                            <field name="name" required="1" attrs="{'readonly':[('state','!=','draft'),('state','!=','confirm')]}"/>
-                            <field name="holiday_status_id" context="{'employee_id':employee_id}"/>
-                            <label for="number_of_days_temp"/>
-                            <div>
-                                <field name="number_of_days_temp" class="oe_inline"/> days
-                            </div>
-                        </group>
-                        <group>
-                            <field name="holiday_type" on_change="onchange_type(holiday_type)" context="{'employee_id':employee_id}" />
-                            <field name="employee_id" attrs="{'required':[('holiday_type','=','employee')], 'invisible':[('holiday_type','=','category')]}"/>
-                            <field name="category_id" attrs="{'required':[('holiday_type','=','category')], 'invisible':[('holiday_type','=','employee')]}"/>
-                            <field name="department_id" attrs="{'invisible':[('holiday_type','=','category')]}"/>
->>>>>>> 0159a726
                         </group>
                     </group>
                     <field name="notes" nolabel="1" colspan="4" placeholder="Add a reason..." attrs="{'invisible': [('type', '=', 'remove')]}"/>
