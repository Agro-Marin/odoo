<?xml version="1.0" encoding="utf-8"?>
<openerp>
    <data>

        <!-- Print Employees Timesheets -->
        <record id="view_hr_timesheet_users" model="ir.ui.view">
            <field name="name">hr.analytical.timesheet.users.form</field>
            <field name="model">hr.analytical.timesheet.users</field>
            <field name="type">form</field>
            <field name="arch" type="xml">
<<<<<<< HEAD
                <form string="Monthly Employees Timesheet">
                    <group height="260" width="460">
                        <group colspan="4">
                            <field name="month"/>
                            <field name="year"/>
                            <separator string="Employees" colspan="4"/>
                            <field name="employee_ids" colspan="4" nolabel="1"/>
                        </group>
                        <separator colspan="4"/>
                        <group colspan="4">
                            <button icon="gtk-cancel" special="cancel" string="Cancel"/>
                            <button icon="gtk-print" string="Print" name="print_report" type="object"/>
                        </group>
                    </group>
                </form>
=======
				<form string="Monthly Employees Timesheet" version="7.0">
				    <header>
				        <button string="Print" name="print_report" type="object" class="oe_highlight"/>
                        or
                        <button string="Cancel" class="oe_link" special="cancel" />
				    </header>
					<group height="260" width="460">
						<group colspan="4">
							<field name="month"/>
							<field name="year"/>
                            <separator string="Employees" colspan="4"/>
							<field name="employee_ids" colspan="4" nolabel="1"/>
						</group>
					</group>
				</form>
>>>>>>> 37601079
            </field>
        </record>

        <record id="action_hr_timesheet_users" model="ir.actions.act_window">
            <field name="name">Employees Timesheet</field>
            <field name="res_model">hr.analytical.timesheet.users</field>
            <field name="view_type">form</field>
            <field name="view_mode">tree,form</field>
           <field name="view_id" ref="view_hr_timesheet_users"/>
           <field name="target">new</field>
        </record>

        <menuitem action="action_hr_timesheet_users"
            id="menu_hr_timesheet_users"
            parent="menu_hr_reporting_timesheet"
            groups="base.group_hr_manager" sequence="3" icon="STOCK_PRINT"/>


     </data>
</openerp><|MERGE_RESOLUTION|>--- conflicted
+++ resolved
@@ -8,8 +8,12 @@
             <field name="model">hr.analytical.timesheet.users</field>
             <field name="type">form</field>
             <field name="arch" type="xml">
-<<<<<<< HEAD
-                <form string="Monthly Employees Timesheet">
+                <form string="Monthly Employees Timesheet" version="7.0">
+                    <header>
+                        <button string="Print" name="print_report" type="object" class="oe_highlight"/>
+                        or
+                        <button string="Cancel" class="oe_link" special="cancel" />
+                    </header>
                     <group height="260" width="460">
                         <group colspan="4">
                             <field name="month"/>
@@ -17,30 +21,8 @@
                             <separator string="Employees" colspan="4"/>
                             <field name="employee_ids" colspan="4" nolabel="1"/>
                         </group>
-                        <separator colspan="4"/>
-                        <group colspan="4">
-                            <button icon="gtk-cancel" special="cancel" string="Cancel"/>
-                            <button icon="gtk-print" string="Print" name="print_report" type="object"/>
-                        </group>
                     </group>
                 </form>
-=======
-				<form string="Monthly Employees Timesheet" version="7.0">
-				    <header>
-				        <button string="Print" name="print_report" type="object" class="oe_highlight"/>
-                        or
-                        <button string="Cancel" class="oe_link" special="cancel" />
-				    </header>
-					<group height="260" width="460">
-						<group colspan="4">
-							<field name="month"/>
-							<field name="year"/>
-                            <separator string="Employees" colspan="4"/>
-							<field name="employee_ids" colspan="4" nolabel="1"/>
-						</group>
-					</group>
-				</form>
->>>>>>> 37601079
             </field>
         </record>
 
