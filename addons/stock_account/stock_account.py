# -*- coding: utf-8 -*-
# Part of Odoo. See LICENSE file for full copyright and licensing details.

from openerp.osv import fields, osv
from openerp.tools.translate import _
from openerp import SUPERUSER_ID, api, models
from openerp.exceptions import UserError
import logging
_logger = logging.getLogger(__name__)


class stock_inventory(osv.osv):
    _inherit = "stock.inventory"
    _columns = {
        'accounting_date': fields.date('Force Accounting Date', help="Choose the accounting date at which you want to value the stock moves created by the inventory instead of the default one (the inventory end date)"),
    }

    def post_inventory(self, cr, uid, inv, context=None):
        if context is None:
            context = {}
        ctx = context.copy()
        if inv.accounting_date:
            ctx['force_period_date'] = inv.accounting_date
        return super(stock_inventory, self).post_inventory(cr, uid, inv, context=ctx)


class account_invoice_line(osv.osv):
    _inherit = "account.invoice.line"

    def _get_anglo_saxon_price_unit(self):
        self.ensure_one()
        return self.product_id.standard_price

    def _get_price(self, cr, uid, inv, company_currency, i_line, price_unit):
        cur_obj = self.pool.get('res.currency')
        if inv.currency_id.id != company_currency:
            price = cur_obj.compute(cr, uid, company_currency, inv.currency_id.id, price_unit * i_line.quantity, context={'date': inv.date_invoice})
        else:
            price = price_unit * i_line.quantity
        return round(price, inv.currency_id.decimal_places)

    def get_invoice_line_account(self, type, product, fpos, company):
        if company.anglo_saxon_accounting and type in ('in_invoice', 'in_refund') and product and product.type == 'product':
            accounts = product.product_tmpl_id.get_product_accounts(fiscal_pos=fpos)
            return accounts['stock_input']
        return super(account_invoice_line, self).get_invoice_line_account(type, product, fpos, company)

class account_invoice(osv.osv):
    _inherit = "account.invoice"

    @api.model
    def invoice_line_move_line_get(self):
        res = super(account_invoice,self).invoice_line_move_line_get()
        if self.company_id.anglo_saxon_accounting:
            if self.type in ('out_invoice','out_refund'):
                for i_line in self.invoice_line_ids:
                    res.extend(self._anglo_saxon_sale_move_lines(i_line))
        return res

    @api.model
    def _anglo_saxon_sale_move_lines(self, i_line):
        """Return the additional move lines for sales invoices and refunds.

        i_line: An account.invoice.line object.
        res: The move line entries produced so far by the parent move_line_get.
        """
        inv = i_line.invoice_id
        company_currency = inv.company_id.currency_id.id

        if i_line.product_id.type  == 'product' and i_line.product_id.valuation == 'real_time':
            fpos = i_line.invoice_id.fiscal_position_id
            accounts = i_line.product_id.product_tmpl_id.get_product_accounts(fiscal_pos=fpos)
            # debit account dacc will be the output account
            dacc = accounts['stock_output'].id
            # credit account cacc will be the expense account
            cacc = accounts['expense'].id
            if dacc and cacc:
                price_unit = i_line._get_anglo_saxon_price_unit()
                return [
                    {
                        'type':'src',
                        'name': i_line.name[:64],
                        'price_unit': price_unit,
                        'quantity': i_line.quantity,
                        'price': self.env['account.invoice.line']._get_price(inv, company_currency, i_line, price_unit),
                        'account_id':dacc,
                        'product_id':i_line.product_id.id,
                        'uom_id':i_line.uom_id.id,
                        'account_analytic_id': False,
                    },

                    {
                        'type':'src',
                        'name': i_line.name[:64],
                        'price_unit': price_unit,
                        'quantity': i_line.quantity,
                        'price': -1 * self.env['account.invoice.line']._get_price(inv, company_currency, i_line, price_unit),
                        'account_id':cacc,
                        'product_id':i_line.product_id.id,
                        'uom_id':i_line.uom_id.id,
                        'account_analytic_id': False,
                    },
                ]
        return []


#----------------------------------------------------------
# Stock Location
#----------------------------------------------------------

class stock_location(osv.osv):
    _inherit = "stock.location"

    _columns = {
        'valuation_in_account_id': fields.many2one('account.account', 'Stock Valuation Account (Incoming)', domain=[('internal_type', '=', 'other'), ('deprecated', '=', False)],
                                                   help="Used for real-time inventory valuation. When set on a virtual location (non internal type), "
                                                        "this account will be used to hold the value of products being moved from an internal location "
                                                        "into this location, instead of the generic Stock Output Account set on the product. "
                                                        "This has no effect for internal locations."),
        'valuation_out_account_id': fields.many2one('account.account', 'Stock Valuation Account (Outgoing)', domain=[('internal_type', '=', 'other'), ('deprecated', '=', False)],
                                                   help="Used for real-time inventory valuation. When set on a virtual location (non internal type), "
                                                        "this account will be used to hold the value of products being moved out of this location "
                                                        "and into an internal location, instead of the generic Stock Output Account set on the product. "
                                                        "This has no effect for internal locations."),
    }

#----------------------------------------------------------
# Quants
#----------------------------------------------------------

class stock_quant(osv.osv):
    _inherit = "stock.quant"

    def _get_inventory_value(self, cr, uid, quant, context=None):
        if quant.product_id.cost_method in ('real'):
            return quant.cost * quant.qty
        return super(stock_quant, self)._get_inventory_value(cr, uid, quant, context=context)

    @api.cr_uid_ids_context
    def _price_update(self, cr, uid, quant_ids, newprice, context=None):
        ''' This function is called at the end of negative quant reconciliation and does the accounting entries adjustemnts and the update of the product cost price if needed
        '''
        if context is None:
            context = {}
        account_move_obj = self.pool['account.move']
        super(stock_quant, self)._price_update(cr, uid, quant_ids, newprice, context=context)
        for quant in self.browse(cr, uid, quant_ids, context=context):
            move = self._get_latest_move(cr, uid, quant, context=context)
            valuation_update = newprice - quant.cost
            # this is where we post accounting entries for adjustment, if needed
            if not quant.company_id.currency_id.is_zero(valuation_update):
                # If neg quant period already closed (likely with manual valuation), skip update
                if account_move_obj._check_lock_date(cr, uid, [move.id], context=context):
                    ctx = dict(context, force_valuation_amount=valuation_update)
                    self._account_entry_move(cr, uid, [quant], move, context=ctx)

            #update the standard price of the product, only if we would have done it if we'd have had enough stock at first, which means
            #1) the product cost's method is 'real'
            #2) we just fixed a negative quant caused by an outgoing shipment
            if quant.product_id.cost_method == 'real' and quant.location_id.usage != 'internal':
                self.pool.get('stock.move')._store_average_cost_price(cr, uid, move, context=context)

    def _account_entry_move(self, cr, uid, quants, move, context=None):
        """
        Accounting Valuation Entries

        quants: browse record list of Quants to create accounting valuation entries for. Unempty and all quants are supposed to have the same location id (thay already moved in)
        move: Move to use. browse record
        """
        if context is None:
            context = {}
        location_obj = self.pool.get('stock.location')
        location_from = move.location_id
        location_to = quants[0].location_id
        company_from = location_obj._location_owner(cr, uid, location_from, context=context)
        company_to = location_obj._location_owner(cr, uid, location_to, context=context)

        if move.product_id.valuation != 'real_time':
            return False
        if move.product_id.type != 'product':
            #No stock valuation for consumable products
            return False
        for q in quants:
            if q.owner_id:
                #if the quant isn't owned by the company, we don't make any valuation entry
                return False
            if q.qty <= 0:
                #we don't make any stock valuation for negative quants because the valuation is already made for the counterpart.
                #At that time the valuation will be made at the product cost price and afterward there will be new accounting entries
                #to make the adjustments when we know the real cost price.
                return False

        #in case of routes making the link between several warehouse of the same company, the transit location belongs to this company, so we don't need to create accounting entries
        # Create Journal Entry for products arriving in the company
        if company_to and (move.location_id.usage not in ('internal', 'transit') and move.location_dest_id.usage == 'internal' or company_from != company_to):
            ctx = context.copy()
            ctx['force_company'] = company_to.id
            journal_id, acc_src, acc_dest, acc_valuation = self._get_accounting_data_for_valuation(cr, uid, move, context=ctx)
            if location_from and location_from.usage == 'customer':
                #goods returned from customer
                self._create_account_move_line(cr, uid, quants, move, acc_dest, acc_valuation, journal_id, context=ctx)
            else:
                self._create_account_move_line(cr, uid, quants, move, acc_src, acc_valuation, journal_id, context=ctx)

        # Create Journal Entry for products leaving the company
        if company_from and (move.location_id.usage == 'internal' and move.location_dest_id.usage not in ('internal', 'transit') or company_from != company_to):
            ctx = context.copy()
            ctx['force_company'] = company_from.id
            journal_id, acc_src, acc_dest, acc_valuation = self._get_accounting_data_for_valuation(cr, uid, move, context=ctx)
            if location_to and location_to.usage == 'supplier':
                #goods returned to supplier
                self._create_account_move_line(cr, uid, quants, move, acc_valuation, acc_src, journal_id, context=ctx)
            else:
                self._create_account_move_line(cr, uid, quants, move, acc_valuation, acc_dest, journal_id, context=ctx)

    def _quant_create(self, cr, uid, qty, move, lot_id=False, owner_id=False, src_package_id=False, dest_package_id=False, force_location_from=False, force_location_to=False, context=None):
        quant = super(stock_quant, self)._quant_create(cr, uid, qty, move, lot_id=lot_id, owner_id=owner_id, src_package_id=src_package_id, dest_package_id=dest_package_id, force_location_from=force_location_from, force_location_to=force_location_to, context=context)
        self._account_entry_move(cr, uid, [quant], move, context)
        return quant

    def move_quants_write(self, cr, uid, quants, move, location_dest_id, dest_package_id, lot_id=False, entire_pack=False, context=None):
        res = super(stock_quant, self).move_quants_write(cr, uid, quants, move, location_dest_id, dest_package_id, lot_id=lot_id, entire_pack=entire_pack, context=context)
        self._account_entry_move(cr, uid, quants, move, context=context)
        return res

    def _get_accounting_data_for_valuation(self, cr, uid, move, context=None):
        """
        Return the accounts and journal to use to post Journal Entries for the real-time
        valuation of the quant.

        :param context: context dictionary that can explicitly mention the company to consider via the 'force_company' key
        :returns: journal_id, source account, destination account, valuation account
        :raise: osv.except_osv() is any mandatory account or journal is not defined.
        """
        product_obj = self.pool.get('product.template')
        accounts = product_obj.browse(cr, uid, move.product_id.product_tmpl_id.id, context).get_product_accounts()
        if move.location_id.valuation_out_account_id:
            acc_src = move.location_id.valuation_out_account_id.id
        else:
            acc_src = accounts['stock_input'].id

        if move.location_dest_id.valuation_in_account_id:
            acc_dest = move.location_dest_id.valuation_in_account_id.id
        else:
            acc_dest = accounts['stock_output'].id

        acc_valuation = accounts.get('stock_valuation', False)
        if acc_valuation:
            acc_valuation = acc_valuation.id
        if not accounts.get('stock_journal', False):
            raise UserError(_('You don\'t have any stock journal defined on your product category, check if you have installed a chart of accounts'))
        if not acc_src:
            raise UserError(_('Cannot find a stock input account for the product %s. You must define one on the product category, or on the location, before processing this operation.') % (move.product_id.name))
        if not acc_dest:
            raise UserError(_('Cannot find a stock output account for the product %s. You must define one on the product category, or on the location, before processing this operation.') % (move.product_id.name))
        if not acc_valuation:
            raise UserError(_('You don\'t have any stock valuation account defined on your product category. You must define one before processing this operation.'))
        journal_id = accounts['stock_journal'].id
        return journal_id, acc_src, acc_dest, acc_valuation

    def _prepare_account_move_line(self, cr, uid, move, qty, cost, credit_account_id, debit_account_id, context=None):
        """
        Generate the account.move.line values to post to track the stock valuation difference due to the
        processing of the given quant.
        """
        if context is None:
            context = {}
        currency_obj = self.pool.get('res.currency')
        if context.get('force_valuation_amount'):
            valuation_amount = context.get('force_valuation_amount')
        else:
            if move.product_id.cost_method == 'average':
                valuation_amount = cost if move.location_id.usage != 'internal' and move.location_dest_id.usage == 'internal' else move.product_id.standard_price
            else:
                valuation_amount = cost if move.product_id.cost_method == 'real' else move.product_id.standard_price
        #the standard_price of the product may be in another decimal precision, or not compatible with the coinage of
        #the company currency... so we need to use round() before creating the accounting entries.
<<<<<<< HEAD
        debit_value = currency_obj.round(cr, uid, move.company_id.currency_id, valuation_amount * qty)
        credit_value = debit_value
        if move.product_id.cost_method == 'average' and move.location_dest_id.usage == 'supplier' and move.company_id.anglo_saxon_accounting:
            #in case of a supplier return in anglo saxon mode, for products in average costing method, the stock_input
            #account books the real purchase price, while the stock account books the average price. The difference is
            #booked in the dedicated price difference account.
            debit_value = cost
=======
        valuation_amount = currency_obj.round(cr, uid, move.company_id.currency_id, valuation_amount * qty)
        #check that all data is correct
        if move.company_id.currency_id.is_zero(valuation_amount):
            raise UserError(_("The found valuation amount for product %s is zero. Which means there is probably a configuration error. Check the costing method and the standard price") % (move.product_id.name,))
>>>>>>> 57d09031
        partner_id = (move.picking_id.partner_id and self.pool.get('res.partner')._find_accounting_partner(move.picking_id.partner_id).id) or False
        debit_line_vals = {
                    'name': move.name,
                    'product_id': move.product_id.id,
                    'quantity': qty,
                    'product_uom_id': move.product_id.uom_id.id,
                    'ref': move.picking_id and move.picking_id.name or False,
                    'partner_id': partner_id,
                    'debit': debit_value,
                    'credit': 0,
                    'account_id': debit_account_id,
        }
        credit_line_vals = {
                    'name': move.name,
                    'product_id': move.product_id.id,
                    'quantity': qty,
                    'product_uom_id': move.product_id.uom_id.id,
                    'ref': move.picking_id and move.picking_id.name or False,
                    'partner_id': partner_id,
                    'credit': credit_value,
                    'debit': 0,
                    'account_id': credit_account_id,
        }
        res = [(0, 0, debit_line_vals), (0, 0, credit_line_vals)]
        if credit_value != debit_value:
            #for supplier returns of product in average costing method, in anglo saxon mode
            diff_amount = debit_value - credit_value
            price_diff_account = move.product_id.property_account_creditor_price_difference
            if not price_diff_account:
                price_diff_account = move.product_id.categ_id.property_account_creditor_price_difference_categ
            if not price_diff_account:
                raise UserError(_('Configuration error. Please configure the price difference account on the product or its category to process this operation.'))
            price_diff_line = {
                    'name': move.name,
                    'product_id': move.product_id.id,
                    'quantity': qty,
                    'product_uom_id': move.product_id.uom_id.id,
                    'ref': move.picking_id and move.picking_id.name or False,
                    'partner_id': partner_id,
                    'credit': diff_amount > 0 and diff_amount or 0,
                    'debit': diff_amount < 0 and -diff_amount or 0,
                    'account_id': price_diff_account.id,
            }
            res.append((0, 0, price_diff_line))
        return res

    def _create_account_move_line(self, cr, uid, quants, move, credit_account_id, debit_account_id, journal_id, context=None):
        #group quants by cost
        quant_cost_qty = {}
        for quant in quants:
            if quant_cost_qty.get(quant.cost):
                quant_cost_qty[quant.cost] += quant.qty
            else:
                quant_cost_qty[quant.cost] = quant.qty
        move_obj = self.pool.get('account.move')
        for cost, qty in quant_cost_qty.items():
            move_lines = self._prepare_account_move_line(cr, uid, move, qty, cost, credit_account_id, debit_account_id, context=context)
            date = context.get('force_period_date', move.date)
            new_move = move_obj.create(cr, uid, {'journal_id': journal_id,
                                      'line_ids': move_lines,
                                      'date': date,
                                      'ref': move.picking_id.name}, context=context)
            move_obj.post(cr, uid, [new_move], context=context)

    #def _reconcile_single_negative_quant(self, cr, uid, to_solve_quant, quant, quant_neg, qty, context=None):
    #    move = self._get_latest_move(cr, uid, to_solve_quant, context=context)
    #    quant_neg_position = quant_neg.negative_dest_location_id.usage
    #    remaining_solving_quant, remaining_to_solve_quant = super(stock_quant, self)._reconcile_single_negative_quant(cr, uid, to_solve_quant, quant, quant_neg, qty, context=context)
    #    #update the standard price of the product, only if we would have done it if we'd have had enough stock at first, which means
    #    #1) there isn't any negative quant anymore
    #    #2) the product cost's method is 'real'
    #    #3) we just fixed a negative quant caused by an outgoing shipment
    #    if not remaining_to_solve_quant and move.product_id.cost_method == 'real' and quant_neg_position != 'internal':
    #        self.pool.get('stock.move')._store_average_cost_price(cr, uid, move, context=context)
    #    return remaining_solving_quant, remaining_to_solve_quant

class stock_move(osv.osv):
    _inherit = "stock.move"

    def action_done(self, cr, uid, ids, context=None):
        self.product_price_update_before_done(cr, uid, ids, context=context)
        res = super(stock_move, self).action_done(cr, uid, ids, context=context)
        self.product_price_update_after_done(cr, uid, ids, context=context)
        return res

    def _store_average_cost_price(self, cr, uid, move, context=None):
        ''' move is a browe record '''
        product_obj = self.pool.get('product.product')
        if any([q.qty <= 0 for q in move.quant_ids]):
            #if there is a negative quant, the standard price shouldn't be updated
            return
        #Note: here we can't store a quant.cost directly as we may have moved out 2 units (1 unit to 5€ and 1 unit to 7€) and in case of a product return of 1 unit, we can't know which of the 2 costs has to be used (5€ or 7€?). So at that time, thanks to the average valuation price we are storing we will valuate it at 6€
        average_valuation_price = 0.0
        for q in move.quant_ids:
            average_valuation_price += q.qty * q.cost
        average_valuation_price = average_valuation_price / move.product_qty
        # Write the standard price, as SUPERUSER_ID because a warehouse manager may not have the right to write on products
        ctx = dict(context or {}, force_company=move.company_id.id)
        product_obj.write(cr, SUPERUSER_ID, [move.product_id.id], {'standard_price': average_valuation_price}, context=ctx)
        self.write(cr, uid, [move.id], {'price_unit': average_valuation_price}, context=context)

    def product_price_update_before_done(self, cr, uid, ids, context=None):
        product_obj = self.pool.get('product.product')
        tmpl_dict = {}
        for move in self.browse(cr, uid, ids, context=context):
            #adapt standard price on incomming moves if the product cost_method is 'average'
            if (move.location_id.usage == 'supplier') and (move.product_id.cost_method == 'average'):
                product = move.product_id
                product_id = move.product_id.id
                qty_available = move.product_id.qty_available
                if tmpl_dict.get(product_id):
                    product_avail = qty_available + tmpl_dict[product_id]
                else:
                    tmpl_dict[product_id] = 0
                    product_avail = qty_available
                if product_avail <= 0:
                    new_std_price = move.price_unit
                else:
                    # Get the standard price
                    amount_unit = product.standard_price
                    new_std_price = ((amount_unit * product_avail) + (move.price_unit * move.product_qty)) / (product_avail + move.product_qty)
                tmpl_dict[product_id] += move.product_qty
                # Write the standard price, as SUPERUSER_ID because a warehouse manager may not have the right to write on products
                ctx = dict(context or {}, force_company=move.company_id.id)
                product_obj.write(cr, SUPERUSER_ID, [product.id], {'standard_price': new_std_price}, context=ctx)

    def product_price_update_after_done(self, cr, uid, ids, context=None):
        '''
        This method adapts the price on the product when necessary
        '''
        for move in self.browse(cr, uid, ids, context=context):
            #adapt standard price on outgoing moves if the product cost_method is 'real', so that a return
            #or an inventory loss is made using the last value used for an outgoing valuation.
            if move.product_id.cost_method == 'real' and move.location_dest_id.usage != 'internal':
                #store the average price of the move on the move and product form
                self._store_average_cost_price(cr, uid, move, context=context)

class AccountChartTemplate(models.Model):
    _inherit = "account.chart.template"

    @api.model
    def generate_journals(self, acc_template_ref, company, journals_dict=None):
        journal_to_add = [{'name': _('Stock Journal'), 'type': 'general', 'code': 'STJ', 'favorite': False, 'sequence': 8}]
        super(AccountChartTemplate, self).generate_journals(acc_template_ref=acc_template_ref, company=company, journals_dict=journal_to_add)

    @api.multi
    def generate_properties(self, acc_template_ref, company, property_list=None):
        super(AccountChartTemplate, self).generate_properties(acc_template_ref=acc_template_ref, company=company)
        PropertyObj = self.env['ir.property']  # Property Stock Journal
        value = self.env['account.journal'].search([('company_id', '=', company.id), ('code', '=', 'STJ'), ('type', '=', 'general')], limit=1)
        if value:
            field = self.env['ir.model.fields'].search([('name', '=', 'property_stock_journal'), ('model', '=', 'product.category'), ('relation', '=', 'account.journal')], limit=1)
            vals = {
                'name': 'property_stock_journal',
                'company_id': company.id,
                'fields_id': field.id,
                'value': 'account.journal,%s' % value.id,
            }
            properties = PropertyObj.search([('name', '=', 'property_stock_journal'), ('company_id', '=', company.id)])
            if properties:
                #the property exist: modify it
                properties.write(vals)
            else:
                #create the property
                PropertyObj.create(vals)

        todo_list = [  # Property Stock Accounts
            'property_stock_account_input_categ_id',
            'property_stock_account_output_categ_id',
            'property_stock_valuation_account_id',
        ]
        for record in todo_list:
            account = getattr(self, record)
            value = account and 'account.account,' + str(acc_template_ref[account.id]) or False
            if value:
                field = self.env['ir.model.fields'].search([('name', '=', record), ('model', '=', 'product.category'), ('relation', '=', 'account.account')], limit=1)
                vals = {
                    'name': record,
                    'company_id': company.id,
                    'fields_id': field.id,
                    'value': value,
                }
                properties = PropertyObj.search([('name', '=', record), ('company_id', '=', company.id)])
                if properties:
                    #the property exist: modify it
                    properties.write(vals)
                else:
                    #create the property
                    PropertyObj.create(vals)

        return True<|MERGE_RESOLUTION|>--- conflicted
+++ resolved
@@ -275,20 +275,16 @@
                 valuation_amount = cost if move.product_id.cost_method == 'real' else move.product_id.standard_price
         #the standard_price of the product may be in another decimal precision, or not compatible with the coinage of
         #the company currency... so we need to use round() before creating the accounting entries.
-<<<<<<< HEAD
         debit_value = currency_obj.round(cr, uid, move.company_id.currency_id, valuation_amount * qty)
+        #check that all data is correct
+        if move.company_id.currency_id.is_zero(debit_value):
+            raise UserError(_("The found valuation amount for product %s is zero. Which means there is probably a configuration error. Check the costing method and the standard price") % (move.product_id.name,))
         credit_value = debit_value
         if move.product_id.cost_method == 'average' and move.location_dest_id.usage == 'supplier' and move.company_id.anglo_saxon_accounting:
             #in case of a supplier return in anglo saxon mode, for products in average costing method, the stock_input
             #account books the real purchase price, while the stock account books the average price. The difference is
             #booked in the dedicated price difference account.
             debit_value = cost
-=======
-        valuation_amount = currency_obj.round(cr, uid, move.company_id.currency_id, valuation_amount * qty)
-        #check that all data is correct
-        if move.company_id.currency_id.is_zero(valuation_amount):
-            raise UserError(_("The found valuation amount for product %s is zero. Which means there is probably a configuration error. Check the costing method and the standard price") % (move.product_id.name,))
->>>>>>> 57d09031
         partner_id = (move.picking_id.partner_id and self.pool.get('res.partner')._find_accounting_partner(move.picking_id.partner_id).id) or False
         debit_line_vals = {
                     'name': move.name,
