<?xml version="1.0" encoding="utf-8"?>
<odoo>
    <data>

        <record id="view_category_property_form" model="ir.ui.view">
            <field name="name">product.category.stock.property.form.inherit</field>
            <field name="model">product.category</field>
            <field name="inherit_id" ref="account.view_category_property_form"/>
            <field name="arch" type="xml">
                <group name="account_property" position="inside">
                    <group name="account_stock_property" string="Account Stock Properties" groups="account.group_account_user">
                        <field name="property_stock_account_input_categ_id" domain="[('deprecated', '=', False)]" attrs="{'required':[ ('property_valuation', '=', 'real_time')]}" />
                        <field name="property_stock_account_output_categ_id" domain="[('deprecated', '=', False)]" attrs="{'required':[ ('property_valuation', '=', 'real_time')]}" />
                        <field name="property_stock_valuation_account_id" domain="[('deprecated', '=', False)]" attrs="{'required':[ ('property_valuation', '=', 'real_time')]}"/>
                        <field name="property_stock_journal"/>
                    </group>
                </group>
                <group name="account_property" position="before">
                    <group>
                        <group string="Inventory Valuation">
                            <field name="property_cost_method"/>
                            <field name="property_valuation" groups="account.group_account_user"/>
                        </group>
                    </group>
                </group>
            </field>
        </record>

        <record id="view_template_property_form" model="ir.ui.view">
            <field name="name">product.template.stock.property.form.inherit</field>
            <field name="model">product.template</field>
            <field name="inherit_id" ref="product.product_template_form_view"/>
            <field name="arch" type="xml">
                <data>
                    <field name="list_price" position="after">
                        <field name="valuation" invisible="1" readonly="1"/>
                        <field name="cost_method" invisible="1" readonly="1"/>
                        <field name="property_cost_method" invisible="1"/>
                    </field>
                    <field name="standard_price" position="replace">
<<<<<<< HEAD
                        <field name="standard_price"
                            attrs="{'readonly':[('valuation','=','real_time')]}"
                            widget='monetary' options="{'currency_field': 'currency_id', 'field_digits': True}"
                            class="pull-left"/>
                        <div name="update_cost_price" class="col-md-2">
=======
                        <div class="o_row">
                            <field name="standard_price"
                                attrs="{'readonly':[('valuation','=','real_time')]}"
                                widget='monetary' options="{'currency_field': 'cost_currency_id', 'field_digits': True}" />
>>>>>>> 27081bf6
                            <button string="Update Cost" type="action"
                            name="%(action_view_change_standard_price)d"
                            attrs="{'invisible':['|', '|', ('valuation','!=', 'real_time'), ('cost_method', 'not in', ['average', 'standard']), ('product_variant_count', '>', 1)]}"
                            class="oe_link oe_read_only"/>
                        </div>
                    </field>
                    <group name="accounting" position="inside">
                        <group name="property_inventory_valuation"  string="Stock Valuation" attrs="{'invisible': ['|', ('type','=','service'), ('valuation', '!=', 'real_time')]}" groups="account.group_account_user">
                            <field name="property_valuation" invisible="1"/>
                            <field name="property_stock_account_input"
                                domain="[('deprecated', '=', False)]"/>
                            <field name="property_stock_account_output"
                                domain="[('deprecated', '=', False)]"/>
                        </group>
                    </group>
                </data>
            </field>
        </record>

        <record id="product_variant_easy_edit_view_inherit" model="ir.ui.view">
            <field name="name">product.product.product.view.form.easy.inherit</field>
            <field name="model">product.product</field>
            <field name="inherit_id" ref="product.product_variant_easy_edit_view"/>
            <field name="arch" type="xml">
                <data>
                    <field name="standard_price" position="after">
                        <field name="valuation" invisible="1"/>
                        <field name="cost_method" invisible="1"/>
                    </field>
                    <field name="standard_price" position="replace">
                        <label for="standard_price"/>
                        <div name="standard_price_div">
                            <field name="standard_price"
                                attrs="{'readonly':[('valuation','=','real_time')]}"
                                widget='monetary' options="{'currency_field': 'currency_id', 'field_digits': True}" class="pull-left"/>
                            <div name="update_cost_price" class="col-md-2">
                                <button string="Update Cost" type="action"
                                name="%(action_view_change_standard_price)d"
                                attrs="{'invisible':['|',('valuation','!=', 'real_time'), ('cost_method', 'not in', ['standard', 'average'])]}"
                                class="oe_link oe_read_only" colspan="2"/>
                            </div>
                        </div>
                    </field>
                </data>
            </field>
        </record>

        <record id="product_valuation_action" model="ir.actions.act_window">
            <field name="name">Product Valuation</field>
            <field name="type">ir.actions.act_window</field>
            <field name="res_model">product.product</field>
            <field name="view_mode">tree,form</field>
            <field name="view_type">form</field>
            <field name="view_id" ref="view_stock_product_tree2"/>
            <field name="domain">[('type', '=', 'product'), ('qty_available', '!=', 0)]</field>
            <field name="context">{'company_owned': True}</field>
            <field name="help" type="html">
                <p class="o_view_nocontent_smiling_face">
                    Create a new product valuation
                </p><p>
                    If there are products, you will see its name and valuation. 
                </p>
            </field>
        </record>
   </data>
</odoo><|MERGE_RESOLUTION|>--- conflicted
+++ resolved
@@ -38,18 +38,11 @@
                         <field name="property_cost_method" invisible="1"/>
                     </field>
                     <field name="standard_price" position="replace">
-<<<<<<< HEAD
                         <field name="standard_price"
                             attrs="{'readonly':[('valuation','=','real_time')]}"
-                            widget='monetary' options="{'currency_field': 'currency_id', 'field_digits': True}"
+                            widget='monetary' options="{'currency_field': 'cost_currency_id', 'field_digits': True}"
                             class="pull-left"/>
                         <div name="update_cost_price" class="col-md-2">
-=======
-                        <div class="o_row">
-                            <field name="standard_price"
-                                attrs="{'readonly':[('valuation','=','real_time')]}"
-                                widget='monetary' options="{'currency_field': 'cost_currency_id', 'field_digits': True}" />
->>>>>>> 27081bf6
                             <button string="Update Cost" type="action"
                             name="%(action_view_change_standard_price)d"
                             attrs="{'invisible':['|', '|', ('valuation','!=', 'real_time'), ('cost_method', 'not in', ['average', 'standard']), ('product_variant_count', '>', 1)]}"
