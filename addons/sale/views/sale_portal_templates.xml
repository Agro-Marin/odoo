<odoo>
    <template id="portal_my_home_menu_sale" name="Portal layout : sales menu entries" inherit_id="portal.portal_layout" priority="20">
        <xpath expr="//ol[hasclass('o_portal_submenu')]" position="inside">
            <li t-if="page_name == 'quote' or sales_order and sales_order.state in ('sent', 'cancel')">
                <a t-if="sales_order" t-attf-href="/my/quotes?{{ keep_query() }}">Quotations</a>
                <t t-else="">Quotations</t>
            </li>
            <li t-if="page_name == 'order' or sales_order and sales_order.state not in ('sent', 'cancel')">
                <a t-if="sales_order" t-attf-href="/my/orders?{{ keep_query() }}">Sales Orders</a>
                <t t-else="">Sales Orders</t>
            </li>
            <li t-if="sales_order">
                <t t-if="sales_order.state in ('sent', 'cancel')">Quotation</t>
                <t t-else="">Order</t>
                <t t-esc="sales_order.name"/>
            </li>
        </xpath>
    </template>

    <template id="portal_my_home_sale" name="Portal My Home : sales entries" inherit_id="portal.portal_my_home" priority="20">
        <xpath expr="//ul[hasclass('o_portal_docs')]" position="inside">
            <li t-if="quotation_count" class="list-group-item">
                <span class="badge badge-pill" t-esc="quotation_count"/>
                <a href="/my/quotes">Quotations</a>
            </li>
            <li t-if="order_count" class="list-group-item">
                <span class="badge badge-pill" t-esc="order_count"/>
                <a href="/my/orders">Sales Orders</a>
            </li>
        </xpath>
    </template>

    <template id="portal_my_quotations" name="My Quotations">
      <t t-call="portal.portal_layout">
        <t t-call="portal.portal_searchbar">
            <t t-set="title">Quotations</t>
        </t>
        <t t-if="not quotations">
            <p>There are currently no quotations for your account.</p>
        </t>
        <div t-if="quotations" class="card">
            <div class="table-responsive"><table class="table table-hover o_portal_my_doc_table">
                <thead>
                  <tr class="active">
                      <th>Quotation #</th>
                      <th>Order Date</th>
                      <th>Valid Until</th>
                      <th></th>
                      <th>Total</th>
                    </tr>
                </thead>
                <t t-foreach="quotations" t-as="quotation">
                    <tr>
                        <td>
                            <a t-attf-href="/my/orders/#{quotation.id}?#{keep_query()}"><t t-esc="quotation.name"/></a>
                        </td>
                        <td><span t-field="quotation.date_order"/></td>
                        <td><span t-field="quotation.validity_date"/></td>
                        <td>
                          <t t-if="quotation.state == 'cancel'">
                            <span class="badge badge-secondary"><i class="fa fa-fw fa-remove"/> Cancelled</span>
                          </t>
                          <t t-if="quotation.is_expired">
                            <span class="badge badge-secondary"><i class="fa fa-fw fa-clock-o"/> Expired</span>
                          </t>
                        </td>
                        <td><span t-field="quotation.amount_total" t-options='{"widget": "monetary", "display_currency": quotation.pricelist_id.currency_id}'/>
                        </td>
                    </tr>
                </t>
            </table></div>
            <div t-if="pager" class="o_portal_pager text-center">
              <t t-call="portal.pager"/>
            </div>
        </div>
      </t>
    </template>

    <template id="portal_my_orders" name="My Sales Orders">
      <t t-call="portal.portal_layout">
        <t t-call="portal.portal_searchbar">
            <t t-set="title">Sales Orders</t>
        </t>
        <t t-if="not orders">
            <p>There are currently no orders for your account.</p>
        </t>
        <div t-if="orders" class="card">
            <div class="table-responsive"><table class="table table-hover o_portal_my_doc_table">
                <thead>
                  <tr class="active">
                    <th>
                      <span class='d-none d-md-inline'>Sales Order #</span>
                      <span class='d-block d-md-none'>Ref.</span>
                    </th>
                    <th>Order Date</th>
                    <th ></th>
                    <th>Total</th>
                  </tr>
                </thead>
                <t t-foreach="orders" t-as="order">
                    <tr>
                        <td>
                            <a t-attf-href="/my/orders/{{order.id}}?{{keep_query()}}"><t t-esc="order.name"/></a>
                        </td>
                        <td>
                          <span t-field="order.date_order" t-options="{'widget': 'date'}"/>&amp;nbsp;
                          <span class='d-none d-md-inline' t-field="order.date_order" t-options="{'time_only': True}"/>
                        </td>
                        <td>
                            <t t-if="order.state == 'done'">
                                <span class="badge badge-success d-none d-md-inline-block"><i class="fa fa-fw fa-check" role="img" aria-label="Done" title="Done"></i><span class="d-none d-md-inline"> Done</span></span>
                            </t>
                        </td>
                        <td><span t-field="order.amount_total" t-options='{"widget": "monetary", "display_currency": order.pricelist_id.currency_id}'/></td>
                    </tr>
                </t>
            </table></div>
            <div t-if="pager" class="o_portal_pager text-center">
              <t t-call="portal.pager"/>
            </div>
        </div>
      </t>
    </template>

    <template id="portal_order_page" name="Sales Order">
      <t t-call="portal.portal_layout">
        <t t-set="sales_order" t-value="order"/> <!-- rename to ensure breadcrumb compatibility (differentiate with purchase orders) -->
        <t t-set="invoices" t-value="[i for i in order.invoice_ids if i.state not in ['draft', 'cancel']]"/>
        <t t-set="invoices_amount" t-value="sum(i.amount_total for i in invoices)"/>
        <div id="optional_placeholder"></div>
        <div class="container">
          <div class="card">
            <div class="card-header">
              <div class="row">
                <div class="col-lg-6 col-9 col-md-9">
                    <h4>
                        <t t-if="order.state in ('sent', 'cancel')">Quotation</t>
                        <t t-else="">Order</t>
                        <span t-esc="order.name"/>
                        <t t-if="order.state == 'cancel'">
                            <span class="badge badge-secondary"><i class="fa fa-fw fa-remove"/> Cancelled</span>
                        </t>
                        <t t-if="order.state == 'done'">
                            <span class="badge badge-success"><i class="fa fa-fw fa-check" /> Done</span>
                        </t>
                    </h4>
                </div>
                <div class="col-lg-6 col-md-3 col-3 d-print-none" id="o_portal_order_actions">
                    <t t-if="order.state == 'sent' and portal_confirmation == 'sign'" name="portal_confirmation_sign">
                        <a role="button" class="btn btn-primary ml8 float-right" href="#portal_sign">
                            <i class="fa fa-arrow-circle-right"/> Accept &amp; Sign
                        </a>
                    </t>
                    <t t-if="order.state == 'sale' and portal_confirmation == 'sign'">
                        <a role="button" class="btn btn-success ml8 float-right" disabled="disabled"
                            t-attf-title="Order signed on #{order.confirmation_date} by #{order.partner_id.name}">
                            <i class="fa fa-check-circle"/> Signed
                        </a>
                    </t>
                    <a target="_blank" t-att-href="'/my/orders/pdf/%s?%s' % (order.id, keep_query())" class="ml8 float-right mt4 mr8" title="Download">
                        <i class="fa fa-download fa-2x" role="img" aria-label="Download"/>
                    </a>
                </div>
              </div>
            </div>
            <div class="card-body">
              <t t-if="error or warning" t-call="sale.portal_order_error"/>
              <t t-if="success and (not error and not warning)" t-call="sale.portal_order_success"/>
              <div class="mb8">
                  <strong>Date:</strong> <span t-field="order.create_date" t-options='{"widget": "date"}'/>
              </div>
              <div class="mb8" t-if="order.validity_date">
                  <strong>Expiration Date:</strong> <span t-field="order.validity_date" t-options='{"widget": "date"}'/>
              </div>
              <div class='row'>
                <div class="col-lg-6">
                  <div>
                    <strong>Invoicing Address</strong>
                  </div>
                  <div>
                    <address t-field="order.partner_invoice_id" t-options='{"widget": "contact", "fields": ["address", "name"], "no_marker": True}'/>
                  </div>
                  <t t-if="invoices">
                    <div>
                      <strong>Invoices</strong>
                    </div>
                    <div>
                      <t t-foreach="invoices" t-as="i">
                        <t t-set="report_url" t-value="'/my/invoices/pdf/%s?%s' % (i.id, 'access_token=%s' % i.access_token if access_token else '')"/>
                        <div>
                          <a t-att-href="report_url"><span class="fa fa-download" role="img" aria-label="Download" title="Download"/></a>
                          <a t-att-href="report_url"><span t-esc="i.number"/></a>
                          <span class="text-muted" t-field="i.date_invoice"/>
                          <t t-if="i.state == 'paid'">
                            <span class="badge badge-success orders_label_text_align"><i class="fa fa-fw fa-check"/> Paid</span>
                          </t>
                          <t t-if="i.state != 'paid'">
                            <span class="badge badge-info orders_label_text_align"><i class="fa fa-fw fa-clock-o"/> Waiting</span>
                          </t>
                        </div>
                      </t>
                    </div>
                  </t>
                </div>
                <div id="shipping_address" class="col-lg-6" groups="sale.group_delivery_invoice_address">
                  <div>
                    <strong>Shipping Address</strong>
                  </div>
                  <div>
                    <address t-field="order.partner_shipping_id" t-options='{"widget": "contact", "fields": ["address", "name"], "no_marker": True}'/>
                  </div>
                </div>
              </div>

              <hr/>


              <t t-set="display_discount" t-value="any([l.discount for l in order.order_line])"/>
              <div class="row">
                <div t-att-class="'col-xl-4 col-md-4 col-5' if display_discount else 'col-md-5 col-6'">
                  <strong>Product</strong>
                </div>
                <div class="col-md-3 d-none d-md-block text-right">
                  <strong>Unit Price</strong>
                </div>
                <div t-if="display_discount" class="col-1 text-right" >
                  <strong>Discount</strong>
                </div>
                <div class="d-none d-md-block col-md-2 text-right">
                  <strong>Quantity</strong>
                </div>
                <div class="col-2 d-md-none text-right">
                  <strong>Qty.</strong>
                </div>
                <div class="col-md-2 col-4 text-right">
                  <strong>Subtotal</strong>
                </div>
              </div>
<<<<<<< HEAD

              <t t-set="current_subtotal" t-value="0"/>

              <t t-foreach="order.order_line" t-as="line">

                <t t-set="current_subtotal" t-value="current_subtotal + line.price_subtotal" groups="account.group_show_line_subtotals_tax_excluded"/>
                <t t-set="current_subtotal" t-value="current_subtotal + line.price_total" groups="account.group_show_line_subtotals_tax_included"/>

                <div t-attf-class="row orders_vertical_align {{ 'o_is_' + line.display_type if line.display_type else '' }} pt8 pb8">
                  <t t-if="not line.display_type">
                      <div class="d-none d-xl-block col-xl-1 text-center">
                        <span t-field="line.product_image" t-options="{'widget': 'image', 'class': 'rounded', 'style':'width: 48px;height:48px'}" />
                      </div>
                      <div id='product_name' t-att-class="'col-xl-3 col-md-4 col-5' if display_discount else 'col-xl-4 col-md-5 col-6'">
                        <span t-field="line.product_id.name"/>
                      </div>
                    <div class="col-md-3 d-none d-md-block text-right">
                      <span t-field="line.price_unit" t-options='{"widget": "monetary", "display_currency": order.pricelist_id.currency_id}'/>
=======
              <t t-foreach="order.order_line" t-as="ol">
                <div class="row orders_vertical_align">
                    <div t-if="not request.env.user._is_public()" class="visible-lg col-lg-1 text-center">
                      <span t-field="ol.product_image" t-options="{'widget': 'image', 'class': 'img-rounded', 'style':'width: 48px;height:48px'}" />
>>>>>>> 8d936619
                    </div>
                    <div t-if="display_discount" class="col-1 text-right" style='white-space: nowrap'>
                        <span t-field="line.discount"/> %
                    </div>
<<<<<<< HEAD
                    <div class="col-2 text-right">
                      <span t-field="line.product_uom_qty"/>
                    </div>
                    <div class="col-md-2 col-4 text-right">
                      <span
                        t-field="line.price_subtotal"
                        t-options='{"widget": "monetary", "display_currency": order.pricelist_id.currency_id}'
                        groups="account.group_show_line_subtotals_tax_excluded"
                      />
                      <span
                          t-field="line.price_total"
                          t-options='{"widget": "monetary", "display_currency": order.pricelist_id.currency_id}'
                          groups="account.group_show_line_subtotals_tax_included"
                      />
                    </div>
                  </t>
                  <t t-elif="line.display_type == 'line_note'">
                    <div class="col-12">
                      <span t-field="line.name"/>
                    </div>
                  </t>
                  <t t-elif="line.display_type == 'line_section'">
                    <t t-set="current_section" t-value="line"/>
                    <t t-set="current_subtotal" t-value="0"/>
                    <div class="col-12">
                      <span t-field="line.name"/>
                    </div>
                  </t>
=======
                    <div t-if="request.env.user._is_public()" class="visible-lg col-lg-1 text-center" /> <!-- Just for alignment -->
                  <div class="col-sm-3 hidden-xs text-right">
                    <span t-field="ol.price_unit" t-options='{"widget": "monetary", "display_currency": order.pricelist_id.currency_id}'/>
                  </div>
                  <div t-if="display_discount" class="col-sm-1 hidden-xs text-right" style='white-space: nowrap'>
                      <span t-field="ol.discount"/> %
                  </div>
                  <div class="col-xs-2 text-right">
                    <t t-if="ol._name == 'sale.order.line'">
                      <span t-esc="ol.product_uom_qty"/>
                    </t>
                    <t t-if="ol._name == 'account.invoice.line'">
                      <span t-esc="ol.quantity"/>
                    </t>
                  </div>
                  <div class="col-sm-2 col-xs-4 text-right">
                    <span t-field="ol.price_subtotal" t-options='{"widget": "monetary", "display_currency": order.pricelist_id.currency_id}'/>
                  </div>
>>>>>>> 8d936619
                </div>
                <!--
                  If we have a currently running subtotal, we need to display it
                  when we find a new section or when we reach the end of the loop.
                -->
                <t t-if="current_section and (line_last or order.order_line[line_index+1].display_type == 'line_section')">
                  <div t-attf-class="row orders_vertical_align is-subtotal pt8 pb8">
                    <div class="col-12 text-right">
                      <strong>Subtotal:</strong> <span
                        t-esc="current_subtotal"
                        t-options='{"widget": "monetary", "display_currency": order.pricelist_id.currency_id}'
                      />
                    </div>
                  </div>
                </t>
              </t>

              <hr/>

              <div class="row">
                <div class="col-lg-6">
                  <div>
                    <strong>Contact</strong>
                  </div>
                  <div t-field="order.user_id.partner_id" t-options='{"widget": "contact", "fields": ["email", "phone"]}'/>
                  <br/>
                </div>
                <div class="col-lg-6">
                  <div class="row mb4">
                      <div class="col-lg-9 col-8 text-right">
                        <strong>Subtotal</strong>
                      </div>
                      <div class="col-lg-3 col-4 text-right">
                        <strong>
                            <span t-field="order.amount_untaxed" t-options='{"widget": "monetary", "display_currency": order.pricelist_id.currency_id}'/>
                        </strong>
                      </div>
                  </div>
                  <div class="row mb4">
                    <t t-set="tax_groups" t-value="order._get_tax_amount_by_group()"/>
                    <t t-foreach="tax_groups" t-as="amount_by_group">
                        <t t-if="len(tax_groups) == 1 and order.amount_untaxed == amount_by_group[2]">
                            <div class="col-lg-9 col-8 text-right"><span t-esc="amount_by_group[0]"/></div>
                            <div class="col-lg-3 col-4 text-right">
                                <span t-esc="amount_by_group[1]"
                                    t-options='{"widget": "monetary", "display_currency": order.pricelist_id.currency_id}'/>
                            </div>
                        </t>
                        <t t-else ="">
                            <div class="col-lg-9 col-8 text-right">
                                <span t-esc="amount_by_group[0]"/>
                                <span>&amp;nbsp;<span>on</span>&amp;nbsp;<t t-esc="amount_by_group[2]" t-options='{"widget": "monetary", "display_currency": order.pricelist_id.currency_id}'/></span>
                            </div>
                            <div class="col-lg-3 col-4 text-right">
                                <span t-esc="amount_by_group[1]"
                                    t-options='{"widget": "monetary", "display_currency": order.pricelist_id.currency_id}'/>
                            </div>
                        </t>
                    </t>
                  </div>
                  <div class="row">
                    <div class="col-lg-9 col-8 text-right">
                      <strong>Total</strong>
                    </div>
                    <div class="col-lg-3 col-4 text-right">
                      <strong><span t-field="order.amount_total" t-options='{"widget": "monetary", "display_currency": order.pricelist_id.currency_id}'/></strong>
                    </div>
                  </div>
                </div>
              </div>
            </div>
            <div class="card-body">
                <div class="row" t-if="order.state == 'sent' and portal_confirmation == 'sign'" id="portal_sign">
                    <div class="offset-lg-3 col-lg-6">
                        <h4>Accept &amp; Sign</h4>
                        <t t-call="portal.portal_signature">
                            <t t-set="object" t-value="order"/>
                            <t t-set="partner_name" t-value="order.partner_id.name"/>
                            <t t-set="callUrl" t-value="'/my/quotes/accept'"/>
                            <t t-set="signLabel" t-value="'Accept Order'"/>
                            <t t-set="accessToken" t-value="order.access_token"/>
                        </t>
                    </div>
                </div>
            </div>
          </div>
        </div>
        <div class="oe_structure mb32"/>
      </t>
    </template>

    <template id="portal_order_error" name="Order error/warning display">
        <div class="row mr16">
            <div t-attf-class="'col-lg-12 mr16 ml16 alert alert-dismissable' #{'alert-danger' if error else 'alert-warning'}" role="alert">
                <a href="#" class="close" data-dismiss="alert" aria-label="close" title="close">×</a>
                <t t-if="error == 'generic'" name="generic">
                    There was an error processing this page.
                </t>
            </div>
        </div>
    </template>

    <template id="portal_order_success" name="Order success display">
        <div class="row mr16">
            <div class="col-lg-12 mr16 ml16 alert alert-dismissable alert-success" role="status">
                <a href="#" class="close" data-dismiss="alert" aria-label="close" title="close">×</a>
            </div>
        </div>
    </template>
</odoo><|MERGE_RESOLUTION|>--- conflicted
+++ resolved
@@ -236,7 +236,6 @@
                   <strong>Subtotal</strong>
                 </div>
               </div>
-<<<<<<< HEAD
 
               <t t-set="current_subtotal" t-value="0"/>
 
@@ -247,25 +246,19 @@
 
                 <div t-attf-class="row orders_vertical_align {{ 'o_is_' + line.display_type if line.display_type else '' }} pt8 pb8">
                   <t t-if="not line.display_type">
-                      <div class="d-none d-xl-block col-xl-1 text-center">
+                      <div t-if="not request.env.user._is_public()" class="d-none d-xl-block col-xl-1 text-center">
                         <span t-field="line.product_image" t-options="{'widget': 'image', 'class': 'rounded', 'style':'width: 48px;height:48px'}" />
                       </div>
                       <div id='product_name' t-att-class="'col-xl-3 col-md-4 col-5' if display_discount else 'col-xl-4 col-md-5 col-6'">
                         <span t-field="line.product_id.name"/>
                       </div>
+                    <div t-if="request.env.user._is_public()" class="d-none d-xl-block col-xl-1 text-center" /> <!-- Just for alignment -->
                     <div class="col-md-3 d-none d-md-block text-right">
                       <span t-field="line.price_unit" t-options='{"widget": "monetary", "display_currency": order.pricelist_id.currency_id}'/>
-=======
-              <t t-foreach="order.order_line" t-as="ol">
-                <div class="row orders_vertical_align">
-                    <div t-if="not request.env.user._is_public()" class="visible-lg col-lg-1 text-center">
-                      <span t-field="ol.product_image" t-options="{'widget': 'image', 'class': 'img-rounded', 'style':'width: 48px;height:48px'}" />
->>>>>>> 8d936619
                     </div>
                     <div t-if="display_discount" class="col-1 text-right" style='white-space: nowrap'>
                         <span t-field="line.discount"/> %
                     </div>
-<<<<<<< HEAD
                     <div class="col-2 text-right">
                       <span t-field="line.product_uom_qty"/>
                     </div>
@@ -294,26 +287,6 @@
                       <span t-field="line.name"/>
                     </div>
                   </t>
-=======
-                    <div t-if="request.env.user._is_public()" class="visible-lg col-lg-1 text-center" /> <!-- Just for alignment -->
-                  <div class="col-sm-3 hidden-xs text-right">
-                    <span t-field="ol.price_unit" t-options='{"widget": "monetary", "display_currency": order.pricelist_id.currency_id}'/>
-                  </div>
-                  <div t-if="display_discount" class="col-sm-1 hidden-xs text-right" style='white-space: nowrap'>
-                      <span t-field="ol.discount"/> %
-                  </div>
-                  <div class="col-xs-2 text-right">
-                    <t t-if="ol._name == 'sale.order.line'">
-                      <span t-esc="ol.product_uom_qty"/>
-                    </t>
-                    <t t-if="ol._name == 'account.invoice.line'">
-                      <span t-esc="ol.quantity"/>
-                    </t>
-                  </div>
-                  <div class="col-sm-2 col-xs-4 text-right">
-                    <span t-field="ol.price_subtotal" t-options='{"widget": "monetary", "display_currency": order.pricelist_id.currency_id}'/>
-                  </div>
->>>>>>> 8d936619
                 </div>
                 <!--
                   If we have a currently running subtotal, we need to display it
