<openerp>
    <data>
        <menuitem icon="terp-partner" id="base.menu_base_partner" name="Sales" sequence="0" groups="base.group_sale_salesman,base.group_sale_manager"/>

        <menuitem id="base.menu_sales" name="Sales" parent="base.menu_base_partner" sequence="1"/>

        <menuitem id="base.menu_product" name="Products" parent="base.menu_base_partner" sequence="9"/>         

        <record id="view_shop_form" model="ir.ui.view">
            <field name="name">sale.shop</field>
            <field name="model">sale.shop</field>
            <field name="type">form</field>
            <field name="arch" type="xml">
                <form string="Sales Shop">
                    <field name="name" select="1"/>
                    <field name="warehouse_id" required="1" select="1" widget="selection"/>
                    <field name="company_id" widget="selection" groups="base.group_multi_company"/>
                    <separator colspan="4" string="Accounting"/>
                    <field name="payment_default_id"/>
                    <field domain="[('type','=','sale')]" name="pricelist_id" select="1"/>
                    <field name="project_id" select="1" groups="analytic.group_analytic_accounting"/>
                </form>
            </field>
        </record>
        <record id="view_shop_tree" model="ir.ui.view">
            <field name="name">sale.shop</field>
            <field name="model">sale.shop</field>
            <field name="type">tree</field>
            <field name="arch" type="xml">
                <tree string="Sales Shop">
                    <field name="name"/>
                    <field name="warehouse_id"/>
                    <field name="pricelist_id"/>
                    <field name="project_id" groups="analytic.group_analytic_accounting"/>
                </tree>
            </field>
        </record>

        <record id="action_shop_form" model="ir.actions.act_window">
            <field name="name">Shop</field>
            <field name="type">ir.actions.act_window</field>
            <field name="res_model">sale.shop</field>
            <field name="view_type">form</field>
            <field name="view_mode">tree,form</field>
            <field name="view_id" ref="view_shop_tree"/>
            <field name="help">If you have more than one shop reselling your company products, you can create and manage that from here. Whenever you will record a new quotation or sales order, it has to be linked to a shop. The shop also defines the warehouse from which the products will be delivered for each particular sales.</field>
        </record>

        <menuitem action="action_shop_form" id="menu_action_shop_form" parent="base.menu_sale_config_sales" sequence="0"/>

        <record id="view_sale_order_calendar" model="ir.ui.view">
            <field name="name">sale.order.calendar</field>
            <field name="model">sale.order</field>
            <field name="type">calendar</field>
            <field name="arch" type="xml">
                <calendar string="Sales Orders" color="state" date_start="date_order">
                    <field name="partner_id"/>
                    <field name="amount_total"/>
                </calendar>
            </field>
        </record>
        <record model="ir.ui.view" id="view_sale_order_graph">
            <field name="name">sale.order.graph</field>
            <field name="model">sale.order</field>
            <field name="type">graph</field>
            <field name="arch" type="xml">
                <graph string="Sales Orders" type="bar">
                    <field name="partner_id"/>
                    <field name="amount_total" operator="+"/>
                </graph>
            </field>
        </record>

        <record id="view_order_tree" model="ir.ui.view">
            <field name="name">sale.order.tree</field>
            <field name="model">sale.order</field>
            <field name="type">tree</field>
            <field name="priority">2</field>
            <field name="arch" type="xml">
                <tree string="Sales Orders" colors="grey:state=='cancel';blue:state in ('waiting_date','manual');red:state in ('invoice_except','shipping_except')">
                    <field name="name"/>
                    <field name="date_order"/>
                    <field name="client_order_ref" groups="base.group_extended"/>
                    <field name="partner_id"/>
                    <field name="user_id"/>
                    <field name="picked_rate" widget="progressbar"/>
                    <field name="invoiced_rate" widget="progressbar"/>
                    <field name="amount_untaxed" sum="Total Tax Excluded"/>
                    <field name="amount_total" sum="Total Tax Included"/>
                    <field name="state"/>
                </tree>
            </field>
        </record>

        <record id="view_order_form" model="ir.ui.view">
            <field name="name">sale.order.form</field>
            <field name="model">sale.order</field>
            <field name="type">form</field>
            <field name="arch" type="xml">
                <form string="Sales Order">
                    <group col="6" colspan="4">
                        <field name="name"/>
                        <field name="date_order"/>
                        <field name="invoiced"/>
                        <field name="shop_id" on_change="onchange_shop_id(shop_id)" widget="selection"/>
                        <field name="client_order_ref"/>
                        <field name="shipped"/>
                    </group>
                    <notebook colspan="5">
                        <page string="Sales Order">
                            <field name="partner_id" on_change="onchange_partner_id(partner_id)" domain="[('customer','=',True)]" context="{'search_default_customer':1}" required="1"/>
                            <field domain="[('partner_id','=',partner_id)]" name="partner_order_id"/>
                            <field domain="[('partner_id','=',partner_id)]" name="partner_invoice_id" groups="base.group_extended"/>
                            <field domain="[('partner_id','=',partner_id)]" name="partner_shipping_id" groups="base.group_extended"/>
                            <field domain="[('type','=','sale')]" name="pricelist_id" groups="base.group_extended"/>
                            <field name="project_id" context="{'partner_id':partner_id, 'contact_id':partner_order_id, 'pricelist_id':pricelist_id, 'default_name':name}" groups="analytic.group_analytic_accounting" domain="[('parent_id','!=',False)]"/>
                            <newline/>
                            <field colspan="4" mode="tree,form,graph" name="order_line" nolabel="1" widget="one2many_list">
                                <form string="Sales Order Lines">
                                    <notebook>
                                        <page string="Order Line">
                                            <field colspan="4" context="{'partner_id':parent.partner_id, 'quantity':product_uom_qty, 'pricelist':parent.pricelist_id, 'shop':parent.shop_id, 'uom':product_uom}" name="product_id" on_change="product_id_change(parent.pricelist_id,product_id,product_uom_qty,product_uom,product_uos_qty,product_uos,name,parent.partner_id, False, True, parent.date_order, product_packaging, parent.fiscal_position, False, context)"/>
                                            <field context="{'partner_id':parent.partner_id, 'quantity':product_uom_qty, 'pricelist':parent.pricelist_id, 'shop':parent.shop_id, 'uom':product_uom}" name="product_uom_qty" on_change="product_id_change(parent.pricelist_id,product_id,product_uom_qty,product_uom,product_uos_qty,product_uos,name,parent.partner_id, False, False, parent.date_order, product_packaging, parent.fiscal_position, True, context)"/>
                                            <field name="product_uom" on_change="product_uom_change(parent.pricelist_id,product_id,product_uom_qty,product_uom,product_uos_qty,product_uos,name,parent.partner_id, False, False, parent.date_order, context)"/>
                                            <field groups="product.group_uos" name="product_uos_qty"/>
                                            <field groups="product.group_uos" name="product_uos"/>
                                            <field name="product_packaging" context="{'partner_id':parent.partner_id, 'quantity':product_uom_qty, 'pricelist':parent.pricelist_id, 'shop':parent.shop_id, 'uom':product_uom}" on_change="product_id_change(parent.pricelist_id,product_id,product_uom_qty,product_uom,product_uos_qty,product_uos,name,parent.partner_id, False, False, parent.date_order, product_packaging, parent.fiscal_position, False, context)" domain="[('product_id','=',product_id)]" groups="base.group_extended"/>

                                            <field colspan="4" name="name"/>
                                            <field name="price_unit"/>
                                            <field name="discount"/>
                                            <field name="type" groups="base.group_extended"/>
                                            <field name="delay" groups="base.group_extended"/>
                                            <newline/>
                                            <separator colspan="5" string="Taxes"/>
                                            <field colspan="4" name="tax_id" nolabel="1" domain="[('parent_id','=',False),('type_tax_use','&lt;&gt;','purchase')]"/>
                                            <group colspan="4" col="5" groups="base.group_extended">
                                                <separator colspan="5" string="States"/>
                                                <field name="state"/>
                                                <field name="invoiced"/>
                                                <group attrs="{'invisible':[('invoiced','=',True)]}">
                                                <button colspan="1" name="%(action_view_sale_order_line_make_invoice)d" states="confirmed" string="Make Invoices" type="action" icon="terp-document-new"/>
                                                 </group>
                                            </group>
                                        </page>
                                        <page groups="base.group_extended" string="Extra Info">
                                            <field name="th_weight"/>
                                            <field name="address_allotment_id"/>
                                            <field name="property_ids" colspan="4"/>
                                        </page>
                                        <page string="Notes">
                                            <field colspan="4" name="notes" nolabel="1"/>
                                        </page>
                                        <page string="History" groups="base.group_extended">
                                            <separator colspan="4" string="Invoice Lines"/>
                                            <field colspan="4" name="invoice_lines" nolabel="1"/>
                                            <separator colspan="4" string="Stock Moves"/>
                                            <field colspan="4" name="move_ids" nolabel="1" widget="many2many"/>
                                        </page>
                                    </notebook>
                                </form>
                                <tree string="Sales Order Lines">
                                    <field colspan="4" name="name"/>
                                    <field name="product_uom_qty" string="Qty"/>
                                    <field name="product_uom" string="UoM"/>
                                    <field name="discount"/>
                                    <field name="price_unit"/>
                                    <field name="price_subtotal"/>
                                </tree>
                            </field>
                            <newline/>
                            <group col="13" colspan="10">
                                <field name="amount_untaxed" sum="Untaxed amount"/>
                                <field name="amount_tax"/>
                                <field name="amount_total"/>
                                <button name="button_dummy" states="draft" string="Compute" type="object" icon="gtk-execute"/>
                                <button name="%(action_view_sale_advance_payment_inv)d" string="Advance Invoice" type="action" icon="gtk-execute" states="draft,manual" groups="base.group_extended"/>
                            </group>
                            <group col="13" colspan="4">
                                <field name="state"/>
                                <button name="invoice_recreate" states="invoice_except" string="Recreate Invoice" icon="gtk-go-forward"/>
                                <button name="invoice_corrected" states="invoice_except" string="Ignore Exception" icon="gtk-apply"/>
                                <button name="ship_recreate" states="shipping_except" string="Recreate Packing" icon="gtk-ok"/>
                                <button name="ship_corrected" states="shipping_except" string="Ignore Exception" icon="gtk-apply"/>
                                <button name="action_cancel" states="manual,progress" string="Cancel Order" type="object" icon="gtk-cancel"/>
                                <button name="manual_invoice" states="manual" string="Create Final Invoice" icon="gtk-go-forward" type="object"/>
                                <button name="ship_cancel" states="shipping_except" string="Cancel Order" icon="gtk-cancel"/>
                                <button name="action_cancel_draft" states="cancel" string="Set to Draft" type="object" icon="gtk-convert"/>
                                <button name="cancel" states="draft" string="Cancel Order" icon="gtk-cancel"/>
                                <button name="invoice_cancel" states="invoice_except" string="Cancel Order" icon="gtk-cancel"/>
                                <button name="order_confirm" states="draft" string="Confirm Order" icon="gtk-apply"/>
                            </group>
                        </page>
                        <page string="Other Information">
                            <group colspan="2" col="2" groups="base.group_extended" name="logistics">
                                <separator string="Logistic" colspan="2"/>
                                <field name="incoterm" widget="selection"/>
                                <field name="picking_policy" required="True"/>
                                <field name="order_policy" on_change="shipping_policy_change(order_policy)"/>
                                <field name="invoice_quantity" attrs="{'readonly':[('order_policy','in',('prepaid','picking'))]}"/>
                            </group>
                            <group colspan="2" col="2">
                                <separator string="References" colspan="2"/>
                                <field name="user_id"/>
                                <field groups="base.group_extended" name="origin"/>
                            </group>
                            <group colspan="2" col="2" groups="base.group_extended">
                                <separator string="Conditions" colspan="2"/>
                                <field name="payment_term" widget="selection"/>
                                <field name="fiscal_position" widget="selection"/>
                                <field name="company_id" widget="selection" groups="base.group_multi_company"/>
                            </group>
                            <group colspan="2" col="2" groups="base.group_extended">
                                <separator string="Dates" colspan="2"/>
                                <field name="create_date" widget="datetime"/>
                                <field name="date_confirm"/>
                            </group>
                            <separator colspan="4" string="Notes"/>
                            <field colspan="4" name="note" nolabel="1"/>
                        </page>
                        <page string="History" groups="base.group_extended">
                            <separator colspan="4" string="Invoices"/>
                            <field colspan="4" name="invoice_ids" nolabel="1" context="{'form_view_ref':'account.invoice_form'}"/>
                            <separator colspan="4" string="Packings"/>
                            <field colspan="4" name="picking_ids" nolabel="1"/>
                        </page>
                    </notebook>
                </form>
            </field>
        </record>

        <record id="view_sales_order_filter" model="ir.ui.view">
            <field name="name">sale.order.list.select</field>
            <field name="model">sale.order</field>
            <field name="type">search</field>
            <field name="arch" type="xml">
                <search string="Search Sales Order">
                    <filter icon="terp-document-new" string="Quotations" domain="[('state','=','draft')]" help="Sales Order that haven't yet been confirmed"/>
                    <filter icon="terp-check" string="Sales" domain="[('state','in',('manual','progress'))]"/>
                    <separator orientation="vertical"/>
                    <filter icon="terp-dolar_ok!" string="To Invoice" domain="[('state','=','manual')]" help="Sales Order ready to be invoiced"/>
                    <separator orientation="vertical"/>
                    <field name="name"/>
<<<<<<< HEAD
=======
                    <field name="date_order" string="Order date" />
>>>>>>> aa1bd2e6
                    <field name="partner_id"/>
                    <field name="user_id">
                        <filter domain="[('user_id','=',uid)]" help="My Sale Orders" icon="terp-personal"/>
                    </field>
                    <newline/>
                    <group expand="0" string="Group By..." groups="base.group_extended">
                        <filter string="Customer" icon="terp-personal" domain="[]" context="{'group_by':'partner_id'}"/>
                        <filter string="Salesman" icon="terp-personal" domain="[]" context="{'group_by':'user_id'}"/>
                        <separator orientation="vertical"/>
                        <filter string="State" icon="terp-stock_effects-object-colorize" domain="[]" context="{'group_by':'state'}"/>
                        <separator orientation="vertical"/>
                        <filter string="Order Date" icon="terp-go-month" domain="[]" context="{'group_by':'date_order'}"/>
                    </group>
               </search>
            </field>
        </record>

        <record id="action_order_form" model="ir.actions.act_window">
            <field name="name">Sales Orders</field>
            <field name="type">ir.actions.act_window</field>
            <field name="res_model">sale.order</field>
            <field name="view_type">form</field>
            <field name="view_mode">tree,form,calendar,graph</field>
            <field name="search_view_id" ref="view_sales_order_filter"/>
            <field name="context">{"search_default_user_id":uid}</field>
            <field name="help">Sales Orders help you manage quotations and orders from your customers. OpenERP suggests that you start by creating a quotation. Once it is confirmed, the quotation will be converted into a Sales Order. OpenERP can handle several types of products so that a sales order may trigger tasks, delivery orders, manufacturing orders, purchases and so on. Based on the configuration of the sales order, a draft invoice will be generated so that you just have to confirm it when you want to bill your customer.</field>
        </record>
        <menuitem action="action_order_form" id="menu_sale_order" parent="base.menu_sales" sequence="3" groups="base.group_sale_salesman,base.group_sale_manager"/>

        <record id="action_order_tree2" model="ir.actions.act_window">
            <field name="name">Sales in Exception</field>
            <field name="type">ir.actions.act_window</field>
            <field name="res_model">sale.order</field>
            <field name="view_type">form</field>
            <field name="view_mode">tree,form,calendar,graph</field>
            <field name="domain">[('state','in',('shipping_except','invoice_except'))]</field>
            <field name="filter" eval="True"/>
            <field name="search_view_id" ref="view_sales_order_filter"/>
        </record>

        <record id="action_order_tree4" model="ir.actions.act_window">
            <field name="name">Sales Order in Progress</field>
            <field name="type">ir.actions.act_window</field>
            <field name="res_model">sale.order</field>
            <field name="view_type">form</field>
            <field name="view_mode">tree,form,calendar,graph</field>
            <field name="domain">[('state','in',('progress','waiting_date','manual'))]</field>
            <field name="search_view_id" ref="view_sales_order_filter"/>
        </record>


        <record id="action_order_tree5" model="ir.actions.act_window">
            <field name="name">All Quotations</field>
            <field name="type">ir.actions.act_window</field>
            <field name="res_model">sale.order</field>
            <field name="view_type">form</field>
            <field name="view_mode">tree,form,calendar,graph</field>
            <field name="domain">[('state','=','draft')]</field>
            <field name="search_view_id" ref="view_sales_order_filter"/>
        </record>

        <record id="action_order_tree" model="ir.actions.act_window">
            <field name="name">Old Quotations</field>
            <field name="type">ir.actions.act_window</field>
            <field name="res_model">sale.order</field>
            <field name="view_type">form</field>
            <field name="view_mode">tree,form,calendar,graph</field>
            <field name="domain">[('state','=','draft'),('date_order','&lt;',time.strftime('%Y-%m-%d %H:%M:%S'))]</field>
            <field name="filter" eval="True"/>
            <field name="search_view_id" ref="view_sales_order_filter"/>
        </record>

        <record id="view_order_line_graph" model="ir.ui.view">
            <field name="name">sale.order.line.graph</field>
            <field name="model">sale.order.line</field>
            <field name="type">graph</field>
            <field name="arch" type="xml">
                <graph string="Sales Order Lines">
                    <field name="product_id"/>
                    <field name="price_subtotal" operator="+"/>
                </graph>
            </field>
        </record>

        <record id="view_order_line_tree" model="ir.ui.view">
            <field name="name">sale.order.line.tree</field>
            <field name="model">sale.order.line</field>
            <field name="type">tree</field>
            <field name="arch" type="xml">
                <tree string="Sales Order Lines">
                    <field name="order_id"/>
                    <field name="order_partner_id"/>
                    <field name="product_id"/>
                    <field name="product_uom_qty" string="Qty"/>
                    <field name="product_uom" string="UoM"/>
                    <field name="salesman_id"/>
                    <field name="price_subtotal" sum="Total"/>
                    <field name="state"/>
                    <field name="invoiced"/>
                </tree>
            </field>
        </record>
        <record id="view_order_line_form2" model="ir.ui.view">
            <field name="name">sale.order.line.form2</field>
            <field name="model">sale.order.line</field>
            <field name="type">form</field>
            <field name="arch" type="xml">
                <form string="Sales Order Lines">
                    <group colspan="4" col="6">
                        <field name="order_id"/>
                        <field name="order_partner_id" readonly="1" invisible="1"/>
                        <field name="invoiced"/>

                        <field name="product_id" readonly="1"/>
                        <field name="product_uom_qty" readonly="1"/>
                        <field name="product_uom"/>

                        <field colspan="4" name="name" groups="base.group_extended"/>
                        <field name="company_id" groups="base.group_multi_company" readonly="1"/>
                    </group>
                    <separator colspan="4" string="Price"/>
                    <group colspan="4" col="6">
                        <field name="price_unit"/>
                        <field name="discount"/>
                        <field name="price_subtotal"/>
                    </group>
                    <separator colspan="4" string="Notes"/>
                    <field colspan="4" name="notes" nolabel="1"/>
                    <separator colspan="4"/>
                    <field name="state"/>
                    <group col="3" colspan="2">
                        <button name="button_cancel" string="Cancel" type="object" icon="gtk-cancel" states="confirmed,exception"/>
                        <button colspan="1" name="%(action_view_sale_order_line_make_invoice)d" string="Create Invoice" type="action" states="done" icon="gtk-go-forward" attrs="{'invisible': [('invoiced', '=', 1)]}"/>
                        <button name="button_done" string="Done" type="object" states="confirmed,exception" icon="gtk-go-forward"/>
                    </group>
                </form>
            </field>
        </record>

        <record id="view_sales_order_line_filter" model="ir.ui.view">
            <field name="name">sale.order.line.select</field>
            <field name="model">sale.order.line</field>
            <field name="type">search</field>
            <field name="arch" type="xml">
                <search string="Search Sales Order">
                    <filter icon="terp-dolar_ok!" string="To Invoice" domain="[('invoiced','&lt;&gt;', 1),('state','=','done')]"  help="Sale Order Lines ready to be invoiced"/>
                    <separator orientation="vertical"/>
                    <field name="order_id"/>
                    <field name="order_partner_id"/>
                    <field name="product_id"/>
                    <field name="salesman_id">
                        <filter icon="terp-personnal" domain="[('salesman_id','=',uid)]" help="Sales Order Lines related to a Sales Order of mine"/>
                    </field>
                    <newline/>
                    <group expand="0" string="Group By...">
                        <filter string="Product" icon="terp-accessories-archiver" domain="[]" context="{'group_by':'product_id'}"/>
                        <filter string="Order" icon="terp-gtk-jump-to-rtl" domain="[]" context="{'group_by':'order_id'}"/>
                        <filter string="Salesman" icon="terp-personal" domain="[]" context="{'group_by':'salesman_id'}"/>
                        <filter string="State" icon="terp-stock_effects-object-colorize" domain="[]" context="{'group_by':'state'}"/>
                    </group>
                </search>
            </field>
        </record>

        <record id="view_sales_order_uninvoiced_line_filter" model="ir.ui.view">
            <field name="name">sale.order.uninvoiced.line</field>
            <field name="model">sale.order.line</field>
            <field name="type">search</field>
            <field name="arch" type="xml">
                <search string="Search Uninvoiced Lines">
                    <filter icon="terp-gtk-go-back-rtl" string="To Do" domain="[('state','=','confirmed')]" name="sale order" help="Confirmed sale order lines, not yet delivered"/>
                    <filter icon="terp-dialog-close" string="Done" domain="[('state','=','done')]" name="sale_order_done" help="Sale order lines done"/>
                    <separator orientation="vertical"/>
                    <filter icon="terp-accessories-archiver" string="Shipped" domain="[('state','=','done')]" name="unshipped" help="Sale Order Lines that are in 'done' state"/>
                    <filter icon="terp-dolar_ok!" string="Uninvoiced" name="uninvoiced" domain="[('invoiced','&lt;&gt;', 1),('state','&lt;&gt;','draft'),('state','&lt;&gt;','cancel')]" help="Sale Order Lines that are confirmed, done or in exception state and haven't yet been invoiced"/>
                    <separator orientation="vertical"/>
                    <field name="order_id"/>
                    <field name="order_partner_id"/>
                    <field name="product_id"/>
                    <field name="salesman_id">
                        <filter icon="terp-personal" domain="[('salesman_id','=',uid)]" help="My Sales Order Lines"/>
                    </field>
<<<<<<< HEAD
                    <newline/>
                    <group expand="0" string="Group By..." colspan="9" col="8">
=======
                    <newline />
                    <group expand="0" string="Group By...">
>>>>>>> aa1bd2e6
                        <filter string="Order" icon="terp-gtk-jump-to-rtl" domain="[]" context="{'group_by':'order_id'}" help="Order reference"/>
                        <filter string="Product" icon="terp-accessories-archiver" domain="[]" context="{'group_by':'product_id'}"/>
                        <separator orientation="vertical"/>
                        <filter string="State" icon="terp-stock_effects-object-colorize" domain="[]" context="{'group_by':'state'}"/>
                    </group>
                </search>
            </field>
        </record>

        <record id="action_order_line_tree2" model="ir.actions.act_window">
            <field name="name">Lines to Invoice</field>
            <field name="type">ir.actions.act_window</field>
            <field name="res_model">sale.order.line</field>
            <field name="view_type">form</field>
            <field name="view_mode">tree,form,graph</field>
            <field name="search_view_id" ref="view_sales_order_uninvoiced_line_filter"/>
            <field name="context">{"search_default_uninvoiced":1}</field>
            <field name="filter" eval="True"/>
            <field name="help">Here is a list of each sales order line to be invoiced. You can invoice sales orders partially, by lines of sales order. You do not need this list if you invoice from the delivery orders or if you invoice sales totally.</field>
        </record>

        <record id="action_order_line_tree3" model="ir.actions.act_window">
            <field name="name">Uninvoiced and Delivered Lines</field>
            <field name="type">ir.actions.act_window</field>
            <field name="res_model">sale.order.line</field>
            <field name="view_type">form</field>
            <field name="view_mode">tree,form,graph</field>
            <field name="domain">[('invoiced','&lt;&gt;', 1),('state','=','done')]</field>
            <field name="filter" eval="True"/>
        </record>

        <act_window
            context="{'search_default_partner_id': [active_id], 'default_partner_id': active_id}"
            id="act_res_partner_2_sale_order"
            name="Quotations and Sales"
            groups="base.group_sale_salesman"
            res_model="sale.order"
            src_model="res.partner"/>

        <act_window
            context="{'search_default_product_id': [active_id], 'default_product_id': active_id}"
            id="action_order_line_product_tree"
            name="Sales Order Lines"
            res_model="sale.order.line"
            src_model="product.product"
            groups="base.group_sale_salesman"/>

        <menuitem id="menu_invoiced" name="Invoicing" parent="base.menu_base_partner" sequence="5" groups="-base.group_extended"/>
        <menuitem id="menu_invoicing_sales_order_lines" parent="menu_invoiced" action="action_order_line_tree2" sequence="2" groups="base.group_no_one"/>

        <!-- configartion view -->

        <record id="view_config_picking_policy" model="ir.ui.view">
            <field name="name">Set Up Your Invoicing Method</field>
            <field name="model">sale.config.picking_policy</field>
            <field name="type">form</field>
            <field name="inherit_id" ref="base.res_config_view_base"/>
            <field name="arch" type="xml">
              <data>
                <form position="attributes">
                  <attribute name="string">Sales Application Configuration</attribute>
                </form>
                <group colspan="4" col="8" position="replace">
                    <group colspan="8">
                        <separator string="How do you generate your costumer invoice ?"/>
                    </group>
                    <group colspan="8" col="2">
                        <label align="0.0" string="Based on Sales Orders" width="200"/>
                        <field name="sale_orders" on_change="onchange_order(sale_orders,deli_orders)" nolabel="1"/>
                        <label align="0.0" string="Based on Delivery Orders" width="200"/>
                        <field name="deli_orders" on_change="onchange_order(sale_orders,deli_orders)" nolabel="1"/>
                        <label align="0.0" string="Based on Task's Work" width="200"/>
                        <field name="task_work" nolabel="1"/>
                        <label align="0.0" string="Based on Timesheet" width="200"/>
                        <field name="timesheet" nolabel="1"/>
                    </group>
                    <group colspan="8">
                        <separator string="Options"/>
                    </group>
                    <group colspan="8">
                        <group colspan="4" col="2" attrs="{'invisible':['|',('sale_orders','!=',True),('deli_orders','!=',True)]}">
                            <label align="0.0" string="Main Method Based On" width="200"/>
                            <field name="order_policy" nolabel="1"/>
                        </group>
                        <group colspan="4" col="2" attrs="{'invisible':[('sale_orders','!=',True), ('deli_orders','!=',True)]}">
                            <label align="0.0" string="Do you charge the delivery" width="200"/>
                            <field name="charge_delivery" nolabel="1"/>
                        </group>
                        <group colspan="4" col="2" attrs="{'invisible':[('task_work','=',False),('timesheet','=',False)]}">
                            <label align="0.0" string="Main Working Time Unit" width="200"/>
                            <field name="time_unit" widget="selection" domain="[('category_id','=',3)]" nolabel="1"/>
                        </group>
                    </group>
                </group>
                <xpath expr="//button[@name=&quot;action_skip&quot;]" position="replace"/>
              </data>
            </field>
        </record>

        <record id="action_config_picking_policy" model="ir.actions.act_window">
            <field name="name">Set up your Invoicing Method</field>
            <field name="type">ir.actions.act_window</field>
            <field name="res_model">sale.config.picking_policy</field>
            <field name="view_id" ref="view_config_picking_policy"/>
            <field name="view_type">form</field>
            <field name="view_mode">form</field>
            <field name="target">new</field>
        </record>

        <!-- register configuration wizard -->
        <record id="config_wizard_step_sale_picking_policy" model="ir.actions.todo">
            <field name="action_id" ref="action_config_picking_policy"/>
            <field name="category_id" ref="base.category_sales_management_config"/>
        </record>

    </data>
</openerp><|MERGE_RESOLUTION|>--- conflicted
+++ resolved
@@ -241,10 +241,6 @@
                     <filter icon="terp-dolar_ok!" string="To Invoice" domain="[('state','=','manual')]" help="Sales Order ready to be invoiced"/>
                     <separator orientation="vertical"/>
                     <field name="name"/>
-<<<<<<< HEAD
-=======
-                    <field name="date_order" string="Order date" />
->>>>>>> aa1bd2e6
                     <field name="partner_id"/>
                     <field name="user_id">
                         <filter domain="[('user_id','=',uid)]" help="My Sale Orders" icon="terp-personal"/>
@@ -427,13 +423,8 @@
                     <field name="salesman_id">
                         <filter icon="terp-personal" domain="[('salesman_id','=',uid)]" help="My Sales Order Lines"/>
                     </field>
-<<<<<<< HEAD
                     <newline/>
-                    <group expand="0" string="Group By..." colspan="9" col="8">
-=======
-                    <newline />
                     <group expand="0" string="Group By...">
->>>>>>> aa1bd2e6
                         <filter string="Order" icon="terp-gtk-jump-to-rtl" domain="[]" context="{'group_by':'order_id'}" help="Order reference"/>
                         <filter string="Product" icon="terp-accessories-archiver" domain="[]" context="{'group_by':'product_id'}"/>
                         <separator orientation="vertical"/>
