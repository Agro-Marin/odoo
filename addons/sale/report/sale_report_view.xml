--- conflicted
+++ resolved
@@ -60,11 +60,7 @@
                 <field name="date"/>
                 <filter string="This Year" name="year" invisible="1" domain="[('date','&lt;=', time.strftime('%%Y-12-31')),('date','&gt;=',time.strftime('%%Y-01-01'))]"/>
                 <filter name="Quotations" domain="[('state','=','draft')]"/>
-<<<<<<< HEAD
                 <filter name="Sales" string="Sales" domain="[('state','not in',('draft', 'cancel', 'sent'))]"/>
-=======
-                <filter name="Sales" string="Sales" domain="[('state','not in',('draft', 'cancel'))]"/>
->>>>>>> a0c64beb
                 <separator/>
                 <field name="partner_id"/>
                 <field name="product_id"/>
