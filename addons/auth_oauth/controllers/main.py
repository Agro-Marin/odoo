import functools
import logging

import simplejson
import urlparse
import werkzeug.utils
from werkzeug.exceptions import BadRequest

import openerp
from openerp import SUPERUSER_ID
from openerp import http
from openerp.http import request
from openerp.addons.web.controllers.main import db_monodb, ensure_db, set_cookie_and_redirect, login_and_redirect
from openerp.addons.auth_signup.controllers.main import AuthSignupHome as Home
from openerp.modules.registry import RegistryManager
from openerp.tools.translate import _

_logger = logging.getLogger(__name__)


#----------------------------------------------------------
# helpers
#----------------------------------------------------------
def fragment_to_query_string(func):
    @functools.wraps(func)
    def wrapper(self, *a, **kw):
        if not kw:
            return """<html><head><script>
                var l = window.location;
                var q = l.hash.substring(1);
                var r = l.pathname + l.search;
                if(q.length !== 0) {
                    var s = l.search ? (l.search === '?' ? '' : '&') : '?';
                    r = l.pathname + l.search + s + q;
                }
                if (r == l.pathname) {
                    r = '/';
                }
                window.location = r;
            </script></head><body></body></html>"""
        return func(self, *a, **kw)
    return wrapper


#----------------------------------------------------------
# Controller
#----------------------------------------------------------
class OAuthLogin(Home):
    def list_providers(self):
        try:
            provider_obj = request.registry.get('auth.oauth.provider')
            providers = provider_obj.search_read(request.cr, SUPERUSER_ID, [('enabled', '=', True)])
        except Exception:
            providers = []
        for provider in providers:
            return_url = request.httprequest.url_root + 'auth_oauth/signin'
            state = self.get_state(provider)
            params = dict(
                debug=request.debug,
                response_type='token',
                client_id=provider['client_id'],
                redirect_uri=return_url,
                scope=provider['scope'],
                state=simplejson.dumps(state),
            )
            provider['auth_link'] = provider['auth_endpoint'] + '?' + werkzeug.url_encode(params)

        return providers

    def get_state(self, provider):
        redirect = request.params.get('redirect', 'web')
        if not redirect.startswith(('//', 'http://', 'https://')):
            redirect = '%s%s' % (request.httprequest.url_root, redirect)
        state = dict(
            d=request.session.db,
            p=provider['id'],
<<<<<<< HEAD
            r=redirect,
=======
            r=werkzeug.url_quote_plus(request.httprequest.full_path)
>>>>>>> 5087612d
        )
        token = request.params.get('token')
        if token:
            state['t'] = token
        return state

    @http.route()
    def web_login(self, *args, **kw):
        ensure_db()
        if request.httprequest.method == 'GET' and request.session.uid and request.params.get('redirect'):
            # Redirect if already logged in and redirect param is present
            return http.redirect_with_hash(request.params.get('redirect'))
        providers = self.list_providers()

        response = super(OAuthLogin, self).web_login(*args, **kw)
        if response.is_qweb:
            error = request.params.get('oauth_error')
            if error == '1':
                error = _("Sign up is not allowed on this database.")
            elif error == '2':
                error = _("Access Denied")
            elif error == '3':
                error = _("You do not have access to this database or your invitation has expired. Please ask for an invitation and be sure to follow the link in your invitation email.")
            else:
                error = None

            response.qcontext['providers'] = providers
            if error:
                response.qcontext['error'] = error

        return response

    @http.route()
    def web_auth_signup(self, *args, **kw):
        providers = self.list_providers()
        if len(providers) == 1:
            werkzeug.exceptions.abort(werkzeug.utils.redirect(providers[0]['auth_link'], 303))
        response = super(OAuthLogin, self).web_auth_signup(*args, **kw)
        response.qcontext.update(providers=providers)
        return response

    @http.route()
    def web_auth_reset_password(self, *args, **kw):
        providers = self.list_providers()
        if len(providers) == 1:
            werkzeug.exceptions.abort(werkzeug.utils.redirect(providers[0]['auth_link'], 303))
        response = super(OAuthLogin, self).web_auth_reset_password(*args, **kw)
        response.qcontext.update(providers=providers)
        return response


class OAuthController(http.Controller):

    @http.route('/auth_oauth/signin', type='http', auth='none')
    @fragment_to_query_string
    def signin(self, **kw):
        state = simplejson.loads(kw['state'])
        dbname = state['d']
        provider = state['p']
        context = state.get('c', {})
        registry = RegistryManager.get(dbname)
        with registry.cursor() as cr:
            try:
                u = registry.get('res.users')
                credentials = u.auth_oauth(cr, SUPERUSER_ID, provider, kw, context=context)
                cr.commit()
                action = state.get('a')
                menu = state.get('m')
                redirect = werkzeug.url_unquote_plus(state['r']) if state.get('r') else False
                url = '/web'
                if redirect:
                    url = redirect
                elif action:
                    url = '/web#action=%s' % action
                elif menu:
                    url = '/web#menu_id=%s' % menu
                return login_and_redirect(*credentials, redirect_url=url)
            except AttributeError:
                # auth_signup is not installed
                _logger.error("auth_signup not installed on database %s: oauth sign up cancelled." % (dbname,))
                url = "/web/login?oauth_error=1"
            except openerp.exceptions.AccessDenied:
                # oauth credentials not valid, user could be on a temporary session
                _logger.info('OAuth2: access denied, redirect to main page in case a valid session exists, without setting cookies')
                url = "/web/login?oauth_error=3"
                redirect = werkzeug.utils.redirect(url, 303)
                redirect.autocorrect_location_header = False
                return redirect
            except Exception, e:
                # signup error
                _logger.exception("OAuth2: %s" % str(e))
                url = "/web/login?oauth_error=2"

        return set_cookie_and_redirect(url)

    @http.route('/auth_oauth/oea', type='http', auth='none')
    def oea(self, **kw):
        """login user via OpenERP Account provider"""
        dbname = kw.pop('db', None)
        if not dbname:
            dbname = db_monodb()
        if not dbname:
            return BadRequest()

        registry = RegistryManager.get(dbname)
        with registry.cursor() as cr:
            IMD = registry['ir.model.data']
            try:
                model, provider_id = IMD.get_object_reference(cr, SUPERUSER_ID, 'auth_oauth', 'provider_openerp')
            except ValueError:
                return set_cookie_and_redirect('/web?db=%s' % dbname)
            assert model == 'auth.oauth.provider'

        state = {
            'd': dbname,
            'p': provider_id,
            'c': {'no_user_creation': True},
        }

        kw['state'] = simplejson.dumps(state)
        return self.signin(**kw)

# vim:expandtab:tabstop=4:softtabstop=4:shiftwidth=4:<|MERGE_RESOLUTION|>--- conflicted
+++ resolved
@@ -74,11 +74,7 @@
         state = dict(
             d=request.session.db,
             p=provider['id'],
-<<<<<<< HEAD
-            r=redirect,
-=======
-            r=werkzeug.url_quote_plus(request.httprequest.full_path)
->>>>>>> 5087612d
+            r=werkzeug.url_quote_plus(redirect),
         )
         token = request.params.get('token')
         if token:
