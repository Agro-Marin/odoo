--- conflicted
+++ resolved
@@ -25,11 +25,7 @@
 -
   !python {model: product.product}: |
     context.update({'quantity':5})
-<<<<<<< HEAD
-    product = self.browse(cr, uid, ref("product_product_7"), context=context)
-=======
     product = self.browse(cr, uid, ref("product_product_26"), context=context)
->>>>>>> 9be1dc63
     assert product.price == product.lst_price-product.lst_price*(0.05), "Sell price is not correspond."
 -
   I check sale price of LCD Monitor.
