<?xml version="1.0" encoding="utf-8"?>
<odoo>
    <data>
    <!-- base structure of product.template, common with product.product -->
    <record id="product_template_form_view" model="ir.ui.view">
        <field name="name">product.template.common.form</field>
        <field name="model">product.template</field>
        <field name="mode">primary</field>
        <field name="arch" type="xml">
            <form string="Product">
                <header>
                    <button string="Variant Prices" type="action"
                        name="%(product_attribute_value_action)d"
                        attrs="{'invisible': [('product_variant_count', '&lt;=', 1)]}"
                        groups="product.group_product_variant"/>
                </header>
                <sheet>
                    <field name='product_variant_count' invisible='1'/>
                    <field name='is_product_variant' invisible='1'/>
                    <field name="id" invisible="True"/>
                    <div class="oe_button_box" name="button_box">
                        <button name="toggle_active" type="object"
                                class="oe_stat_button" icon="fa-archive">
                            <field name="active" widget="boolean_button"
                                options='{"terminology": "archive"}'/>
                        </button>
                    </div>
                    <field name="image_medium" widget="image" class="oe_avatar"/>
                    <div class="oe_title">
                        <label class="oe_edit_only" for="name" string="Product Name"/>
                        <h1><field name="name" placeholder="Product Name"/></h1>
                        <div name="options" groups="base.group_user">
                            <div>
                                <field name="sale_ok"/>
                                <label for="sale_ok"/>
                            </div>
                            <div>
                                <field name="purchase_ok"/>
                                <label for="purchase_ok"/>
                            </div>
                        </div>
                    </div>
                    <notebook>
                        <page string="General Information" name="general_information">
                            <group>
                                <group name="group_general">
                                    <field name="type"/>
                                    <field name="categ_id" string="Product Category"/>
                                </group>
                                <group name="group_standard_price">
                                    <field name="list_price" string="Sales Price" widget='monetary' options="{'currency_field': 'currency_id', 'field_digits': True}"/>
                                    <label for="standard_price" groups="base.group_user" attrs="{'invisible': [('product_variant_count', '&gt;', 1), ('is_product_variant', '=', False)]}"/>
                                    <div name="standard_price_uom" groups="base.group_user" attrs="{'invisible': [('product_variant_count', '&gt;', 1), ('is_product_variant', '=', False)]}">
<<<<<<< HEAD
                                        <field name="standard_price" widget='monetary' options="{'currency_field': 'currency_id'}"/>
=======
                                        <field name="standard_price" widget='monetary' options="{'currency_field': 'cost_currency_id', 'field_digits': True}"/>
>>>>>>> 27081bf6
                                    </div>
                                    <field name="company_id" groups="base.group_multi_company"
                                        options="{'no_create': True}"/>
                                    <field name="uom_id" groups="uom.group_uom" options="{'no_create': True}"/>
                                    <field name="uom_po_id" groups="uom.group_uom" options="{'no_create': True}"/>
                                    <field name="currency_id" invisible="1"/>
                                    <field name="cost_currency_id" invisible="1"/>
                                    <field name="product_variant_id" invisible="1"/>
                                </group>
                                <group name="group_lots_and_weight" attrs="{'invisible':[('type', 'not in', ['product', 'consu'])]}">
                                    <label for="weight"/>
                                    <div class="o_row" name="weight">
                                        <field name="weight"/>
                                        <span><field name="weight_uom_name"/></span>
                                    </div>
                                    <label for="volume"/>
                                    <div class="o_row" name="volume">
                                        <field name="volume" string="Volume"/>
                                        <span>m³</span>
                                    </div>
                                </group>
                            </group>
                            <group name="description_internal">
                                <group string="Description for Internal" colspan="4">
                                    <field name="description" nolabel="1" placeholder="This note is only for internal purposes."/>
                                </group>
                            </group>
                        </page>
                        <page string="Sales" attrs="{'invisible':[('sale_ok','=',False)]}" name="sales">
                            <div name="pricelist_item" groups="product.group_product_pricelist">
                                <separator string="Pricing"/>
                                <field name="item_ids" nolabel="1" context="{'default_base':'list_price', 'default_applied_on' :'1_product'}">
                                    <tree string="Pricelist Items" editable="bottom">
                                        <field name="pricelist_id" string="Pricelist" required='1'/>
                                        <field name="fixed_price" string="Price" required='1'/>
                                        <field name="min_quantity"/>
                                        <field name="date_start"/>
                                        <field name="date_end"/>
                                        <field name="applied_on" invisible="1"/>
                                    </tree>
                                </field>
                            </div>
                            <group name="sale">
                                <group name="email_template_and_project"
                                    attrs="{'invisible':[('type', '!=', 'service')]}"/>
                            </group>
                            <group string="Description for Customers" name="description">
                                <field name="description_sale" nolabel="1" placeholder="This note will show up on sales orders &amp; invoices."/>
                            </group>
                        </page>
                        <page string="Purchase" name="purchase" attrs="{'invisible': [('purchase_ok','=',False)]}">
                            <group name="purchase">
                                <group string="Vendor Bills" name="bill"/>
                            </group>
                        </page>
                        <page string="Inventory" name="inventory" groups="stock.group_stock_user,product.group_stock_packaging" attrs="{'invisible':[('type', '=', 'service')]}">
                            <group name="packaging" string="Packaging"
                                colspan="4"
                                attrs="{'invisible':['|', ('type', 'not in', ['product', 'consu']), ('product_variant_count', '>', 1)]}"
                                groups="product.group_stock_packaging">
                                <field name="packaging_ids" nolabel="1" context="{'default_product_id': product_variant_id,'tree_view_ref':'product.product_packaging_tree_view', 'form_view_ref':'product.product_packaging_form_view'}"/>
                            </group>
                        </page>
                    </notebook>
                </sheet>
                <div class="oe_chatter">
                    <field name="message_follower_ids" widget="mail_followers"/>
                    <field name="activity_ids" widget="mail_activity"/>
                    <field name="message_ids" widget="mail_thread"/>
                </div>
            </form>
        </field>
    </record>

    <record id="product_template_search_view" model="ir.ui.view">
        <field name="name">product.template.search</field>
        <field name="model">product.template</field>
        <field name="arch" type="xml">
            <search string="Product">
                <field name="name" string="Product" filter_domain="['|', '|', ('product_variant_ids.default_code', 'ilike', self),('name', 'ilike', self), ('barcode', 'ilike', self)]"/>
                <field name="categ_id" filter_domain="[('categ_id', 'child_of', raw_value)]"/>
                <separator/>
                <filter string="Services" name="services" domain="[('type','=','service')]"/>
                <filter string="Products" name="consumable" domain="[('type', 'in', ['consu', 'product'])]"/>
                <separator/>
                <filter string="Can be Sold" name="filter_to_sell" domain="[('sale_ok','=',1)]"/>
                <filter string="Can be Purchased" name="filter_to_purchase" domain="[('purchase_ok', '=', 1)]"/>
                <separator/>
                <filter string="Archived" name="inactive" domain="[('active','=',False)]"/>
                <field string="Attributes" name="attribute_line_ids" groups="product.group_product_variant"/>
                <field name="pricelist_id" widget="selection" context="{'pricelist': self}" filter_domain="[]" groups="product.group_sale_pricelist"/> <!-- Keep widget=selection on this field to pass numeric `self` value, which is not the case for regular m2o widgets! -->
                <separator/>
                <filter string="Late Activities" name="activities_overdue"
                    domain="[('activity_ids.date_deadline', '&lt;', context_today().strftime('%Y-%m-%d'))]"
                    help="Show all records which has next action date is before today"/>
                <filter string="Today Activities" name="activities_today"
                    domain="[('activity_ids.date_deadline', '=', context_today().strftime('%Y-%m-%d'))]"/>
                <filter string="Future Activities" name="activities_upcoming_all"
                    domain="[('activity_ids.date_deadline', '&gt;', context_today().strftime('%Y-%m-%d'))
                    ]"/>
            </search>
        </field>
    </record>

    <record id="product_template_action_all" model="ir.actions.act_window">
        <field name="name">Products</field>
        <field name="type">ir.actions.act_window</field>
        <field name="res_model">product.template</field>
        <field name="view_mode">kanban,tree,form</field>
        <field name="view_type">form</field>
        <field name="context">{}</field>
        <field name="help" type="html">
            <p class="o_view_nocontent_smiling_face">
                Create a new product
            </p>
        </field>
    </record>

        <record id="product_search_form_view" model="ir.ui.view">
            <field name="name">product.product.search</field>
            <field name="model">product.product</field>
            <field name="mode">primary</field>
            <field name="inherit_id" ref="product.product_template_search_view"/>
            <field name="arch" type="xml">
                <field name="name" position="replace">
                    <field name="name" string="Product" filter_domain="['|', '|', ('default_code', 'ilike', self), ('name', 'ilike', self), ('barcode', 'ilike', self)]"/>
                </field>
                <field name="attribute_line_ids" position="replace">
                    <field name="attribute_value_ids" groups="product.group_product_variant"/>
                    <field name="product_tmpl_id" string="Product Template"/>
                </field>
            </field>
        </record>

        <record id="product_normal_action" model="ir.actions.act_window">
            <field name="name">Product Variants</field>
            <field name="type">ir.actions.act_window</field>
            <field name="res_model">product.product</field>
            <field name="view_mode">tree,form,kanban</field>
            <field name="view_type">form</field>
            <field name="search_view_id" ref="product_search_form_view"/>
            <field name="view_id" eval="False"/> <!-- Force empty -->
            <field name="help" type="html">
              <p class="o_view_nocontent_smiling_face">
                Create a new product variant
              </p><p>
                You must define a product for everything you purchase,
                whether it's a physical product, a consumable or services.
              </p>
            </field>
        </record>

        <record id="product_variant_easy_edit_view" model="ir.ui.view">
            <field name="name">product.product.view.form.easy</field>
            <field name="model">product.product</field>
            <field name="mode">primary</field>
            <field name="arch" type="xml">
                <form string="Variant Information">
                    <sheet>
                        <field name="id" invisible="1"/>
                        <field name="image_medium" widget="image" class="oe_avatar"/>
                        <div class="oe_title">
                            <label class="oe_edit_only" for="name" string="Product Name"/>
                            <h1><field name="name" placeholder="e.g. Odoo Enterprise Subscription"/></h1>
                        </div>
                        <group>
                            <p>All general settings about this product are managed on <button name="open_product_template" type="object" string="the product template" class="oe_link"/></p>
                        </group>
                        <group string="Attributes">
                            <field name="attribute_value_ids" widget="many2many_tags" readonly="1"/>
                        </group>
                        <group>
                            <group name="codes" string="Codes">
                                <field name="barcode"/>
                                <field name="default_code"/>
                            </group>
                            <group>
                                <field name="active"/>
                                <field name="type" invisible="1"/>
                            </group>
                        </group>
                        <group>
                            <group name="pricing" string="Pricing">
                                <field name="product_variant_count" invisible="1"/>
                                <field name="lst_price" widget='monetary' options="{'currency_field': 'currency_id', 'field_digits': True}" attrs="{'readonly': [('product_variant_count', '&gt;', 1)]}"/>
                                <field name="standard_price" widget='monetary' options="{'currency_field': 'currency_id', 'field_digits': True}"/>
                                <field name="currency_id" invisible='1'/>
                            </group>
                            <group name="weight">
                                <group name="weight" string="Weights" attrs="{'invisible':[('type', 'not in', ['product', 'consu'])]}">
                                    <label for="volume"/>
                                    <div class="o_row">
                                        <field name="volume"/>
                                        <span>m³</span>
                                    </div>
                                    <label for="weight"/>
                                    <div class="o_row">
                                        <field name="weight"/>
                                        <span>kg</span>
                                    </div>
                                </group>
                            </group>
                        </group>
                        <group name="packaging" string="Packaging"
                            colspan="4"
                            groups="product.group_stock_packaging">
                            <field name="packaging_ids" nolabel="1" context="{'default_product_id': id, 'tree_view_ref':'product.product_packaging_tree_view', 'form_view_ref':'product.product_packaging_form_view'}"/>
                        </group>
                    </sheet>
                </form>
            </field>
        </record>

        <record id="product_variant_action" model="ir.actions.act_window">
            <field name="name">Product Variants</field>
            <field name="type">ir.actions.act_window</field>
            <field name="res_model">product.product</field>
            <field name="context">{'search_default_product_tmpl_id': [active_id], 'default_product_tmpl_id': active_id}</field>
            <field name="search_view_id" ref="product_search_form_view"/>
            <field name="view_ids"
                   eval="[(5, 0, 0),
                          (0, 0, {'view_mode': 'tree'}),
                          (0, 0, {'view_mode': 'form', 'view_id': ref('product_variant_easy_edit_view')}),
                          (0, 0, {'view_mode': 'kanban'})]"/>
             <field name="help" type="html">
              <p class="o_view_nocontent_smiling_face">
                Create a new product variant
              </p><p>
                You must define a product for everything you sell, whether it's a physical product,
                a consumable or a service you offer to customers.
                The product form contains information to simplify the sale process:
                price, notes in the quotation, accounting data, procurement methods, etc.
              </p>
            </field>
        </record>

        <record id="product_product_tree_view" model="ir.ui.view">
            <field name="name">product.product.tree</field>
            <field name="model">product.product</field>
            <field eval="7" name="priority"/>
            <field name="arch" type="xml">

                <tree string="Product Variants">
                    <field name="default_code"/>
                    <field name="name"/>
                    <field name="attribute_value_ids" widget="many2many_tags" groups="product.group_product_variant"/>
                    <field name="lst_price"/>
                    <field name="standard_price"/>
                    <field name="price" invisible="not context.get('pricelist',False)"/>
                    <field name="uom_id" options="{'no_open': True, 'no_create': True}" groups="uom.group_uom"/>
                    <field name="barcode"/>
                    <field name="product_tmpl_id" invisible="1"/>
                    <field name="active" invisible="1"/>
                </tree>
            </field>
        </record>

        <record id="product_normal_form_view" model="ir.ui.view">
            <field name="name">product.product.form</field>
            <field name="model">product.product</field>
            <field name="mode">primary</field>
            <field eval="7" name="priority"/>
            <field name="inherit_id" ref="product.product_template_form_view"/>
            <field name="arch" type="xml">
                <form position="attributes">
                    <attribute name="string">Product Variant</attribute>
                </form>
                <field name="type" position="after">
                    <field name="default_code"/>
                    <field name="barcode"/>
                </field>
                <field name="list_price" position="attributes">
                   <attribute name="name">lst_price</attribute>
                   <attribute name="attrs">{'readonly': [('product_variant_count', '&gt;', 1)]}</attribute>
                </field>
                <group name="packaging" position="attributes">
                    <attribute name="attrs">{'invisible': 0}</attribute>
                </group>
                <field name="name" position="after">
                    <field name="product_tmpl_id" class="oe_inline" readonly="1" invisible="1" attrs="{'required': [('id', '!=', False)]}"/>
                </field>
                <field name="item_ids" position="inside">
                    <field name="pricelist_item_ids" widget="many2many">
                        <tree string="Pricelist Items">
                            <field name="pricelist_id"/>
                            <field name="name" string="Applicable On"/>
                            <field name="min_quantity"/>
                            <field name="date_start"/>
                            <field name="date_end"/>
                            <field name="price" string="Price"/>
                            <field name="base" invisible="1"/>
                            <field name="sequence" invisible="1"/>
                            <field name="price_discount" invisible="1"/>
                            <field name="applied_on" invisible="1"/>
                            <field name="compute_price" invisible="1"/>
                        </tree>
                    </field>
                </field>
                <xpath expr="//div[hasclass('oe_title')]" position="inside">
                    <field name="attribute_value_ids" widget="many2many_tags" readonly="1"
                        groups="product.group_product_variant"/>
                </xpath>
            </field>
        </record>

        <record id="product_kanban_view" model="ir.ui.view">
            <field name="name">Product Kanban</field>
            <field name="model">product.product</field>
            <field name="arch" type="xml">
                <kanban>
                    <field name="id"/>
                    <field name="image_small"/>
                    <field name="lst_price"/>
                    <templates>
                        <t t-name="kanban-box">
                            <div class="oe_kanban_global_click">
                                <div class="o_kanban_image">
                                    <img t-att-src="kanban_image('product.product', 'image_small', record.id.raw_value)"/>
                                </div>
                                <div class="oe_kanban_details">
                                    <strong class="o_kanban_record_title"><field name="name"/></strong>
                                    <div class="o_kanban_tags_section">
                                        <field name="attribute_value_ids" groups="product.group_product_variant"/>
                                    </div>
                                    <ul>
                                        <li><strong>Price: <field name="lst_price"></field></strong></li>
                                    </ul>
                                    <div name="tags"/>
                                </div>
                            </div>
                        </t>
                    </templates>
                </kanban>
            </field>
        </record>

        <record id="product_normal_action_sell" model="ir.actions.act_window">
            <field name="name">Product Variants</field>
            <field name="type">ir.actions.act_window</field>
            <field name="res_model">product.product</field>
            <field name="view_mode">kanban,tree,form</field>
            <field name="view_type">form</field>
            <field name="context">{"search_default_filter_to_sell":1}</field>
            <field name="view_id" ref="product_product_tree_view"/>
            <field name="search_view_id" ref="product_search_form_view"/>
            <field name="help" type="html">
              <p class="o_view_nocontent_smiling_face">
                Create a new product variant
              </p><p>
                You must define a product for everything you sell, whether it's a physical product,
                a consumable or a service you offer to customers.
                The product form contains information to simplify the sale process:
                price, notes in the quotation, accounting data, procurement methods, etc.
              </p>
            </field>
        </record>

        <record id="product_category_search_view" model="ir.ui.view">
            <field name="name">product.category.search</field>
            <field name="model">product.category</field>
            <field name="arch" type="xml">
                <search string="Product Categories">
                    <field name="name" string="Product Categories"/>
                    <field name="parent_id"/>
                </search>
            </field>
        </record>
        <record id="product_category_form_view" model="ir.ui.view">
            <field name="name">product.category.form</field>
            <field name="model">product.category</field>
            <field name="arch" type="xml">
                <form class="oe_form_configuration">
                    <sheet>
                        <div class="oe_button_box" name="button_box">
                            <button class="oe_stat_button"
                                name="%(product_template_action_all)d"
                                icon="fa-th-list"
                                type="action"
                                context="{'search_default_categ_id': active_id}">
                                <div class="o_field_widget o_stat_info">
                                    <span class="o_stat_value"><field name="product_count"/></span>
                                    <span class="o_stat_text"> Products</span>
                                </div>
                            </button>
                        </div>
                        <div class="oe_title">
                            <label for="name" string="Category name" class="oe_edit_only"/>
                            <h1><field name="name" placeholder="e.g. Lamps"/></h1>
                        </div>
                        <group name="first" col="2">
                            <field name="parent_id" class="oe_inline"/>
                        </group>
                    </sheet>
                </form>
            </field>
        </record>
        <record id="product_category_list_view" model="ir.ui.view">
            <field name="name">product.category.list</field>
            <field name="model">product.category</field>
            <field name="priority">1</field>
            <field name="arch" type="xml">
                <tree string="Product Categories">
                    <field name="display_name"/>
                </tree>
            </field>
        </record>
        <record id="product_category_action_form" model="ir.actions.act_window">
            <field name="name">Product Categories</field>
            <field name="type">ir.actions.act_window</field>
            <field name="res_model">product.category</field>
            <field name="view_type">form</field>
            <field name="search_view_id" ref="product_category_search_view"/>
            <field name="view_id" ref="product_category_list_view"/>
        </record>


        <record id="product_packaging_tree_view" model="ir.ui.view">
            <field name="name">product.packaging.tree.view</field>
            <field name="model">product.packaging</field>
            <field name="arch" type="xml">
                <tree string="Product Packagings">
                    <field name="sequence" widget="handle"/>
                    <field name="product_id"/>
                    <field name="name" string="Packaging"/>
                    <field name="qty"/>
                </tree>
            </field>
        </record>

        <record id="product_packaging_form_view" model="ir.ui.view">
            <field name="name">product.packaging.form.view</field>
            <field name="model">product.packaging</field>
            <field name="arch" type="xml">
                <form string="Product Packaging">
                    <sheet>
                        <label for="name" string="Packaging"/>
                        <h1>
                            <field name="name"/>
                        </h1>
                        <group>
                            <field name="id" invisible='1'/>
                            <group>
                                <field name="product_id"  required='True' attrs="{'readonly': [('id', '!=', False)]}"/>
                            </group>
                            <group name="qty">
                                <field name="qty"/>
                                <field name="barcode"/>
                            </group>
                        </group>
                    </sheet>
                </form>
            </field>
        </record>

        <record model="ir.actions.act_window" id="action_packaging_view">
            <field name="name">Product Packagings</field>
            <field name="res_model">product.packaging</field>
            <field name="domain">[('product_id', '!=', False)]</field>
            <field name="view_ids" eval="[(5, 0, 0),
                (0, 0, {'view_mode': 'tree', 'view_id': ref('product_packaging_tree_view')}),
                (0, 0, {'view_mode': 'form', 'view_id': ref('product_packaging_form_view')})]"/>
        </record>

        <record id="product_supplierinfo_form_view" model="ir.ui.view">
            <field name="name">product.supplierinfo.form.view</field>
            <field name="model">product.supplierinfo</field>
            <field name="arch" type="xml">
                <form string="Vendor Information">
                    <group>
                        <group string="Vendor">
                            <field name="product_variant_count" invisible="1"/>
                            <field name="product_id" groups="product.group_product_variant" domain="[('product_tmpl_id', '=', product_tmpl_id)]" options="{'no_create_edit': True}"/>
                            <field name="name" context="{'default_customer': 0, 'search_default_supplier': 1, 'default_supplier': 1}"/>
                            <field name="product_name"/>
                            <field name="product_code"/>
                            <label for="delay"/>
                            <div>
                                <field name="delay" class="oe_inline"/> days
                            </div>
                        </group>
                        <group string="Price List">
                            <field name="product_tmpl_id" string="Product" invisible="context.get('visible_product_tmpl_id', True)"/>
                            <label for="min_qty"/>
                            <div>
                                <field name="min_qty" class="oe_inline"/>
                                <field name="product_uom" class="oe_inline" groups="uom.group_uom"/>
                            </div>
                            <label for="price"/>
                            <div>
                                <field name="price" class="oe_inline"/><field name="currency_id" class="oe_inline" groups="base.group_multi_currency"/>
                            </div>
                            <label for="date_start" string="Validity"/>
                            <div><field name="date_start" class="oe_inline"/> to <field name="date_end" class="oe_inline"/></div>
                        </group>
                        <group string="Other Information" groups="base.group_multi_company">
                            <field name="company_id" options="{'no_create': True}"/>
                        </group>
                    </group>
                </form>
            </field>
        </record>

        <record id="product_supplierinfo_search_view" model="ir.ui.view">
            <field name="name">product.supplierinfo.search.view</field>
            <field name="model">product.supplierinfo</field>
            <field name="arch" type="xml">
                <search string="Vendor">
                    <field name="name"/>
                    <field name="product_tmpl_id"/>
                    <filter string="Active" name="active" domain="[('date_end', '&gt;=',  (context_today() - datetime.timedelta(days=1)).strftime('%%Y-%%m-%%d'))]"/>
                    <filter string="Archived" name="archived" domain="[('date_end', '&lt;',  (context_today() - datetime.timedelta(days=1)).strftime('%%Y-%%m-%%d'))]"/>
                    <group expand="0" string="Group By">
                        <filter string="Product" name="groupby_product" domain="[]" context="{'group_by': 'product_tmpl_id'}"/>
                        <filter string="Vendor" name="groupby_vendor" domain="[]" context="{'group_by': 'name'}"/>
                    </group>
                </search>
            </field>
        </record>

        <record id="product_supplierinfo_view_kanban" model="ir.ui.view">
            <field name="name">product.supplierinfo.kanban</field>
            <field name="model">product.supplierinfo</field>
            <field name="arch" type="xml">
                <kanban class="o_kanban_mobile">
                    <field name="min_qty"/>
                    <field name="delay"/>
                    <field name="price"/>
                    <field name="name"/>
                    <field name="currency_id"/>
                    <templates>
                        <t t-name="kanban-box">
                            <div class="oe_kanban_global_click">
                                <div class="row mb4">
                                    <strong class="col-xs-6">
                                        <span t-esc="record.name.value"/>
                                    </strong>
                                    <strong class="col-xs-6 text-right">
                                        <strong><field name="price" widget="monetary"/></strong>
                                    </strong>
                                    <div class="col-xs-6">
                                        <span t-esc="record.min_qty.value"/>
                                    </div>
                                    <div class="col-xs-6 text-right">
                                        <span t-esc="record.delay.value"/> days
                                    </div>
                                </div>
                            </div>
                        </t>
                    </templates>
                </kanban>
            </field>
        </record>

        <record id="product_supplierinfo_tree_view" model="ir.ui.view">
            <field name="name">product.supplierinfo.tree.view</field>
            <field name="model">product.supplierinfo</field>
            <field name="arch" type="xml">
                <tree string="Vendor Information">
                    <field name="sequence" widget="handle"/>
                    <field name="name"/>
                    <field name="product_id" invisible="context.get('product_template_invisible_variant', False)" groups="product.group_product_variant"/>
                    <field name="product_tmpl_id" string="Product" invisible="context.get('visible_product_tmpl_id', True)"/>
                    <field name="min_qty"/>
                    <field name="price" string="Price"/>
                    <field name="date_start"/>
                    <field name="date_end"/>
                </tree>
            </field>
        </record>

    <record id="product_supplierinfo_type_action" model="ir.actions.act_window">
        <field name="name">Vendor Pricelists</field>
        <field name="type">ir.actions.act_window</field>
        <field name="res_model">product.supplierinfo</field>
        <field name="view_type">form</field>
        <field name="view_mode">tree,form,kanban</field>
        <field name="context">{'visible_product_tmpl_id':False}</field>
    </record>

    </data>
</odoo><|MERGE_RESOLUTION|>--- conflicted
+++ resolved
@@ -51,11 +51,7 @@
                                     <field name="list_price" string="Sales Price" widget='monetary' options="{'currency_field': 'currency_id', 'field_digits': True}"/>
                                     <label for="standard_price" groups="base.group_user" attrs="{'invisible': [('product_variant_count', '&gt;', 1), ('is_product_variant', '=', False)]}"/>
                                     <div name="standard_price_uom" groups="base.group_user" attrs="{'invisible': [('product_variant_count', '&gt;', 1), ('is_product_variant', '=', False)]}">
-<<<<<<< HEAD
-                                        <field name="standard_price" widget='monetary' options="{'currency_field': 'currency_id'}"/>
-=======
-                                        <field name="standard_price" widget='monetary' options="{'currency_field': 'cost_currency_id', 'field_digits': True}"/>
->>>>>>> 27081bf6
+                                        <field name="standard_price" widget='monetary' options="{'currency_field': 'cost_currency_id'}"/>
                                     </div>
                                     <field name="company_id" groups="base.group_multi_company"
                                         options="{'no_create': True}"/>
