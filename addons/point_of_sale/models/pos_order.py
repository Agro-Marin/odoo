--- conflicted
+++ resolved
@@ -850,14 +850,9 @@
             taxes = line.tax_ids.filtered(lambda tax: tax.company_id.id == line.order_id.company_id.id)
             fiscal_position_id = line.order_id.fiscal_position_id
             if fiscal_position_id:
-<<<<<<< HEAD
                 taxes = fiscal_position_id.map_tax(taxes, line.product_id, line.order_id.partner_id)
-            price = line.price_unit * (1 - (line.discount or 0.0) / 100.0)
-=======
-                taxes = fiscal_position_id.map_tax(taxes)
             price = self.env['account.tax']._fix_tax_included_price(
                 line.price_unit * (1 - (line.discount or 0.0) / 100.0), line.product_id.taxes_id, taxes)
->>>>>>> 79dfcde3
             line.price_subtotal = line.price_subtotal_incl = price * line.qty
             if taxes:
                 taxes = taxes.compute_all(price, currency, line.qty, product=line.product_id, partner=line.order_id.partner_id or False)
