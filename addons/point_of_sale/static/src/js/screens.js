--- conflicted
+++ resolved
@@ -1273,12 +1273,14 @@
         fields.id           = partner.id || false;
         fields.country_id   = fields.country_id || false;
 
-<<<<<<< HEAD
         if (fields.property_product_pricelist) {
             fields.property_product_pricelist = parseInt(fields.property_product_pricelist, 10);
         } else {
             fields.property_product_pricelist = false;
         }
+        var contents = this.$(".client-details-contents");
+        contents.off("click", ".button.save");
+
 
         rpc.query({
                 model: 'res.partner',
@@ -1298,27 +1300,8 @@
                     'title': _t('Error: Could not Save Changes'),
                     'body': error_body,
                 });
+                contents.on('click','.button.save',function(){ self.save_client_details(partner); });
             });
-=======
-        var contents = this.$(".client-details-contents");
-        contents.off("click", ".button.save");
-
-        new Model('res.partner').call('create_from_ui',[fields]).then(function(partner_id){
-            self.saved_client_details(partner_id);
-        },function(err,event){
-            event.preventDefault();
-            var error_body = _t('Your Internet connection is probably down.');
-            if (err.data) {
-                var except = err.data;
-                error_body = except.arguments && except.arguments[0] || except.message || error_body;
-            }
-            self.gui.show_popup('error',{
-                'title': _t('Error: Could not Save Changes'),
-                'body': error_body,
-            });
-            contents.on('click','.button.save',function(){ self.save_client_details(partner); });
-        });
->>>>>>> bff43f0a
     },
     
     // what happens when we've just pushed modifications for a partner of id partner_id
