# -*- coding: utf-8 -*-
##############################################################################
#
#    OpenERP, Open Source Management Solution
#    Copyright (C) 2004-2010 Tiny SPRL (<http://tiny.be>).
#
#    This program is free software: you can redistribute it and/or modify
#    it under the terms of the GNU Affero General Public License as
#    published by the Free Software Foundation, either version 3 of the
#    License, or (at your option) any later version.
#
#    This program is distributed in the hope that it will be useful,
#    but WITHOUT ANY WARRANTY; without even the implied warranty of
#    MERCHANTABILITY or FITNESS FOR A PARTICULAR PURPOSE.  See the
#    GNU Affero General Public License for more details.
#
#    You should have received a copy of the GNU Affero General Public License
#    along with this program.  If not, see <http://www.gnu.org/licenses/>.
#
##############################################################################

from datetime import datetime
from dateutil.relativedelta import relativedelta
from decimal import Decimal
import logging
import pdb
import time

import openerp
from openerp import tools
from openerp.osv import fields, osv
from openerp.tools.translate import _

import openerp.addons.decimal_precision as dp
import openerp.addons.product.product

_logger = logging.getLogger(__name__)

class pos_config(osv.osv):
    _name = 'pos.config'

    POS_CONFIG_STATE = [
        ('active', 'Active'),
        ('inactive', 'Inactive'),
        ('deprecated', 'Deprecated')
    ]

    _columns = {
        'name' : fields.char('Point of Sale Name', size=32, select=1,
             required=True, help="An internal identification of the point of sale"),
        'journal_ids' : fields.many2many('account.journal', 'pos_config_journal_rel', 
             'pos_config_id', 'journal_id', 'Available Payment Methods',
             domain="[('journal_user', '=', True ), ('type', 'in', ['bank', 'cash'])]",),
        'warehouse_id' : fields.many2one('stock.warehouse', 'Warehouse',
             required=True),
        'journal_id' : fields.many2one('account.journal', 'Sale Journal',
             domain=[('type', '=', 'sale')],
             help="Accounting journal used to post sales entries."),
        'iface_self_checkout' : fields.boolean('Self Checkout Mode',
             help="Check this if this point of sale should open by default in a self checkout mode. If unchecked, OpenERP uses the normal cashier mode by default."),
        'iface_cashdrawer' : fields.boolean('Cashdrawer Interface'),
        'iface_payment_terminal' : fields.boolean('Payment Terminal Interface'),
        'iface_electronic_scale' : fields.boolean('Electronic Scale Interface'),
        'iface_vkeyboard' : fields.boolean('Virtual KeyBoard Interface'),
        'iface_print_via_proxy' : fields.boolean('Print via Proxy'),
        'iface_invoicing': fields.boolean('Invoicing',help='Enables invoice generation from the Point of Sale'),

        'state' : fields.selection(POS_CONFIG_STATE, 'Status', required=True, readonly=True),
        'sequence_id' : fields.many2one('ir.sequence', 'Order IDs Sequence', readonly=True,
            help="This sequence is automatically created by OpenERP but you can change it "\
                "to customize the reference numbers of your orders."),
        'session_ids': fields.one2many('pos.session', 'config_id', 'Sessions'),
        'group_by' : fields.boolean('Group Journal Items', help="Check this if you want to group the Journal Items by Product while closing a Session"),
        'pricelist_id': fields.many2one('product.pricelist','Pricelist', required=True)
    }

    def _check_cash_control(self, cr, uid, ids, context=None):
        return all(
            (sum(int(journal.cash_control) for journal in record.journal_ids) <= 1)
            for record in self.browse(cr, uid, ids, context=context)
        )

    _constraints = [
        (_check_cash_control, "You cannot have two cash controls in one Point Of Sale !", ['journal_ids']),
    ]

    def copy(self, cr, uid, id, default=None, context=None):
        if not default:
            default = {}
        d = {
            'sequence_id' : False,
        }
        d.update(default)
        return super(pos_config, self).copy(cr, uid, id, d, context=context)


    def name_get(self, cr, uid, ids, context=None):
        result = []
        states = {
            'opening_control': _('Opening Control'),
            'opened': _('In Progress'),
            'closing_control': _('Closing Control'),
            'closed': _('Closed & Posted'),
        }
        for record in self.browse(cr, uid, ids, context=context):
            if (not record.session_ids) or (record.session_ids[0].state=='closed'):
                result.append((record.id, record.name+' ('+_('not used')+')'))
                continue
            session = record.session_ids[0]
            result.append((record.id, record.name + ' ('+session.user_id.name+')')) #, '+states[session.state]+')'))
        return result

    def _default_sale_journal(self, cr, uid, context=None):
        res = self.pool.get('account.journal').search(cr, uid, [('type', '=', 'sale')], limit=1)
        return res and res[0] or False

    def _default_warehouse(self, cr, uid, context=None):
        user = self.pool.get('res.users').browse(cr, uid, uid, context)
        res = self.pool.get('stock.warehouse').search(cr, uid, [('company_id', '=', user.company_id.id)], limit=1, context=context)
        return res and res[0] or False

    def _default_pricelist(self, cr, uid, context=None):
        res = self.pool.get('product.pricelist').search(cr, uid, [('type', '=', 'sale')], limit=1, context=context)
        return res and res[0] or False

    _defaults = {
        'state' : POS_CONFIG_STATE[0][0],
        'warehouse_id': _default_warehouse,
        'journal_id': _default_sale_journal,
        'group_by' : True,
<<<<<<< HEAD
        'pricelist_id': _default_pricelist
=======
        'iface_invoicing': True,
>>>>>>> ef81f0bd
    }

    def set_active(self, cr, uid, ids, context=None):
        return self.write(cr, uid, ids, {'state' : 'active'}, context=context)

    def set_inactive(self, cr, uid, ids, context=None):
        return self.write(cr, uid, ids, {'state' : 'inactive'}, context=context)

    def set_deprecate(self, cr, uid, ids, context=None):
        return self.write(cr, uid, ids, {'state' : 'deprecated'}, context=context)

    def create(self, cr, uid, values, context=None):
        proxy = self.pool.get('ir.sequence')
        sequence_values = dict(
            name='PoS %s' % values['name'],
            padding=5,
            prefix="%s/"  % values['name'],
        )
        sequence_id = proxy.create(cr, uid, sequence_values, context=context)
        values['sequence_id'] = sequence_id
        return super(pos_config, self).create(cr, uid, values, context=context)

    def unlink(self, cr, uid, ids, context=None):
        for obj in self.browse(cr, uid, ids, context=context):
            if obj.sequence_id:
                obj.sequence_id.unlink()
        return super(pos_config, self).unlink(cr, uid, ids, context=context)

class pos_session(osv.osv):
    _name = 'pos.session'
    _order = 'id desc'

    POS_SESSION_STATE = [
        ('opening_control', 'Opening Control'),  # Signal open
        ('opened', 'In Progress'),                    # Signal closing
        ('closing_control', 'Closing Control'),  # Signal close
        ('closed', 'Closed & Posted'),
    ]

    def _compute_cash_all(self, cr, uid, ids, fieldnames, args, context=None):
        result = dict()

        for record in self.browse(cr, uid, ids, context=context):
            result[record.id] = {
                'cash_journal_id' : False,
                'cash_register_id' : False,
                'cash_control' : False,
            }
            for st in record.statement_ids:
                if st.journal_id.cash_control == True:
                    result[record.id]['cash_control'] = True
                    result[record.id]['cash_journal_id'] = st.journal_id.id
                    result[record.id]['cash_register_id'] = st.id

        return result

    _columns = {
        'config_id' : fields.many2one('pos.config', 'Point of Sale',
                                      help="The physical point of sale you will use.",
                                      required=True,
                                      select=1,
                                      domain="[('state', '=', 'active')]",
                                     ),

        'name' : fields.char('Session ID', size=32, required=True, readonly=True),
        'user_id' : fields.many2one('res.users', 'Responsible',
                                    required=True,
                                    select=1,
                                    readonly=True,
                                    states={'opening_control' : [('readonly', False)]}
                                   ),
        'start_at' : fields.datetime('Opening Date', readonly=True), 
        'stop_at' : fields.datetime('Closing Date', readonly=True),

        'state' : fields.selection(POS_SESSION_STATE, 'Status',
                required=True, readonly=True,
                select=1),

        'cash_control' : fields.function(_compute_cash_all,
                                         multi='cash',
                                         type='boolean', string='Has Cash Control'),
        'cash_journal_id' : fields.function(_compute_cash_all,
                                            multi='cash',
                                            type='many2one', relation='account.journal',
                                            string='Cash Journal', store=True),
        'cash_register_id' : fields.function(_compute_cash_all,
                                             multi='cash',
                                             type='many2one', relation='account.bank.statement',
                                             string='Cash Register', store=True),

        'opening_details_ids' : fields.related('cash_register_id', 'opening_details_ids', 
                type='one2many', relation='account.cashbox.line',
                string='Opening Cash Control'),
        'details_ids' : fields.related('cash_register_id', 'details_ids', 
                type='one2many', relation='account.cashbox.line',
                string='Cash Control'),

        'cash_register_balance_end_real' : fields.related('cash_register_id', 'balance_end_real',
                type='float',
                digits_compute=dp.get_precision('Account'),
                string="Ending Balance",
                help="Computed using the cash control lines",
                readonly=True),
        'cash_register_balance_start' : fields.related('cash_register_id', 'balance_start',
                type='float',
                digits_compute=dp.get_precision('Account'),
                string="Starting Balance",
                help="Computed using the cash control at the opening.",
                readonly=True),
        'cash_register_total_entry_encoding' : fields.related('cash_register_id', 'total_entry_encoding',
                string='Total Cash Transaction',
                readonly=True),
        'cash_register_balance_end' : fields.related('cash_register_id', 'balance_end',
                type='float',
                digits_compute=dp.get_precision('Account'),
                string="Computed Balance",
                help="Computed with the initial cash control and the sum of all payments.",
                readonly=True),
        'cash_register_difference' : fields.related('cash_register_id', 'difference',
                type='float',
                string='Difference',
                help="Difference between the counted cash control at the closing and the computed balance.",
                readonly=True),

        'journal_ids' : fields.related('config_id', 'journal_ids',
                                       type='many2many',
                                       readonly=True,
                                       relation='account.journal',
                                       string='Available Payment Methods'),
        'order_ids' : fields.one2many('pos.order', 'session_id', 'Orders'),

        'statement_ids' : fields.one2many('account.bank.statement', 'pos_session_id', 'Bank Statement', readonly=True),
    }

    _defaults = {
        'name' : '/',
        'user_id' : lambda obj, cr, uid, context: uid,
        'state' : 'opening_control',
    }

    _sql_constraints = [
        ('uniq_name', 'unique(name)', "The name of this POS Session must be unique !"),
    ]

    def _check_unicity(self, cr, uid, ids, context=None):
        for session in self.browse(cr, uid, ids, context=None):
            # open if there is no session in 'opening_control', 'opened', 'closing_control' for one user
            domain = [
                ('state', 'not in', ('closed','closing_control')),
                ('user_id', '=', uid)
            ]
            count = self.search_count(cr, uid, domain, context=context)
            if count>1:
                return False
        return True

    def _check_pos_config(self, cr, uid, ids, context=None):
        for session in self.browse(cr, uid, ids, context=None):
            domain = [
                ('state', '!=', 'closed'),
                ('config_id', '=', session.config_id.id)
            ]
            count = self.search_count(cr, uid, domain, context=context)
            if count>1:
                return False
        return True

    _constraints = [
        (_check_unicity, "You cannot create two active sessions with the same responsible!", ['user_id', 'state']),
        (_check_pos_config, "You cannot create two active sessions related to the same point of sale!", ['config_id']),
    ]

    def create(self, cr, uid, values, context=None):
        context = context or {}
        config_id = values.get('config_id', False) or context.get('default_config_id', False)
        if not config_id:
            raise osv.except_osv( _('Error!'),
                _("You should assign a Point of Sale to your session."))

        # journal_id is not required on the pos_config because it does not
        # exists at the installation. If nothing is configured at the
        # installation we do the minimal configuration. Impossible to do in
        # the .xml files as the CoA is not yet installed.
        jobj = self.pool.get('pos.config')
        pos_config = jobj.browse(cr, uid, config_id, context=context)
        context.update({'company_id': pos_config.warehouse_id.company_id.id})
        if not pos_config.journal_id:
            jid = jobj.default_get(cr, uid, ['journal_id'], context=context)['journal_id']
            if jid:
                jobj.write(cr, uid, [pos_config.id], {'journal_id': jid}, context=context)
            else:
                raise osv.except_osv( _('error!'),
                    _("Unable to open the session. You have to assign a sale journal to your point of sale."))

        # define some cash journal if no payment method exists
        if not pos_config.journal_ids:
            journal_proxy = self.pool.get('account.journal')
            cashids = journal_proxy.search(cr, uid, [('journal_user', '=', True), ('type','=','cash')], context=context)
            if not cashids:
                cashids = journal_proxy.search(cr, uid, [('type', '=', 'cash')], context=context)
                if not cashids:
                    cashids = journal_proxy.search(cr, uid, [('journal_user','=',True)], context=context)

            jobj.write(cr, uid, [pos_config.id], {'journal_ids': [(6,0, cashids)]})


        pos_config = jobj.browse(cr, uid, config_id, context=context)
        bank_statement_ids = []
        for journal in pos_config.journal_ids:
            bank_values = {
                'journal_id' : journal.id,
                'user_id' : uid,
                'company_id' : pos_config.warehouse_id.company_id.id
            }
            statement_id = self.pool.get('account.bank.statement').create(cr, uid, bank_values, context=context)
            bank_statement_ids.append(statement_id)

        values.update({
            'name' : pos_config.sequence_id._next(),
            'statement_ids' : [(6, 0, bank_statement_ids)],
            'config_id': config_id
        })

        return super(pos_session, self).create(cr, uid, values, context=context)

    def unlink(self, cr, uid, ids, context=None):
        for obj in self.browse(cr, uid, ids, context=context):
            for statement in obj.statement_ids:
                statement.unlink(context=context)
        return True


    def open_cb(self, cr, uid, ids, context=None):
        """
        call the Point Of Sale interface and set the pos.session to 'opened' (in progress)
        """
        if context is None:
            context = dict()

        if isinstance(ids, (int, long)):
            ids = [ids]

        this_record = self.browse(cr, uid, ids[0], context=context)
        this_record.signal_workflow('open')

        context.update(active_id=this_record.id)

        return {
            'type' : 'ir.actions.client',
            'name' : _('Start Point Of Sale'),
            'tag' : 'pos.ui',
            'context' : context,
        }

    def wkf_action_open(self, cr, uid, ids, context=None):
        # second browse because we need to refetch the data from the DB for cash_register_id
        for record in self.browse(cr, uid, ids, context=context):
            values = {}
            if not record.start_at:
                values['start_at'] = time.strftime('%Y-%m-%d %H:%M:%S')
            values['state'] = 'opened'
            record.write(values, context=context)
            for st in record.statement_ids:
                st.button_open(context=context)

        return self.open_frontend_cb(cr, uid, ids, context=context)

    def wkf_action_opening_control(self, cr, uid, ids, context=None):
        return self.write(cr, uid, ids, {'state' : 'opening_control'}, context=context)

    def wkf_action_closing_control(self, cr, uid, ids, context=None):
        for session in self.browse(cr, uid, ids, context=context):
            for statement in session.statement_ids:
                if (statement != session.cash_register_id) and (statement.balance_end != statement.balance_end_real):
                    self.pool.get('account.bank.statement').write(cr, uid, [statement.id], {'balance_end_real': statement.balance_end})
        return self.write(cr, uid, ids, {'state' : 'closing_control', 'stop_at' : time.strftime('%Y-%m-%d %H:%M:%S')}, context=context)

    def wkf_action_close(self, cr, uid, ids, context=None):
        # Close CashBox
        bsl = self.pool.get('account.bank.statement.line')
        for record in self.browse(cr, uid, ids, context=context):
            for st in record.statement_ids:
                if abs(st.difference) > st.journal_id.amount_authorized_diff:
                    # The pos manager can close statements with maximums.
                    if not self.pool.get('ir.model.access').check_groups(cr, uid, "point_of_sale.group_pos_manager"):
                        raise osv.except_osv( _('Error!'),
                            _("Your ending balance is too different from the theoretical cash closing (%.2f), the maximum allowed is: %.2f. You can contact your manager to force it.") % (st.difference, st.journal_id.amount_authorized_diff))
                if (st.journal_id.type not in ['bank', 'cash']):
                    raise osv.except_osv(_('Error!'), 
                        _("The type of the journal for your payment method should be bank or cash "))
                if st.difference and st.journal_id.cash_control == True:
                    if st.difference > 0.0:
                        name= _('Point of Sale Profit')
                        account_id = st.journal_id.profit_account_id.id
                    else:
                        account_id = st.journal_id.loss_account_id.id
                        name= _('Point of Sale Loss')
                    if not account_id:
                        raise osv.except_osv( _('Error!'),
                        _("Please set your profit and loss accounts on your payment method '%s'. This will allow OpenERP to post the difference of %.2f in your ending balance. To close this session, you can update the 'Closing Cash Control' to avoid any difference.") % (st.journal_id.name,st.difference))
                    bsl.create(cr, uid, {
                        'statement_id': st.id,
                        'amount': st.difference,
                        'ref': record.name,
                        'name': name,
                        'account_id': account_id
                    }, context=context)

                if st.journal_id.type == 'bank':
                    st.write({'balance_end_real' : st.balance_end})
                getattr(st, 'button_confirm_%s' % st.journal_id.type)(context=context)
        self._confirm_orders(cr, uid, ids, context=context)
        self.write(cr, uid, ids, {'state' : 'closed'}, context=context)

        obj = self.pool.get('ir.model.data').get_object_reference(cr, uid, 'point_of_sale', 'menu_point_root')[1]
        return {
            'type' : 'ir.actions.client',
            'name' : 'Point of Sale Menu',
            'tag' : 'reload',
            'params' : {'menu_id': obj},
        }

    def _confirm_orders(self, cr, uid, ids, context=None):
        account_move_obj = self.pool.get('account.move')
        pos_order_obj = self.pool.get('pos.order')
        for session in self.browse(cr, uid, ids, context=context):
            order_ids = [order.id for order in session.order_ids if order.state == 'paid']

            move_id = account_move_obj.create(cr, uid, {'ref' : session.name, 'journal_id' : session.config_id.journal_id.id, }, context=context)

            pos_order_obj._create_account_move_line(cr, uid, order_ids, session, move_id, context=context)

            for order in session.order_ids:
                if order.state not in ('paid', 'invoiced'):
                    raise osv.except_osv(
                        _('Error!'),
                        _("You cannot confirm all orders of this session, because they have not the 'paid' status"))
                else:
                    pos_order_obj.signal_done(cr, uid, [order.id])

        return True

    def open_frontend_cb(self, cr, uid, ids, context=None):
        if not context:
            context = {}
        if not ids:
            return {}
        context.update({'active_id': ids[0]})
        return {
            'type' : 'ir.actions.client',
            'name' : _('Start Point Of Sale'),
            'tag' : 'pos.ui',
            'context' : context,
        }

class pos_order(osv.osv):
    _name = "pos.order"
    _description = "Point of Sale"
    _order = "id desc"

    def create_from_ui(self, cr, uid, orders, context=None):
        #_logger.info("orders: %r", orders)
        order_ids = []
        for tmp_order in orders:
            to_invoice = tmp_order['to_invoice']
            order = tmp_order['data']


            order_id = self.create(cr, uid, {
                'name': order['name'],
                'user_id': order['user_id'] or False,
                'session_id': order['pos_session_id'],
                'lines': order['lines'],
                'pos_reference':order['name'],
                'partner_id': order['partner_id'] or False
            }, context)

            for payments in order['statement_ids']:
                payment = payments[2]
                self.add_payment(cr, uid, order_id, {
                    'amount': payment['amount'] or 0.0,
                    'payment_date': payment['name'],
                    'statement_id': payment['statement_id'],
                    'payment_name': payment.get('note', False),
                    'journal': payment['journal_id']
                }, context=context)

            if order['amount_return']:
                session = self.pool.get('pos.session').browse(cr, uid, order['pos_session_id'], context=context)
                cash_journal = session.cash_journal_id
                cash_statement = False
                if not cash_journal:
                    cash_journal_ids = filter(lambda st: st.journal_id.type=='cash', session.statement_ids)
                    if not len(cash_journal_ids):
                        raise osv.except_osv( _('error!'),
                            _("No cash statement found for this session. Unable to record returned cash."))
                    cash_journal = cash_journal_ids[0].journal_id
                self.add_payment(cr, uid, order_id, {
                    'amount': -order['amount_return'],
                    'payment_date': time.strftime('%Y-%m-%d %H:%M:%S'),
                    'payment_name': _('return'),
                    'journal': cash_journal.id,
                }, context=context)
            order_ids.append(order_id)
<<<<<<< HEAD
            self.signal_paid(cr, uid, [order_id])
=======
            wf_service = netsvc.LocalService("workflow")
            wf_service.trg_validate(uid, 'pos.order', order_id, 'paid', cr)

            if to_invoice:
                self.action_invoice(cr, uid, [order_id], context)
                order_obj = self.browse(cr, uid, order_id, context)
                wf_service = netsvc.LocalService('workflow')
                wf_service.trg_validate(uid,'account.invoice', order_obj.invoice_id.id,'invoice_open',cr)
        
>>>>>>> ef81f0bd
        return order_ids

    def write(self, cr, uid, ids, vals, context=None):
        res = super(pos_order, self).write(cr, uid, ids, vals, context=context)
        #If you change the partner of the PoS order, change also the partner of the associated bank statement lines
        partner_obj = self.pool.get('res.partner')
        bsl_obj = self.pool.get("account.bank.statement.line")
        if 'partner_id' in vals:
            for posorder in self.browse(cr, uid, ids, context=context):
                if posorder.invoice_id:
                    raise osv.except_osv( _('Error!'), _("You cannot change the partner of a POS order for which an invoice has already been issued."))
                if vals['partner_id']:
                    p_id = partner_obj.browse(cr, uid, vals['partner_id'], context=context)
                    part_id = partner_obj._find_accounting_partner(p_id).id
                else:
                    part_id = False
                bsl_ids = [x.id for x in posorder.statement_ids]
                bsl_obj.write(cr, uid, bsl_ids, {'partner_id': part_id}, context=context)
        return res

    def unlink(self, cr, uid, ids, context=None):
        for rec in self.browse(cr, uid, ids, context=context):
            if rec.state not in ('draft','cancel'):
                raise osv.except_osv(_('Unable to Delete!'), _('In order to delete a sale, it must be new or cancelled.'))
        return super(pos_order, self).unlink(cr, uid, ids, context=context)

    def onchange_partner_id(self, cr, uid, ids, part=False, context=None):
        if not part:
            return {'value': {}}
        pricelist = self.pool.get('res.partner').browse(cr, uid, part, context=context).property_product_pricelist.id
        return {'value': {'pricelist_id': pricelist}}

    def _amount_all(self, cr, uid, ids, name, args, context=None):
        tax_obj = self.pool.get('account.tax')
        cur_obj = self.pool.get('res.currency')
        res = {}
        for order in self.browse(cr, uid, ids, context=context):
            res[order.id] = {
                'amount_paid': 0.0,
                'amount_return':0.0,
                'amount_tax':0.0,
            }
            val1 = val2 = 0.0
            cur = order.pricelist_id.currency_id
            for payment in order.statement_ids:
                res[order.id]['amount_paid'] +=  payment.amount
                res[order.id]['amount_return'] += (payment.amount < 0 and payment.amount or 0)
            for line in order.lines:
                val1 += line.price_subtotal_incl
                val2 += line.price_subtotal
            res[order.id]['amount_tax'] = cur_obj.round(cr, uid, cur, val1-val2)
            res[order.id]['amount_total'] = cur_obj.round(cr, uid, cur, val1)
        return res

    def copy(self, cr, uid, id, default=None, context=None):
        if not default:
            default = {}
        d = {
            'state': 'draft',
            'invoice_id': False,
            'account_move': False,
            'picking_id': False,
            'statement_ids': [],
            'nb_print': 0,
            'name': self.pool.get('ir.sequence').get(cr, uid, 'pos.order'),
        }
        d.update(default)
        return super(pos_order, self).copy(cr, uid, id, d, context=context)

    _columns = {
        'name': fields.char('Order Ref', size=64, required=True, readonly=True),
        'company_id':fields.many2one('res.company', 'Company', required=True, readonly=True),
        'warehouse_id': fields.related('session_id', 'config_id', 'warehouse_id', relation='stock.warehouse', type='many2one', string='Warehouse', store=True, readonly=True),
        'date_order': fields.datetime('Order Date', readonly=True, select=True),
        'user_id': fields.many2one('res.users', 'Salesman', help="Person who uses the the cash register. It can be a reliever, a student or an interim employee."),
        'amount_tax': fields.function(_amount_all, string='Taxes', digits_compute=dp.get_precision('Point Of Sale'), multi='all'),
        'amount_total': fields.function(_amount_all, string='Total', multi='all'),
        'amount_paid': fields.function(_amount_all, string='Paid', states={'draft': [('readonly', False)]}, readonly=True, digits_compute=dp.get_precision('Point Of Sale'), multi='all'),
        'amount_return': fields.function(_amount_all, 'Returned', digits_compute=dp.get_precision('Point Of Sale'), multi='all'),
        'lines': fields.one2many('pos.order.line', 'order_id', 'Order Lines', states={'draft': [('readonly', False)]}, readonly=True),
        'statement_ids': fields.one2many('account.bank.statement.line', 'pos_statement_id', 'Payments', states={'draft': [('readonly', False)]}, readonly=True),
        'pricelist_id': fields.many2one('product.pricelist', 'Pricelist', required=True, states={'draft': [('readonly', False)]}, readonly=True),
        'partner_id': fields.many2one('res.partner', 'Customer', change_default=True, select=1, states={'draft': [('readonly', False)], 'paid': [('readonly', False)]}),

        'session_id' : fields.many2one('pos.session', 'Session', 
                                        #required=True,
                                        select=1,
                                        domain="[('state', '=', 'opened')]",
                                        states={'draft' : [('readonly', False)]},
                                        readonly=True),

        'state': fields.selection([('draft', 'New'),
                                   ('cancel', 'Cancelled'),
                                   ('paid', 'Paid'),
                                   ('done', 'Posted'),
                                   ('invoiced', 'Invoiced')],
                                  'Status', readonly=True),

        'invoice_id': fields.many2one('account.invoice', 'Invoice'),
        'account_move': fields.many2one('account.move', 'Journal Entry', readonly=True),
        'picking_id': fields.many2one('stock.picking', 'Picking', readonly=True),
        'note': fields.text('Internal Notes'),
        'nb_print': fields.integer('Number of Print', readonly=True),
        'pos_reference': fields.char('Receipt Ref', size=64, readonly=True),
        'sale_journal': fields.related('session_id', 'config_id', 'journal_id', relation='account.journal', type='many2one', string='Sale Journal', store=True, readonly=True),
    }

    def _default_session(self, cr, uid, context=None):
        so = self.pool.get('pos.session')
        session_ids = so.search(cr, uid, [('state','=', 'opened'), ('user_id','=',uid)], context=context)
        return session_ids and session_ids[0] or False

    def _default_pricelist(self, cr, uid, context=None):
        session_ids = self._default_session(cr, uid, context) 
        if session_ids:
            session_record = self.pool.get('pos.session').browse(cr, uid, session_ids, context=context)
            return session_record.config_id.pricelist_id and session_record.config_id.pricelist_id.id or False
        return False

    _defaults = {
        'user_id': lambda self, cr, uid, context: uid,
        'state': 'draft',
        'name': '/', 
        'date_order': lambda *a: time.strftime('%Y-%m-%d %H:%M:%S'),
        'nb_print': 0,
        'session_id': _default_session,
        'company_id': lambda self,cr,uid,c: self.pool.get('res.users').browse(cr, uid, uid, c).company_id.id,
        'pricelist_id': _default_pricelist,
    }

    def create(self, cr, uid, values, context=None):
        values['name'] = self.pool.get('ir.sequence').get(cr, uid, 'pos.order')
        return super(pos_order, self).create(cr, uid, values, context=context)

    def test_paid(self, cr, uid, ids, context=None):
        """A Point of Sale is paid when the sum
        @return: True
        """
        for order in self.browse(cr, uid, ids, context=context):
            if order.lines and not order.amount_total:
                return True
            if (not order.lines) or (not order.statement_ids) or \
                (abs(order.amount_total-order.amount_paid) > 0.00001):
                return False
        return True

    def create_picking(self, cr, uid, ids, context=None):
        """Create a picking for each order and validate it."""
        picking_obj = self.pool.get('stock.picking')
        partner_obj = self.pool.get('res.partner')
        move_obj = self.pool.get('stock.move')

        for order in self.browse(cr, uid, ids, context=context):
            if not order.state=='draft':
                continue
            addr = order.partner_id and partner_obj.address_get(cr, uid, [order.partner_id.id], ['delivery']) or {}
            picking_id = picking_obj.create(cr, uid, {
                'origin': order.name,
                'partner_id': addr.get('delivery',False),
                'type': 'out',
                'company_id': order.company_id.id,
                'move_type': 'direct',
                'note': order.note or "",
                'invoice_state': 'none',
                'auto_picking': True,
            }, context=context)
            self.write(cr, uid, [order.id], {'picking_id': picking_id}, context=context)
            location_id = order.warehouse_id.lot_stock_id.id
            output_id = order.warehouse_id.lot_output_id.id

            for line in order.lines:
                if line.product_id and line.product_id.type == 'service':
                    continue
                if line.qty < 0:
                    location_id, output_id = output_id, location_id

                move_obj.create(cr, uid, {
                    'name': line.name,
                    'product_uom': line.product_id.uom_id.id,
                    'product_uos': line.product_id.uom_id.id,
                    'picking_id': picking_id,
                    'product_id': line.product_id.id,
                    'product_uos_qty': abs(line.qty),
                    'product_qty': abs(line.qty),
                    'tracking_id': False,
                    'state': 'draft',
                    'location_id': location_id,
                    'location_dest_id': output_id,
                }, context=context)
                if line.qty < 0:
                    location_id, output_id = output_id, location_id
            
            picking_obj.signal_button_confirm(cr, uid, [picking_id])
            picking_obj.force_assign(cr, uid, [picking_id], context)
        return True

    def cancel_order(self, cr, uid, ids, context=None):
        """ Changes order state to cancel
        @return: True
        """
        stock_picking_obj = self.pool.get('stock.picking')
        wf_service = netsvc.LocalService("workflow")
        for order in self.browse(cr, uid, ids, context=context):
            stock_picking_obj.signal_button_cancel(cr, uid, [order.picking_id.id])
            if stock_picking_obj.browse(cr, uid, order.picking_id.id, context=context).state <> 'cancel':
                raise osv.except_osv(_('Error!'), _('Unable to cancel the picking.'))
        self.write(cr, uid, ids, {'state': 'cancel'}, context=context)
        return True

    def add_payment(self, cr, uid, order_id, data, context=None):
        """Create a new payment for the order"""
        if not context:
            context = {}
        statement_line_obj = self.pool.get('account.bank.statement.line')
        property_obj = self.pool.get('ir.property')
        order = self.browse(cr, uid, order_id, context=context)
        args = {
            'amount': data['amount'],
            'date': data.get('payment_date', time.strftime('%Y-%m-%d')),
            'name': order.name + ': ' + (data.get('payment_name', '') or ''),
        }

        account_def = property_obj.get(cr, uid, 'property_account_receivable', 'res.partner', context=context)
        args['account_id'] = (order.partner_id and order.partner_id.property_account_receivable \
                             and order.partner_id.property_account_receivable.id) or (account_def and account_def.id) or False
        args['partner_id'] = order.partner_id and order.partner_id.id or None

        if not args['account_id']:
            if not args['partner_id']:
                msg = _('There is no receivable account defined to make payment.')
            else:
                msg = _('There is no receivable account defined to make payment for the partner: "%s" (id:%d).') % (order.partner_id.name, order.partner_id.id,)
            raise osv.except_osv(_('Configuration Error!'), msg)

        context.pop('pos_session_id', False)

        journal_id = data.get('journal', False)
        statement_id = data.get('statement_id', False)
        assert journal_id or statement_id, "No statement_id or journal_id passed to the method!"

        for statement in order.session_id.statement_ids:
            if statement.id == statement_id:
                journal_id = statement.journal_id.id
                break
            elif statement.journal_id.id == journal_id:
                statement_id = statement.id
                break

        if not statement_id:
            raise osv.except_osv(_('Error!'), _('You have to open at least one cashbox.'))

        args.update({
            'statement_id' : statement_id,
            'pos_statement_id' : order_id,
            'journal_id' : journal_id,
            'type' : 'customer',
            'ref' : order.session_id.name,
        })

        statement_line_obj.create(cr, uid, args, context=context)

        return statement_id

    def refund(self, cr, uid, ids, context=None):
        """Create a copy of order  for refund order"""
        clone_list = []
        line_obj = self.pool.get('pos.order.line')
        for order in self.browse(cr, uid, ids, context=context):
            clone_id = self.copy(cr, uid, order.id, {
                'name': order.name + ' REFUND',
            }, context=context)
            clone_list.append(clone_id)

        for clone in self.browse(cr, uid, clone_list, context=context):
            for order_line in clone.lines:
                line_obj.write(cr, uid, [order_line.id], {
                    'qty': -order_line.qty
                }, context=context)

        new_order = ','.join(map(str,clone_list))
        abs = {
            #'domain': "[('id', 'in', ["+new_order+"])]",
            'name': _('Return Products'),
            'view_type': 'form',
            'view_mode': 'form',
            'res_model': 'pos.order',
            'res_id':clone_list[0],
            'view_id': False,
            'context':context,
            'type': 'ir.actions.act_window',
            'nodestroy': True,
            'target': 'current',
        }
        return abs

    def action_invoice_state(self, cr, uid, ids, context=None):
        return self.write(cr, uid, ids, {'state':'invoiced'}, context=context)

    def action_invoice(self, cr, uid, ids, context=None):
        inv_ref = self.pool.get('account.invoice')
        inv_line_ref = self.pool.get('account.invoice.line')
        product_obj = self.pool.get('product.product')
        inv_ids = []

        for order in self.pool.get('pos.order').browse(cr, uid, ids, context=context):
            if order.invoice_id:
                inv_ids.append(order.invoice_id.id)
                continue

            if not order.partner_id:
                raise osv.except_osv(_('Error!'), _('Please provide a partner for the sale.'))

            acc = order.partner_id.property_account_receivable.id
            inv = {
                'name': order.name,
                'origin': order.name,
                'account_id': acc,
                'journal_id': order.sale_journal.id or None,
                'type': 'out_invoice',
                'reference': order.name,
                'partner_id': order.partner_id.id,
                'comment': order.note or '',
                'currency_id': order.pricelist_id.currency_id.id, # considering partner's sale pricelist's currency
            }
            inv.update(inv_ref.onchange_partner_id(cr, uid, [], 'out_invoice', order.partner_id.id)['value'])
            if not inv.get('account_id', None):
                inv['account_id'] = acc
            inv_id = inv_ref.create(cr, uid, inv, context=context)

            self.write(cr, uid, [order.id], {'invoice_id': inv_id, 'state': 'invoiced'}, context=context)
            inv_ids.append(inv_id)
            for line in order.lines:
                inv_line = {
                    'invoice_id': inv_id,
                    'product_id': line.product_id.id,
                    'quantity': line.qty,
                }
                inv_name = product_obj.name_get(cr, uid, [line.product_id.id], context=context)[0][1]
                inv_line.update(inv_line_ref.product_id_change(cr, uid, [],
                                                               line.product_id.id,
                                                               line.product_id.uom_id.id,
                                                               line.qty, partner_id = order.partner_id.id,
                                                               fposition_id=order.partner_id.property_account_position.id)['value'])
                if line.product_id.description_sale:
                    inv_line['note'] = line.product_id.description_sale
                inv_line['price_unit'] = line.price_unit
                inv_line['discount'] = line.discount
                inv_line['name'] = inv_name
                inv_line['invoice_line_tax_id'] = [(6, 0, [x.id for x in line.product_id.taxes_id] )]
                inv_line_ref.create(cr, uid, inv_line, context=context)
            inv_ref.button_reset_taxes(cr, uid, [inv_id], context=context)
<<<<<<< HEAD
            self.signal_invoice(cr, uid, [order.id])
=======
            wf_service.trg_validate(uid, 'pos.order', order.id, 'invoice', cr)
            wf_service.trg_validate(uid, 'account.invoice', inv_id, 'validate', cr)
>>>>>>> ef81f0bd

        if not inv_ids: return {}

        mod_obj = self.pool.get('ir.model.data')
        res = mod_obj.get_object_reference(cr, uid, 'account', 'invoice_form')
        res_id = res and res[1] or False
        return {
            'name': _('Customer Invoice'),
            'view_type': 'form',
            'view_mode': 'form',
            'view_id': [res_id],
            'res_model': 'account.invoice',
            'context': "{'type':'out_invoice'}",
            'type': 'ir.actions.act_window',
            'nodestroy': True,
            'target': 'current',
            'res_id': inv_ids and inv_ids[0] or False,
        }

    def create_account_move(self, cr, uid, ids, context=None):
        return self._create_account_move_line(cr, uid, ids, None, None, context=context)

    def _create_account_move_line(self, cr, uid, ids, session=None, move_id=None, context=None):
        # Tricky, via the workflow, we only have one id in the ids variable
        """Create a account move line of order grouped by products or not."""
        account_move_obj = self.pool.get('account.move')
        account_move_line_obj = self.pool.get('account.move.line')
        account_period_obj = self.pool.get('account.period')
        account_tax_obj = self.pool.get('account.tax')
        user_proxy = self.pool.get('res.users')
        property_obj = self.pool.get('ir.property')
        cur_obj = self.pool.get('res.currency')

        period = account_period_obj.find(cr, uid, context=context)[0]

        #session_ids = set(order.session_id for order in self.browse(cr, uid, ids, context=context))

        if session and not all(session.id == order.session_id.id for order in self.browse(cr, uid, ids, context=context)):
            raise osv.except_osv(_('Error!'), _('Selected orders do not have the same session!'))

        current_company = user_proxy.browse(cr, uid, uid, context=context).company_id

        grouped_data = {}
        have_to_group_by = session and session.config_id.group_by or False

        def compute_tax(amount, tax, line):
            if amount > 0:
                tax_code_id = tax['base_code_id']
                tax_amount = line.price_subtotal * tax['base_sign']
            else:
                tax_code_id = tax['ref_base_code_id']
                tax_amount = line.price_subtotal * tax['ref_base_sign']

            return (tax_code_id, tax_amount,)

        for order in self.browse(cr, uid, ids, context=context):
            if order.account_move:
                continue
            if order.state != 'paid':
                continue

            user_company = user_proxy.browse(cr, order.user_id.id, order.user_id.id).company_id

            group_tax = {}
            account_def = property_obj.get(cr, uid, 'property_account_receivable', 'res.partner', context=context).id

            order_account = order.partner_id and \
                            order.partner_id.property_account_receivable and \
                            order.partner_id.property_account_receivable.id or account_def or current_company.account_receivable.id

            if move_id is None:
                # Create an entry for the sale
                move_id = account_move_obj.create(cr, uid, {
                    'ref' : order.name,
                    'journal_id': order.sale_journal.id,
                }, context=context)

            def insert_data(data_type, values):
                # if have_to_group_by:

                sale_journal_id = order.sale_journal.id

                # 'quantity': line.qty,
                # 'product_id': line.product_id.id,
                values.update({
                    'date': order.date_order[:10],
                    'ref': order.name,
                    'journal_id' : sale_journal_id,
                    'period_id' : period,
                    'move_id' : move_id,
                    'company_id': user_company and user_company.id or False,
                })

                if data_type == 'product':
                    key = ('product', values['partner_id'], values['product_id'], values['debit'] > 0)
                elif data_type == 'tax':
                    key = ('tax', values['partner_id'], values['tax_code_id'], values['debit'] > 0)
                elif data_type == 'counter_part':
                    key = ('counter_part', values['partner_id'], values['account_id'], values['debit'] > 0)
                else:
                    return

                grouped_data.setdefault(key, [])

                # if not have_to_group_by or (not grouped_data[key]):
                #     grouped_data[key].append(values)
                # else:
                #     pass

                if have_to_group_by:
                    if not grouped_data[key]:
                        grouped_data[key].append(values)
                    else:
                        current_value = grouped_data[key][0]
                        current_value['quantity'] = current_value.get('quantity', 0.0) +  values.get('quantity', 0.0)
                        current_value['credit'] = current_value.get('credit', 0.0) + values.get('credit', 0.0)
                        current_value['debit'] = current_value.get('debit', 0.0) + values.get('debit', 0.0)
                        current_value['tax_amount'] = current_value.get('tax_amount', 0.0) + values.get('tax_amount', 0.0)
                else:
                    grouped_data[key].append(values)

            #because of the weird way the pos order is written, we need to make sure there is at least one line, 
            #because just after the 'for' loop there are references to 'line' and 'income_account' variables (that 
            #are set inside the for loop)
            #TOFIX: a deep refactoring of this method (and class!) is needed in order to get rid of this stupid hack
            assert order.lines, _('The POS order must have lines when calling this method')
            # Create an move for each order line

            cur = order.pricelist_id.currency_id
            for line in order.lines:
                tax_amount = 0
                taxes = [t for t in line.product_id.taxes_id]
                computed_taxes = account_tax_obj.compute_all(cr, uid, taxes, line.price_unit * (100.0-line.discount) / 100.0, line.qty)['taxes']

                for tax in computed_taxes:
                    tax_amount += cur_obj.round(cr, uid, cur, tax['amount'])
                    group_key = (tax['tax_code_id'], tax['base_code_id'], tax['account_collected_id'], tax['id'])

                    group_tax.setdefault(group_key, 0)
                    group_tax[group_key] += cur_obj.round(cr, uid, cur, tax['amount'])

                amount = line.price_subtotal

                # Search for the income account
                if  line.product_id.property_account_income.id:
                    income_account = line.product_id.property_account_income.id
                elif line.product_id.categ_id.property_account_income_categ.id:
                    income_account = line.product_id.categ_id.property_account_income_categ.id
                else:
                    raise osv.except_osv(_('Error!'), _('Please define income '\
                        'account for this product: "%s" (id:%d).') \
                        % (line.product_id.name, line.product_id.id, ))

                # Empty the tax list as long as there is no tax code:
                tax_code_id = False
                tax_amount = 0
                while computed_taxes:
                    tax = computed_taxes.pop(0)
                    tax_code_id, tax_amount = compute_tax(amount, tax, line)

                    # If there is one we stop
                    if tax_code_id:
                        break

                # Create a move for the line
                insert_data('product', {
                    'name': line.product_id.name,
                    'quantity': line.qty,
                    'product_id': line.product_id.id,
                    'account_id': income_account,
                    'credit': ((amount>0) and amount) or 0.0,
                    'debit': ((amount<0) and -amount) or 0.0,
                    'tax_code_id': tax_code_id,
                    'tax_amount': tax_amount,
                    'partner_id': order.partner_id and self.pool.get("res.partner")._find_accounting_partner(order.partner_id).id or False
                })

                # For each remaining tax with a code, whe create a move line
                for tax in computed_taxes:
                    tax_code_id, tax_amount = compute_tax(amount, tax, line)
                    if not tax_code_id:
                        continue

                    insert_data('tax', {
                        'name': _('Tax'),
                        'product_id':line.product_id.id,
                        'quantity': line.qty,
                        'account_id': income_account,
                        'credit': 0.0,
                        'debit': 0.0,
                        'tax_code_id': tax_code_id,
                        'tax_amount': tax_amount,
                        'partner_id': order.partner_id and self.pool.get("res.partner")._find_accounting_partner(order.partner_id).id or False
                    })

            # Create a move for each tax group
            (tax_code_pos, base_code_pos, account_pos, tax_id)= (0, 1, 2, 3)

            for key, tax_amount in group_tax.items():
                tax = self.pool.get('account.tax').browse(cr, uid, key[tax_id], context=context)
                insert_data('tax', {
                    'name': _('Tax') + ' ' + tax.name,
                    'quantity': line.qty,
                    'product_id': line.product_id.id,
                    'account_id': key[account_pos] or income_account,
                    'credit': ((tax_amount>0) and tax_amount) or 0.0,
                    'debit': ((tax_amount<0) and -tax_amount) or 0.0,
                    'tax_code_id': key[tax_code_pos],
                    'tax_amount': tax_amount,
                    'partner_id': order.partner_id and self.pool.get("res.partner")._find_accounting_partner(order.partner_id).id or False
                })

            # counterpart
            insert_data('counter_part', {
                'name': _("Trade Receivables"), #order.name,
                'account_id': order_account,
                'credit': ((order.amount_total < 0) and -order.amount_total) or 0.0,
                'debit': ((order.amount_total > 0) and order.amount_total) or 0.0,
                'partner_id': order.partner_id and self.pool.get("res.partner")._find_accounting_partner(order.partner_id).id or False
            })

            order.write({'state':'done', 'account_move': move_id})

        all_lines = []
        for group_key, group_data in grouped_data.iteritems():
            for value in group_data:
                all_lines.append((0, 0, value),)
        if move_id: #In case no order was changed
            self.pool.get("account.move").write(cr, uid, [move_id], {'line_id':all_lines}, context=context)

        return True

    def action_payment(self, cr, uid, ids, context=None):
        return self.write(cr, uid, ids, {'state': 'payment'}, context=context)

    def action_paid(self, cr, uid, ids, context=None):
        self.create_picking(cr, uid, ids, context=context)
        self.write(cr, uid, ids, {'state': 'paid'}, context=context)
        return True

    def action_cancel(self, cr, uid, ids, context=None):
        self.write(cr, uid, ids, {'state': 'cancel'}, context=context)
        return True

    def action_done(self, cr, uid, ids, context=None):
        self.create_account_move(cr, uid, ids, context=context)
        return True

class account_bank_statement(osv.osv):
    _inherit = 'account.bank.statement'
    _columns= {
        'user_id': fields.many2one('res.users', 'User', readonly=True),
    }
    _defaults = {
        'user_id': lambda self,cr,uid,c={}: uid
    }

class account_bank_statement_line(osv.osv):
    _inherit = 'account.bank.statement.line'
    _columns= {
        'pos_statement_id': fields.many2one('pos.order', ondelete='cascade'),
    }


class pos_order_line(osv.osv):
    _name = "pos.order.line"
    _description = "Lines of Point of Sale"
    _rec_name = "product_id"

    def _amount_line_all(self, cr, uid, ids, field_names, arg, context=None):
        res = dict([(i, {}) for i in ids])
        account_tax_obj = self.pool.get('account.tax')
        cur_obj = self.pool.get('res.currency')
        for line in self.browse(cr, uid, ids, context=context):
            taxes_ids = [ tax for tax in line.product_id.taxes_id if tax.company_id.id == line.order_id.company_id.id ]
            price = line.price_unit * (1 - (line.discount or 0.0) / 100.0)
            taxes = account_tax_obj.compute_all(cr, uid, taxes_ids, price, line.qty, product=line.product_id, partner=line.order_id.partner_id or False)

            cur = line.order_id.pricelist_id.currency_id
            res[line.id]['price_subtotal'] = cur_obj.round(cr, uid, cur, taxes['total'])
            res[line.id]['price_subtotal_incl'] = cur_obj.round(cr, uid, cur, taxes['total_included'])
        return res

    def onchange_product_id(self, cr, uid, ids, pricelist, product_id, qty=0, partner_id=False, context=None):
       context = context or {}
       if not product_id:
            return {}
       if not pricelist:
           raise osv.except_osv(_('No Pricelist!'),
               _('You have to select a pricelist in the sale form !\n' \
               'Please set one before choosing a product.'))

       price = self.pool.get('product.pricelist').price_get(cr, uid, [pricelist],
               product_id, qty or 1.0, partner_id)[pricelist]

       result = self.onchange_qty(cr, uid, ids, product_id, 0.0, qty, price, context=context)
       result['value']['price_unit'] = price
       return result

    def onchange_qty(self, cr, uid, ids, product, discount, qty, price_unit, context=None):
        result = {}
        if not product:
            return result
        account_tax_obj = self.pool.get('account.tax')
        cur_obj = self.pool.get('res.currency')

        prod = self.pool.get('product.product').browse(cr, uid, product, context=context)

        price = price_unit * (1 - (discount or 0.0) / 100.0)
        taxes = account_tax_obj.compute_all(cr, uid, prod.taxes_id, price, qty, product=prod, partner=False)

        result['price_subtotal'] = taxes['total']
        result['price_subtotal_incl'] = taxes['total_included']
        return {'value': result}

    _columns = {
        'company_id': fields.many2one('res.company', 'Company', required=True),
        'name': fields.char('Line No', size=32, required=True),
        'notice': fields.char('Discount Notice', size=128),
        'product_id': fields.many2one('product.product', 'Product', domain=[('sale_ok', '=', True)], required=True, change_default=True),
        'price_unit': fields.float(string='Unit Price', digits=(16, 2)),
        'qty': fields.float('Quantity', digits=(16, 2)),
        'price_subtotal': fields.function(_amount_line_all, multi='pos_order_line_amount', string='Subtotal w/o Tax', store=True),
        'price_subtotal_incl': fields.function(_amount_line_all, multi='pos_order_line_amount', string='Subtotal', store=True),
        'discount': fields.float('Discount (%)', digits=(16, 2)),
        'order_id': fields.many2one('pos.order', 'Order Ref', ondelete='cascade'),
        'create_date': fields.datetime('Creation Date', readonly=True),
    }

    _defaults = {
        'name': lambda obj, cr, uid, context: obj.pool.get('ir.sequence').get(cr, uid, 'pos.order.line'),
        'qty': lambda *a: 1,
        'discount': lambda *a: 0.0,
        'company_id': lambda self,cr,uid,c: self.pool.get('res.users').browse(cr, uid, uid, c).company_id.id,
    }

    def copy_data(self, cr, uid, id, default=None, context=None):
        if not default:
            default = {}
        default.update({
            'name': self.pool.get('ir.sequence').get(cr, uid, 'pos.order.line')
        })
        return super(pos_order_line, self).copy_data(cr, uid, id, default, context=context)

class pos_category(osv.osv):
    _name = 'pos.category'
    _description = "Point of Sale Category"
    _order = "sequence, name"
    def _check_recursion(self, cr, uid, ids, context=None):
        level = 100
        while len(ids):
            cr.execute('select distinct parent_id from pos_category where id IN %s',(tuple(ids),))
            ids = filter(None, map(lambda x:x[0], cr.fetchall()))
            if not level:
                return False
            level -= 1
        return True

    _constraints = [
        (_check_recursion, 'Error ! You cannot create recursive categories.', ['parent_id'])
    ]

    def name_get(self, cr, uid, ids, context=None):
        if not len(ids):
            return []
        reads = self.read(cr, uid, ids, ['name','parent_id'], context=context)
        res = []
        for record in reads:
            name = record['name']
            if record['parent_id']:
                name = record['parent_id'][1]+' / '+name
            res.append((record['id'], name))
        return res

    def _name_get_fnc(self, cr, uid, ids, prop, unknow_none, context=None):
        res = self.name_get(cr, uid, ids, context=context)
        return dict(res)

    def _get_image(self, cr, uid, ids, name, args, context=None):
        result = dict.fromkeys(ids, False)
        for obj in self.browse(cr, uid, ids, context=context):
            result[obj.id] = tools.image_get_resized_images(obj.image)
        return result
    
    def _set_image(self, cr, uid, id, name, value, args, context=None):
        return self.write(cr, uid, [id], {'image': tools.image_resize_image_big(value)}, context=context)

    _columns = {
        'name': fields.char('Name', size=64, required=True, translate=True),
        'complete_name': fields.function(_name_get_fnc, type="char", string='Name'),
        'parent_id': fields.many2one('pos.category','Parent Category', select=True),
        'child_id': fields.one2many('pos.category', 'parent_id', string='Children Categories'),
        'sequence': fields.integer('Sequence', help="Gives the sequence order when displaying a list of product categories."),
        
        # NOTE: there is no 'default image', because by default we don't show thumbnails for categories. However if we have a thumbnail
        # for at least one category, then we display a default image on the other, so that the buttons have consistent styling.
        # In this case, the default image is set by the js code.
        # NOTE2: image: all image fields are base64 encoded and PIL-supported
        'image': fields.binary("Image",
            help="This field holds the image used as image for the cateogry, limited to 1024x1024px."),
        'image_medium': fields.function(_get_image, fnct_inv=_set_image,
            string="Medium-sized image", type="binary", multi="_get_image",
            store={
                'pos.category': (lambda self, cr, uid, ids, c={}: ids, ['image'], 10),
            },
            help="Medium-sized image of the category. It is automatically "\
                 "resized as a 128x128px image, with aspect ratio preserved. "\
                 "Use this field in form views or some kanban views."),
        'image_small': fields.function(_get_image, fnct_inv=_set_image,
            string="Smal-sized image", type="binary", multi="_get_image",
            store={
                'pos.category': (lambda self, cr, uid, ids, c={}: ids, ['image'], 10),
            },
            help="Small-sized image of the category. It is automatically "\
                 "resized as a 64x64px image, with aspect ratio preserved. "\
                 "Use this field anywhere a small image is required."),
    }

import io, StringIO

class ean_wizard(osv.osv_memory):
    _name = 'pos.ean_wizard'
    _columns = {
        'ean13_pattern': fields.char('Reference', size=32, required=True, translate=True),
    }
    def sanitize_ean13(self, cr, uid, ids, context):
        for r in self.browse(cr,uid,ids):
            ean13 = openerp.addons.product.product.sanitize_ean13(r.ean13_pattern)
            m = context.get('active_model')
            m_id =  context.get('active_id')
            self.pool[m].write(cr,uid,[m_id],{'ean13':ean13})
        return { 'type' : 'ir.actions.act_window_close' }

class product_product(osv.osv):
    _inherit = 'product.product'


    #def _get_small_image(self, cr, uid, ids, prop, unknow_none, context=None):
    #    result = {}
    #    for obj in self.browse(cr, uid, ids, context=context):
    #        if not obj.product_image:
    #            result[obj.id] = False
    #            continue

    #        image_stream = io.BytesIO(obj.product_image.decode('base64'))
    #        img = Image.open(image_stream)
    #        img.thumbnail((120, 100), Image.ANTIALIAS)
    #        img_stream = StringIO.StringIO()
    #        img.save(img_stream, "JPEG")
    #        result[obj.id] = img_stream.getvalue().encode('base64')
    #    return result

    _columns = {
        'income_pdt': fields.boolean('Point of Sale Cash In', help="Check if, this is a product you can use to put cash into a statement for the point of sale backend."),
        'expense_pdt': fields.boolean('Point of Sale Cash Out', help="Check if, this is a product you can use to take cash from a statement for the point of sale backend, example: money lost, transfer to bank, etc."),
        'available_in_pos': fields.boolean('Available in the Point of Sale', help='Check if you want this product to appear in the Point of Sale'), 
        'pos_categ_id': fields.many2one('pos.category','Point of Sale Category',
            help="The Point of Sale Category this products belongs to. Those categories are used to group similar products and are specific to the Point of Sale."),
        'to_weight' : fields.boolean('To Weight', help="Check if the product should be weighted (mainly used with self check-out interface)."),
    }

    def _default_pos_categ_id(self, cr, uid, context=None):
        proxy = self.pool.get('ir.model.data')

        try:
            category_id = proxy.get_object_reference(cr, uid, 'point_of_sale', 'categ_others')[1]
        except ValueError:
            values = {
                'name' : 'Others',
            }
            category_id = self.pool.get('pos.category').create(cr, uid, values, context=context)
            values = {
                'name' : 'categ_others',
                'model' : 'pos.category',
                'module' : 'point_of_sale',
                'res_id' : category_id,
            }
            proxy.create(cr, uid, values, context=context)

        return category_id

    _defaults = {
        'to_weight' : False,
        'available_in_pos': True,
        'pos_categ_id' : _default_pos_categ_id,
    }

    def edit_ean(self, cr, uid, ids, context):
        return {
            'name': _("Assign a Custom EAN"),
            'type': 'ir.actions.act_window',
            'view_type': 'form',
            'view_mode': 'form',
            'res_model': 'pos.ean_wizard',
            'target' : 'new',
            'view_id': False,
            'context':context,
        }

# vim:expandtab:smartindent:tabstop=4:softtabstop=4:shiftwidth=4:<|MERGE_RESOLUTION|>--- conflicted
+++ resolved
@@ -128,11 +128,8 @@
         'warehouse_id': _default_warehouse,
         'journal_id': _default_sale_journal,
         'group_by' : True,
-<<<<<<< HEAD
-        'pricelist_id': _default_pricelist
-=======
+        'pricelist_id': _default_pricelist,
         'iface_invoicing': True,
->>>>>>> ef81f0bd
     }
 
     def set_active(self, cr, uid, ids, context=None):
@@ -537,19 +534,14 @@
                     'journal': cash_journal.id,
                 }, context=context)
             order_ids.append(order_id)
-<<<<<<< HEAD
             self.signal_paid(cr, uid, [order_id])
-=======
-            wf_service = netsvc.LocalService("workflow")
-            wf_service.trg_validate(uid, 'pos.order', order_id, 'paid', cr)
 
             if to_invoice:
                 self.action_invoice(cr, uid, [order_id], context)
                 order_obj = self.browse(cr, uid, order_id, context)
                 wf_service = netsvc.LocalService('workflow')
                 wf_service.trg_validate(uid,'account.invoice', order_obj.invoice_id.id,'invoice_open',cr)
-        
->>>>>>> ef81f0bd
+
         return order_ids
 
     def write(self, cr, uid, ids, vals, context=None):
@@ -901,12 +893,8 @@
                 inv_line['invoice_line_tax_id'] = [(6, 0, [x.id for x in line.product_id.taxes_id] )]
                 inv_line_ref.create(cr, uid, inv_line, context=context)
             inv_ref.button_reset_taxes(cr, uid, [inv_id], context=context)
-<<<<<<< HEAD
             self.signal_invoice(cr, uid, [order.id])
-=======
-            wf_service.trg_validate(uid, 'pos.order', order.id, 'invoice', cr)
-            wf_service.trg_validate(uid, 'account.invoice', inv_id, 'validate', cr)
->>>>>>> ef81f0bd
+            inv_ref.signal_validate(cr, uid, [inv_id])
 
         if not inv_ids: return {}
 
