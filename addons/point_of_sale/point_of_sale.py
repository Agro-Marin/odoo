# -*- coding: utf-8 -*-
##############################################################################
#
#    OpenERP, Open Source Management Solution
#    Copyright (C) 2004-2010 Tiny SPRL (<http://tiny.be>).
#
#    This program is free software: you can redistribute it and/or modify
#    it under the terms of the GNU Affero General Public License as
#    published by the Free Software Foundation, either version 3 of the
#    License, or (at your option) any later version.
#
#    This program is distributed in the hope that it will be useful,
#    but WITHOUT ANY WARRANTY; without even the implied warranty of
#    MERCHANTABILITY or FITNESS FOR A PARTICULAR PURPOSE.  See the
#    GNU Affero General Public License for more details.
#
#    You should have received a copy of the GNU Affero General Public License
#    along with this program.  If not, see <http://www.gnu.org/licenses/>.
#
##############################################################################

import logging
import time
<<<<<<< HEAD
import uuid
import sets
=======
from datetime import datetime
>>>>>>> ba54a668

from functools import partial

from openerp import tools, models
from openerp.osv import fields, osv
from openerp.tools import float_is_zero
from openerp.tools.translate import _
from openerp.exceptions import UserError

import openerp.addons.decimal_precision as dp
import openerp.addons.product.product

_logger = logging.getLogger(__name__)

class pos_config(osv.osv):
    _name = 'pos.config'

    POS_CONFIG_STATE = [
        ('active', 'Active'),
        ('inactive', 'Inactive'),
        ('deprecated', 'Deprecated')
    ]

    def _get_currency(self, cr, uid, ids, fieldnames, args, context=None):
        result = dict.fromkeys(ids, False)
        for pos_config in self.browse(cr, uid, ids, context=context):
            if pos_config.journal_id:
                currency_id = pos_config.journal_id.currency.id or pos_config.journal_id.company_id.currency_id.id
            else:
                currency_id = self.pool['res.users'].browse(cr, uid, uid, context=context).company_id.currency_id.id
            result[pos_config.id] = currency_id
        return result

    _columns = {
        'name' : fields.char('Point of Sale Name', select=1,
             required=True, help="An internal identification of the point of sale"),
        'journal_ids' : fields.many2many('account.journal', 'pos_config_journal_rel', 
             'pos_config_id', 'journal_id', 'Available Payment Methods',
             domain="[('journal_user', '=', True ), ('type', 'in', ['bank', 'cash'])]",),
        'picking_type_id': fields.many2one('stock.picking.type', 'Picking Type'),
        'stock_location_id': fields.many2one('stock.location', 'Stock Location', domain=[('usage', '=', 'internal')], required=True),
        'journal_id' : fields.many2one('account.journal', 'Sale Journal',
             domain=[('type', '=', 'sale')],
             help="Accounting journal used to post sales entries."),
        'currency_id' : fields.function(_get_currency, type="many2one", string="Currency", relation="res.currency"),
        'iface_cashdrawer' : fields.boolean('Cashdrawer', help="Automatically open the cashdrawer"),
        'iface_payment_terminal' : fields.boolean('Payment Terminal', help="Enables Payment Terminal integration"),
        'iface_electronic_scale' : fields.boolean('Electronic Scale', help="Enables Electronic Scale integration"),
        'iface_vkeyboard' : fields.boolean('Virtual KeyBoard', help="Enables an integrated Virtual Keyboard"),
        'iface_print_via_proxy' : fields.boolean('Print via Proxy', help="Bypass browser printing and prints via the hardware proxy"),
        'iface_scan_via_proxy' : fields.boolean('Scan via Proxy', help="Enable barcode scanning with a remotely connected barcode scanner"),
        'iface_invoicing': fields.boolean('Invoicing',help='Enables invoice generation from the Point of Sale'),
        'iface_big_scrollbars': fields.boolean('Large Scrollbars',help='For imprecise industrial touchscreens'),
        'iface_fullscreen':     fields.boolean('Fullscreen', help='Display the Point of Sale in full screen mode'),
        'iface_print_auto': fields.boolean('Automatic Receipt Printing', help='The receipt will automatically be printed at the end of each order'),
        'iface_precompute_cash': fields.boolean('Prefill Cash Payment',  help='The payment input will behave similarily to bank payment input, and will be prefilled with the exact due amount'),
        'iface_tax_included':   fields.boolean('Include Taxes in Prices', help='The displayed prices will always include all taxes, even if the taxes have been setup differently'),
        'iface_start_categ_id': fields.many2one('pos.category','Start Category', help='The point of sale will display this product category by default. If no category is specified, all available products will be shown'),
        'receipt_header': fields.text('Receipt Header',help="A short text that will be inserted as a header in the printed receipt"),
        'receipt_footer': fields.text('Receipt Footer',help="A short text that will be inserted as a footer in the printed receipt"),
        'proxy_ip':       fields.char('IP Address', help='The hostname or ip address of the hardware proxy, Will be autodetected if left empty', size=45),

        'state' : fields.selection(POS_CONFIG_STATE, 'Status', required=True, readonly=True, copy=False),
        'uuid'  : fields.char('uuid', readonly=True, help='A globally unique identifier for this pos configuration, used to prevent conflicts in client-generated data'),
        'sequence_id' : fields.many2one('ir.sequence', 'Order IDs Sequence', readonly=True,
            help="This sequence is automatically created by Odoo but you can change it "\
                "to customize the reference numbers of your orders.", copy=False),
        'session_ids': fields.one2many('pos.session', 'config_id', 'Sessions'),
        'group_by' : fields.boolean('Group Journal Items', help="Check this if you want to group the Journal Items by Product while closing a Session"),
        'pricelist_id': fields.many2one('product.pricelist','Pricelist', required=True),
        'company_id': fields.many2one('res.company', 'Company', required=True),
        'barcode_nomenclature_id':  fields.many2one('barcode.nomenclature','Barcodes', help='Defines what kind of barcodes are available and how they are assigned to products, customers and cashiers', required=True),
        'group_pos_manager_id': fields.many2one('res.groups','Point of Sale Manager Group', help='This field is there to pass the id of the pos manager group to the point of sale client'),
        'group_pos_user_id':    fields.many2one('res.groups','Point of Sale User Group', help='This field is there to pass the id of the pos user group to the point of sale client'),
        'tip_product_id':       fields.many2one('product.product','Tip Product', help="The product used to encode the customer tip. Leave empty if you do not accept tips."),
    }

    def _check_cash_control(self, cr, uid, ids, context=None):
        return all(
            (sum(int(journal.cash_control) for journal in record.journal_ids) <= 1)
            for record in self.browse(cr, uid, ids, context=context)
        )

    def _check_company_location(self, cr, uid, ids, context=None):
        for config in self.browse(cr, uid, ids, context=context):
            if config.stock_location_id.company_id and config.stock_location_id.company_id.id != config.company_id.id:
                return False
        return True

    def _check_company_journal(self, cr, uid, ids, context=None):
        for config in self.browse(cr, uid, ids, context=context):
            if config.journal_id and config.journal_id.company_id.id != config.company_id.id:
                return False
        return True

    def _check_company_payment(self, cr, uid, ids, context=None):
        for config in self.browse(cr, uid, ids, context=context):
            journal_ids = [j.id for j in config.journal_ids]
            if self.pool['account.journal'].search(cr, uid, [
                    ('id', 'in', journal_ids),
                    ('company_id', '!=', config.company_id.id)
                ], count=True, context=context):
                return False
        return True

    _constraints = [
        (_check_cash_control, "You cannot have two cash controls in one Point Of Sale !", ['journal_ids']),
        (_check_company_location, "The company of the stock location is different than the one of point of sale", ['company_id', 'stock_location_id']),
        (_check_company_journal, "The company of the sale journal is different than the one of point of sale", ['company_id', 'journal_id']),
        (_check_company_payment, "The company of a payment method is different than the one of point of sale", ['company_id', 'journal_ids']),
    ]

    def name_get(self, cr, uid, ids, context=None):
        result = []
        states = {
            'opening_control': _('Opening Control'),
            'opened': _('In Progress'),
            'closing_control': _('Closing Control'),
            'closed': _('Closed & Posted'),
        }
        for record in self.browse(cr, uid, ids, context=context):
            if (not record.session_ids) or (record.session_ids[0].state=='closed'):
                result.append((record.id, record.name+' ('+_('not used')+')'))
                continue
            session = record.session_ids[0]
            result.append((record.id, record.name + ' ('+session.user_id.name+')')) #, '+states[session.state]+')'))
        return result

    def _default_sale_journal(self, cr, uid, context=None):
        company_id = self.pool.get('res.users').browse(cr, uid, uid, context=context).company_id.id
        res = self.pool.get('account.journal').search(cr, uid, [('type', '=', 'sale'), ('company_id', '=', company_id)], limit=1, context=context)
        return res and res[0] or False

    def _default_pricelist(self, cr, uid, context=None):
        res = self.pool.get('product.pricelist').search(cr, uid, [('type', '=', 'sale')], limit=1, context=context)
        return res and res[0] or False

    def _get_default_location(self, cr, uid, context=None):
        wh_obj = self.pool.get('stock.warehouse')
        user = self.pool.get('res.users').browse(cr, uid, uid, context)
        res = wh_obj.search(cr, uid, [('company_id', '=', user.company_id.id)], limit=1, context=context)
        if res and res[0]:
            return wh_obj.browse(cr, uid, res[0], context=context).lot_stock_id.id
        return False

    def _get_default_company(self, cr, uid, context=None):
        company_id = self.pool.get('res.users')._get_company(cr, uid, context=context)
        print company_id
        return company_id

    def _get_default_nomenclature(self, cr, uid, context=None):
        nom_obj = self.pool.get('barcode.nomenclature')
        res = nom_obj.search(cr, uid, [], limit=1, context=context)
        return res and res[0] or False

    def _get_group_pos_manager(self, cr, uid, context=None):
        group = self.pool.get('ir.model.data').get_object_reference(cr,uid,'point_of_sale','group_pos_manager')
        if group:
            return group[1]
        else:
            return False

    def _get_group_pos_user(self, cr, uid, context=None):
        group = self.pool.get('ir.model.data').get_object_reference(cr,uid,'point_of_sale','group_pos_user')
        if group:
            return group[1]
        else:
            return False

    _defaults = {
        'uuid'  : lambda self, cr, uid, context={}: str(uuid.uuid4()),
        'state' : POS_CONFIG_STATE[0][0],
        'journal_id': _default_sale_journal,
        'group_by' : True,
        'pricelist_id': _default_pricelist,
        'iface_invoicing': True,
        'iface_print_auto': True,
        'stock_location_id': _get_default_location,
        'company_id': _get_default_company,
        'barcode_nomenclature_id': _get_default_nomenclature,
        'group_pos_manager_id': _get_group_pos_manager,
        'group_pos_user_id': _get_group_pos_user,
    }

    def onchange_picking_type_id(self, cr, uid, ids, picking_type_id, context=None):
        p_type_obj = self.pool.get("stock.picking.type")
        p_type = p_type_obj.browse(cr, uid, picking_type_id, context=context)
        if p_type.default_location_src_id and p_type.default_location_src_id.usage == 'internal' and p_type.default_location_dest_id and p_type.default_location_dest_id.usage == 'customer':
            return {'value': {'stock_location_id': p_type.default_location_src_id.id}}
        return False

    def set_active(self, cr, uid, ids, context=None):
        return self.write(cr, uid, ids, {'state' : 'active'}, context=context)

    def set_inactive(self, cr, uid, ids, context=None):
        return self.write(cr, uid, ids, {'state' : 'inactive'}, context=context)

    def set_deprecate(self, cr, uid, ids, context=None):
        return self.write(cr, uid, ids, {'state' : 'deprecated'}, context=context)

    def create(self, cr, uid, values, context=None):
        ir_sequence = self.pool.get('ir.sequence')
        # force sequence_id field to new pos.order sequence
        values['sequence_id'] = ir_sequence.create(cr, uid, {
            'name': 'POS Order %s' % values['name'],
            'padding': 4,
            'prefix': "%s/"  % values['name'],
            'code': "pos.order",
            'company_id': values.get('company_id', False),
        }, context=context)

        # TODO master: add field sequence_line_id on model
        # this make sure we always have one available per company
        ir_sequence.create(cr, uid, {
            'name': 'POS order line %s' % values['name'],
            'padding': 4,
            'prefix': "%s/"  % values['name'],
            'code': "pos.order.line",
            'company_id': values.get('company_id', False),
        }, context=context)

        return super(pos_config, self).create(cr, uid, values, context=context)

    def unlink(self, cr, uid, ids, context=None):
        for obj in self.browse(cr, uid, ids, context=context):
            if obj.sequence_id:
                obj.sequence_id.unlink()
        return super(pos_config, self).unlink(cr, uid, ids, context=context)

class pos_session(osv.osv):
    _name = 'pos.session'
    _order = 'id desc'

    POS_SESSION_STATE = [
        ('opening_control', 'Opening Control'),  # Signal open
        ('opened', 'In Progress'),                    # Signal closing
        ('closing_control', 'Closing Control'),  # Signal close
        ('closed', 'Closed & Posted'),
    ]

    def _compute_cash_all(self, cr, uid, ids, fieldnames, args, context=None):
        result = dict()

        for record in self.browse(cr, uid, ids, context=context):
            result[record.id] = {
                'cash_journal_id' : False,
                'cash_register_id' : False,
                'cash_control' : False,
            }
            for st in record.statement_ids:
                if st.journal_id.cash_control == True:
                    result[record.id]['cash_control'] = True
                    result[record.id]['cash_journal_id'] = st.journal_id.id
                    result[record.id]['cash_register_id'] = st.id

        return result

    _columns = {
        'config_id' : fields.many2one('pos.config', 'Point of Sale',
                                      help="The physical point of sale you will use.",
                                      required=True,
                                      select=1,
                                      domain="[('state', '=', 'active')]",
                                     ),

        'name' : fields.char('Session ID', required=True, readonly=True),
        'user_id' : fields.many2one('res.users', 'Responsible',
                                    required=True,
                                    select=1,
                                    readonly=True,
                                    states={'opening_control' : [('readonly', False)]}
                                   ),
        'currency_id' : fields.related('config_id', 'currency_id', type="many2one", relation='res.currency', string="Currency"),
        'start_at' : fields.datetime('Opening Date', readonly=True), 
        'stop_at' : fields.datetime('Closing Date', readonly=True),

        'state' : fields.selection(POS_SESSION_STATE, 'Status',
                required=True, readonly=True,
                select=1, copy=False),
        
        'sequence_number': fields.integer('Order Sequence Number', help='A sequence number that is incremented with each order'),
        'login_number':  fields.integer('Login Sequence Number', help='A sequence number that is incremented each time a user resumes the pos session'),

        'cash_control' : fields.function(_compute_cash_all,
                                         multi='cash',
                                         type='boolean', string='Has Cash Control'),
        'cash_journal_id' : fields.function(_compute_cash_all,
                                            multi='cash',
                                            type='many2one', relation='account.journal',
                                            string='Cash Journal', store=True),
        'cash_register_id' : fields.function(_compute_cash_all,
                                             multi='cash',
                                             type='many2one', relation='account.bank.statement',
                                             string='Cash Register', store=True),

        'opening_details_ids' : fields.related('cash_register_id', 'opening_details_ids', 
                type='one2many', relation='account.cashbox.line',
                string='Opening Cash Control'),
        'details_ids' : fields.related('cash_register_id', 'details_ids', 
                type='one2many', relation='account.cashbox.line',
                string='Cash Control'),

        'cash_register_balance_end_real' : fields.related('cash_register_id', 'balance_end_real',
                type='float',
                digits_compute=dp.get_precision('Account'),
                string="Ending Balance",
                help="Total of closing cash control lines.",
                readonly=True),
        'cash_register_balance_start' : fields.related('cash_register_id', 'balance_start',
                type='float',
                digits_compute=dp.get_precision('Account'),
                string="Starting Balance",
                help="Total of opening cash control lines.",
                readonly=True),
        'cash_register_total_entry_encoding' : fields.related('cash_register_id', 'total_entry_encoding',
                string='Total Cash Transaction',
                readonly=True,
                help="Total of all paid sale orders"),
        'cash_register_balance_end' : fields.related('cash_register_id', 'balance_end',
                type='float',
                digits_compute=dp.get_precision('Account'),
                string="Theoretical Closing Balance",
                help="Sum of opening balance and transactions.",
                readonly=True),
        'cash_register_difference' : fields.related('cash_register_id', 'difference',
                type='float',
                string='Difference',
                help="Difference between the theoretical closing balance and the real closing balance.",
                readonly=True),

        'journal_ids' : fields.related('config_id', 'journal_ids',
                                       type='many2many',
                                       readonly=True,
                                       relation='account.journal',
                                       string='Available Payment Methods'),
        'order_ids' : fields.one2many('pos.order', 'session_id', 'Orders'),

        'statement_ids' : fields.one2many('account.bank.statement', 'pos_session_id', 'Bank Statement', readonly=True),
    }

    _defaults = {
        'name' : '/',
        'user_id' : lambda obj, cr, uid, context: uid,
        'state' : 'opening_control',
        'sequence_number': 1,
        'login_number': 0,
    }

    _sql_constraints = [
        ('uniq_name', 'unique(name)', "The name of this POS Session must be unique !"),
    ]

    def _check_unicity(self, cr, uid, ids, context=None):
        for session in self.browse(cr, uid, ids, context=None):
            # open if there is no session in 'opening_control', 'opened', 'closing_control' for one user
            domain = [
                ('state', 'not in', ('closed','closing_control')),
                ('user_id', '=', session.user_id.id)
            ]
            count = self.search_count(cr, uid, domain, context=context)
            if count>1:
                return False
        return True

    def _check_pos_config(self, cr, uid, ids, context=None):
        for session in self.browse(cr, uid, ids, context=None):
            domain = [
                ('state', '!=', 'closed'),
                ('config_id', '=', session.config_id.id)
            ]
            count = self.search_count(cr, uid, domain, context=context)
            if count>1:
                return False
        return True

    _constraints = [
        (_check_unicity, "You cannot create two active sessions with the same responsible!", ['user_id', 'state']),
        (_check_pos_config, "You cannot create two active sessions related to the same point of sale!", ['config_id']),
    ]

    def create(self, cr, uid, values, context=None):
        context = dict(context or {})
        config_id = values.get('config_id', False) or context.get('default_config_id', False)
        if not config_id:
            raise UserError(_("You should assign a Point of Sale to your session."))

        # journal_id is not required on the pos_config because it does not
        # exists at the installation. If nothing is configured at the
        # installation we do the minimal configuration. Impossible to do in
        # the .xml files as the CoA is not yet installed.
        jobj = self.pool.get('pos.config')
        pos_config = jobj.browse(cr, uid, config_id, context=context)
        context.update({'company_id': pos_config.company_id.id})
        if not pos_config.journal_id:
            jid = jobj.default_get(cr, uid, ['journal_id'], context=context)['journal_id']
            if jid:
                jobj.write(cr, openerp.SUPERUSER_ID, [pos_config.id], {'journal_id': jid}, context=context)
            else:
                raise UserError(_("Unable to open the session. You have to assign a sale journal to your point of sale."))

        # define some cash journal if no payment method exists
        if not pos_config.journal_ids:
            journal_proxy = self.pool.get('account.journal')
            cashids = journal_proxy.search(cr, uid, [('journal_user', '=', True), ('type','=','cash')], context=context)
            if not cashids:
                cashids = journal_proxy.search(cr, uid, [('type', '=', 'cash')], context=context)
                if not cashids:
                    cashids = journal_proxy.search(cr, uid, [('journal_user','=',True)], context=context)

            journal_proxy.write(cr, openerp.SUPERUSER_ID, cashids, {'journal_user': True})
            jobj.write(cr, openerp.SUPERUSER_ID, [pos_config.id], {'journal_ids': [(6,0, cashids)]})


        pos_config = jobj.browse(cr, uid, config_id, context=context)
        bank_statement_ids = []
        for journal in pos_config.journal_ids:
            bank_values = {
                'journal_id' : journal.id,
                'user_id' : uid,
                'company_id' : pos_config.company_id.id
            }
            statement_id = self.pool.get('account.bank.statement').create(cr, uid, bank_values, context=context)
            bank_statement_ids.append(statement_id)

        values.update({
            'name': self.pool['ir.sequence'].next_by_code(cr, uid, 'pos.session'),
            'statement_ids' : [(6, 0, bank_statement_ids)],
            'config_id': config_id
        })

        return super(pos_session, self).create(cr, uid, values, context=context)

    def unlink(self, cr, uid, ids, context=None):
        for obj in self.browse(cr, uid, ids, context=context):
            for statement in obj.statement_ids:
                statement.unlink(context=context)
        return super(pos_session, self).unlink(cr, uid, ids, context=context)

    def open_cb(self, cr, uid, ids, context=None):
        """
        call the Point Of Sale interface and set the pos.session to 'opened' (in progress)
        """
        if context is None:
            context = dict()

        if isinstance(ids, (int, long)):
            ids = [ids]

        this_record = self.browse(cr, uid, ids[0], context=context)
        this_record.signal_workflow('open')

        context.update(active_id=this_record.id)

        return {
            'type' : 'ir.actions.act_url',
            'url'  : '/pos/web/',
            'target': 'self',
        }

    def login(self, cr, uid, ids, context=None):
        this_record = self.browse(cr, uid, ids[0], context=context)
        this_record.write({
            'login_number': this_record.login_number+1,
        })

    def wkf_action_open(self, cr, uid, ids, context=None):
        # second browse because we need to refetch the data from the DB for cash_register_id
        for record in self.browse(cr, uid, ids, context=context):
            values = {}
            if not record.start_at:
                values['start_at'] = time.strftime('%Y-%m-%d %H:%M:%S')
            values['state'] = 'opened'
            record.write(values)
            for st in record.statement_ids:
                st.button_open()

        return self.open_frontend_cb(cr, uid, ids, context=context)

    def wkf_action_opening_control(self, cr, uid, ids, context=None):
        return self.write(cr, uid, ids, {'state' : 'opening_control'}, context=context)

    def wkf_action_closing_control(self, cr, uid, ids, context=None):
        for session in self.browse(cr, uid, ids, context=context):
            for statement in session.statement_ids:
                if (statement != session.cash_register_id) and (statement.balance_end != statement.balance_end_real):
                    self.pool.get('account.bank.statement').write(cr, uid, [statement.id], {'balance_end_real': statement.balance_end})
        return self.write(cr, uid, ids, {'state' : 'closing_control', 'stop_at' : time.strftime('%Y-%m-%d %H:%M:%S')}, context=context)

    def wkf_action_close(self, cr, uid, ids, context=None):
        # Close CashBox
        for record in self.browse(cr, uid, ids, context=context):
            for st in record.statement_ids:
                if abs(st.difference) > st.journal_id.amount_authorized_diff:
                    # The pos manager can close statements with maximums.
                    if not self.pool.get('ir.model.access').check_groups(cr, uid, "point_of_sale.group_pos_manager"):
                        raise UserError(_("Your ending balance is too different from the theoretical cash closing (%.2f), the maximum allowed is: %.2f. You can contact your manager to force it.") % (st.difference, st.journal_id.amount_authorized_diff))
                if (st.journal_id.type not in ['bank', 'cash']):
                    raise UserError(_("The type of the journal for your payment method should be bank or cash "))
                getattr(st, 'button_confirm_%s' % st.journal_id.type)(context=context)
        self._confirm_orders(cr, uid, ids, context=context)
        self.write(cr, uid, ids, {'state' : 'closed'}, context=context)

        obj = self.pool.get('ir.model.data').get_object_reference(cr, uid, 'point_of_sale', 'menu_point_root')[1]
        return {
            'type' : 'ir.actions.client',
            'name' : 'Point of Sale Menu',
            'tag' : 'reload',
            'params' : {'menu_id': obj},
        }

    def _confirm_orders(self, cr, uid, ids, context=None):
        pos_order_obj = self.pool.get('pos.order')
        for session in self.browse(cr, uid, ids, context=context):
            company_id = session.config_id.journal_id.company_id.id
            local_context = dict(context or {}, force_company=company_id)
            order_ids = [order.id for order in session.order_ids if order.state == 'paid']

            move_id = pos_order_obj._create_account_move(cr, uid, session.start_at, session.name, session.config_id.journal_id.id, company_id, context=context)

            pos_order_obj._create_account_move_line(cr, uid, order_ids, session, move_id, context=local_context)

            for order in session.order_ids:
                if order.state == 'done':
                    continue
                if order.state not in ('paid', 'invoiced'):
                    raise UserError(_("You cannot confirm all orders of this session, because they have not the 'paid' status"))
                else:
                    pos_order_obj.signal_workflow(cr, uid, [order.id], 'done')

        return True

    def open_frontend_cb(self, cr, uid, ids, context=None):
        if not context:
            context = {}
        if not ids:
            return {}
        for session in self.browse(cr, uid, ids, context=context):
            if session.user_id.id != uid:
                raise UserError(_("You cannot use the session of another users. This session is owned by %s. "
                                    "Please first close this one to use this point of sale.") % session.user_id.name)
        context.update({'active_id': ids[0]})
        return {
            'type' : 'ir.actions.act_url',
            'target': 'self',
            'url':   '/pos/web/',
        }

class pos_order(osv.osv):
    _name = "pos.order"
    _description = "Point of Sale"
    _order = "id desc"

    def _order_fields(self, cr, uid, ui_order, context=None):
        process_line = partial(self.pool['pos.order.line']._order_line_fields, cr, uid, context=context)
        return {
            'name':         ui_order['name'],
            'user_id':      ui_order['user_id'] or False,
            'session_id':   ui_order['pos_session_id'],
            'lines':        [process_line(l) for l in ui_order['lines']] if ui_order['lines'] else False,
            'pos_reference':ui_order['name'],
            'partner_id':   ui_order['partner_id'] or False,
        }

    def _payment_fields(self, cr, uid, ui_paymentline, context=None):
        return {
            'amount':       ui_paymentline['amount'] or 0.0,
            'payment_date': ui_paymentline['name'],
            'statement_id': ui_paymentline['statement_id'],
            'payment_name': ui_paymentline.get('note',False),
            'journal':      ui_paymentline['journal_id'],
        }

    def _process_order(self, cr, uid, order, context=None):
        order_id = self.create(cr, uid, self._order_fields(cr, uid, order, context=context),context)

        for payments in order['statement_ids']:
            self.add_payment(cr, uid, order_id, self._payment_fields(cr, uid, payments[2], context=context), context=context)

        session = self.pool.get('pos.session').browse(cr, uid, order['pos_session_id'], context=context)
        if session.sequence_number <= order['sequence_number']:
            session.write({'sequence_number': order['sequence_number'] + 1})
            session.refresh()

        if not float_is_zero(order['amount_return'], self.pool.get('decimal.precision').precision_get(cr, uid, 'Account')):
            cash_journal = session.cash_journal_id
            if not cash_journal:
                cash_journal_ids = filter(lambda st: st.journal_id.type=='cash', session.statement_ids)
                if not len(cash_journal_ids):
                    raise UserError(_("No cash statement found for this session. Unable to record returned cash."))
                cash_journal = cash_journal_ids[0].journal_id
            self.add_payment(cr, uid, order_id, {
                'amount': -order['amount_return'],
                'payment_date': time.strftime('%Y-%m-%d %H:%M:%S'),
                'payment_name': _('return'),
                'journal': cash_journal.id,
            }, context=context)
        return order_id

    def create_from_ui(self, cr, uid, orders, context=None):
        # Keep only new orders
        submitted_references = [o['data']['name'] for o in orders]
        existing_order_ids = self.search(cr, uid, [('pos_reference', 'in', submitted_references)], context=context)
        existing_orders = self.read(cr, uid, existing_order_ids, ['pos_reference'], context=context)
        existing_references = set([o['pos_reference'] for o in existing_orders])
        orders_to_save = [o for o in orders if o['data']['name'] not in existing_references]

        order_ids = []

        for tmp_order in orders_to_save:
            to_invoice = tmp_order['to_invoice']
            order = tmp_order['data']
            order_id = self._process_order(cr, uid, order, context=context)
            order_ids.append(order_id)

            try:
                self.signal_workflow(cr, uid, [order_id], 'paid')
            except Exception as e:
                _logger.error('Could not fully process the POS Order: %s', tools.ustr(e))

            if to_invoice:
                self.action_invoice(cr, uid, [order_id], context)
                order_obj = self.browse(cr, uid, order_id, context)
                self.pool['account.invoice'].signal_workflow(cr, uid, [order_obj.invoice_id.id], 'invoice_open')

        return order_ids

    def write(self, cr, uid, ids, vals, context=None):
        res = super(pos_order, self).write(cr, uid, ids, vals, context=context)
        #If you change the partner of the PoS order, change also the partner of the associated bank statement lines
        partner_obj = self.pool.get('res.partner')
        bsl_obj = self.pool.get("account.bank.statement.line")
        if 'partner_id' in vals:
            for posorder in self.browse(cr, uid, ids, context=context):
                if posorder.invoice_id:
                    raise UserError(_("You cannot change the partner of a POS order for which an invoice has already been issued."))
                if vals['partner_id']:
                    p_id = partner_obj.browse(cr, uid, vals['partner_id'], context=context)
                    part_id = partner_obj._find_accounting_partner(p_id).id
                else:
                    part_id = False
                bsl_ids = [x.id for x in posorder.statement_ids]
                bsl_obj.write(cr, uid, bsl_ids, {'partner_id': part_id}, context=context)
        return res

    def unlink(self, cr, uid, ids, context=None):
        for rec in self.browse(cr, uid, ids, context=context):
            if rec.state not in ('draft','cancel'):
                raise UserError(_('In order to delete a sale, it must be new or cancelled.'))
        return super(pos_order, self).unlink(cr, uid, ids, context=context)

    def onchange_partner_id(self, cr, uid, ids, part=False, context=None):
        if not part:
            return {'value': {}}
        pricelist = self.pool.get('res.partner').browse(cr, uid, part, context=context).property_product_pricelist.id
        return {'value': {'pricelist_id': pricelist}}

    def _amount_all(self, cr, uid, ids, name, args, context=None):
        cur_obj = self.pool.get('res.currency')
        res = {}
        for order in self.browse(cr, uid, ids, context=context):
            res[order.id] = {
                'amount_paid': 0.0,
                'amount_return':0.0,
                'amount_tax':0.0,
            }
            val1 = val2 = 0.0
            cur = order.pricelist_id.currency_id
            for payment in order.statement_ids:
                res[order.id]['amount_paid'] +=  payment.amount
                res[order.id]['amount_return'] += (payment.amount < 0 and payment.amount or 0)
            for line in order.lines:
                val1 += line.price_subtotal_incl
                val2 += line.price_subtotal
            res[order.id]['amount_tax'] = cur_obj.round(cr, uid, cur, val1-val2)
            res[order.id]['amount_total'] = cur_obj.round(cr, uid, cur, val1)
        return res

    _columns = {
        'name': fields.char('Order Ref', required=True, readonly=True, copy=False),
        'company_id':fields.many2one('res.company', 'Company', required=True, readonly=True),
        'date_order': fields.datetime('Order Date', readonly=True, select=True),
        'user_id': fields.many2one('res.users', 'Salesman', help="Person who uses the the cash register. It can be a reliever, a student or an interim employee."),
        'amount_tax': fields.function(_amount_all, string='Taxes', digits_compute=dp.get_precision('Account'), multi='all'),
        'amount_total': fields.function(_amount_all, string='Total', digits_compute=dp.get_precision('Account'),  multi='all'),
        'amount_paid': fields.function(_amount_all, string='Paid', states={'draft': [('readonly', False)]}, readonly=True, digits_compute=dp.get_precision('Account'), multi='all'),
        'amount_return': fields.function(_amount_all, string='Returned', digits_compute=dp.get_precision('Account'), multi='all'),
        'lines': fields.one2many('pos.order.line', 'order_id', 'Order Lines', states={'draft': [('readonly', False)]}, readonly=True, copy=True),
        'statement_ids': fields.one2many('account.bank.statement.line', 'pos_statement_id', 'Payments', states={'draft': [('readonly', False)]}, readonly=True),
        'pricelist_id': fields.many2one('product.pricelist', 'Pricelist', required=True, states={'draft': [('readonly', False)]}, readonly=True),
        'partner_id': fields.many2one('res.partner', 'Customer', change_default=True, select=1, states={'draft': [('readonly', False)], 'paid': [('readonly', False)]}),
        'sequence_number': fields.integer('Sequence Number', help='A session-unique sequence number for the order'),

        'session_id' : fields.many2one('pos.session', 'Session', 
                                        #required=True,
                                        select=1,
                                        domain="[('state', '=', 'opened')]",
                                        states={'draft' : [('readonly', False)]},
                                        readonly=True),

        'state': fields.selection([('draft', 'New'),
                                   ('cancel', 'Cancelled'),
                                   ('paid', 'Paid'),
                                   ('done', 'Posted'),
                                   ('invoiced', 'Invoiced')],
                                  'Status', readonly=True, copy=False),

        'invoice_id': fields.many2one('account.invoice', 'Invoice', copy=False),
        'account_move': fields.many2one('account.move', 'Journal Entry', readonly=True, copy=False),
        'picking_id': fields.many2one('stock.picking', 'Picking', readonly=True, copy=False),
        'picking_type_id': fields.related('session_id', 'config_id', 'picking_type_id', string="Picking Type", type='many2one', relation='stock.picking.type'),
        'location_id': fields.related('session_id', 'config_id', 'stock_location_id', string="Location", type='many2one', store=True, relation='stock.location'),
        'note': fields.text('Internal Notes'),
        'nb_print': fields.integer('Number of Print', readonly=True, copy=False),
        'pos_reference': fields.char('Receipt Ref', readonly=True, copy=False),
        'sale_journal': fields.related('session_id', 'config_id', 'journal_id', relation='account.journal', type='many2one', string='Sale Journal', store=True, readonly=True),
    }

    def _default_session(self, cr, uid, context=None):
        so = self.pool.get('pos.session')
        session_ids = so.search(cr, uid, [('state','=', 'opened'), ('user_id','=',uid)], context=context)
        return session_ids and session_ids[0] or False

    def _default_pricelist(self, cr, uid, context=None):
        session_ids = self._default_session(cr, uid, context) 
        if session_ids:
            session_record = self.pool.get('pos.session').browse(cr, uid, session_ids, context=context)
            return session_record.config_id.pricelist_id and session_record.config_id.pricelist_id.id or False
        return False

    def _get_out_picking_type(self, cr, uid, context=None):
        return self.pool.get('ir.model.data').xmlid_to_res_id(
                    cr, uid, 'point_of_sale.picking_type_posout', context=context)

    _defaults = {
        'user_id': lambda self, cr, uid, context: uid,
        'state': 'draft',
        'name': '/', 
        'date_order': lambda *a: time.strftime('%Y-%m-%d %H:%M:%S'),
        'nb_print': 0,
        'sequence_number': 1,
        'session_id': _default_session,
        'company_id': lambda self,cr,uid,c: self.pool.get('res.users').browse(cr, uid, uid, c).company_id.id,
        'pricelist_id': _default_pricelist,
    }

    def create(self, cr, uid, values, context=None):
        if values.get('session_id'):
            # set name based on the sequence specified on the config
            session = self.pool['pos.session'].browse(cr, uid, values['session_id'], context=context)
            values['name'] = session.config_id.sequence_id._next()
        else:
            # fallback on any pos.order sequence
            values['name'] = self.pool.get('ir.sequence').next_by_code(cr, uid, 'pos.order', context=context)
        return super(pos_order, self).create(cr, uid, values, context=context)

    def test_paid(self, cr, uid, ids, context=None):
        """A Point of Sale is paid when the sum
        @return: True
        """
        for order in self.browse(cr, uid, ids, context=context):
            if order.lines and not order.amount_total:
                return True
            if (not order.lines) or (not order.statement_ids) or \
                (abs(order.amount_total-order.amount_paid) > 0.00001):
                return False
        return True

    def create_picking(self, cr, uid, ids, context=None):
        """Create a picking for each order and validate it."""
        picking_obj = self.pool.get('stock.picking')
        partner_obj = self.pool.get('res.partner')
        move_obj = self.pool.get('stock.move')

        for order in self.browse(cr, uid, ids, context=context):
            addr = order.partner_id and partner_obj.address_get(cr, uid, [order.partner_id.id], ['delivery']) or {}
            picking_type = order.picking_type_id
            picking_id = False
            if picking_type:
                picking_id = picking_obj.create(cr, uid, {
                    'origin': order.name,
                    'partner_id': addr.get('delivery',False),
                    'date_done' : order.date_order,
                    'picking_type_id': picking_type.id,
                    'company_id': order.company_id.id,
                    'move_type': 'direct',
                    'note': order.note or "",
                    'invoice_state': 'none',
                }, context=context)
                self.write(cr, uid, [order.id], {'picking_id': picking_id}, context=context)
            location_id = order.location_id.id
            if order.partner_id:
                destination_id = order.partner_id.property_stock_customer.id
            elif picking_type:
                if not picking_type.default_location_dest_id:
                    raise UserError(_('Missing source or destination location for picking type %s. Please configure those fields and try again.' % (picking_type.name,)))
                destination_id = picking_type.default_location_dest_id.id
            else:
                destination_id = partner_obj.default_get(cr, uid, ['property_stock_customer'], context=context)['property_stock_customer']

            move_list = []
            for line in order.lines:
                if line.product_id and line.product_id.type == 'service':
                    continue

                move_list.append(move_obj.create(cr, uid, {
                    'name': line.name,
                    'product_uom': line.product_id.uom_id.id,
                    'product_uos': line.product_id.uom_id.id,
                    'picking_id': picking_id,
                    'picking_type_id': picking_type.id, 
                    'product_id': line.product_id.id,
                    'product_uos_qty': abs(line.qty),
                    'product_uom_qty': abs(line.qty),
                    'state': 'draft',
                    'location_id': location_id if line.qty >= 0 else destination_id,
                    'location_dest_id': destination_id if line.qty >= 0 else location_id,
                }, context=context))
                
            if picking_id:
                picking_obj.action_confirm(cr, uid, [picking_id], context=context)
                picking_obj.force_assign(cr, uid, [picking_id], context=context)
                picking_obj.action_done(cr, uid, [picking_id], context=context)
            elif move_list:
                move_obj.action_confirm(cr, uid, move_list, context=context)
                move_obj.force_assign(cr, uid, move_list, context=context)
                move_obj.action_done(cr, uid, move_list, context=context)
        return True

    def cancel_order(self, cr, uid, ids, context=None):
        """ Changes order state to cancel
        @return: True
        """
        stock_picking_obj = self.pool.get('stock.picking')
        for order in self.browse(cr, uid, ids, context=context):
            stock_picking_obj.action_cancel(cr, uid, [order.picking_id.id])
            if stock_picking_obj.browse(cr, uid, order.picking_id.id, context=context).state <> 'cancel':
                raise UserError(_('Unable to cancel the picking.'))
        self.write(cr, uid, ids, {'state': 'cancel'}, context=context)
        return True

    def add_payment(self, cr, uid, order_id, data, context=None):
        """Create a new payment for the order"""
        context = dict(context or {})
        statement_line_obj = self.pool.get('account.bank.statement.line')
        property_obj = self.pool.get('ir.property')
        order = self.browse(cr, uid, order_id, context=context)
        args = {
            'amount': data['amount'],
            'date': data.get('payment_date', time.strftime('%Y-%m-%d')),
            'name': order.name + ': ' + (data.get('payment_name', '') or ''),
            'partner_id': order.partner_id and self.pool.get("res.partner")._find_accounting_partner(order.partner_id).id or False,
        }

        journal_id = data.get('journal', False)
        statement_id = data.get('statement_id', False)
        assert journal_id or statement_id, "No statement_id or journal_id passed to the method!"

        journal = self.pool['account.journal'].browse(cr, uid, journal_id, context=context)
        # use the company of the journal and not of the current user
        company_cxt = dict(context, force_company=journal.company_id.id)
        account_def = property_obj.get(cr, uid, 'property_account_receivable', 'res.partner', context=company_cxt)
        args['account_id'] = (order.partner_id and order.partner_id.property_account_receivable \
                             and order.partner_id.property_account_receivable.id) or (account_def and account_def.id) or False

        if not args['account_id']:
            if not args['partner_id']:
                msg = _('There is no receivable account defined to make payment.')
            else:
                msg = _('There is no receivable account defined to make payment for the partner: "%s" (id:%d).') % (order.partner_id.name, order.partner_id.id,)
            raise UserError(msg)

        context.pop('pos_session_id', False)

        for statement in order.session_id.statement_ids:
            if statement.id == statement_id:
                journal_id = statement.journal_id.id
                break
            elif statement.journal_id.id == journal_id:
                statement_id = statement.id
                break

        if not statement_id:
            raise UserError(_('You have to open at least one cashbox.'))

        args.update({
            'statement_id': statement_id,
            'pos_statement_id': order_id,
            'journal_id': journal_id,
            'ref': order.session_id.name,
        })

        statement_line_obj.create(cr, uid, args, context=context)

        return statement_id

    def refund(self, cr, uid, ids, context=None):
        """Create a copy of order  for refund order"""
        clone_list = []
        line_obj = self.pool.get('pos.order.line')
        
        for order in self.browse(cr, uid, ids, context=context):
            current_session_ids = self.pool.get('pos.session').search(cr, uid, [
                ('state', '!=', 'closed'),
                ('user_id', '=', uid)], context=context)
            if not current_session_ids:
                raise UserError(_('To return product(s), you need to open a session that will be used to register the refund.'))

            clone_id = self.copy(cr, uid, order.id, {
                'name': order.name + ' REFUND', # not used, name forced by create
                'session_id': current_session_ids[0],
                'date_order': time.strftime('%Y-%m-%d %H:%M:%S'),
            }, context=context)
            clone_list.append(clone_id)

        for clone in self.browse(cr, uid, clone_list, context=context):
            for order_line in clone.lines:
                line_obj.write(cr, uid, [order_line.id], {
                    'qty': -order_line.qty
                }, context=context)

        abs = {
            'name': _('Return Products'),
            'view_type': 'form',
            'view_mode': 'form',
            'res_model': 'pos.order',
            'res_id':clone_list[0],
            'view_id': False,
            'context':context,
            'type': 'ir.actions.act_window',
            'nodestroy': True,
            'target': 'current',
        }
        return abs

    def action_invoice_state(self, cr, uid, ids, context=None):
        return self.write(cr, uid, ids, {'state':'invoiced'}, context=context)

    def action_invoice(self, cr, uid, ids, context=None):
        inv_ref = self.pool.get('account.invoice')
        inv_line_ref = self.pool.get('account.invoice.line')
        product_obj = self.pool.get('product.product')
        inv_ids = []

        for order in self.pool.get('pos.order').browse(cr, uid, ids, context=context):
            if order.invoice_id:
                inv_ids.append(order.invoice_id.id)
                continue

            if not order.partner_id:
                raise UserError(_('Please provide a partner for the sale.'))

            acc = order.partner_id.property_account_receivable.id
            inv = {
                'name': order.name,
                'origin': order.name,
                'account_id': acc,
                'journal_id': order.sale_journal.id or None,
                'type': 'out_invoice',
                'reference': order.name,
                'partner_id': order.partner_id.id,
                'comment': order.note or '',
                'currency_id': order.pricelist_id.currency_id.id, # considering partner's sale pricelist's currency
            }
            inv.update(inv_ref.onchange_partner_id(cr, uid, [], 'out_invoice', order.partner_id.id)['value'])
            if not inv.get('account_id', None):
                inv['account_id'] = acc
            inv_id = inv_ref.create(cr, uid, inv, context=context)

            self.write(cr, uid, [order.id], {'invoice_id': inv_id, 'state': 'invoiced'}, context=context)
            inv_ids.append(inv_id)
            for line in order.lines:
                inv_line = {
                    'invoice_id': inv_id,
                    'product_id': line.product_id.id,
                    'quantity': line.qty,
                    'account_analytic_id': self._prepare_analytic_account(cr, uid, line, context=context),
                }
                inv_name = product_obj.name_get(cr, uid, [line.product_id.id], context=context)[0][1]
                inv_line.update(inv_line_ref.product_id_change(cr, uid, [],
                                                               line.product_id.id,
                                                               line.product_id.uom_id.id,
                                                               line.qty, partner_id = order.partner_id.id,
                                                               fposition_id=order.partner_id.property_account_position.id)['value'])
                inv_line['price_unit'] = line.price_unit
                inv_line['discount'] = line.discount
                inv_line['name'] = inv_name
                if inv_line['invoice_line_tax_id']:
                    inv_line['invoice_line_tax_id'] = [(6, 0, inv_line['invoice_line_tax_id'])]
                inv_line_ref.create(cr, uid, inv_line, context=context)
            inv_ref.button_reset_taxes(cr, uid, [inv_id], context=context)
            self.signal_workflow(cr, uid, [order.id], 'invoice')
            inv_ref.signal_workflow(cr, uid, [inv_id], 'validate')

        if not inv_ids: return {}

        mod_obj = self.pool.get('ir.model.data')
        res = mod_obj.get_object_reference(cr, uid, 'account', 'invoice_form')
        res_id = res and res[1] or False
        return {
            'name': _('Customer Invoice'),
            'view_type': 'form',
            'view_mode': 'form',
            'view_id': [res_id],
            'res_model': 'account.invoice',
            'context': "{'type':'out_invoice'}",
            'type': 'ir.actions.act_window',
            'nodestroy': True,
            'target': 'current',
            'res_id': inv_ids and inv_ids[0] or False,
        }

    def create_account_move(self, cr, uid, ids, context=None):
        return self._create_account_move_line(cr, uid, ids, None, None, context=context)

    def _prepare_analytic_account(self, cr, uid, line, context=None):
        '''This method is designed to be inherited in a custom module'''
        return False

    def _create_account_move(self, cr, uid, dt, ref, journal_id, company_id, context=None):
        local_context = dict(context or {}, company_id=company_id)
        start_at_datetime = datetime.strptime(dt, tools.DEFAULT_SERVER_DATETIME_FORMAT)
        date_tz_user = fields.datetime.context_timestamp(cr, uid, start_at_datetime, context=context)
        date_tz_user = date_tz_user.strftime(tools.DEFAULT_SERVER_DATE_FORMAT)
        period_id = self.pool['account.period'].find(cr, uid, dt=date_tz_user, context=local_context)
        return self.pool['account.move'].create(cr, uid, {'ref': ref, 'journal_id': journal_id, 'period_id': period_id[0]}, context=context)

    def _create_account_move_line(self, cr, uid, ids, session=None, move_id=None, context=None):
        # Tricky, via the workflow, we only have one id in the ids variable
        """Create a account move line of order grouped by products or not."""
        account_move_obj = self.pool.get('account.move')
        account_period_obj = self.pool.get('account.period')
        account_tax_obj = self.pool.get('account.tax')
        property_obj = self.pool.get('ir.property')
        cur_obj = self.pool.get('res.currency')

        #session_ids = set(order.session_id for order in self.browse(cr, uid, ids, context=context))

        if session and not all(session.id == order.session_id.id for order in self.browse(cr, uid, ids, context=context)):
            raise UserError(_('Selected orders do not have the same session!'))

        grouped_data = {}
        have_to_group_by = session and session.config_id.group_by or False

        def compute_tax(amount, tax, line):
            if amount > 0:
                tax_code_id = tax['base_code_id']
                tax_amount = line.price_subtotal * tax['base_sign']
            else:
                tax_code_id = tax['ref_base_code_id']
                tax_amount = -line.price_subtotal * tax['ref_base_sign']

            return (tax_code_id, tax_amount,)

        for order in self.browse(cr, uid, ids, context=context):
            if order.account_move:
                continue
            if order.state != 'paid':
                continue

            current_company = order.sale_journal.company_id

            group_tax = {}
            account_def = property_obj.get(cr, uid, 'property_account_receivable', 'res.partner', context=context)

            order_account = order.partner_id and \
                            order.partner_id.property_account_receivable and \
                            order.partner_id.property_account_receivable.id or \
                            account_def and account_def.id or current_company.account_receivable.id

            if move_id is None:
                # Create an entry for the sale
                move_id = self._create_account_move(cr, uid, order.session_id.start_at, order.name, order.sale_journal.id, order.company_id.id, context=context)

            move = account_move_obj.browse(cr, uid, move_id, context=context)

            def insert_data(data_type, values):
                # if have_to_group_by:

                sale_journal_id = order.sale_journal.id

                # 'quantity': line.qty,
                # 'product_id': line.product_id.id,
                values.update({
                    'date': order.date_order[:10],
                    'ref': order.name,
                    'partner_id': order.partner_id and self.pool.get("res.partner")._find_accounting_partner(order.partner_id).id or False,
                    'journal_id' : sale_journal_id,
                    'period_id': move.period_id.id,
                    'move_id' : move_id,
                    'company_id': current_company.id,
                })

                if data_type == 'product':
                    key = ('product', values['partner_id'], (values['product_id'], values['name']), values['analytic_account_id'], values['debit'] > 0)
                elif data_type == 'tax':
                    key = ('tax', values['partner_id'], values['tax_code_id'], values['debit'] > 0)
                elif data_type == 'counter_part':
                    key = ('counter_part', values['partner_id'], values['account_id'], values['debit'] > 0)
                else:
                    return

                grouped_data.setdefault(key, [])

                # if not have_to_group_by or (not grouped_data[key]):
                #     grouped_data[key].append(values)
                # else:
                #     pass

                if have_to_group_by:
                    if not grouped_data[key]:
                        grouped_data[key].append(values)
                    else:
                        for line in grouped_data[key]:
                            if line.get('tax_code_id') == values.get('tax_code_id'):
                                current_value = line
                                current_value['quantity'] = current_value.get('quantity', 0.0) +  values.get('quantity', 0.0)
                                current_value['credit'] = current_value.get('credit', 0.0) + values.get('credit', 0.0)
                                current_value['debit'] = current_value.get('debit', 0.0) + values.get('debit', 0.0)
                                current_value['tax_amount'] = current_value.get('tax_amount', 0.0) + values.get('tax_amount', 0.0)
                                break
                        else:
                            grouped_data[key].append(values)
                else:
                    grouped_data[key].append(values)

            #because of the weird way the pos order is written, we need to make sure there is at least one line, 
            #because just after the 'for' loop there are references to 'line' and 'income_account' variables (that 
            #are set inside the for loop)
            #TOFIX: a deep refactoring of this method (and class!) is needed in order to get rid of this stupid hack
            assert order.lines, _('The POS order must have lines when calling this method')
            # Create an move for each order line

            cur = order.pricelist_id.currency_id
            for line in order.lines:
                tax_amount = 0
                computed_taxes = account_tax_obj.compute_all(cr, uid, line.tax_ids, line.price_unit * (100.0-line.discount) / 100.0, line.qty)['taxes']

                for tax in computed_taxes:
                    tax_amount += cur_obj.round(cr, uid, cur, tax['amount'])
                    if tax_amount < 0:
                        group_key = (tax['ref_tax_code_id'], tax['base_code_id'], tax['account_collected_id'], tax['id'])
                    else:
                        group_key = (tax['tax_code_id'], tax['base_code_id'], tax['account_collected_id'], tax['id'])

                    group_tax.setdefault(group_key, 0)
                    group_tax[group_key] += cur_obj.round(cr, uid, cur, tax['amount'])

                amount = line.price_subtotal

                # Search for the income account
                if  line.product_id.property_account_income.id:
                    income_account = line.product_id.property_account_income.id
                elif line.product_id.categ_id.property_account_income_categ.id:
                    income_account = line.product_id.categ_id.property_account_income_categ.id
                else:
                    raise UserError(_('Please define income '\
                        'account for this product: "%s" (id:%d).') \
                        % (line.product_id.name, line.product_id.id))

                # Empty the tax list as long as there is no tax code:
                tax_code_id = False
                tax_amount = 0
                while computed_taxes:
                    tax = computed_taxes.pop(0)
                    tax_code_id, tax_amount = compute_tax(amount, tax, line)

                    # If there is one we stop
                    if tax_code_id:
                        break

                name = line.product_id.name
                if line.notice:
                    # add discount reason in move
                    name = name + ' (' + line.notice + ')'

                # Create a move for the line
                insert_data('product', {
                    'name': name,
                    'quantity': line.qty,
                    'product_id': line.product_id.id,
                    'account_id': income_account,
                    'analytic_account_id': self._prepare_analytic_account(cr, uid, line, context=context),
                    'credit': ((amount>0) and amount) or 0.0,
                    'debit': ((amount<0) and -amount) or 0.0,
                    'tax_code_id': tax_code_id,
                    'tax_amount': tax_amount,
                    'partner_id': order.partner_id and self.pool.get("res.partner")._find_accounting_partner(order.partner_id).id or False
                })

                # For each remaining tax with a code, whe create a move line
                for tax in computed_taxes:
                    tax_code_id, tax_amount = compute_tax(amount, tax, line)
                    if not tax_code_id:
                        continue

                    insert_data('tax', {
                        'name': _('Tax'),
                        'product_id':line.product_id.id,
                        'quantity': line.qty,
                        'account_id': income_account,
                        'credit': 0.0,
                        'debit': 0.0,
                        'tax_code_id': tax_code_id,
                        'tax_amount': tax_amount,
                        'partner_id': order.partner_id and self.pool.get("res.partner")._find_accounting_partner(order.partner_id).id or False
                    })

            # Create a move for each tax group
            (tax_code_pos, base_code_pos, account_pos, tax_id)= (0, 1, 2, 3)

            for key, tax_amount in group_tax.items():
                tax = self.pool.get('account.tax').browse(cr, uid, key[tax_id], context=context)
                insert_data('tax', {
                    'name': _('Tax') + ' ' + tax.name,
                    'quantity': line.qty,
                    'product_id': line.product_id.id,
                    'account_id': key[account_pos] or income_account,
                    'credit': ((tax_amount>0) and tax_amount) or 0.0,
                    'debit': ((tax_amount<0) and -tax_amount) or 0.0,
                    'tax_code_id': key[tax_code_pos],
                    'tax_amount': abs(tax_amount),
                    'partner_id': order.partner_id and self.pool.get("res.partner")._find_accounting_partner(order.partner_id).id or False
                })

            # counterpart
            insert_data('counter_part', {
                'name': _("Trade Receivables"), #order.name,
                'account_id': order_account,
                'credit': ((order.amount_total < 0) and -order.amount_total) or 0.0,
                'debit': ((order.amount_total > 0) and order.amount_total) or 0.0,
                'partner_id': order.partner_id and self.pool.get("res.partner")._find_accounting_partner(order.partner_id).id or False
            })

            order.write({'state':'done', 'account_move': move_id})

        all_lines = []
        for group_key, group_data in grouped_data.iteritems():
            for value in group_data:
                all_lines.append((0, 0, value),)
        if move_id: #In case no order was changed
            self.pool.get("account.move").write(cr, uid, [move_id], {'line_id':all_lines}, context=context)

        return True

    def action_payment(self, cr, uid, ids, context=None):
        return self.write(cr, uid, ids, {'state': 'payment'}, context=context)

    def action_paid(self, cr, uid, ids, context=None):
        self.write(cr, uid, ids, {'state': 'paid'}, context=context)
        self.create_picking(cr, uid, ids, context=context)
        return True

    def action_cancel(self, cr, uid, ids, context=None):
        self.write(cr, uid, ids, {'state': 'cancel'}, context=context)
        return True

    def action_done(self, cr, uid, ids, context=None):
        self.create_account_move(cr, uid, ids, context=context)
        return True

class account_bank_statement(osv.osv):
    _inherit = 'account.bank.statement'
    _columns= {
        'user_id': fields.many2one('res.users', 'User', readonly=True),
    }
    _defaults = {
        'user_id': lambda self,cr,uid,c={}: uid
    }

class account_bank_statement_line(osv.osv):
    _inherit = 'account.bank.statement.line'
    _columns= {
        'pos_statement_id': fields.many2one('pos.order', string="POS statement", ondelete='cascade'),
    }


class pos_order_line(osv.osv):
    _name = "pos.order.line"
    _description = "Lines of Point of Sale"
    _rec_name = "product_id"

    def _order_line_fields(self, cr, uid, line, context=None):
        if line and 'tax_ids' not in line[2]:
            product = self.pool['product.product'].browse(cr, uid, line[2]['product_id'], context=context)
            line[2]['tax_ids'] = [(6, 0, [x.id for x in product.taxes_id])]
        return line

    def _amount_line_all(self, cr, uid, ids, field_names, arg, context=None):
        res = dict([(i, {}) for i in ids])
        account_tax_obj = self.pool.get('account.tax')
        cur_obj = self.pool.get('res.currency')
        for line in self.browse(cr, uid, ids, context=context):
            taxes_ids = [ tax for tax in line.product_id.taxes_id if tax.company_id.id == line.order_id.company_id.id ]
            price = line.price_unit * (1 - (line.discount or 0.0) / 100.0)
            taxes = account_tax_obj.compute_all(cr, uid, taxes_ids, price, line.qty, product=line.product_id, partner=line.order_id.partner_id or False)

            cur = line.order_id.pricelist_id.currency_id
            res[line.id]['price_subtotal'] = cur_obj.round(cr, uid, cur, taxes['total'])
            res[line.id]['price_subtotal_incl'] = cur_obj.round(cr, uid, cur, taxes['total_included'])
        return res

    def onchange_product_id(self, cr, uid, ids, pricelist, product_id, qty=0, partner_id=False, context=None):
       context = context or {}
       if not product_id:
            return {}
       if not pricelist:
           raise UserError(
               _('You have to select a pricelist in the sale form !\n' \
               'Please set one before choosing a product.'))

       price = self.pool.get('product.pricelist').price_get(cr, uid, [pricelist],
               product_id, qty or 1.0, partner_id)[pricelist]

       result = self.onchange_qty(cr, uid, ids, product_id, 0.0, qty, price, context=context)
       result['value']['price_unit'] = price
       return result

    def onchange_qty(self, cr, uid, ids, product, discount, qty, price_unit, context=None):
        result = {}
        if not product:
            return result
        account_tax_obj = self.pool.get('account.tax')
        cur_obj = self.pool.get('res.currency')

        prod = self.pool.get('product.product').browse(cr, uid, product, context=context)

        price = price_unit * (1 - (discount or 0.0) / 100.0)
        taxes = account_tax_obj.compute_all(cr, uid, prod.taxes_id, price, qty, product=prod, partner=False)

        result['price_subtotal'] = taxes['total']
        result['price_subtotal_incl'] = taxes['total_included']
        return {'value': result}

    _columns = {
        'company_id': fields.many2one('res.company', 'Company', required=True),
        'name': fields.char('Line No', required=True, copy=False),
        'notice': fields.char('Discount Notice'),
        'product_id': fields.many2one('product.product', 'Product', domain=[('sale_ok', '=', True)], required=True, change_default=True),
        'price_unit': fields.float(string='Unit Price', digits_compute=dp.get_precision('Account')),
        'qty': fields.float('Quantity', digits_compute=dp.get_precision('Product UoS')),
        'price_subtotal': fields.function(_amount_line_all, multi='pos_order_line_amount', digits_compute=dp.get_precision('Account'), string='Subtotal w/o Tax', store=True),
        'price_subtotal_incl': fields.function(_amount_line_all, multi='pos_order_line_amount', digits_compute=dp.get_precision('Account'), string='Subtotal', store=True),
        'discount': fields.float('Discount (%)', digits_compute=dp.get_precision('Account')),
        'order_id': fields.many2one('pos.order', 'Order Ref', ondelete='cascade'),
        'create_date': fields.datetime('Creation Date', readonly=True),
        'tax_ids': fields.many2many('account.tax', string='Taxes', readonly=True),
    }

    _defaults = {
        'name': lambda obj, cr, uid, context: obj.pool.get('ir.sequence').next_by_code(cr, uid, 'pos.order.line'),
        'qty': lambda *a: 1,
        'discount': lambda *a: 0.0,
        'company_id': lambda self,cr,uid,c: self.pool.get('res.users').browse(cr, uid, uid, c).company_id.id,
    }

class ean_wizard(osv.osv_memory):
    _name = 'pos.ean_wizard'
    _columns = {
        'ean13_pattern': fields.char('Reference', size=13, required=True, translate=True),
    }
    def sanitize_ean13(self, cr, uid, ids, context):
        for r in self.browse(cr,uid,ids):
            ean13 = openerp.addons.product.product.sanitize_ean13(r.ean13_pattern)
            m = context.get('active_model')
            m_id =  context.get('active_id')
            self.pool[m].write(cr,uid,[m_id],{'barcode':ean13})
        return { 'type' : 'ir.actions.act_window_close' }

class pos_category(osv.osv):
    _name = "pos.category"
    _description = "Public Category"
    _order = "sequence, name"

    _constraints = [
        (osv.osv._check_recursion, 'Error ! You cannot create recursive categories.', ['parent_id'])
    ]

    def name_get(self, cr, uid, ids, context=None):
        res = []
        for cat in self.browse(cr, uid, ids, context=context):
            names = [cat.name]
            pcat = cat.parent_id
            while pcat:
                names.append(pcat.name)
                pcat = pcat.parent_id
            res.append((cat.id, ' / '.join(reversed(names))))
        return res

    def _name_get_fnc(self, cr, uid, ids, prop, unknow_none, context=None):
        res = self.name_get(cr, uid, ids, context=context)
        return dict(res)

    def _get_image(self, cr, uid, ids, name, args, context=None):
        result = dict.fromkeys(ids, False)
        for obj in self.browse(cr, uid, ids, context=context):
            result[obj.id] = tools.image_get_resized_images(obj.image)
        return result
    
    def _set_image(self, cr, uid, id, name, value, args, context=None):
        return self.write(cr, uid, [id], {'image': tools.image_resize_image_big(value)}, context=context)

    _columns = {
        'name': fields.char('Name', required=True, translate=True),
        'complete_name': fields.function(_name_get_fnc, type="char", string='Name'),
        'parent_id': fields.many2one('pos.category','Parent Category', select=True),
        'child_id': fields.one2many('pos.category', 'parent_id', string='Children Categories'),
        'sequence': fields.integer('Sequence', help="Gives the sequence order when displaying a list of product categories."),
        
        # NOTE: there is no 'default image', because by default we don't show thumbnails for categories. However if we have a thumbnail
        # for at least one category, then we display a default image on the other, so that the buttons have consistent styling.
        # In this case, the default image is set by the js code.
        # NOTE2: image: all image fields are base64 encoded and PIL-supported
        'image': fields.binary("Image",
            help="This field holds the image used as image for the cateogry, limited to 1024x1024px."),
        'image_medium': fields.function(_get_image, fnct_inv=_set_image,
            string="Medium-sized image", type="binary", multi="_get_image",
            store={
                'pos.category': (lambda self, cr, uid, ids, c={}: ids, ['image'], 10),
            },
            help="Medium-sized image of the category. It is automatically "\
                 "resized as a 128x128px image, with aspect ratio preserved. "\
                 "Use this field in form views or some kanban views."),
        'image_small': fields.function(_get_image, fnct_inv=_set_image,
            string="Smal-sized image", type="binary", multi="_get_image",
            store={
                'pos.category': (lambda self, cr, uid, ids, c={}: ids, ['image'], 10),
            },
            help="Small-sized image of the category. It is automatically "\
                 "resized as a 64x64px image, with aspect ratio preserved. "\
                 "Use this field anywhere a small image is required."),
    }

class product_template(osv.osv):
    _inherit = 'product.template'

    _columns = {
        'income_pdt': fields.boolean('Point of Sale Cash In', help="Check if, this is a product you can use to put cash into a statement for the point of sale backend."),
        'expense_pdt': fields.boolean('Point of Sale Cash Out', help="Check if, this is a product you can use to take cash from a statement for the point of sale backend, example: money lost, transfer to bank, etc."),
        'available_in_pos': fields.boolean('Available in the Point of Sale', help='Check if you want this product to appear in the Point of Sale'), 
        'to_weight' : fields.boolean('To Weigh With Scale', help="Check if the product should be weighted using the hardware scale integration"),
        'pos_categ_id': fields.many2one('pos.category','Point of Sale Category', help="Those categories are used to group similar products for point of sale."),
    }

    _defaults = {
        'to_weight' : False,
        'available_in_pos': True,
    }

    def unlink(self, cr, uid, ids, context=None):
        product_ctx = dict(context or {}, active_test=False)
        if self.search_count(cr, uid, [('id', 'in', ids), ('available_in_pos', '=', True)], context=product_ctx):
            if self.pool['pos.session'].search_count(cr, uid, [('state', '!=', 'closed')], context=context):
                raise osv.except_osv(_('Error!'),
                    _('You cannot delete a product saleable in point of sale while a session is still opened.'))
        return super(product_template, self).unlink(cr, uid, ids, context=context)

class res_partner(osv.osv):
    _inherit = 'res.partner'

    def create_from_ui(self, cr, uid, partner, context=None):
        """ create or modify a partner from the point of sale ui.
            partner contains the partner's fields. """

        #image is a dataurl, get the data after the comma
        if partner.get('image',False):
            img =  partner['image'].split(',')[1]
            partner['image'] = img

        if partner.get('id',False):  # Modifying existing partner
            partner_id = partner['id']
            del partner['id']
            self.write(cr, uid, [partner_id], partner, context=context)
        else:
            partner_id = self.create(cr, uid, partner, context=context)
        
        return partner_id

class barcode_rule(models.Model):
    _inherit = 'barcode.rule'

    def _get_type_selection(self):
        types = sets.Set(super(barcode_rule,self)._get_type_selection())
        types.update([
            ('weight','Weighted Product'),
            ('price','Priced Product'),
            ('discount','Discounted Product'),
            ('client','Client'),
            ('cashier','Cashier')
        ])
        return list(types)<|MERGE_RESOLUTION|>--- conflicted
+++ resolved
@@ -21,12 +21,9 @@
 
 import logging
 import time
-<<<<<<< HEAD
+from datetime import datetime
 import uuid
 import sets
-=======
-from datetime import datetime
->>>>>>> ba54a668
 
 from functools import partial
 
