--- conflicted
+++ resolved
@@ -769,15 +769,6 @@
                     </header>
 
                     <sheet>
-<<<<<<< HEAD
-                        <group>
-                        <field name="name"/>
-                        <field name="shop_id" widget="selection" groups="stock.group_locations" />
-                        <field name="currency_id" invisible="1"/>
-                        <field name="journal_id" widget="selection" />
-                        <field name="sequence_id" readonly="1" groups="base.group_no_one" />
-                        <field name="group_by" groups="account.group_account_user"  />
-=======
                         <label for="name" class="oe_edit_only"/>
                         <h1>
                             <field name="name"/>
@@ -788,7 +779,6 @@
                             <field name="journal_id" widget="selection"/>
                             <field name="group_by" groups="account.group_account_user"/>
                             <field name="sequence_id" readonly="1" groups="base.group_no_one"/>
->>>>>>> 50106b25
                         </group>
                         <separator string="Available Payment Methods" colspan="4"/>
                         <field name="journal_ids" colspan="4" nolabel="1">
