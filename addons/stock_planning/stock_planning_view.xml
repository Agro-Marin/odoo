--- conflicted
+++ resolved
@@ -204,11 +204,7 @@
                         <filter string="Warehouse " icon="terp-go-home" domain="[]" context="{'group_by':'warehouse_id'}"/>
                         <filter string="Product" icon="terp-accessories-archiver" domain="[]"  context="{'group_by':'product_id'}"/>
                        <separator orientation="vertical"/>
-<<<<<<< HEAD
                        <filter string='Default Unit of Measure' icon="terp-mrp" domain="[]" context="{'group_by' : 'product_uom'}" />
-=======
-                       <filter string='Default UoM' icon="terp-mrp" domain="[]" context="{'group_by' : 'product_uom'}" />
->>>>>>> 43ed0503
                     </group>
               </search>
             </field>
