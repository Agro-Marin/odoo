<?xml version="1.0" encoding="utf-8"?>
<odoo>

<!--

     Copyright (C) 2012-2012 南京盈通 ccdos@intoerp.com <small business chart>
     
会计科目表模板( 小企业会计准则2011)

科目表依据：
关于印发《小企业会计准则》的通知
http://kjs.mof.gov.cn/zhengwuxinxi/zhengcefabu/201111/t20111107_605525.html

-->
    <data noupdate="1">
        <record id="l10n_chart_china_small_business" model="account.chart.template">
            <field name="name">小企业会计科目表（财会[2011]17号《小企业会计准则》）</field>
            <field name="code_digits" eval="6"/>
            <field name="currency_id" ref="base.CNY"/>
            <field name="cash_account_code_prefix">1001</field>
            <field name="bank_account_code_prefix">1002</field>
            <field name="transfer_account_code_prefix">1012</field>
            <field name="spoken_languages" eval="'en_US'"/>
        </record>
        <record id="l10n_cn_1012" model="account.account.template">
<<<<<<< HEAD
            <field name="name">其他貨幣資金</field>
=======
            <field name="chart_template_id" ref="l10n_chart_china_small_business"/>
        </record>
        <record id="l10n_cn_1012" model="account.account.template">
            <field name="name">其他货币资金</field>
>>>>>>> e980af9d
            <field name="code">1012</field>
            <field name="reconcile" eval="False"/>
            <field name="user_type_id" ref="account.data_account_type_current_assets"/>
            <field name="chart_template_id" ref="l10n_chart_china_small_business"/>
        </record>
        <record id="l10n_cn_1101" model="account.account.template">
            <field name="name">交易性金融资产</field>
            <field name="code">1101</field>
            <field name="reconcile" eval="False"/>
            <field name="user_type_id" ref="account.data_account_type_current_assets"/>
            <field name="chart_template_id" ref="l10n_chart_china_small_business"/>
        </record>
        <record id="l10n_cn_1121" model="account.account.template">
            <field name="name">应收票据</field>
            <field name="code">1121</field>
            <field name="reconcile" eval="True"/>
            <field name="user_type_id" ref="account.data_account_type_receivable"/>
            <field name="chart_template_id" ref="l10n_chart_china_small_business"/>
        </record>
        <record id="l10n_cn_1122" model="account.account.template">
            <field name="name">应付账款</field>
            <field name="code">1122</field>
            <field name="reconcile" eval="True"/>
            <field name="user_type_id" ref="account.data_account_type_receivable"/>
            <field name="chart_template_id" ref="l10n_chart_china_small_business"/>
        </record>
        <record id="l10n_cn_1123" model="account.account.template">
            <field name="name">预付账款</field>
            <field name="code">1123</field>
            <field name="reconcile" eval="False"/>
            <field name="user_type_id" ref="account.data_account_type_prepayments"/>
            <field name="chart_template_id" ref="l10n_chart_china_small_business"/>
        </record>
        <record id="l10n_cn_1131" model="account.account.template">
            <field name="name">应收股利</field>
            <field name="code">1131</field>
            <field name="reconcile" eval="True"/>
            <field name="user_type_id" ref="account.data_account_type_receivable"/>
            <field name="chart_template_id" ref="l10n_chart_china_small_business"/>
        </record>
        <record id="l10n_cn_1132" model="account.account.template">
            <field name="name">应收利息</field>
            <field name="code">1132</field>
            <field name="reconcile" eval="True"/>
            <field name="user_type_id" ref="account.data_account_type_receivable"/>
            <field name="chart_template_id" ref="l10n_chart_china_small_business"/>
        </record>
        <record id="l10n_cn_1221" model="account.account.template">
            <field name="name">其他应收款</field>
            <field name="code">1221</field>
            <field name="reconcile" eval="True"/>
            <field name="user_type_id" ref="account.data_account_type_receivable"/>
            <field name="chart_template_id" ref="l10n_chart_china_small_business"/>
        </record>
        <record id="l10n_cn_1231" model="account.account.template">
            <field name="name">坏账准备</field>
            <field name="code">1231</field>
            <field name="reconcile" eval="False"/>
            <field name="user_type_id" ref="account.data_account_type_current_assets"/>
            <field name="chart_template_id" ref="l10n_chart_china_small_business"/>
        </record>
        <record id="l10n_cn_1401" model="account.account.template">
            <field name="name">材料采购</field>
            <field name="code">1401</field>
            <field name="reconcile" eval="False"/>
            <field name="user_type_id" ref="account.data_account_type_current_assets"/>
            <field name="chart_template_id" ref="l10n_chart_china_small_business"/>
        </record>
        <record id="l10n_cn_1402" model="account.account.template">
            <field name="name">在途物资</field>
            <field name="code">1402</field>
            <field name="reconcile" eval="False"/>
            <field name="user_type_id" ref="account.data_account_type_current_assets"/>
            <field name="chart_template_id" ref="l10n_chart_china_small_business"/>
        </record>
        <record id="l10n_cn_1403" model="account.account.template">
            <field name="name">原材料</field>
            <field name="code">1403</field>
            <field name="reconcile" eval="False"/>
            <field name="user_type_id" ref="account.data_account_type_current_assets"/>
            <field name="chart_template_id" ref="l10n_chart_china_small_business"/>
        </record>
        <record id="l10n_cn_1404" model="account.account.template">
            <field name="name">材料成本差异</field>
            <field name="code">1404</field>
            <field name="reconcile" eval="False"/>
            <field name="user_type_id" ref="account.data_account_type_current_assets"/>
            <field name="chart_template_id" ref="l10n_chart_china_small_business"/>
        </record>
        <record id="l10n_cn_1405" model="account.account.template">
            <field name="name">库存商品</field>
            <field name="code">1405</field>
            <field name="reconcile" eval="False"/>
            <field name="user_type_id" ref="account.data_account_type_current_assets"/>
            <field name="chart_template_id" ref="l10n_chart_china_small_business"/>
        </record>
        <record id="l10n_cn_1406" model="account.account.template">
            <field name="name">发出商品</field>
            <field name="code">1406</field>
            <field name="reconcile" eval="False"/>
            <field name="user_type_id" ref="account.data_account_type_current_assets"/>
            <field name="chart_template_id" ref="l10n_chart_china_small_business"/>
        </record>
        <record id="l10n_cn_1471" model="account.account.template">
            <field name="name">存货跌价准备</field>
            <field name="code">1471</field>
            <field name="reconcile" eval="False"/>
            <field name="user_type_id" ref="account.data_account_type_current_assets"/>
            <field name="chart_template_id" ref="l10n_chart_china_small_business"/>
        </record>
        <record id="l10n_cn_1407" model="account.account.template">
            <field name="name">商品进销差价</field>
            <field name="code">1407</field>
            <field name="reconcile" eval="False"/>
            <field name="user_type_id" ref="account.data_account_type_current_assets"/>
            <field name="chart_template_id" ref="l10n_chart_china_small_business"/>
        </record>
        <record id="l10n_cn_1408" model="account.account.template">
            <field name="name">委托加工物资</field>
            <field name="code">1408</field>
            <field name="reconcile" eval="False"/>
            <field name="user_type_id" ref="account.data_account_type_current_assets"/>
            <field name="chart_template_id" ref="l10n_chart_china_small_business"/>
        </record>
        <record id="l10n_cn_1501" model="account.account.template">
            <field name="name">持有至到期投资</field>
            <field name="code">1501</field>
            <field name="reconcile" eval="False"/>
            <field name="user_type_id" ref="account.data_account_type_non_current_assets"/>
            <field name="chart_template_id" ref="l10n_chart_china_small_business"/>
        </record>
        <record id="l10n_cn_1502" model="account.account.template">
            <field name="name">持有至到期投资减值准备</field>
            <field name="code">1502</field>
            <field name="reconcile" eval="False"/>
            <field name="user_type_id" ref="account.data_account_type_non_current_assets"/>
            <field name="chart_template_id" ref="l10n_chart_china_small_business"/>
        </record>
        <record id="l10n_cn_1503" model="account.account.template">
            <field name="name">可供出售金融资产</field>
            <field name="code">1503</field>
            <field name="reconcile" eval="False"/>
            <field name="user_type_id" ref="account.data_account_type_non_current_assets"/>
            <field name="chart_template_id" ref="l10n_chart_china_small_business"/>
        </record>
        <record id="l10n_cn_1511" model="account.account.template">
            <field name="name">长期股权投资</field>
            <field name="code">1511</field>
            <field name="reconcile" eval="False"/>
            <field name="user_type_id" ref="account.data_account_type_non_current_assets"/>
            <field name="chart_template_id" ref="l10n_chart_china_small_business"/>
        </record>
        <record id="l10n_cn_1512" model="account.account.template">
            <field name="name">长期股权投资减值准备</field>
            <field name="code">1512</field>
            <field name="reconcile" eval="False"/>
            <field name="user_type_id" ref="account.data_account_type_non_current_assets"/>
            <field name="chart_template_id" ref="l10n_chart_china_small_business"/>
        </record>
        <record id="l10n_cn_1521" model="account.account.template">
            <field name="name">投资性房地产</field>
            <field name="code">1521</field>
            <field name="reconcile" eval="False"/>
            <field name="user_type_id" ref="account.data_account_type_non_current_assets"/>
            <field name="chart_template_id" ref="l10n_chart_china_small_business"/>
        </record>
        <record id="l10n_cn_1531" model="account.account.template">
            <field name="name">长期应收款</field>
            <field name="code">1531</field>
            <field name="reconcile" eval="True"/>
            <field name="user_type_id" ref="account.data_account_type_non_current_assets"/>
            <field name="chart_template_id" ref="l10n_chart_china_small_business"/>
        </record>
        <record id="l10n_cn_1601" model="account.account.template">
            <field name="name">固定资产</field>
            <field name="code">1601</field>
            <field name="reconcile" eval="False"/>
            <field name="user_type_id" ref="account.data_account_type_fixed_assets"/>
            <field name="chart_template_id" ref="l10n_chart_china_small_business"/>
        </record>
        <record id="l10n_cn_1602" model="account.account.template">
            <field name="name">累计折旧</field>
            <field name="code">1602</field>
            <field name="reconcile" eval="False"/>
            <field name="user_type_id" ref="account.data_account_type_depreciation"/>
            <field name="chart_template_id" ref="l10n_chart_china_small_business"/>
        </record>
        <record id="l10n_cn_1603" model="account.account.template">
            <field name="name">固定资产减值准备</field>
            <field name="code">1603</field>
            <field name="reconcile" eval="False"/>
            <field name="user_type_id" ref="account.data_account_type_depreciation"/>
            <field name="chart_template_id" ref="l10n_chart_china_small_business"/>
        </record>
        <record id="l10n_cn_1604" model="account.account.template">
            <field name="name">在建工程</field>
            <field name="code">1604</field>
            <field name="reconcile" eval="False"/>
            <field name="user_type_id" ref="account.data_account_type_non_current_assets"/>
            <field name="chart_template_id" ref="l10n_chart_china_small_business"/>
        </record>
        <record id="l10n_cn_1605" model="account.account.template">
            <field name="name">工程物资</field>
            <field name="code">1605</field>
            <field name="reconcile" eval="False"/>
            <field name="user_type_id" ref="account.data_account_type_non_current_assets"/>
            <field name="chart_template_id" ref="l10n_chart_china_small_business"/>
        </record>
        <record id="l10n_cn_1606" model="account.account.template">
            <field name="name">固定资产情况</field>
            <field name="code">1606</field>
            <field name="reconcile" eval="False"/>
            <field name="user_type_id" ref="account.data_account_type_depreciation"/>
            <field name="chart_template_id" ref="l10n_chart_china_small_business"/>
        </record>
        <record id="l10n_cn_1701" model="account.account.template">
            <field name="name">无形资产</field>
            <field name="code">1701</field>
            <field name="reconcile" eval="False"/>
            <field name="user_type_id" ref="account.data_account_type_non_current_assets"/>
            <field name="chart_template_id" ref="l10n_chart_china_small_business"/>
        </record>
        <record id="l10n_cn_1702" model="account.account.template">
            <field name="name">累计摊销</field>
            <field name="code">1702</field>
            <field name="reconcile" eval="False"/>
            <field name="user_type_id" ref="account.data_account_type_depreciation"/>
            <field name="chart_template_id" ref="l10n_chart_china_small_business"/>
        </record>
        <record id="l10n_cn_1703" model="account.account.template">
            <field name="name">无形资产减值准备</field>
            <field name="code">1703</field>
            <field name="reconcile" eval="False"/>
            <field name="user_type_id" ref="account.data_account_type_depreciation"/>
            <field name="chart_template_id" ref="l10n_chart_china_small_business"/>
        </record>
        <record id="l10n_cn_1711" model="account.account.template">
            <field name="name">商誉</field>
            <field name="code">1711</field>
            <field name="reconcile" eval="False"/>
            <field name="user_type_id" ref="account.data_account_type_non_current_assets"/>
            <field name="chart_template_id" ref="l10n_chart_china_small_business"/>
        </record>
        <record id="l10n_cn_1801" model="account.account.template">
            <field name="name">长期待摊销费用</field>
            <field name="code">1801</field>
            <field name="reconcile" eval="False"/>
            <field name="user_type_id" ref="account.data_account_type_depreciation"/>
            <field name="chart_template_id" ref="l10n_chart_china_small_business"/>
        </record>
        <record id="l10n_cn_2001" model="account.account.template">
            <field name="name">短期借款</field>
            <field name="code">2001</field>
            <field name="reconcile" eval="True"/>
            <field name="user_type_id" ref="account.data_account_type_payable"/>
            <field name="chart_template_id" ref="l10n_chart_china_small_business"/>
        </record>
        <record id="l10n_cn_2201" model="account.account.template">
            <field name="name">应付票据</field>
            <field name="code">2201</field>
            <field name="reconcile" eval="True"/>
            <field name="user_type_id" ref="account.data_account_type_payable"/>
            <field name="chart_template_id" ref="l10n_chart_china_small_business"/>
        </record>
        <record id="l10n_cn_2202" model="account.account.template">
            <field name="name">应付账款</field>
            <field name="code">2202</field>
            <field name="reconcile" eval="True"/>
            <field name="user_type_id" ref="account.data_account_type_payable"/>
            <field name="chart_template_id" ref="l10n_chart_china_small_business"/>
        </record>
        <record id="l10n_cn_2203" model="account.account.template">
            <field name="name">预收账款</field>
            <field name="code">2203</field>
            <field name="reconcile" eval="True"/>
            <field name="user_type_id" ref="account.data_account_type_payable"/>
            <field name="chart_template_id" ref="l10n_chart_china_small_business"/>
        </record>
        <record id="l10n_cn_2211" model="account.account.template">
            <field name="name">应付职工薪酬</field>
            <field name="code">2211</field>
            <field name="reconcile" eval="True"/>
            <field name="user_type_id" ref="account.data_account_type_payable"/>
            <field name="chart_template_id" ref="l10n_chart_china_small_business"/>
        </record>
        <record id="l10n_cn_2221" model="account.account.template">
            <field name="name">应交税费</field>
            <field name="code">2221</field>
            <field name="reconcile" eval="True"/>
            <field name="user_type_id" ref="account.data_account_type_payable"/>
            <field name="chart_template_id" ref="l10n_chart_china_small_business"/>
        </record>
        <record id="l10n_cn_2231" model="account.account.template">
            <field name="name">应付利息</field>
            <field name="code">2231</field>
            <field name="reconcile" eval="True"/>
            <field name="user_type_id" ref="account.data_account_type_payable"/>
            <field name="chart_template_id" ref="l10n_chart_china_small_business"/>
        </record>
        <record id="l10n_cn_2241" model="account.account.template">
            <field name="name">应付股利</field>
            <field name="code">2241</field>
            <field name="reconcile" eval="True"/>
            <field name="user_type_id" ref="account.data_account_type_payable"/>
            <field name="chart_template_id" ref="l10n_chart_china_small_business"/>
        </record>
        <record id="l10n_cn_2501" model="account.account.template">
            <field name="name">其他应付款</field>
            <field name="code">2501</field>
            <field name="reconcile" eval="True"/>
            <field name="user_type_id" ref="account.data_account_type_payable"/>
            <field name="chart_template_id" ref="l10n_chart_china_small_business"/>
        </record>
        <record id="l10n_cn_2502" model="account.account.template">
            <field name="name">应付债券</field>
            <field name="code">2502</field>
            <field name="reconcile" eval="True"/>
            <field name="user_type_id" ref="account.data_account_type_payable"/>
            <field name="chart_template_id" ref="l10n_chart_china_small_business"/>
        </record>
        <record id="l10n_cn_2701" model="account.account.template">
            <field name="name">长期应付款</field>
            <field name="code">2701</field>
            <field name="reconcile" eval="True"/>
            <field name="user_type_id" ref="account.data_account_type_payable"/>
            <field name="chart_template_id" ref="l10n_chart_china_small_business"/>
        </record>
        <record id="l10n_cn_2711" model="account.account.template">
            <field name="name">专项应付款</field>
            <field name="code">2711</field>
            <field name="reconcile" eval="True"/>
            <field name="user_type_id" ref="account.data_account_type_payable"/>
            <field name="chart_template_id" ref="l10n_chart_china_small_business"/>
        </record>
        <record id="l10n_cn_2801" model="account.account.template">
            <field name="name">预计负债</field>
            <field name="code">2801</field>
            <field name="reconcile" eval="True"/>
            <field name="user_type_id" ref="account.data_account_type_payable"/>
            <field name="chart_template_id" ref="l10n_chart_china_small_business"/>
        </record>
        <record id="l10n_cn_2901" model="account.account.template">
            <field name="name">递延所得税负债</field>
            <field name="code">2901</field>
            <field name="reconcile" eval="True"/>
            <field name="user_type_id" ref="account.data_account_type_payable"/>
            <field name="chart_template_id" ref="l10n_chart_china_small_business"/>
        </record>
        <record id="l10n_cn_4001" model="account.account.template">
            <field name="name">实收资本</field>
            <field name="code">4001</field>
            <field name="reconcile" eval="False"/>
            <field name="user_type_id" ref="account.data_account_type_equity"/>
            <field name="chart_template_id" ref="l10n_chart_china_small_business"/>
        </record>
        <record id="l10n_cn_4002" model="account.account.template">
            <field name="name">资本公积金</field>
            <field name="code">4002</field>
            <field name="reconcile" eval="False"/>
            <field name="user_type_id" ref="account.data_account_type_equity"/>
            <field name="chart_template_id" ref="l10n_chart_china_small_business"/>
        </record>
        <record id="l10n_cn_4003" model="account.account.template">
            <field name="name">其他综合收益</field>
            <field name="code">4003</field>
            <field name="reconcile" eval="False"/>
            <field name="user_type_id" ref="account.data_account_type_equity"/>
            <field name="chart_template_id" ref="l10n_chart_china_small_business"/>
        </record>
        <record id="l10n_cn_4101" model="account.account.template">
            <field name="name">盈余公积</field>
            <field name="code">4101</field>
            <field name="reconcile" eval="False"/>
            <field name="user_type_id" ref="account.data_account_type_equity"/>
            <field name="chart_template_id" ref="l10n_chart_china_small_business"/>
        </record>
        <record id="l10n_cn_4103" model="account.account.template">
            <field name="name">本年利润</field>
            <field name="code">4103</field>
            <field name="reconcile" eval="False"/>
            <field name="user_type_id" ref="account.data_account_type_equity"/>
            <field name="chart_template_id" ref="l10n_chart_china_small_business"/>
        </record>
        <record id="l10n_cn_4104" model="account.account.template">
            <field name="name">利润分配</field>
            <field name="code">4104</field>
            <field name="reconcile" eval="False"/>
            <field name="user_type_id" ref="account.data_account_type_equity"/>
            <field name="chart_template_id" ref="l10n_chart_china_small_business"/>
        </record>
        <record id="l10n_cn_5001" model="account.account.template">
            <field name="name">生产成本</field>
            <field name="code">5001</field>
            <field name="reconcile" eval="False"/>
            <field name="user_type_id" ref="account.data_account_type_direct_costs"/>
            <field name="chart_template_id" ref="l10n_chart_china_small_business"/>
        </record>
        <record id="l10n_cn_5101" model="account.account.template">
            <field name="name">制造费用</field>
            <field name="code">5101</field>
            <field name="reconcile" eval="False"/>
            <field name="user_type_id" ref="account.data_account_type_direct_costs"/>
            <field name="chart_template_id" ref="l10n_chart_china_small_business"/>
        </record>
        <record id="l10n_cn_5201" model="account.account.template">
            <field name="name">劳务成本</field>
            <field name="code">5201</field>
            <field name="reconcile" eval="False"/>
            <field name="user_type_id" ref="account.data_account_type_direct_costs"/>
            <field name="chart_template_id" ref="l10n_chart_china_small_business"/>
        </record>
        <record id="l10n_cn_5301" model="account.account.template">
            <field name="name">研发支出</field>
            <field name="code">5301</field>
            <field name="reconcile" eval="False"/>
            <field name="user_type_id" ref="account.data_account_type_direct_costs"/>
            <field name="chart_template_id" ref="l10n_chart_china_small_business"/>
        </record>
        <record id="l10n_cn_6001" model="account.account.template">
            <field name="name">主营业务收入</field>
            <field name="code">6001</field>
            <field name="reconcile" eval="False"/>
            <field name="user_type_id" ref="account.data_account_type_revenue"/>
            <field name="chart_template_id" ref="l10n_chart_china_small_business"/>
        </record>
        <record id="l10n_cn_6051" model="account.account.template">
            <field name="name">其他业务收入</field>
            <field name="code">6051</field>
            <field name="reconcile" eval="False"/>
            <field name="user_type_id" ref="account.data_account_type_other_income"/>
            <field name="chart_template_id" ref="l10n_chart_china_small_business"/>
        </record>
        <record id="l10n_cn_6101" model="account.account.template">
            <field name="name">公允价值变动损益</field>
            <field name="code">6101</field>
            <field name="reconcile" eval="False"/>
            <field name="user_type_id" ref="account.data_account_type_other_income"/>
            <field name="chart_template_id" ref="l10n_chart_china_small_business"/>
        </record>
        <record id="l10n_cn_6111" model="account.account.template">
            <field name="name">投资收益</field>
            <field name="code">6111</field>
            <field name="reconcile" eval="False"/>
            <field name="user_type_id" ref="account.data_account_type_other_income"/>
            <field name="chart_template_id" ref="l10n_chart_china_small_business"/>
        </record>
        <record id="l10n_cn_6301" model="account.account.template">
            <field name="name">营业外收入</field>
            <field name="code">6301</field>
            <field name="reconcile" eval="False"/>
            <field name="user_type_id" ref="account.data_account_type_other_income"/>
            <field name="chart_template_id" ref="l10n_chart_china_small_business"/>
        </record>
        <record id="l10n_cn_6401" model="account.account.template">
            <field name="name">主营业务成本</field>
            <field name="code">6401</field>
            <field name="reconcile" eval="False"/>
            <field name="user_type_id" ref="account.data_account_type_expenses"/>
            <field name="chart_template_id" ref="l10n_chart_china_small_business"/>
        </record>
        <record id="l10n_cn_6402" model="account.account.template">
            <field name="name">其他业务成本</field>
            <field name="code">6402</field>
            <field name="reconcile" eval="False"/>
            <field name="user_type_id" ref="account.data_account_type_expenses"/>
            <field name="chart_template_id" ref="l10n_chart_china_small_business"/>
        </record>
        <record id="l10n_cn_6403" model="account.account.template">
            <field name="name">营业税及附加</field>
            <field name="code">6403</field>
            <field name="reconcile" eval="False"/>
            <field name="user_type_id" ref="account.data_account_type_expenses"/>
            <field name="chart_template_id" ref="l10n_chart_china_small_business"/>
        </record>
        <record id="l10n_cn_6601" model="account.account.template">
            <field name="name">销售费用</field>
            <field name="code">6601</field>
            <field name="reconcile" eval="False"/>
            <field name="user_type_id" ref="account.data_account_type_expenses"/>
            <field name="chart_template_id" ref="l10n_chart_china_small_business"/>
        </record>
        <record id="l10n_cn_6602" model="account.account.template">
            <field name="name">管理费用</field>
            <field name="code">6602</field>
            <field name="reconcile" eval="False"/>
            <field name="user_type_id" ref="account.data_account_type_expenses"/>
            <field name="chart_template_id" ref="l10n_chart_china_small_business"/>
        </record>
        <record id="l10n_cn_6603" model="account.account.template">
            <field name="name">财务费用</field>
            <field name="code">6603</field>
            <field name="reconcile" eval="False"/>
            <field name="user_type_id" ref="account.data_account_type_expenses"/>
            <field name="chart_template_id" ref="l10n_chart_china_small_business"/>
        </record>
        <record id="l10n_cn_6701" model="account.account.template">
            <field name="name">资产减值损失</field>
            <field name="code">6701</field>
            <field name="reconcile" eval="False"/>
            <field name="user_type_id" ref="account.data_account_type_expenses"/>
            <field name="chart_template_id" ref="l10n_chart_china_small_business"/>
        </record>
        <record id="l10n_cn_6711" model="account.account.template">
            <field name="name">营业外支出</field>
            <field name="code">6711</field>
            <field name="reconcile" eval="False"/>
            <field name="user_type_id" ref="account.data_account_type_expenses"/>
            <field name="chart_template_id" ref="l10n_chart_china_small_business"/>
        </record>
        <record id="l10n_cn_6801" model="account.account.template">
            <field name="name">所得税费用</field>
            <field name="code">6801</field>
            <field name="reconcile" eval="False"/>
            <field name="user_type_id" ref="account.data_account_type_expenses"/>
            <field name="chart_template_id" ref="l10n_chart_china_small_business"/>
        </record>
        <record id="l10n_cn_6901" model="account.account.template">
            <field name="name">以前年度损益调整</field>
            <field name="code">6901</field>
            <field name="reconcile" eval="False"/>
            <field name="user_type_id" ref="account.data_account_type_expenses"/>
            <field name="chart_template_id" ref="l10n_chart_china_small_business"/>
        </record>

        <!-- Chart template -->
        <record id="l10n_chart_china_small_business" model="account.chart.template">
            <field name="property_account_receivable_id" ref="l10n_cn_1122"/>
            <field name="property_account_payable_id" ref="l10n_cn_2202"/>
            <field name="property_account_expense_categ_id" ref="l10n_cn_6401"/>
            <field name="property_account_income_categ_id" ref="l10n_cn_6001"/>
            <field name="income_currency_exchange_account_id" ref="l10n_cn_6051"/>
            <field name="expense_currency_exchange_account_id" ref="l10n_cn_6711"/>
        </record>

    </data>
</odoo>

<|MERGE_RESOLUTION|>--- conflicted
+++ resolved
@@ -23,14 +23,7 @@
             <field name="spoken_languages" eval="'en_US'"/>
         </record>
         <record id="l10n_cn_1012" model="account.account.template">
-<<<<<<< HEAD
-            <field name="name">其他貨幣資金</field>
-=======
-            <field name="chart_template_id" ref="l10n_chart_china_small_business"/>
-        </record>
-        <record id="l10n_cn_1012" model="account.account.template">
             <field name="name">其他货币资金</field>
->>>>>>> e980af9d
             <field name="code">1012</field>
             <field name="reconcile" eval="False"/>
             <field name="user_type_id" ref="account.data_account_type_current_assets"/>
