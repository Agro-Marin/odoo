--- conflicted
+++ resolved
@@ -113,12 +113,8 @@
             # Recursive call till all the next phases scheduled
             for phase in phase.next_phase_ids:
                if phase.state in ['draft','open','pending']:
-<<<<<<< HEAD
-                   self._phase_schedule(cr, uid, phase, date_start, phase.project_id.resource_calendar_id.id or False, context=context)
-=======
                    id_cal = phase.project_id.resource_calendar_id and phase.project_id.resource_calendar_id.id or False
                    self._phase_schedule(cr, uid, phase, date_start, id_cal, context=context)
->>>>>>> 4771021d
                else:
                    continue
 
@@ -146,13 +142,8 @@
             if not phase.project_id.date_start:
                 start_date = datetime.datetime.now().strftime("%Y-%m-%d")
             start_dt = datetime.datetime.strftime((datetime.datetime.strptime(start_date, "%Y-%m-%d")), "%Y-%m-%d %H:%M")
-<<<<<<< HEAD
-            calendar_id = phase.project_id.resource_calendar_id.id
-            self._phase_schedule(cr, uid, phase, start_dt, calendar_id or False, context=context)
-=======
             calendar_id = phase.project_id.resource_calendar_id and phase.project_id.resource_calendar_id.id or False
             self._phase_schedule(cr, uid, phase, start_dt, calendar_id, context=context)
->>>>>>> 4771021d
         return {}
 
     def _open_phases_list(self, cr, uid, data, context):
