--- conflicted
+++ resolved
@@ -178,30 +178,10 @@
     <!-- Page --> 
     <template id="index" name="Blog" page="True">
         <t t-call="website.layout">
-<<<<<<< HEAD
-          <t t-set="head">
-              <script type="text/javascript" src="/website_blog/static/src/js/website_blog.js"></script>
-              <link rel='stylesheet' href='/website_blog/static/src/css/website_blog.css'/>
-          </t>
-          <div id="wrap">
-            <div class="container mt16 js_website_blog">
-                <div class="row">
-                    <div class="col-lg-8 col-sm-9" t-if="not blog_post">
-                        <t t-foreach="blog_posts" t-as="blog_post" data-publish="">
-                            <t t-call="website_blog.view_blog_post_short"/>
-                        </t>
-                        <div class="pull-right" t-call="website.pager"/>
-                    </div>
-                    <div class="col-md-9 col-lg-8" t-if="blog_post">
-                        <t t-call="website_blog.view_blog_post">
-                          <t t-set="blog_post" t-value="blog_post"/>
-                        </t>
-=======
             <t t-set="head">
                 <script type="text/javascript" src="/website_blog/static/src/js/website_blog.js"></script>
                 <link rel='stylesheet' href='/website_blog/static/src/css/website_blog.css'/>
             </t>
-            <t t-set="title">Blog</t>
             <div id="wrap">
                 <div class="container mt16 js_website_blog">
                     <div class="row">
@@ -221,7 +201,6 @@
                                 <t t-set="blog_post" t-value="blog_post"/>
                             </t>
                         </div>
->>>>>>> 2d719d3d
                     </div>
                 </div>
             </div>
