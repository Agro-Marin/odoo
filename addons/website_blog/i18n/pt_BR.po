--- conflicted
+++ resolved
@@ -1,18 +1,3 @@
-<<<<<<< HEAD
-# Brazilian Portuguese translation for openobject-addons
-# Copyright (c) 2014 Rosetta Contributors and Canonical Ltd 2014
-# This file is distributed under the same license as the openobject-addons package.
-# FIRST AUTHOR <EMAIL@ADDRESS>, 2014.
-#
-msgid ""
-msgstr ""
-"Project-Id-Version: openobject-addons\n"
-"Report-Msgid-Bugs-To: FULL NAME <EMAIL@ADDRESS>\n"
-"POT-Creation-Date: 2014-09-23 16:28+0000\n"
-"PO-Revision-Date: 2014-09-17 11:38+0000\n"
-"Last-Translator: FULL NAME <EMAIL@ADDRESS>\n"
-"Language-Team: Brazilian Portuguese <pt_BR@li.org>\n"
-=======
 # Translation of Odoo Server.
 # This file contains the translation of the following modules:
 # * website_blog
@@ -29,37 +14,35 @@
 "PO-Revision-Date: 2016-07-09 16:48+0000\n"
 "Last-Translator: grazziano <g.negocios@outlook.com.br>\n"
 "Language-Team: Portuguese (Brazil) (http://www.transifex.com/odoo/odoo-8/language/pt_BR/)\n"
->>>>>>> 96502490
 "MIME-Version: 1.0\n"
 "Content-Type: text/plain; charset=UTF-8\n"
-"Content-Transfer-Encoding: 8bit\n"
-"X-Launchpad-Export-Date: 2014-09-24 09:43+0000\n"
-"X-Generator: Launchpad (build 17196)\n"
+"Content-Transfer-Encoding: \n"
+"Language: pt_BR\n"
+"Plural-Forms: nplurals=2; plural=(n > 1);\n"
 
 #. module: website_blog
 #: view:website:website_blog.blog_post_complete
 #: view:website:website_blog.blog_post_short
 #: view:website:website_blog.latest_blogs
 msgid "&nbsp;"
-msgstr ""
+msgstr "&nbsp;"
 
 #. module: website_blog
 #: view:website:website_blog.latest_blogs
 msgid "&times;"
-msgstr ""
+msgstr "&times;"
 
 #. module: website_blog
 #: view:website:website_blog.blog_post_short
 msgid ", referenced in Google."
-msgstr ""
+msgstr ",referenciado no Google."
 
 #. module: website_blog
 #: view:website:website_blog.latest_blogs
 msgid ""
 ";\n"
-"                   You can review titles, keywords and descriptions of all "
-"blogs at once."
-msgstr ""
+"                   You can review titles, keywords and descriptions of all blogs at once."
+msgstr ";\n                    Você pode rever títulos, palavras-chave e descrições de todos os blogs de uma vez."
 
 #. module: website_blog
 #: model:ir.actions.act_window,help:website_blog.action_blog_post
@@ -68,15 +51,13 @@
 "                    Click to create a new blog post.\n"
 "                </p>\n"
 "            "
-msgstr ""
+msgstr "<p class=\"oe_view_nocontent_create\">\n                    Clique para criar um novo post.\n                </p>\n            "
 
 #. module: website_blog
 #: model:blog.post,content:website_blog.blog_post_1
 msgid ""
 "<section class=\"mt16 mb16 readable\">\n"
-"            <iframe width=\"361\" height=\"200\" "
-"src=\"http://www.youtube.com/embed/EkbBFmIWoTE\" frameborder=\"0\" "
-"allowfullscreen></iframe>\n"
+"            <iframe width=\"361\" height=\"200\" src=\"http://www.youtube.com/embed/EkbBFmIWoTE\" frameborder=\"0\" allowfullscreen></iframe>\n"
 "            <p data-chatter-id=\"counter_0/section\">\n"
 "                Emails are broken.\n"
 "            </p><p data-chatter-id=\"counter_1/section\">\n"
@@ -116,8 +97,7 @@
 "                    read) the inbox and easily mark messages for future\n"
 "                    actions. Every inbox should be empty after having\n"
 "                    been processed; no more overload of information.\n"
-"                    <img class=\"img-responsive\" "
-"src=\"/website_blog/static/src/img/mail-sc-00.png\">\n"
+"                    <img class=\"img-responsive\" src=\"/website_blog/static/src/img/mail-sc-00.png\">\n"
 "                </li><li>\n"
 "                    Keep control of what you want to receive or don't want\n"
 "                    to receive. People should never receive spam. You\n"
@@ -128,8 +108,7 @@
 "                    interface does not require you to click on every mail\n"
 "                    to read a thread. Reading a full thread, replying,\n"
 "                    attaching documents is super fast.\n"
-"                    <img class=\"img-responsive\" "
-"src=\"/website_blog/static/src/img/mail-sc-03.png\">\n"
+"                    <img class=\"img-responsive\" src=\"/website_blog/static/src/img/mail-sc-03.png\">\n"
 "                </li><li>\n"
 "                    A mix of push &amp; pull: Today, people\n"
 "                    are victims of what others decide to push to them.\n"
@@ -167,27 +146,20 @@
 "            </ul>\n"
 "        </section>\n"
 "\n"
-<<<<<<< HEAD
-msgstr ""
-=======
 msgstr "<section class=\"mt16 mb16 readable\">\n            <iframe width=\"361\" height=\"200\" src=\"http://www.youtube.com/embed/EkbBFmIWoTE\" frameborder=\"0\" allowfullscreen></iframe>\n            <p data-chatter-id=\"counter_0/section\">\n                E-mails are broken.\n            </p><p data-chatter-id=\"counter_1/section\">\n                E-mails make me waste my time. But I need them.\n                Given the importance that e-mails have in our lives,\n                it's incredible it's still one of the only software\n                areas that did not evolve in the past 20 years!\n            </p><p data-chatter-id=\"counter_2/section\">\n                Reading my inbox is the most unproductive task I do\n                on a daily basis. I have to spend one full hour a\n                day to process my e-mails. All the junk flows in the\n                same inbox; spams, information that doesn't matter,\n                quoted answers of quoted answers, etc. At the end\n                of the hour, only 10 e-mails actually requested an\n                answer from me. With a good tool, I could have done\n                my job in 10 minutes!\n            </p>\n        </section>\n        <section class=\"mt16 mb16 readable\">\n            <p data-chatter-id=\"counter_3/section\">\n                At Odoo, we build tools to bring productivity to\n                enterprises. As e-mails and information flows are one of\n                the biggest wastes of time in companies, we have to fix\n                this.\n            </p><p data-chatter-id=\"counter_4/section\">\n                To disrupt e-mails, you need more than just another user\n                interface. We need to rethink the whole communication flow.\n            </p>\n            <h3>The Communication Mechanism of Odoo</h3>\n            <p data-chatter-id=\"counter_5/section\">\n                Here are the ideas behing the Odoo communication tools:\n            </p>\n            <ul>\n                <li>\n                    Get Things Done: your inbox is a\n                    todo list. You should be able to process (not only\n                    read) the inbox and easily mark messages for future\n                    actions. Every inbox should be empty after having\n                    been processed; no more overload of information.\n                    <img class=\"img-responsive\" src=\"/website_blog/static/src/img/mail-sc-00.png\">\n                </li><li>\n                    Keep control of what you want to receive or don't want\n                    to receive. People should never receive spam. You\n                    should follow/unfollow any kind of information in one\n                    click.\n                </li><li>\n                    Productivity is key: our smart user\n                    interface does not require you to click on every mail\n                    to read a thread. Reading a full thread, replying,\n                    attaching documents is super fast.\n                    <img class=\"img-responsive\" src=\"/website_blog/static/src/img/mail-sc-03.png\">\n                </li><li>\n                    A mix of push &amp; pull: Today, people\n                    are victims of what others decide to push to them.\n                    Odoo differentiates:\n                    <ul>\n                        <li>\n                            Messages \"for information\":\n                            you can pull them when you need some specific\n                            information; they are not required to be read\n                            every day.You receive only what you decided\n                            to follow.This accounts for 90% of your daily\n                            e-mails.Use the \"Inbox\" menu for these.\n                        </li><li>\n                            Messages \"for action\": they\n                            require your immediate attention and you need\n                            to process them all. This accounts for 10%\n                            of your daily e-mails. Use the \"To: me\" menu\n                            for these.\n                        </li>\n                    </ul>\n                </li><li>\n                    Focus on the Content: Everything is\n                    stripped to emphasize on the real message. No more\n                    welcome introductions, greetings, signatures and legal\n                    notes.We standardize the layout of each message.\n                    (signatures are on the profile of a contact, not in\n                    every message)\n                </li><li>\n                    Folders and mailing lists are great tools but too\n                    complex in traditional e-mail clients. In Odoo, a\n                    group of contacts that share a discussion can be\n                    created with one click. Every group should have it's\n                    own e-mail address.\n                </li>\n            </ul>\n        </section>\n\n"
->>>>>>> 96502490
 
 #. module: website_blog
 #: model:blog.post,content:website_blog.blog_post_2
 msgid ""
 "<section class=\"row readable\">\n"
 "            <div class=\"col-md-12 mb32\">\n"
-"                <img class=\"img-responsive\" "
-"src=\"/website_blog/static/src/img/CMS_WMS_screens.jpg\">\n"
+"                <img class=\"img-responsive\" src=\"/website_blog/static/src/img/CMS_WMS_screens.jpg\">\n"
 "            </div>\n"
 "            <div class=\"col-md-6 col-md-offset-3 mb16 mt16\">\n"
-"                <p class=\"text-center\" data-chatter-"
-"id=\"counter_0/section/div\">\n"
+"                <p class=\"text-center\" data-chatter-id=\"counter_0/section/div\">\n"
 "                    New Features Launched\n"
 "                </p>\n"
-"                <p class=\"text-center\" data-chatter-"
-"id=\"counter_1/section/div\">\n"
+"                <p class=\"text-center\" data-chatter-id=\"counter_1/section/div\">\n"
 "                    To add to an already comprehensive set of Odoo\n"
 "                    features, a website content management system (CMS\n"
 "                    or WMS) has been developed and a beta release is\n"
@@ -202,11 +174,9 @@
 "                online easy'. So how true is this statement?\n"
 "            </p><p data-chatter-id=\"counter_3/section\">\n"
 "                \"Odoo's latest launch will allow a business to go from\n"
-"                zero to trading online quicker than ever before,&#8221; "
-"Stuart\n"
+"                zero to trading online quicker than ever before,&#8221; Stuart\n"
 "                Mackintosh, MD of Open Source specialist and Odoo\n"
-"                integration partner, OpusVL, explains. &#8220;The "
-"investment\n"
+"                integration partner, OpusVL, explains. &#8220;The investment\n"
 "                required to have a fully automated business system is\n"
 "                dramatically reduced, enabling the small and medium\n"
 "                enterprise to compete at a level of functionality and\n"
@@ -214,10 +184,8 @@
 "            </p>\n"
 "            <blockquote>\n"
 "                <p data-chatter-id=\"counter_4/section/blockquote\">\n"
-"                    \"Finally, the leading edge is being brought to the "
-"masses.\n"
-"                    It will now be the turn of the big players to catch up "
-"to\n"
+"                    \"Finally, the leading edge is being brought to the masses.\n"
+"                    It will now be the turn of the big players to catch up to\n"
 "                    the superior technologies of the SME.\"\n"
 "                </p>\n"
 "            </blockquote>\n"
@@ -230,8 +198,7 @@
 "                \"Odoo now competes on many fronts, with no real\n"
 "                competition out there to knock them off the top spot.\n"
 "                With the launch of their integrated CMS and Ecommerce\n"
-"                systems,it only elevates their position as one of the "
-"leading\n"
+"                systems,it only elevates their position as one of the leading\n"
 "                lights in the open source revolution. It will be at least 5\n"
 "                years before another ERP or CMS provider will be able to\n"
 "                compete at this level due to the technology currently\n"
@@ -261,55 +228,64 @@
 "            </p>\n"
 "        </section>\n"
 "\n"
-msgstr ""
+msgstr "<section class=\"row readable\">\n            <div class=\"col-md-12 mb32\">\n                <img class=\"img-responsive\" src=\"/website_blog/static/src/img/CMS_WMS_screens.jpg\">\n            </div>\n            <div class=\"col-md-6 col-md-offset-3 mb16 mt16\">\n                <p class=\"text-center\" data-chatter-id=\"counter_0/section/div\">\n                    New Features Launched\n                </p>\n                <p class=\"text-center\" data-chatter-id=\"counter_1/section/div\">\n                    To add to an already comprehensive set of Odoo\n                    features, a website content management system (CMS\n                    or WMS) has been developed and a beta release is\n                    available from today, 31st January 2014.\n                </p>\n            </div>\n        </section>\n        <section class=\"readable\">\n            <p data-chatter-id=\"counter_2/section\">\n                Odoo claims to be 'the Open Source software that makes\n                building your company's website and selling your products\n                online easy'. So how true is this statement?\n            </p><p data-chatter-id=\"counter_3/section\">\n                \"Odoo's latest launch will allow a business to go from\n                zero to trading online quicker than ever before,&#8221; Stuart\n                Mackintosh, MD of Open Source specialist and Odoo\n                integration partner, OpusVL, explains. &#8220;The investment\n                required to have a fully automated business system is\n                dramatically reduced, enabling the small and medium\n                enterprise to compete at a level of functionality and\n                performance previously reserved for the big IT investors.\"\n            </p>\n            <blockquote>\n                <p data-chatter-id=\"counter_4/section/blockquote\">\n                    \"Finally, the leading edge is being brought to the masses.\n                    It will now be the turn of the big players to catch up to\n                    the superior technologies of the SME.\"\n                </p>\n            </blockquote>\n            <p data-chatter-id=\"counter_5/section\">\n                \"This is another clever and highly disruptive move by\n                Odoo,which will force other technology providers to\n                take another look at the value they are providing to ensure\n                that their 'solutions' can still compete.\"\n            </p><p data-chatter-id=\"counter_6/section\">\n                \"Odoo now competes on many fronts, with no real\n                competition out there to knock them off the top spot.\n                With the launch of their integrated CMS and Ecommerce\n                systems,it only elevates their position as one of the leading\n                lights in the open source revolution. It will be at least 5\n                years before another ERP or CMS provider will be able to\n                compete at this level due to the technology currently\n                employed by most industry providers.\"\n            </p>\n            <h4>Adding to industry leading technology</h4>\n            <p data-chatter-id=\"counter_7/section\">\n                Like many modern website editors, with Odoo you can edit\n                content in-line, enabling you to see exactly what you are\n                changing and ensure your changes suit the context.\n            </p><p data-chatter-id=\"counter_8/section\">\n                However, unlike other web content management systems, it\n                fully integrates into the back-end database. This means\n                that when you edit a product description, image or price,\n                it updates the product database in real time, providing a\n                true self-service window into the business.\n            </p><p data-chatter-id=\"counter_9/section\">\n                This provides a single source of data for your company and\n                removes the need to create offline synchronisation between\n                website and product database.\n            </p><p data-chatter-id=\"counter_10/section\">\n                As it comes, there is a default website based on Bootstrap\n                3, the latest industry standard for rapid development of\n                multi-device websites backed by Twitter, so can be directly\n                integrated with many web tools and works across all devices\n                by default.\n            </p>\n        </section>\n\n"
+
+#. module: website_blog
+#: code:addons/website_blog/models/website_blog.py:211
+#, python-format
+msgid "A new post %s has been published on the %s blog."
+msgstr "Uma nova mensagem %s foi publicada no%s blog."
 
 #. module: website_blog
 #: view:website:website_blog.blog_post_short
 msgid "About us"
-msgstr ""
+msgstr "Sobre nós"
 
 #. module: website_blog
 #. openerp-web
 #: code:addons/website_blog/static/src/js/website.tour.blog.js:66
 #, python-format
 msgid "Add Another Block"
-msgstr ""
+msgstr "Adicionar Outro Bloco"
 
 #. module: website_blog
 #. openerp-web
 #: code:addons/website_blog/static/src/js/website.tour.blog.js:18
 #, python-format
 msgid "Add Content"
-msgstr ""
+msgstr "Adicionar Conteúdo"
 
 #. module: website_blog
 #: view:website:website_blog.blog_post_short
 msgid "Archives"
-msgstr ""
+msgstr "Arquivos"
 
 #. module: website_blog
 #: view:blog.post:website_blog.view_blog_post_search
-#: field:blog.post,author_id:0
-#: field:blog.post,create_uid:0
+#: field:blog.post,author_id:0 field:blog.post,create_uid:0
 msgid "Author"
-msgstr ""
+msgstr "Autor"
+
+#. module: website_blog
+#: field:blog.post,author_avatar:0
+msgid "Avatar"
+msgstr "Avatar"
 
 #. module: website_blog
 #: field:blog.post,background_image:0
 msgid "Background Image"
-msgstr ""
+msgstr "Imagem De Fundo"
 
 #. module: website_blog
 #: view:blog.blog:website_blog.view_blog_blog_form
-#: view:blog.post:website_blog.view_blog_post_search
-#: field:blog.post,blog_id:0
+#: view:blog.post:website_blog.view_blog_post_search field:blog.post,blog_id:0
 msgid "Blog"
-msgstr ""
+msgstr "Blog"
 
 #. module: website_blog
 #: field:blog.blog,name:0
 msgid "Blog Name"
-msgstr ""
+msgstr "Nome do Blog"
 
 #. module: website_blog
 #: view:blog.post:website_blog.view_blog_post_form
@@ -317,27 +293,27 @@
 #: field:blog.post.history,post_id:0
 #: model:ir.model,name:website_blog.model_blog_post
 msgid "Blog Post"
-msgstr ""
+msgstr "Post no Blog"
 
 #. module: website_blog
 #. openerp-web
 #: code:addons/website_blog/static/src/js/website.tour.blog.js:37
 #, python-format
 msgid "Blog Post Created"
-msgstr ""
+msgstr "Post do Blog criado"
 
 #. module: website_blog
 #: view:blog.post.history:website_blog.view_blog_history_form
 #: model:ir.model,name:website_blog.model_blog_post_history
 msgid "Blog Post History"
-msgstr ""
-
-#. module: website_blog
-#: code:addons/website_blog/controllers/main.py:308
-#: code:addons/website_blog/models/website_blog.py:100
+msgstr "Histórico do Post"
+
+#. module: website_blog
+#: code:addons/website_blog/controllers/main.py:305
+#: code:addons/website_blog/models/website_blog.py:133
 #, python-format
 msgid "Blog Post Title"
-msgstr ""
+msgstr "Título do post"
 
 #. module: website_blog
 #: view:blog.post:website_blog.view_blog_post_list
@@ -345,20 +321,16 @@
 #: model:ir.ui.menu,name:website_blog.menu_page
 #: model:ir.ui.menu,name:website_blog.menu_wiki
 msgid "Blog Posts"
-msgstr ""
-
-#. module: website_blog
-#: field:blog.blog,subtitle:0
-#: view:blog.post:website_blog.view_blog_post_form
+msgstr "Posts de Blog"
+
+#. module: website_blog
+#: field:blog.blog,subtitle:0 view:blog.post:website_blog.view_blog_post_form
 msgid "Blog Subtitle"
-msgstr ""
+msgstr "Blog Legenda"
 
 #. module: website_blog
 #: model:ir.model,name:website_blog.model_blog_tag
 msgid "Blog Tag"
-<<<<<<< HEAD
-msgstr ""
-=======
 msgstr "Marcador do Blog"
 
 #. module: website_blog
@@ -366,7 +338,6 @@
 #: model:ir.ui.menu,name:website_blog.menu_blog_tag
 msgid "Blog Tags"
 msgstr "Marcadores do Blog"
->>>>>>> 96502490
 
 #. module: website_blog
 #: view:blog.blog:website_blog.view_blog_blog_list
@@ -374,352 +345,331 @@
 #: model:ir.model,name:website_blog.model_blog_blog
 #: model:ir.ui.menu,name:website_blog.menu_blog
 msgid "Blogs"
-msgstr ""
+msgstr "Blogs"
 
 #. module: website_blog
 #: model:blog.post,subtitle:website_blog.blog_post_2
-msgid ""
-"Building your company's website and selling your products online easy."
-msgstr ""
+msgid "Building your company's website and selling your products online easy."
+msgstr "Construindo o site da sua empresa e vender seus produtos on-line fácil."
 
 #. module: website_blog
 #: view:blog.post.history.show_diff:website_blog.view_wiki_show_diff
 msgid "Cancel"
-msgstr ""
+msgstr "Cancelar"
 
 #. module: website_blog
 #: view:website:website_blog.blog_post_complete
 msgid "Change Cover"
-msgstr ""
+msgstr "Alterar Capa"
 
 #. module: website_blog
 #. openerp-web
 #: code:addons/website_blog/static/src/js/website.tour.blog.js:33
 #, python-format
 msgid "Click <em>Continue</em> to create the blog post."
-msgstr ""
+msgstr "Clique em <em> Continuar </ em> para criar o post do blog."
+
+#. module: website_blog
+#: code:addons/website_blog/models/website_blog.py:212
+#, python-format
+msgid "Click here to access the post."
+msgstr "Clique aqui para acessar o post."
 
 #. module: website_blog
 #: view:website:website_blog.blog_post_short
 msgid "Click on \"Content\" on the top menu to write your first blog post."
-msgstr ""
+msgstr "Clique em \"Conteúdo\" no menu superior para escrever o seu primeiro post."
 
 #. module: website_blog
 #. openerp-web
 #: code:addons/website_blog/static/src/js/website.tour.blog.js:46
 #, python-format
 msgid "Click on this area and set a catchy title for your blog post."
-msgstr ""
+msgstr "Clique sobre esta área e defina um título atraente para seu blog."
 
 #. module: website_blog
 #. openerp-web
 #: code:addons/website_blog/static/src/js/website.tour.blog.js:88
 #, python-format
 msgid "Click the <em>Save</em> button to record changes on the page."
-msgstr ""
+msgstr "Clique no botão <em> Salvar </ em> para gravar as alterações na página."
 
 #. module: website_blog
 #. openerp-web
 #: code:addons/website_blog/static/src/js/website.tour.blog.js:102
 #, python-format
 msgid "Close Tutorial"
-msgstr ""
+msgstr "Fechar Tutorial"
 
 #. module: website_blog
 #: view:website:website_blog.blog_post_short
 msgid "Contact us"
-msgstr ""
-
-#. module: website_blog
-#: view:blog.post:website_blog.view_blog_post_search
-#: field:blog.post,content:0
+msgstr "Contato"
+
+#. module: website_blog
+#: view:blog.post:website_blog.view_blog_post_search field:blog.post,content:0
 #: field:blog.post.history,content:0
 msgid "Content"
-msgstr ""
+msgstr "Conteúdo"
 
 #. module: website_blog
 #. openerp-web
 #: code:addons/website_blog/static/src/js/website.tour.blog.js:39
 #, python-format
 msgid "Continue"
-msgstr ""
+msgstr "Continuar"
 
 #. module: website_blog
 #. openerp-web
 #: code:addons/website_blog/static/src/js/website.tour.blog.js:32
 #, python-format
 msgid "Create Blog Post"
-msgstr ""
+msgstr "Criar postagem do blog"
 
 #. module: website_blog
 #. openerp-web
 #: code:addons/website_blog/static/src/js/website.tour.blog.js:8
 #, python-format
 msgid "Create a blog post"
-msgstr ""
-
-#. module: website_blog
-#: field:blog.blog,create_uid:0
-#: field:blog.post.history.show_diff,create_uid:0
+msgstr "Criar um blog"
+
+#. module: website_blog
+#: field:blog.blog,create_uid:0 field:blog.post.history.show_diff,create_uid:0
 #: field:blog.tag,create_uid:0
 msgid "Created by"
-msgstr ""
-
-#. module: website_blog
-#: field:blog.blog,create_date:0
-#: field:blog.post,create_date:0
+msgstr "Criado por"
+
+#. module: website_blog
+#: field:blog.blog,create_date:0 field:blog.post,create_date:0
 #: field:blog.post.history.show_diff,create_date:0
 #: field:blog.tag,create_date:0
 msgid "Created on"
-msgstr ""
+msgstr "Criado em"
 
 #. module: website_blog
 #: field:blog.post.history,create_date:0
 msgid "Date"
-msgstr ""
-
-#. module: website_blog
-#: help:blog.blog,message_last_post:0
-#: help:blog.post,message_last_post:0
+msgstr "Data"
+
+#. module: website_blog
+#: help:blog.blog,message_last_post:0 help:blog.post,message_last_post:0
 msgid "Date of the last message posted on the record."
-msgstr ""
+msgstr "Data da última mensagem para o registro."
 
 #. module: website_blog
 #. openerp-web
 #: code:addons/website_blog/static/src/js/website.tour.blog.js:80
 #, python-format
 msgid "Delete the block"
-msgstr ""
+msgstr "Apagar o bloco"
 
 #. module: website_blog
 #: field:blog.blog,description:0
 msgid "Description"
-msgstr ""
+msgstr "Descrição"
 
 #. module: website_blog
 #: field:blog.post.history.show_diff,diff:0
 msgid "Diff"
-msgstr ""
+msgstr "Diferença"
 
 #. module: website_blog
 #: view:blog.post.history.show_diff:website_blog.view_wiki_show_diff
 #: model:ir.actions.act_window,name:website_blog.action_view_wiki_show_diff
 #: model:ir.actions.act_window,name:website_blog.action_view_wiki_show_diff_values
 msgid "Difference"
-msgstr ""
+msgstr "Diferença"
 
 #. module: website_blog
 #: field:mail.message,path:0
 msgid "Discussion Path"
-msgstr ""
+msgstr "Caminho discussão"
 
 #. module: website_blog
 #: view:blog.post.history:website_blog.view_blog_history_tree
 msgid "Document History"
-msgstr ""
+msgstr "Histórico de Documentos"
 
 #. module: website_blog
 #. openerp-web
 #: code:addons/website_blog/static/src/js/website.tour.blog.js:59
 #, python-format
 msgid "Drag & Drop a Block"
-msgstr ""
+msgstr "Drag & Drop um Bloco"
 
 #. module: website_blog
 #. openerp-web
 #: code:addons/website_blog/static/src/js/website.tour.blog.js:73
 #, python-format
 msgid "Drag & Drop a block"
-msgstr ""
+msgstr "Clique e arraste um bloco"
 
 #. module: website_blog
 #. openerp-web
 #: code:addons/website_blog/static/src/js/website.tour.blog.js:74
 #, python-format
 msgid "Drag this block and drop it below the image block."
-msgstr ""
+msgstr "Arraste este bloco e solte-o no bloco de imagem."
 
 #. module: website_blog
 #. openerp-web
 #: code:addons/website_blog/static/src/js/website.tour.blog.js:60
 #, python-format
 msgid "Drag this block and drop it in your page."
-msgstr ""
+msgstr "Arraste este bloco e solte-o na sua página."
 
 #. module: website_blog
 #: view:website:website_blog.blog_post_complete
 msgid "Duplicate"
-msgstr ""
+msgstr "Duplicar"
 
 #. module: website_blog
 #: view:website:website_blog.blog_post_short
 msgid "Follow us"
-msgstr ""
+msgstr "Siga-nos"
 
 #. module: website_blog
 #: field:blog.blog,message_follower_ids:0
 #: field:blog.post,message_follower_ids:0
 msgid "Followers"
-msgstr ""
+msgstr "Seguidores"
 
 #. module: website_blog
 #. openerp-web
 #: code:addons/website_blog/static/src/js/website.tour.blog.js:81
 #, python-format
 msgid ""
-"From this toolbar you can move, duplicate or delete the selected zone. Click "
-"on the garbage can image to delete the block. Or click on the Title and "
+"From this toolbar you can move, duplicate or delete the selected zone. Click"
+" on the garbage can image to delete the block. Or click on the Title and "
 "delete it."
-<<<<<<< HEAD
-msgstr ""
-=======
 msgstr "A partir desta barra de ferramentas que você pode mover, duplicar ou excluir a zona selecionada. Clique na imagem lata de lixo para apagar o bloco. Ou clique no título e apague-o."
->>>>>>> 96502490
 
 #. module: website_blog
 #: view:blog.post:website_blog.view_blog_post_search
 msgid "Group By"
-msgstr ""
+msgstr "Agrupar por"
 
 #. module: website_blog
 #: field:blog.post,history_ids:0
 msgid "History"
-msgstr ""
-
-#. module: website_blog
-#: help:blog.blog,message_summary:0
-#: help:blog.post,message_summary:0
+msgstr "Histórico"
+
+#. module: website_blog
+#: help:blog.blog,message_summary:0 help:blog.post,message_summary:0
 msgid ""
 "Holds the Chatter summary (number of messages, ...). This summary is "
 "directly in html format in order to be inserted in kanban views."
-msgstr ""
-
-#. module: website_blog
-#: field:blog.blog,id:0
-#: field:blog.post,id:0
-#: field:blog.post.history,id:0
-#: field:blog.post.history.show_diff,id:0
-#: field:blog.tag,id:0
+msgstr "Contém o resumo da conversação (número de mensagens, ...). Este resumo é gerado diretamente em formato HTML para que possa ser inserido nas visões kanban."
+
+#. module: website_blog
+#: field:blog.blog,id:0 field:blog.post,id:0 field:blog.post.history,id:0
+#: field:blog.post.history.show_diff,id:0 field:blog.tag,id:0
 msgid "ID"
-msgstr ""
+msgstr "ID"
 
 #. module: website_blog
 #: model:blog.post,subtitle:website_blog.blog_post_1
 msgid "Ideas behing the Odoo communication tools."
-msgstr ""
-
-#. module: website_blog
-#: help:blog.blog,message_unread:0
-#: help:blog.post,message_unread:0
+msgstr "Idéias atras das ferramentas de comunicação Odoo."
+
+#. module: website_blog
+#: help:blog.blog,message_unread:0 help:blog.post,message_unread:0
 msgid "If checked new messages require your attention."
-<<<<<<< HEAD
-msgstr ""
-=======
 msgstr "Se marcado, novas mensagens solicitarão sua atenção."
->>>>>>> 96502490
 
 #. module: website_blog
 #: model:blog.post,name:website_blog.blog_post_2
 msgid "Integrating your CMS and E-Commerce"
-msgstr ""
-
-#. module: website_blog
-#: field:blog.blog,message_is_follower:0
-#: field:blog.post,message_is_follower:0
+msgstr "Integrando o seu CMS e E-Commerce"
+
+#. module: website_blog
+#: field:blog.blog,message_is_follower:0 field:blog.post,message_is_follower:0
 msgid "Is a Follower"
-msgstr ""
+msgstr "É um Seguidor"
 
 #. module: website_blog
 #: view:blog.post:website_blog.view_blog_post_search
 #: field:blog.post,write_uid:0
 msgid "Last Contributor"
-msgstr ""
-
-#. module: website_blog
-#: field:blog.blog,message_last_post:0
-#: field:blog.post,message_last_post:0
+msgstr "Último Contribuidor(a)"
+
+#. module: website_blog
+#: field:blog.blog,message_last_post:0 field:blog.post,message_last_post:0
 msgid "Last Message Date"
-msgstr ""
+msgstr "Data da última mensagem"
 
 #. module: website_blog
 #: field:blog.post,write_date:0
 msgid "Last Modified on"
-msgstr ""
-
-#. module: website_blog
-#: field:blog.blog,write_uid:0
-#: field:blog.post.history,write_uid:0
-#: field:blog.post.history.show_diff,write_uid:0
-#: field:blog.tag,write_uid:0
+msgstr "Última modificação em"
+
+#. module: website_blog
+#: field:blog.blog,write_uid:0 field:blog.post.history,write_uid:0
+#: field:blog.post.history.show_diff,write_uid:0 field:blog.tag,write_uid:0
 msgid "Last Updated by"
-msgstr ""
-
-#. module: website_blog
-#: field:blog.blog,write_date:0
-#: field:blog.post.history,write_date:0
-#: field:blog.post.history.show_diff,write_date:0
-#: field:blog.tag,write_date:0
+msgstr "Última atualização por"
+
+#. module: website_blog
+#: field:blog.blog,write_date:0 field:blog.post.history,write_date:0
+#: field:blog.post.history.show_diff,write_date:0 field:blog.tag,write_date:0
 msgid "Last Updated on"
-msgstr ""
+msgstr "Última atualização em"
 
 #. module: website_blog
 #: help:blog.post,history_ids:0
 msgid "Last post modifications"
-msgstr ""
+msgstr "Última modificação no post"
 
 #. module: website_blog
 #: view:website:website_blog.latest_blogs
 msgid "Latest Posts"
-msgstr ""
+msgstr "Últimas Postagens"
 
 #. module: website_blog
 #. openerp-web
 #: code:addons/website_blog/static/src/js/website.tour.blog.js:52
 #, python-format
 msgid "Layout Your Blog Post"
-msgstr ""
+msgstr "Configure seu post do blog"
 
 #. module: website_blog
 #. openerp-web
 #: code:addons/website_blog/static/src/js/website.tour.blog.js:67
 #, python-format
 msgid "Let's add another block to your post."
-msgstr ""
+msgstr "Vamos adicionar um outro bloco para o seu post."
 
 #. module: website_blog
 #. openerp-web
 #: code:addons/website_blog/static/src/js/website.tour.blog.js:12
 #, python-format
 msgid "Let's go through the first steps to write beautiful blog posts."
-msgstr ""
+msgstr "Vamos percorrer os primeiros passos para escrever belas mensagens."
 
 #. module: website_blog
 #: model:ir.model,name:website_blog.model_mail_message
 msgid "Message"
-msgstr ""
-
-#. module: website_blog
-#: field:blog.blog,message_ids:0
-#: field:blog.post,message_ids:0
+msgstr "Mensagem"
+
+#. module: website_blog
+#: field:blog.blog,message_ids:0 field:blog.post,message_ids:0
 msgid "Messages"
-msgstr ""
-
-#. module: website_blog
-#: help:blog.blog,message_ids:0
-#: help:blog.post,message_ids:0
+msgstr "Mensagens"
+
+#. module: website_blog
+#: help:blog.blog,message_ids:0 help:blog.post,message_ids:0
 msgid "Messages and communication history"
-msgstr ""
+msgstr "Histórico de mensagens e comunicação"
 
 #. module: website_blog
 #: field:blog.post.history,create_uid:0
 msgid "Modified By"
-msgstr ""
-
-#. module: website_blog
-#: view:blog.post:website_blog.view_blog_post_form
-#: field:blog.tag,name:0
+msgstr "Modificado Por"
+
+#. module: website_blog
+#: view:blog.post:website_blog.view_blog_post_form field:blog.tag,name:0
 msgid "Name"
-msgstr ""
+msgstr "Nome"
 
 #. module: website_blog
 #. openerp-web
@@ -729,81 +679,69 @@
 #: view:website:website.layout
 #, python-format
 msgid "New Blog Post"
-msgstr ""
-
-#. module: website_blog
-#: model:mail.message.subtype,description:website_blog.mt_blog_post_new
-#: model:mail.message.subtype,name:website_blog.mt_blog_blog_post_new
-#: model:mail.message.subtype,name:website_blog.mt_blog_post_new
-msgid "New Post"
-msgstr ""
-
-#. module: website_blog
-#: view:website:website.layout
-#: model:website.menu,name:website_blog.menu_news
+msgstr "Nova postagem do blog"
+
+#. module: website_blog
+#: view:website:website.layout model:website.menu,name:website_blog.menu_news
 msgid "News"
-msgstr ""
+msgstr "Notícias"
 
 #. module: website_blog
 #: view:website:website_blog.blog_post_short
 msgid "No blog post yet."
-msgstr ""
+msgstr "Nenhum post de blog."
 
 #. module: website_blog
 #: view:website:website_blog.latest_blogs
 msgid "No keywords defined!"
-msgstr ""
+msgstr "Nenhuma palavra-chave definida!"
 
 #. module: website_blog
 #: field:blog.post,visits:0
 msgid "No of Views"
-msgstr ""
+msgstr "Número de visualizações"
 
 #. module: website_blog
 #. openerp-web
 #: code:addons/website_blog/static/src/xml/website_blog.inline.discussion.xml:9
 #, python-format
 msgid "Not Published"
-msgstr ""
+msgstr "Não Publicado"
 
 #. module: website_blog
 #: view:website:website_blog.latest_blogs
 msgid "Not published"
-msgstr ""
+msgstr "Não publicada"
 
 #. module: website_blog
 #: model:blog.post,website_meta_keywords:website_blog.blog_post_1
 msgid "Odoo, email"
-<<<<<<< HEAD
-msgstr ""
-=======
 msgstr "Odoo, e-mail"
->>>>>>> 96502490
 
 #. module: website_blog
 #: view:website:website_blog.blog_post_short
 msgid "Our Blogs"
-msgstr ""
+msgstr "Nossos Blogs"
 
 #. module: website_blog
 #: model:ir.actions.act_window,name:website_blog.action_related_page_history
 msgid "Page History"
-msgstr ""
+msgstr "Histórico da Página"
 
 #. module: website_blog
 #: model:ir.actions.act_window,name:website_blog.action_history
 msgid "Page history"
-msgstr ""
+msgstr "Histórico da página"
 
 #. module: website_blog
 #: model:ir.ui.menu,name:website_blog.menu_page_history
 msgid "Pages history"
-msgstr ""
+msgstr "Histórico das páginas"
 
 #. module: website_blog
 #: view:website:website_blog.blog_post_short
 msgid "Participate on our social stream."
-msgstr ""
+msgstr "Participar em nosso fluxo social."
 
 #. module: website_blog
 #. openerp-web
@@ -811,39 +749,35 @@
 #: view:website:website_blog.blog_post_complete
 #, python-format
 msgid "Post"
-msgstr ""
-
-#. module: website_blog
-#: model:mail.message.subtype,description:website_blog.mt_blog_post_published
-#: model:mail.message.subtype,name:website_blog.mt_blog_post_published
-msgid "Post Published"
-msgstr ""
+msgstr "Lançar"
+
+#. module: website_blog
+#: field:blog.tag,post_ids:0
+msgid "Posts"
+msgstr "Postagens"
 
 #. module: website_blog
 #: field:blog.post,website_published:0
 msgid "Publish"
-msgstr ""
+msgstr "Publicar"
 
 #. module: website_blog
 #. openerp-web
 #: code:addons/website_blog/static/src/js/website.tour.blog.js:95
 #, python-format
 msgid "Publish Your Post"
-msgstr ""
+msgstr "Publique seu post"
 
 #. module: website_blog
 #: help:blog.post,website_published:0
 msgid "Publish on the website"
-msgstr ""
+msgstr "Publicar no site"
 
 #. module: website_blog
 #. openerp-web
 #: code:addons/website_blog/static/src/xml/website_blog.inline.discussion.xml:10
 #, python-format
 msgid "Published"
-<<<<<<< HEAD
-msgstr ""
-=======
 msgstr "Publicado"
 
 #. module: website_blog
@@ -851,96 +785,79 @@
 #: model:mail.message.subtype,name:website_blog.mt_blog_blog_published
 msgid "Published Post"
 msgstr "Postagem Publicada"
->>>>>>> 96502490
 
 #. module: website_blog
 #: field:blog.post,ranking:0
 msgid "Ranking"
-msgstr ""
+msgstr "Posição"
 
 #. module: website_blog
 #: view:website:website_blog.blog_post_complete
 msgid "Read Next"
-<<<<<<< HEAD
-msgstr ""
-=======
 msgstr "Ler Próximo"
->>>>>>> 96502490
 
 #. module: website_blog
 #. openerp-web
 #: code:addons/website_blog/static/src/js/website.tour.blog.js:87
 #, python-format
 msgid "Save Your Blog"
-<<<<<<< HEAD
-msgstr ""
-=======
 msgstr "Salvar Seu Blog"
->>>>>>> 96502490
 
 #. module: website_blog
 #: view:website:website_blog.latest_blogs
 msgid "Search Engine Optimization"
-msgstr ""
+msgstr "Search Engine Optimization"
 
 #. module: website_blog
 #. openerp-web
 #: code:addons/website_blog/static/src/js/website.tour.blog.js:26
 #, python-format
 msgid "Select this menu item to create a new blog post."
-<<<<<<< HEAD
-msgstr ""
-=======
 msgstr "Selecione este item de menu para criar um novo post de blog."
->>>>>>> 96502490
 
 #. module: website_blog
 #: view:blog.blog:website_blog.view_blog_blog_form
 #: view:blog.post:website_blog.view_blog_post_form
 msgid "Send a message to the group"
-msgstr ""
+msgstr "Enviar mensagem para o grupo"
 
 #. module: website_blog
 #. openerp-web
 #: code:addons/website_blog/static/src/js/website.tour.blog.js:45
 #, python-format
 msgid "Set a Title"
-msgstr ""
+msgstr "Defina um Título"
 
 #. module: website_blog
 #. openerp-web
 #: code:addons/website_blog/static/src/js/website.tour.blog.js:13
 #, python-format
 msgid "Skip"
-msgstr ""
+msgstr "Ignorar"
 
 #. module: website_blog
 #. openerp-web
 #: code:addons/website_blog/static/src/js/website.tour.blog.js:13
 #, python-format
 msgid "Start Tutorial"
-msgstr ""
+msgstr "Iniciar Tutorial"
 
 #. module: website_blog
 #: field:blog.post,subtitle:0
 msgid "Sub Title"
-msgstr ""
-
-#. module: website_blog
-#: code:addons/website_blog/controllers/main.py:309
-#: code:addons/website_blog/models/website_blog.py:101
+msgstr "Legenda"
+
+#. module: website_blog
+#: code:addons/website_blog/controllers/main.py:306
+#: code:addons/website_blog/models/website_blog.py:134
 #, python-format
 msgid "Subtitle"
-msgstr ""
-
-#. module: website_blog
-#: field:blog.blog,message_summary:0
-#: field:blog.post,message_summary:0
+msgstr "Subtítulo"
+
+#. module: website_blog
+#: field:blog.blog,message_summary:0 field:blog.post,message_summary:0
 #: field:blog.post.history,summary:0
 msgid "Summary"
-<<<<<<< HEAD
-msgstr ""
-=======
 msgstr "Resumo"
 
 #. module: website_blog
@@ -952,76 +869,69 @@
 #: view:blog.tag:website_blog.blog_tag_tree
 msgid "Tag List"
 msgstr "Lista de Marcadores"
->>>>>>> 96502490
-
-#. module: website_blog
-#: field:blog.post,tag_ids:0
-#: view:website:website_blog.blog_post_short
+
+#. module: website_blog
+#: field:blog.post,tag_ids:0 view:website:website_blog.blog_post_short
 msgid "Tags"
-msgstr ""
+msgstr "Marcadores"
 
 #. module: website_blog
 #: view:blog.post:website_blog.view_blog_post_form
 msgid "Technical"
-msgstr ""
+msgstr "Técnico"
 
 #. module: website_blog
 #: model:blog.post,name:website_blog.blog_post_1
 #: model:blog.post,website_meta_description:website_blog.blog_post_1
 msgid "The Future of Emails"
-msgstr ""
-
-#. module: website_blog
-#: code:addons/website_blog/models/website_blog.py:211
+msgstr "O Futuro do E-mails"
+
+#. module: website_blog
+#: code:addons/website_blog/models/website_blog.py:265
 #, python-format
 msgid "There are no changes in revisions."
-<<<<<<< HEAD
-msgstr ""
-=======
 msgstr "Não há alterações nas revisões."
->>>>>>> 96502490
 
 #. module: website_blog
 #: view:website:website_blog.latest_blogs
 msgid "This box will not be visible to your visitors."
-msgstr ""
+msgstr "Esta caixa não será visível para os visitantes."
 
 #. module: website_blog
 #. openerp-web
 #: code:addons/website_blog/static/src/js/website.tour.blog.js:38
 #, python-format
 msgid "This is your new blog post. Let's edit it."
-msgstr ""
+msgstr "Este é o seu novo blog. Vamos editá-lo."
 
 #. module: website_blog
 #: view:website:website_blog.latest_blogs
 msgid "This page is great to improve your"
-msgstr ""
+msgstr "Esta página é ótima para melhorar o seu"
 
 #. module: website_blog
 #. openerp-web
 #: code:addons/website_blog/static/src/js/website.tour.blog.js:101
 #, python-format
 msgid ""
-"This tutorial is finished. To discover more features, improve the content of "
-"this page and try the <em>Promote</em> button in the top right menu."
-msgstr ""
+"This tutorial is finished. To discover more features, improve the content of"
+" this page and try the <em>Promote</em> button in the top right menu."
+msgstr "Este tutorial esta concluído. Para descobrir mais recursos, melhorar o conteúdo desta página e tente o botão de <em> Promover </ em> no menu superior direito."
 
 #. module: website_blog
 #: field:blog.post,name:0
 msgid "Title"
-msgstr ""
+msgstr "Título"
 
 #. module: website_blog
 #: view:website:website_blog.blog_post_complete
 msgid "True"
-msgstr ""
-
-#. module: website_blog
-#: field:blog.blog,message_unread:0
-#: field:blog.post,message_unread:0
+msgstr "Verdadeiro"
+
+#. module: website_blog
+#: field:blog.blog,message_unread:0 field:blog.post,message_unread:0
 msgid "Unread Messages"
-msgstr ""
+msgstr "Mensagens não lidas"
 
 #. module: website_blog
 #. openerp-web
@@ -1030,11 +940,7 @@
 msgid ""
 "Use this <em>'Content'</em> menu to create a new blog post like any other "
 "document (page, menu, products, event, ...)."
-<<<<<<< HEAD
-msgstr ""
-=======
 msgstr "Utilize este menu de <em>'Conteúdo'</em> para criar uma nova postagem no blog como qualquer outro documento (página, menu, produtos, eventos, ...)."
->>>>>>> 96502490
 
 #. module: website_blog
 #. openerp-web
@@ -1043,62 +949,60 @@
 msgid ""
 "Use well designed building blocks to structure the content of your blog. "
 "Click 'Insert Blocks' to add new content."
-msgstr ""
+msgstr "Use blocos de construção bem desenhados para estruturar o conteúdo do seu blog. Clique em \"Inserir blocos' para adicionar novos conteúdos."
+
+#. module: website_blog
+#: view:blog.tag:website_blog.blog_tag_form
+msgid "Used in:"
+msgstr "Usado em:"
 
 #. module: website_blog
 #: help:mail.message,path:0
 msgid ""
 "Used to display messages in a paragraph-based chatter using a unique path;"
-<<<<<<< HEAD
-msgstr ""
-=======
 msgstr "Usado para exibir mensagens em uma conversa baseada em parágrafo usando um caminho único;"
->>>>>>> 96502490
-
-#. module: website_blog
-#: code:addons/website_blog/models/website_blog.py:211
+
+#. module: website_blog
+#: code:addons/website_blog/models/website_blog.py:265
 #: code:addons/website_blog/wizard/document_page_show_diff.py:50
 #, python-format
 msgid "Warning!"
-msgstr ""
+msgstr "Aviso!"
 
 #. module: website_blog
 #: model:ir.actions.act_url,name:website_blog.action_open_website
 msgid "Website Blogs"
-msgstr ""
-
-#. module: website_blog
-#: field:blog.blog,website_message_ids:0
-#: field:blog.post,website_message_ids:0
+msgstr "Blogs do site"
+
+#. module: website_blog
+#: field:blog.blog,website_message_ids:0 field:blog.post,website_message_ids:0
 msgid "Website Messages"
-msgstr ""
-
-#. module: website_blog
-#: help:blog.blog,website_message_ids:0
-#: help:blog.post,website_message_ids:0
+msgstr "Mensagens do Site"
+
+#. module: website_blog
+#: help:blog.blog,website_message_ids:0 help:blog.post,website_message_ids:0
 msgid "Website communication history"
-msgstr ""
+msgstr "Histórico de Comunicação do Site"
 
 #. module: website_blog
 #: field:blog.blog,website_meta_description:0
 #: field:blog.post,website_meta_description:0
 #: field:blog.tag,website_meta_description:0
 msgid "Website meta description"
-msgstr ""
+msgstr "Site descrição meta"
 
 #. module: website_blog
 #: field:blog.blog,website_meta_keywords:0
 #: field:blog.post,website_meta_keywords:0
 #: field:blog.tag,website_meta_keywords:0
 msgid "Website meta keywords"
-msgstr ""
-
-#. module: website_blog
-#: field:blog.blog,website_meta_title:0
-#: field:blog.post,website_meta_title:0
+msgstr "Site meta palavra-chave"
+
+#. module: website_blog
+#: field:blog.blog,website_meta_title:0 field:blog.post,website_meta_title:0
 #: field:blog.tag,website_meta_title:0
 msgid "Website meta title"
-msgstr ""
+msgstr "Site meta título"
 
 #. module: website_blog
 #. openerp-web
@@ -1106,34 +1010,30 @@
 #: view:website:website_blog.blog_post_complete
 #, python-format
 msgid "Write a comment..."
-msgstr ""
+msgstr "Escrever um comentário"
 
 #. module: website_blog
 #: view:website:website_blog.blog_post_short
 msgid "Write a small text here for when"
-msgstr ""
+msgstr "Faça um pequeno texto aqui para quando"
 
 #. module: website_blog
 #: code:addons/website_blog/wizard/document_page_show_diff.py:50
 #, python-format
 msgid "You need to select minimum one or maximum two history revisions!"
-msgstr ""
+msgstr "Você deve selecionar de uma a duas revisões de histórico!"
 
 #. module: website_blog
 #: view:website:website_blog.latest_blogs
 msgid "You should"
-msgstr ""
+msgstr "Você deve"
 
 #. module: website_blog
 #. openerp-web
 #: code:addons/website_blog/static/src/xml/website_blog.inline.discussion.xml:32
 #, python-format
 msgid "Your Email..."
-<<<<<<< HEAD
-msgstr ""
-=======
 msgstr "Seu E-mail ..."
->>>>>>> 96502490
 
 #. module: website_blog
 #. openerp-web
@@ -1142,87 +1042,88 @@
 msgid ""
 "Your blog post is not yet published. You can update this draft version and "
 "publish it once you are ready."
-<<<<<<< HEAD
-msgstr ""
-=======
 msgstr "Seu blog post ainda não foi publicado. Você pode atualizar esta versão provisória e publicá-lo assim que estiver pronto."
->>>>>>> 96502490
 
 #. module: website_blog
 #. openerp-web
 #: code:addons/website_blog/static/src/xml/website_blog.inline.discussion.xml:29
 #, python-format
 msgid "Your name..."
-msgstr ""
+msgstr "Seu nome..."
 
 #. module: website_blog
 #: view:website:website_blog.latest_blogs
 msgid "add a banner on the top"
-msgstr ""
+msgstr "adicionar um banner no topo"
 
 #. module: website_blog
 #: view:website:website_blog.latest_blogs
 msgid "as it is a frequent landing page for new visitors."
-msgstr ""
+msgstr "como é uma página de destino frequente para os novos visitantes."
 
 #. module: website_blog
 #: view:website:website_blog.blog_post_short
 msgid "blog entries"
-msgstr ""
+msgstr "itens do blog"
 
 #. module: website_blog
 #: view:website:website_blog.blog_post_complete
 msgid "blog_title js_tweet"
-msgstr ""
+msgstr "blog_title js_tweet"
 
 #. module: website_blog
 #. openerp-web
 #: code:addons/website_blog/static/src/xml/website_blog.inline.discussion.xml:14
 #, python-format
 msgid "by"
-msgstr ""
+msgstr "por"
 
 #. module: website_blog
 #: view:website:website_blog.blog_post_short
 msgid "col-sm-8"
-msgstr ""
+msgstr "col-sm-8"
 
 #. module: website_blog
 #: view:website:website_blog.blog_post_short
 #: view:website:website_blog.latest_blogs
 msgid "comment"
-msgstr ""
+msgstr "Comentário"
 
 #. module: website_blog
 #: view:website:website_blog.blog_post_short
 #: view:website:website_blog.latest_blogs
 msgid "comments"
-msgstr ""
+msgstr "Comentários"
 
 #. module: website_blog
 #: view:website:website_blog.blog_post_short
 msgid ""
 "find your website\n"
 "            through your"
-msgstr ""
+msgstr "encontrar o seu site\n             através de seu"
 
 #. module: website_blog
 #: view:website:website_blog.blog_post_complete
 msgid "js_tweet mt32"
-msgstr ""
+msgstr "js_tweet mt32"
 
 #. module: website_blog
 #: view:website:website_blog.blog_post_short
 msgid "new visitors"
-msgstr ""
+msgstr "novos visitantes"
 
 #. module: website_blog
 #: view:website:website_blog.blog_post_short
 msgid "not published"
-msgstr ""
+msgstr "não publicado"
+
+#. module: website_blog
+#: view:website:website_blog.blog_post_complete
+msgid "on"
+msgstr "em"
 
 #. module: website_blog
 #: view:website:website_blog.blog_post_short
 #: view:website:website_blog.latest_blogs
 msgid "pull-right"
-msgstr ""+msgstr "pull-right"