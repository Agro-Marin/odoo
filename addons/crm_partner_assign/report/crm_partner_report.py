# -*- coding: utf-8 -*-
##############################################################################
#
#    OpenERP, Open Source Management Solution
#    Copyright (C) 2004-2010 Tiny SPRL (<http://tiny.be>).
#
#    This program is free software: you can redistribute it and/or modify
#    it under the terms of the GNU Affero General Public License as
#    published by the Free Software Foundation, either version 3 of the
#    License, or (at your option) any later version.
#
#    This program is distributed in the hope that it will be useful,
#    but WITHOUT ANY WARRANTY; without even the implied warranty of
#    MERCHANTABILITY or FITNESS FOR A PARTICULAR PURPOSE.  See the
#    GNU Affero General Public License for more details.
#
#    You should have received a copy of the GNU Affero General Public License
#    along with this program.  If not, see <http://www.gnu.org/licenses/>.
#
##############################################################################
from openerp.osv import fields,osv
from openerp import tools


class crm_partner_report_assign(osv.osv):
    """ CRM Lead Report """
    _name = "crm.partner.report.assign"
    _auto = False
    _description = "CRM Partner Report"
    _columns = {
        'partner_id': fields.many2one('res.partner', 'Partner', required=False, readonly=True),
        'grade_id':fields.many2one('res.partner.grade', 'Grade', readonly=True),
        'activation' : fields.many2one('res.partner.activation', 'Activation', select=1),
        'user_id':fields.many2one('res.users', 'User', readonly=True),
        'date_review' : fields.date('Latest Partner Review'),
        'date_partnership' : fields.date('Partnership Date'),
        'country_id':fields.many2one('res.country', 'Country', readonly=True),
        'team_id':fields.many2one('crm.team', 'Sales Team', oldname='section_id', readonly=True),
        'opp': fields.integer('# of Opportunity', readonly=True),  # TDE FIXME master: rename into nbr_opportunities
        'turnover': fields.float('Turnover', readonly=True),
        'period_id': fields.many2one('account.period', 'Invoice Period', readonly=True),
    }
    def init(self, cr):
        """
            CRM Lead Report
            @param cr: the current row, from the database cursor
        """
        tools.drop_view_if_exists(cr, 'crm_partner_report_assign')
        cr.execute("""
            CREATE OR REPLACE VIEW crm_partner_report_assign AS (
                SELECT
                    coalesce(i.id, p.id - 1000000000) as id,
                    p.id as partner_id,
                    (SELECT country_id FROM res_partner a WHERE a.parent_id=p.id AND country_id is not null limit 1) as country_id,
                    p.grade_id,
                    p.activation,
                    p.date_review,
                    p.date_partnership,
                    p.user_id,
                    p.team_id,
                    (SELECT count(id) FROM crm_lead WHERE partner_assigned_id=p.id) AS opp,
                    i.price_total as turnover,
                    i.period_id
                FROM
                    res_partner p
                    left join account_invoice_report i
                        on (i.partner_id=p.id and i.type in ('out_invoice','out_refund') and i.state in ('open','paid'))
<<<<<<< HEAD
            )""")
=======
            )""")


class account_invoice_report(osv.osv):
    _inherit = 'account.invoice.report'

    def init(self, cr):
        super(account_invoice_report, self).init(cr)
        self.pool['crm.partner.report.assign'].init(cr)

# vim:expandtab:smartindent:tabstop=4:softtabstop=4:shiftwidth=4:
>>>>>>> bf163700
<|MERGE_RESOLUTION|>--- conflicted
+++ resolved
@@ -65,18 +65,13 @@
                     res_partner p
                     left join account_invoice_report i
                         on (i.partner_id=p.id and i.type in ('out_invoice','out_refund') and i.state in ('open','paid'))
-<<<<<<< HEAD
             )""")
-=======
-            )""")
-
 
 class account_invoice_report(osv.osv):
     _inherit = 'account.invoice.report'
 
     def init(self, cr):
+        # ensure we re-create the crm_partner_report_assign view whenever
+        # the underlying account_invoice_report view is changed
         super(account_invoice_report, self).init(cr)
         self.pool['crm.partner.report.assign'].init(cr)
-
-# vim:expandtab:smartindent:tabstop=4:softtabstop=4:shiftwidth=4:
->>>>>>> bf163700
