--- conflicted
+++ resolved
@@ -5,16 +5,6 @@
             <field name="name">Sharing</field>
             <field name="parent_id" ref="base.module_category_tools"/>
             <field name="sequence">26</field>
-        </record>
-<<<<<<< HEAD
-=======
-
-        <record id="group_share_user" model="res.groups">
-            <field name="name">User</field>
-            <field name="comment">
-Members of this groups have access to the sharing wizard, which allows them to invite external users to view or edit some of their documents.</field>
-            <field name="category_id" ref="module_category_share"/>
-            <field name="users" eval="[(4, ref('base.user_root'))]"/>
         </record>
 
         <record id="group_shared" model="res.groups">
@@ -24,6 +14,5 @@
             <field name="category_id" ref="module_category_share"/>
             <field name="share">1</field>
         </record>
->>>>>>> 33a8989d
     </data>
 </openerp>