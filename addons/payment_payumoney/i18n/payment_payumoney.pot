# Translation of Odoo Server.
# This file contains the translation of the following modules:
#	* payment_payumoney
#
msgid ""
msgstr ""
"Project-Id-Version: Odoo Server 9.saas~11c\n"
"Report-Msgid-Bugs-To: \n"
<<<<<<< HEAD
"POT-Creation-Date: 2016-08-18 08:37+0000\n"
"PO-Revision-Date: 2016-08-18 08:37+0000\n"
=======
"POT-Creation-Date: 2016-08-19 10:25+0000\n"
"PO-Revision-Date: 2016-08-19 10:25+0000\n"
>>>>>>> 9ad5f26b
"Last-Translator: <>\n"
"Language-Team: \n"
"MIME-Version: 1.0\n"
"Content-Type: text/plain; charset=UTF-8\n"
"Content-Transfer-Encoding: \n"
"Plural-Forms: \n"

#. module: payment_payumoney
#: model:payment.acquirer,cancel_msg:payment_payumoney.payment_acquirer_payumoney
msgid "<span><i>Cancel,</i> Your payment has been cancelled.</span>"
msgstr ""

#. module: payment_payumoney
#: model:payment.acquirer,done_msg:payment_payumoney.payment_acquirer_payumoney
msgid "<span><i>Done,</i> Your online payment has been successfully processed. Thank you for your order.</span>"
msgstr ""

#. module: payment_payumoney
#: model:payment.acquirer,error_msg:payment_payumoney.payment_acquirer_payumoney
msgid "<span><i>Error,</i> Please be aware that an error occurred during the transaction. The order has been confirmed but will not be paid. Do not hesitate to contact us if you have any questions on the status of your order.</span>"
msgstr ""

#. module: payment_payumoney
#: model:payment.acquirer,pending_msg:payment_payumoney.payment_acquirer_payumoney
msgid "<span><i>Pending,</i> Your online payment has been successfully processed. But your order is not validated yet.</span>"
msgstr ""

#. module: payment_payumoney
#: model:ir.model.fields,field_description:payment_payumoney.field_payment_acquirer_payumoney_merchant_key
msgid "Merchant Key"
msgstr ""

#. module: payment_payumoney
#: model:ir.model.fields,field_description:payment_payumoney.field_payment_acquirer_payumoney_merchant_salt
msgid "Merchant Salt"
msgstr ""

#. module: payment_payumoney
#: model:payment.acquirer,name:payment_payumoney.payment_acquirer_payumoney
msgid "PayUmoney"
msgstr ""

#. module: payment_payumoney
#: code:addons/payment_payumoney/models/payment.py:145
#, python-format
msgid "PayUmoney: feedback error"
msgstr ""

#. module: payment_payumoney
#: code:addons/payment_payumoney/models/payment.py:107
#, python-format
msgid "PayUmoney: invalid shasign, received %s, computed %s, for data %s"
msgstr ""

#. module: payment_payumoney
#: code:addons/payment_payumoney/models/payment.py:101
#, python-format
msgid "PayUmoney: received data for reference %s; multiple orders found"
msgstr ""

#. module: payment_payumoney
#: code:addons/payment_payumoney/models/payment.py:98
#, python-format
msgid "PayUmoney: received data for reference %s; no order found"
msgstr ""

#. module: payment_payumoney
#: code:addons/payment_payumoney/models/payment.py:93
#, python-format
msgid "PayUmoney: received data with missing reference (%s) or pay_id (%s) or shashign (%s)"
msgstr ""

#. module: payment_payumoney
#: model:ir.model,name:payment_payumoney.model_payment_acquirer
msgid "Payment Acquirer"
msgstr ""

#. module: payment_payumoney
#: model:ir.model,name:payment_payumoney.model_payment_transaction
msgid "Payment Transaction"
msgstr ""

#. module: payment_payumoney
#: model:payment.acquirer,pre_msg:payment_payumoney.payment_acquirer_payumoney
msgid "You will be redirected to the PayUmoney website after clicking on the payment button."
msgstr ""
<|MERGE_RESOLUTION|>--- conflicted
+++ resolved
@@ -6,13 +6,8 @@
 msgstr ""
 "Project-Id-Version: Odoo Server 9.saas~11c\n"
 "Report-Msgid-Bugs-To: \n"
-<<<<<<< HEAD
-"POT-Creation-Date: 2016-08-18 08:37+0000\n"
-"PO-Revision-Date: 2016-08-18 08:37+0000\n"
-=======
 "POT-Creation-Date: 2016-08-19 10:25+0000\n"
 "PO-Revision-Date: 2016-08-19 10:25+0000\n"
->>>>>>> 9ad5f26b
 "Last-Translator: <>\n"
 "Language-Team: \n"
 "MIME-Version: 1.0\n"
@@ -32,7 +27,7 @@
 
 #. module: payment_payumoney
 #: model:payment.acquirer,error_msg:payment_payumoney.payment_acquirer_payumoney
-msgid "<span><i>Error,</i> Please be aware that an error occurred during the transaction. The order has been confirmed but will not be paid. Do not hesitate to contact us if you have any questions on the status of your order.</span>"
+msgid "<span><i>Error,</i> Please be aware that an error occurred during the transaction. The order has been confirmed but won't be paid. Don't hesitate to contact us if you have any questions on the status of your order.</span>"
 msgstr ""
 
 #. module: payment_payumoney
@@ -56,31 +51,31 @@
 msgstr ""
 
 #. module: payment_payumoney
-#: code:addons/payment_payumoney/models/payment.py:145
+#: code:addons/payment_payumoney/models/payment_transaction.py:77
 #, python-format
 msgid "PayUmoney: feedback error"
 msgstr ""
 
 #. module: payment_payumoney
-#: code:addons/payment_payumoney/models/payment.py:107
+#: code:addons/payment_payumoney/models/payment_transaction.py:39
 #, python-format
 msgid "PayUmoney: invalid shasign, received %s, computed %s, for data %s"
 msgstr ""
 
 #. module: payment_payumoney
-#: code:addons/payment_payumoney/models/payment.py:101
+#: code:addons/payment_payumoney/models/payment_transaction.py:33
 #, python-format
 msgid "PayUmoney: received data for reference %s; multiple orders found"
 msgstr ""
 
 #. module: payment_payumoney
-#: code:addons/payment_payumoney/models/payment.py:98
+#: code:addons/payment_payumoney/models/payment_transaction.py:30
 #, python-format
 msgid "PayUmoney: received data for reference %s; no order found"
 msgstr ""
 
 #. module: payment_payumoney
-#: code:addons/payment_payumoney/models/payment.py:93
+#: code:addons/payment_payumoney/models/payment_transaction.py:25
 #, python-format
 msgid "PayUmoney: received data with missing reference (%s) or pay_id (%s) or shashign (%s)"
 msgstr ""
