<?xml version="1.0" encoding="UTF-8"?>
<template>

    <!-- this template contains the mail widget and is used to namespace the css -->
    <t t-name="mail.Widget">
        <div class="oe_mail">
        </div>
    </t>

    <!--
        mail.compose_message template
        This template holds the composition form to write a note or send
        an e-mail. It contains by default a textarea, that will be replaced
        by another composition form in the main wall composition form, or
        for main thread composition form in document form view.

        mail.compose_message.compact template
        This template holds the composition form to write a message, this box is converted into
        mail.compose_message when focus on textarea
        -->
    <t t-name="mail.compose_message">
        <div t-if="widget.show_composer" t-attf-class="oe_msg oe_msg_composer #{widget.thread_level and widget.options.display_indented_thread > -1 ? 'oe_msg_indented' : ''}">
            <div class="oe_msg_left">
                <img class="oe_msg_icon" alt="User img" t-attf-src="#{widget.avatar}"/>
            </div>
            <div class="oe_msg_center">
                <div class="oe_msg_content">
                    <t t-call="mail.thread.list_recipients"/>
                    <textarea class="field_text"></textarea>
                </div>
                <div class="oe_msg_footer">
                    <div class="oe_msg_attachment_list"></div>
                    <button class="oe_post">Post</button>
                    <t t-call="mail.compose_message.add_attachment"/>
                    <!--<a class="oe_cancel oe_e">X</a>-->
                    <button class="oe_full"><span class='oe_e'>&amp;ograve</span></button>
                </div>
            </div>
        </div>
        <div t-if="widget.show_compact_message and !widget.show_composer" t-attf-class="oe_msg oe_msg_composer_compact #{widget.thread_level and widget.options.display_indented_thread > -1 ? 'oe_msg_indented' : ''}">
            <textarea class="field_text oe_compact" placeholder="Write a reply..."/>
        </div>
        <span t-if="!(widget.show_compact_message and !widget.show_composer) and !widget.show_composer" class="oe_placeholder_compose"></span>
    </t>

    <!--
        mail.compose_message.add_attachment template
        Small template to be inserted in the composition for add attachments
        -->
    <t t-name="mail.compose_message.add_attachment">
        <span class="oe_attachment_file">
            <span class="oe_add">
                <!-- uploader of file -->
                <button class="oe_attach"><span class="oe_e">'</span></button> 
                <span class='oe_attach_label'>File</span>
                <t t-call="HiddenInputFile">
                    <t t-set="fileupload_id" t-value="widget.fileupload_id"/>
                    <t t-set="fileupload_action">/web/binary/upload_attachment</t>
                    <input type="hidden" name="model" value="mail.compose.message"/>
                    <input type="hidden" name="id" value="0"/>
                    <input type="hidden" name="session_id" t-att-value="widget.session.session_id"/>
                </t>
            </span>
        </span>
    </t>

    <!--
        mail.thread.message.attachments template
        Template used to display attachments in a mail.message
        -->
    <t t-name="mail.thread.message.attachments">
        <span class="oe_msg_attachments">
            <t t-foreach="widget.attachment_ids" t-as="attachment" t-if="!attachment.is_image">
                <div class="oe_attachment">
                    <span t-if="(attachment.upload and attachment.percent_loaded&lt;100)" t-attf-title="{(attachment.name || attachment.filename) + (attachment.date?' \n('+attachment.date+')':'' )}" t-attf-name="{attachment.name || attachment.filename}">
                        <div class="oe_upload_in_process">
                            <span>...Upload in progress...</span>
                        </div>
                        <t t-raw="attachment.name || attachment.filename"/>
                    </span>
                    <t t-if="(!attachment.upload or attachment.percent_loaded&gt;=100)">
                        <a t-att-href="attachment.url" t-attf-title="{(attachment.name || attachment.filename) + (attachment.date?' \n('+attachment.date+')':'' )}">
                            <t t-raw="attachment.name || attachment.filename"/>
                        </a>
                    </t>
                    <t t-if="(widget.show_delete_attachment and (!attachment.upload or attachment.percent_loaded&gt;=100))">
                        <a class="oe_right oe_mail_attachment_delete oe_e" title="Delete this attachment" t-attf-data-id="{attachment.id}">[</a>
                    </t>
                </div>
            </t>
        </span>
        <span class="oe_msg_images">
            <t t-foreach="widget.attachment_ids" t-as="attachment" t-if="attachment.is_image">
                <a t-att-href="attachment.url" t-attf-title="{(attachment.name || attachment.filename) + (attachment.date?' \n('+attachment.date+')':'' )}">
                    <img t-if="attachment.is_image" t-attf-title="{(attachment.name || attachment.filename) + (attachment.date?' \n('+attachment.date+')':'' )}" t-att-src="attachment.url"/>
                </a>
            </t>
        </span>
    </t>

    <t t-name="mail.thread.message.private">
        <div>
            <span class="oe_placeholder_checkbox_private"/>
            <span class="oe_send_private">This email is private.</span>
            <span class="oe_send_public">I wrote for contacts and all my followers.</span>
        </div>
    </t>

    <!--
        template to the recipients list
        -->
    <t t-name="mail.thread.list_recipients">
        <div class="oe_mail_list_recipients">
            To:
            <span t-if="!widget.is_private" class="oe_all_follower">Everyone</span> 
            <t t-if="!widget.is_private and widget.partner_ids.length"> and </t>
            <t t-set="inc" t-value="0"/>
            <t t-if="widget.partner_ids.length" t-foreach="widget.partner_ids" t-as="partner"><span t-attf-class="oe_partner_follower #{inc>=3?'oe_hidden':''}"><t t-if="inc" t-raw="', '"/><a t-attf-href="#model=res.partner&amp;id=#{partner[0]}"><t t-raw="partner[1]"/></a></span><t t-set="inc" t-value="inc+1"/>
            </t>
            <t t-if="widget.partner_ids.length>=3">
                <span class="oe_more">, <a><t t-raw="widget.partner_ids.length-3"/> others...</a></span>
                <a class="oe_more_hidden">&lt;&lt;&lt;</a>
            </t>
        </div>
    </t>

    <!-- 
        wall main template
        Template used to display the communication history in the wall.
        -->
    <div t-name="mail.wall" class="oe_view_manager oe_mail_wall oe_view_manager_current">
        <table class="oe_view_manager_header">
          <colgroup>
            <col width="33%"/>
            <col width="33%"/>
            <col width="34%"/>
          </colgroup>
          <tbody>
            <tr class="oe_header_row oe_header_row_top">
                <td colspan="2">
                    <h2 class="oe_view_title">
                        <span class="oe_view_title_text">
                            Email box
                        </span>
                    </h2>
                </td>
                <td><div class="oe_view_manager_view_search" t-opentag="true"/></td>
            </tr>
            <tr class="oe_header_row">
                <td colspan="2">
                    <button type="button" class="oe_write_full oe_highlight">
                        Compose a new message
                    </button>
                    <span class='oe_alternative'>
                        or
                        <a href='#'  class='oe_write_onwall oe_bold' help='Your followers can read this message'>Write to your followers</a>
                    </span>
                </td>
            </tr>
          </tbody>
        </table>
        <div class="oe_mail-placeholder"></div>
    </div>

    <!--
        display message on the wall when there are no message
        -->
    <t t-name="mail.wall_no_message">
        <div class="oe_wall_no_message">You have no messages</div>
    </t>

    <!--
        record_thread main template
        Template used to display the communication history in documents
        form view.
        -->
    <div t-name="mail.record_thread" class="oe_record_thread">
        <div class="oe_mail-placeholder">
        </div>
    </div>

    <t t-name="mail.thread">
        <div t-attf-class="oe_thread #{widget.root?'oe_root_thread':''}"/>
    </t>

    <!-- default layout -->
    <t t-name="mail.thread.message">
        <div t-attf-class="oe_msg #{widget.thread_level and widget.options.display_indented_thread > -1 ? 'oe_msg_indented' : ''} oe_msg_#{widget.type} oe_msg_#{widget.to_read?'unread':'read'}">

            <div class='oe_msg_left'>
                <a t-attf-href="#model=res.partner&amp;id=#{widget.author_id[0]}" t-att-title="widget.author_id[1]">
                    <img class="oe_msg_icon" t-att-src="widget.avatar"/>
                </a>
            </div>

            <div class="oe_msg_center">
                <div class='oe_msg_icons'>
                    <span class='oe_read' t-if="widget.options.show_read_unread_button"><a title="Read" class="oe_e">X</a></span>
                    <span class='oe_unread' t-if="widget.options.show_read_unread_button"><a title="Set back to unread" class="oe_e">v</a></span>
                    <span class='oe_reply' t-if="widget.options.show_reply_button"><a title="Reply" class="oe_e">(</a></span>
                    <span t-attf-class="oe_star #{widget.is_favorite?'oe_starred':''}"><a title="Add To Favorites" class="oe_e">7</a></span>
                </div>
                <!-- message itself -->
                <div class="oe_msg_content">
                    <h1 t-if="widget.subject and !widget.thread_level" class="oe_msg_title">
                        <t t-raw="widget.subject"/>
                    </h1>
                    <div class="oe_msg_body">
                        <t t-if="widget.options.show_record_name and widget.record_name and (!widget.subject) and !widget.options.thread_level and !widget.options.display_on_thread[0] and widget.model!='res.partner'">
                            <a class="oe_mail_action_model" t-attf-href="#model=#{widget.model}&amp;id=#{widget.res_id}"><t t-raw="widget.record_name"/></a>
                        </t>
                        <t t-raw="widget.body"/>
                    </div>
                    <t t-if="widget.attachment_ids.length > 0">
                        <t t-call="mail.thread.message.attachments"/>
                    </t>
                </div>
                <div class="oe_msg_footer">
                    <a t-if="widget.author_id" t-attf-href="#model=res.partner&amp;id=#{widget.author_id[0]}"><t t-raw="widget.author_id[1]"/></a> 
                    <span class='oe_subtle'>•</span>
                    <span t-att-title="widget.date"><t t-raw="widget.timerelative"/></span>
                        <a t-if="widget.attachment_ids.length > 0" class="oe_mail_msg_view_attachments">
                            <t t-if="widget.attachment_ids.length == 1">1 Attachment</t>
                            <t t-if="widget.attachment_ids.length > 1"><t t-raw="widget.attachment_ids.length"/> Attachments</t>
                        </a>
                    <span class='oe_subtle'>•</span>
                    <t t-call="mail.thread.message.vote"/>
                </div>
            </div>
        </div>
    </t>

    <!-- expandable message layout -->
    <t t-name="mail.thread.expandable">
        <div t-attf-class="oe_msg oe_msg_#{widget.type} #{widget.max_limit ? 'oe_max_limit' : ''} #{widget.thread_level and widget.options.display_indented_thread > -1 ? 'oe_msg_indented' : ''} oe_msg_unread">
            <div class="oe_msg_content oe_msg_more_message">
                <div class='oe_separator'></div>
                <a t-if="widget.nb_messages &lt;= 0" class="oe_msg_fetch_more">show more message</a>
                <a t-if="widget.nb_messages === 1" class="oe_msg_fetch_more">show one more message</a>
                <a t-if="widget.nb_messages &gt; 1" class="oe_msg_fetch_more">show <t t-raw="widget.nb_messages" /> more messages</a>
            </div>
        </div>
    </t>

    <!--
        mail.compose_message.button_top_bar
        render of the button on the user bar for open wizard compose message
        -->
<<<<<<< HEAD
    <t t-name="mail.compose_message.button_top_bar">
        <div title='Compose new Message' class="oe_topbar_item oe_topbar_compose_full_email">
            <button class="oe_e">%</button>
=======
    <t t-name="mail.ComposeMessageTopButton">
        <div class="oe_topbar_compose_full_email">
            <button class="oe_button oe_highlight">Write an email</button>
>>>>>>> 49325c24
        </div>
    </t>

    <!-- mail.thread.message.vote
        Template used to display Like/Unlike in a mail.message
    -->
    <span t-name="mail.thread.message.vote">
        <span class="oe_mail_vote_count" t-if='widget.vote_nb > 0'>
            <t t-raw='widget.vote_nb' />
            <span class='oe_e'>8</span>
        </span>
        <a href='#' class="oe_msg_vote">
            <t t-if="!widget.has_voted">like</t>
            <t t-if="widget.has_voted">unlike</t>
        </a>
    </span>

    <!-- mail.thread.message.star
        Template used to display stared/unstared message in a mail.message
    -->
</template><|MERGE_RESOLUTION|>--- conflicted
+++ resolved
@@ -246,15 +246,9 @@
         mail.compose_message.button_top_bar
         render of the button on the user bar for open wizard compose message
         -->
-<<<<<<< HEAD
-    <t t-name="mail.compose_message.button_top_bar">
+    <t t-name="mail.ComposeMessageTopButton">
         <div title='Compose new Message' class="oe_topbar_item oe_topbar_compose_full_email">
             <button class="oe_e">%</button>
-=======
-    <t t-name="mail.ComposeMessageTopButton">
-        <div class="oe_topbar_compose_full_email">
-            <button class="oe_button oe_highlight">Write an email</button>
->>>>>>> 49325c24
         </div>
     </t>
 
