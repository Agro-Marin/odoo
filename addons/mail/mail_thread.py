--- conflicted
+++ resolved
@@ -639,15 +639,11 @@
            :param bool save_original: whether to keep a copy of the original
                 email source attached to the message after it is imported.
            :param bool strip_attachments: whether to strip all attachments
-<<<<<<< HEAD
-               before processing the message, in order to save some space.
+                before processing the message, in order to save some space.
            :param int thread_id: optional ID of the record/thread from ``model``
                to which this mail should be attached. When provided, this
                overrides the automatic detection based on the message
                headers.
-=======
-                before processing the message, in order to save some space.
->>>>>>> c61431bd
         """
         # extract message bytes - we are forced to pass the message as binary because
         # we don't know its encoding until we parse its headers and hence can't
@@ -662,11 +658,6 @@
         if self._name != model:
             context.update({'thread_model': model})
 
-<<<<<<< HEAD
-=======
-        mail_message = self.pool.get('mail.message')
-
->>>>>>> c61431bd
         # Parse Message
         # Warning: message_from_string doesn't always work correctly on unicode,
         # we must use utf-8 strings here :-(
@@ -710,16 +701,10 @@
         else:
             model_pool.message_update(cr, uid, [thread_id], msg, {}, context=context)
         # To forward the email to other followers
-<<<<<<< HEAD
         self.message_forward(cr, uid, model, [thread_id], msg_txt, context=context)
+        # Set as Unread
+        model_pool.message_mark_as_unread(cr, uid, [thread_id], context=context)
         return thread_id
-
-=======
-        self.message_forward(cr, uid, model, [res_id], msg_txt, context=context)
-        # Set as Unread
-        model_pool.message_mark_as_unread(cr, uid, [res_id], context=context)
-        return res_id
->>>>>>> c61431bd
 
     def message_new(self, cr, uid, msg_dict, custom_values=None, context=None):
         """Called by ``message_process`` when a new message is received
