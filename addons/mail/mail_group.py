--- conflicted
+++ resolved
@@ -134,11 +134,10 @@
             params = {
                 'search_view_id': search_ref and search_ref[1] or False,
                 'domain': [('model', '=', 'mail.group'), ('res_id', '=', mail_group_id)],
-<<<<<<< HEAD
-                'context': {'default_model': 'mail.group', 'default_res_id': mail_group_id, 'search_default_message_unread': True},
-=======
-                'context': {'default_model': 'mail.group', 'default_res_id': mail_group_id, 'mail_keep_unread':True},
->>>>>>> 7d03e6bd
+                'context': {'default_model': 'mail.group',
+                            'default_res_id': mail_group_id,
+                            'search_default_message_unread': True,
+                            'mail_read_keep_unread':True},
                 'res_model': 'mail.message',
                 'thread_level': 1,
                 'header_description': vals.get('description'),
