# -*- encoding: utf-8 -*-
##############################################################################
#
#    Copyright (C) 2008-2008 凯源吕鑫 lvxin@gmail.com   <basic chart data>
#                            维智众源 oldrev@gmail.com  <states data>
#    Copyright (C) 2012-2012 南京盈通 ccdos@intoerp.com <small business chart>
#    Copyright (C) 2008-now  开阖软件 jeff@osbzr.com    < PM and LTS >
#
#    This program is free software: you can redistribute it and/or modify
#    it under the terms of the GNU General Public License as published by
#    the Free Software Foundation, either version 3 of the License, or
#    (at your option) any later version.
#
#    This program is distributed in the hope that it will be useful,
#    but WITHOUT ANY WARRANTY; without even the implied warranty of
#    MERCHANTABILITY or FITNESS FOR A PARTICULAR PURPOSE.  See the
#    GNU General Public License for more details.
#
#    You should have received a copy of the GNU General Public License
#    along with this program.  If not, see <http://www.gnu.org/licenses/>.
#
##############################################################################
{
    'name': '中国会计科目表',
    'version': '1.8',
    'category': 'Localization/Account Charts',
    'author': 'www.openerp-china.org',
    'maintainer':'jeff@osbzr.com',
    'website':'http://openerp-china.org',
    'description': """

    科目类型\会计科目表模板\增值税\辅助核算类别\管理会计凭证簿\财务会计凭证簿

    添加中文省份数据

    增加小企业会计科目表
    
    """,
    'depends': ['base','account'],
    'demo': [],
    'data': [
        'account_tax.xml',
        'account_chart_type.xml',
        'account_chart_template.xml',
        'account_chart_small_business_template.xml',
        'l10n_chart_cn_wizard.xml',
        'base_data.xml',
    ],
    'license': 'GPL-3',
    'auto_install': False,
    'installable': True,
<<<<<<< HEAD
    'images': ['images/config_chart_l10n_cn.jpeg','images/l10n_cn_chart.jpeg'],
}
=======
}

# vim:expandtab:smartindent:tabstop=4:softtabstop=4:shiftwidth=4:
>>>>>>> 0aab81cd
<|MERGE_RESOLUTION|>--- conflicted
+++ resolved
@@ -49,11 +49,4 @@
     'license': 'GPL-3',
     'auto_install': False,
     'installable': True,
-<<<<<<< HEAD
-    'images': ['images/config_chart_l10n_cn.jpeg','images/l10n_cn_chart.jpeg'],
-}
-=======
-}
-
-# vim:expandtab:smartindent:tabstop=4:softtabstop=4:shiftwidth=4:
->>>>>>> 0aab81cd
+}