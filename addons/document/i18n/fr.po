--- conflicted
+++ resolved
@@ -6,56 +6,46 @@
 msgstr ""
 "Project-Id-Version: OpenERP Server 6.0dev\n"
 "Report-Msgid-Bugs-To: support@openerp.com\n"
-<<<<<<< HEAD
-"POT-Creation-Date: 2010-10-18 17:46+0000\n"
-"PO-Revision-Date: 2010-10-30 12:33+0000\n"
-"Last-Translator: Fabien (Open ERP) <fp@tinyerp.com>\n"
-=======
 "POT-Creation-Date: 2010-11-18 16:11+0000\n"
 "PO-Revision-Date: 2010-11-24 09:30+0000\n"
 "Last-Translator: Maxime Chambreuil (http://www.savoirfairelinux.com) "
 "<maxime.chambreuil@savoirfairelinux.com>\n"
->>>>>>> cc7031ec
 "Language-Team: \n"
 "MIME-Version: 1.0\n"
 "Content-Type: text/plain; charset=UTF-8\n"
 "Content-Transfer-Encoding: 8bit\n"
-<<<<<<< HEAD
-"X-Launchpad-Export-Date: 2010-10-31 05:04+0000\n"
-=======
 "X-Launchpad-Export-Date: 2010-11-25 04:56+0000\n"
->>>>>>> cc7031ec
 "X-Generator: Launchpad (build Unknown)\n"
 
 #. module: document
 #: field:document.directory,parent_id:0
 msgid "Parent Directory"
-msgstr ""
+msgstr "Répertoire parent"
 
 #. module: document
 #: model:ir.model,name:document.model_document_configuration
 msgid "Auto Directory Configuration"
-msgstr ""
+msgstr "Configuration automatique des répertoires"
 
 #. module: document
 #: field:document.directory,resource_field:0
 msgid "Name field"
-msgstr ""
+msgstr "Nom du champ"
 
 #. module: document
 #: view:board.board:0
 msgid "Document board"
-msgstr ""
+msgstr "Tableau des documents"
 
 #. module: document
 #: model:ir.model,name:document.model_process_node
 msgid "Process Node"
-msgstr ""
+msgstr "Noeud de processus"
 
 #. module: document
 #: view:document.directory:0
 msgid "Search Document Directory"
-msgstr ""
+msgstr "Rechercher dans le répertoire des documents"
 
 #. module: document
 #: help:document.directory,resource_field:0
@@ -63,18 +53,20 @@
 "Field to be used as name on resource directories. If empty, the \"name\" "
 "will be used."
 msgstr ""
+"Champ à utiliser en tant que nom des répertoires ressources. Si le champ est "
+"vide, le \"nom\" sera utilisé."
 
 #. module: document
 #: code:addons/document/document_directory.py:0
 #, python-format
 msgid "Directory name contains special characters!"
-msgstr "Le nom du répertoire ne doit pas contenir de caractères spéciaux!"
+msgstr "Le nom du répertoire contient des caractères spéciaux!"
 
 #. module: document
 #: view:document.directory:0
 #: view:document.storage:0
 msgid "Group By..."
-msgstr ""
+msgstr "Regrouper par..."
 
 #. module: document
 #: constraint:ir.actions.act_window:0
@@ -89,7 +81,7 @@
 #. module: document
 #: view:document.directory:0
 msgid "Resources"
-msgstr ""
+msgstr "Ressources"
 
 #. module: document
 #: field:document.directory,file_ids:0
@@ -100,18 +92,18 @@
 #. module: document
 #: view:report.files.partner:0
 msgid "Files per Month"
-msgstr ""
+msgstr "Fichiers par mois"
 
 #. module: document
 #: selection:report.document.user,month:0
 #: selection:report.files.partner,month:0
 msgid "March"
-msgstr ""
+msgstr "Mars"
 
 #. module: document
 #: field:document.directory,company_id:0
 msgid "Company"
-msgstr ""
+msgstr "Société"
 
 #. module: document
 #: model:ir.model,name:document.model_document_directory_content
@@ -121,7 +113,7 @@
 #. module: document
 #: view:document.directory:0
 msgid "Dynamic context"
-msgstr ""
+msgstr "Contexte dynamique"
 
 #. module: document
 #: model:ir.ui.menu,name:document.menu_document_management_configuration
@@ -135,16 +127,20 @@
 "You can use 'dir_id' for current dir, 'res_id', 'res_model' as a reference "
 "to the current record, in dynamic folders"
 msgstr ""
+"Une expression python utilisée pour évaluer le champ.\n"
+"Vous pouvez utiliser 'dir_id' pour le répertoire actuel, 'res_id', "
+"'res_model' en tant que référence dans l'enregistrement en cours, dans les "
+"répertoires dynamiques."
 
 #. module: document
 #: view:report.document.user:0
 msgid "This Year"
-msgstr ""
+msgstr "Cette année"
 
 #. module: document
 #: field:document.storage,path:0
 msgid "Path"
-msgstr ""
+msgstr "Chemin"
 
 #. module: document
 #: code:addons/document/document_directory.py:0
@@ -164,6 +160,9 @@
 "If true, all attachments that match this resource will  be located. If "
 "false, only ones that have this as parent."
 msgstr ""
+"Si Vrai, toutes les pièces jointes qui correspondent à cette ressource "
+"seront localisées. Si Faux, seules celles qui ont cette ressource en tant "
+"que parent le seront."
 
 #. module: document
 #: view:document.directory:0
@@ -176,7 +175,7 @@
 #. module: document
 #: field:document.configuration,sale_order:0
 msgid "Sale Order"
-msgstr ""
+msgstr "Commande de vente"
 
 #. module: document
 #: model:ir.model,name:document.model_report_document_user
@@ -186,28 +185,28 @@
 #. module: document
 #: field:document.configuration,project:0
 msgid "Project"
-msgstr ""
+msgstr "Projet"
 
 #. module: document
 #: code:addons/document/document_storage.py:0
 #, python-format
 msgid "Error!"
-msgstr ""
+msgstr "Erreur !"
 
 #. module: document
 #: help:document.configuration,product:0
 msgid "Auto directory configuration for Products."
-msgstr ""
+msgstr "Configuration automatique des répertoires pour les produits."
 
 #. module: document
 #: field:document.directory,resource_find_all:0
 msgid "Find all resources"
-msgstr ""
+msgstr "Trouver toutes les ressources"
 
 #. module: document
 #: selection:document.directory,type:0
 msgid "Folders per resource"
-msgstr ""
+msgstr "Dossiers par ressource"
 
 #. module: document
 #: field:document.directory.content,suffix:0
@@ -229,7 +228,7 @@
 #. module: document
 #: view:board.board:0
 msgid "Files by Users"
-msgstr ""
+msgstr "Fichiers par utilisateur"
 
 #. module: document
 #: field:process.node,directory_id:0
@@ -241,12 +240,12 @@
 #: code:addons/document/document_directory.py:0
 #, python-format
 msgid "ValidateError"
-msgstr ""
+msgstr "Valider l'erreur"
 
 #. module: document
 #: model:ir.model,name:document.model_ir_actions_report_xml
 msgid "ir.actions.report.xml"
-msgstr ""
+msgstr "ir.actions.report.xml"
 
 #. module: document
 #: model:ir.actions.act_window,name:document.action_document_file_form
@@ -254,7 +253,7 @@
 #: model:ir.ui.menu,name:document.menu_document_doc
 #: model:ir.ui.menu,name:document.menu_document_files
 msgid "Documents"
-msgstr ""
+msgstr "Documents"
 
 #. module: document
 #: field:ir.actions.report.xml,model_id:0
@@ -270,12 +269,12 @@
 #: view:document.directory:0
 #: field:document.directory,storage_id:0
 msgid "Storage"
-msgstr ""
+msgstr "Stockage"
 
 #. module: document
 #: field:document.directory,ressource_type_id:0
 msgid "Resource model"
-msgstr ""
+msgstr "Modèle de ressource"
 
 #. module: document
 #: field:ir.attachment,file_size:0
@@ -300,27 +299,36 @@
 msgstr "Type"
 
 #. module: document
+#: sql_constraint:ir.module.module:0
+msgid "The certificate ID of the module must be unique !"
+msgstr ""
+
+#. module: document
 #: help:document.directory,ressource_type_id:0
 msgid ""
 "Select an object here and there will be one folder per record of that "
 "resource."
 msgstr ""
+"Sélectionnez un objet ici et il y aura un dossier par enregistrement pour "
+"cette ressource."
 
 #. module: document
 #: help:document.directory,domain:0
 msgid ""
 "Use a domain if you want to apply an automatic filter on visible resources."
 msgstr ""
+"Utiliser un domaine si vous souhaitez appliquer un filtre automatique sur "
+"les ressources visibles."
 
 #. module: document
 #: model:ir.actions.act_window,name:document.action_view_files_by_partner
 msgid "Files Per Partner"
-msgstr ""
+msgstr "Fichiers par partenaire"
 
 #. module: document
 #: field:document.directory,dctx_ids:0
 msgid "Context fields"
-msgstr ""
+msgstr "Champs contextuels"
 
 #. module: document
 #: field:ir.attachment,store_fname:0
@@ -342,7 +350,7 @@
 #: selection:report.document.user,month:0
 #: selection:report.files.partner,month:0
 msgid "July"
-msgstr ""
+msgstr "Juillet"
 
 #. module: document
 #: constraint:ir.ui.view:0
@@ -353,7 +361,7 @@
 #: model:ir.actions.act_window,name:document.open_board_document_manager
 #: model:ir.ui.menu,name:document.menu_reports_document_manager
 msgid "Document Dashboard"
-msgstr ""
+msgstr "Tableau de bord des documents"
 
 #. module: document
 #: field:document.directory.content.type,code:0
@@ -363,7 +371,7 @@
 #. module: document
 #: view:ir.attachment:0
 msgid "Created"
-msgstr ""
+msgstr "Créé"
 
 #. module: document
 #: field:document.directory,content_ids:0
@@ -373,18 +381,18 @@
 #. module: document
 #: view:ir.attachment:0
 msgid "Modified"
-msgstr ""
+msgstr "Modifié"
 
 #. module: document
 #: code:addons/document/document_storage.py:0
 #, python-format
 msgid "Error at doc write!"
-msgstr ""
+msgstr "Erreur lors de l'écriture du document"
 
 #. module: document
 #: view:document.directory:0
 msgid "Generated Files"
-msgstr ""
+msgstr "Fichiers générés"
 
 #. module: document
 #: field:document.directory.content,directory_id:0
@@ -400,7 +408,7 @@
 #. module: document
 #: view:board.board:0
 msgid "Files by Partner"
-msgstr ""
+msgstr "Fichiers par partenaire"
 
 #. module: document
 #: field:document.directory,write_uid:0
@@ -413,12 +421,12 @@
 #: model:ir.actions.act_window,name:document.act_res_partner_document
 #: model:ir.actions.act_window,name:document.zoom_directory
 msgid "Related Documents"
-msgstr ""
+msgstr "Documents associés"
 
 #. module: document
 #: field:document.configuration,progress:0
 msgid "Configuration Progress"
-msgstr ""
+msgstr "Avancement de la configuration"
 
 #. module: document
 #: field:document.directory,domain:0
@@ -440,7 +448,7 @@
 #. module: document
 #: view:report.document.user:0
 msgid "All users files"
-msgstr ""
+msgstr "Fichiers de tous les utilisateurs"
 
 #. module: document
 #: view:board.board:0
@@ -453,12 +461,12 @@
 #: selection:report.document.user,month:0
 #: selection:report.files.partner,month:0
 msgid "December"
-msgstr ""
+msgstr "Décembre"
 
 #. module: document
 #: field:document.configuration,config_logo:0
 msgid "Image"
-msgstr ""
+msgstr "Image"
 
 #. module: document
 #: selection:document.directory,type:0
@@ -468,12 +476,14 @@
 #. module: document
 #: field:document.directory,child_ids:0
 msgid "Children"
-msgstr ""
+msgstr "Enfants"
 
 #. module: document
 #: view:document.directory:0
 msgid "Define words in the context, for all child directories and files"
 msgstr ""
+"Définit les mots dans le contexte, pour tous les répertoires et fichiers "
+"enfants"
 
 #. module: document
 #: model:ir.module.module,description:document.module_meta_information
@@ -495,12 +505,30 @@
 "database,\n"
 "      but in the servers rootpad like /server/bin/filestore.\n"
 msgstr ""
+"Ceci est un système complet de gestion documentaire :\n"
+"    * Identification des utilisateurs\n"
+"    * Indexation des documents : les fichiers .pptx et .docx ne sont pas "
+"compatibles avec la plateforme Windows.\n"
+"    * Tableau de bord des documents qui contient:\n"
+"         * Nouveaux fichiers (liste)\n"
+"         * Fichiers par type de ressources (graphique)\n"
+"         * Fichiers par partenaire (graphique)\n"
+"         * Fichiers par mois (graphique)\n"
+"      ATTENTION:\n"
+"      - quand vous installez ce module pour une société déjà existante et "
+"qui possède des documents PDF stockés dans la \n"
+"         base de données, ces documents seront perdus\n"
+"      - après l'installation de ce module, les documents PDF ne sont plus "
+"stockés dans la base de données mais dans des\n"
+"        serveurs rootpad, par exemple /server/bin/filestore.\n"
 
 #. module: document
 #: help:document.storage,online:0
 msgid ""
 "If not checked, media is currently offline and its contents not available"
 msgstr ""
+"Si cette case n'est pas cochée, le média est actuellement hors connexion et "
+"son contenu n'est pas disponible."
 
 #. module: document
 #: view:document.directory:0
@@ -537,6 +565,10 @@
 "name.\n"
 "If set, the directory will have to be a resource one."
 msgstr ""
+"Cochez cette case si vous souhaitez que le nom du fichier contienne le nom "
+"de l'enregistrement. \n"
+"Si vous cochez cette case, le répertoire doit être un répertoire de "
+"ressources."
 
 #. module: document
 #: field:document.directory.content,include_name:0
@@ -556,7 +588,7 @@
 #. module: document
 #: field:document.storage,online:0
 msgid "Online"
-msgstr ""
+msgstr "Connecté"
 
 #. module: document
 #: help:document.directory,ressource_tree:0
@@ -564,23 +596,37 @@
 "Check this if you want to use the same tree structure as the object selected "
 "in the system."
 msgstr ""
+"Cocher ceci si vous souhaitez utiliser la même structure arborescente que "
+"l'objet sélectionné dans le système."
 
 #. module: document
 #: view:document.directory:0
 msgid "Security"
 msgstr "Sécurité"
+
+#. module: document
+#: help:document.directory,ressource_id:0
+msgid ""
+"Along with Parent Model, this ID attaches this folder to a specific record "
+"of Parent Model."
+msgstr ""
 
 #. module: document
 #: selection:report.document.user,month:0
 #: selection:report.files.partner,month:0
 msgid "August"
+msgstr "Août"
+
+#. module: document
+#: sql_constraint:document.directory:0
+msgid "Directory cannot be parent of itself!"
 msgstr ""
 
 #. module: document
 #: selection:report.document.user,month:0
 #: selection:report.files.partner,month:0
 msgid "June"
-msgstr ""
+msgstr "Juin"
 
 #. module: document
 #: field:report.document.user,user:0
@@ -597,13 +643,13 @@
 #. module: document
 #: field:document.directory.content.type,active:0
 msgid "Active"
-msgstr ""
+msgstr "Actif"
 
 #. module: document
 #: selection:report.document.user,month:0
 #: selection:report.files.partner,month:0
 msgid "November"
-msgstr ""
+msgstr "Novembre"
 
 #. module: document
 #: view:ir.attachment:0
@@ -612,6 +658,15 @@
 msgstr "Données"
 
 #. module: document
+#: help:document.directory,ressource_parent_type_id:0
+msgid ""
+"If you put an object here, this directory template will appear bellow all of "
+"these objects. Such directories are \"attached\" to the specific model or "
+"record, just like attachments. Don't put a parent directory if you select a "
+"parent model."
+msgstr ""
+
+#. module: document
 #: view:document.directory:0
 msgid "Definition"
 msgstr "Définition"
@@ -620,7 +675,7 @@
 #: selection:report.document.user,month:0
 #: selection:report.files.partner,month:0
 msgid "October"
-msgstr ""
+msgstr "Octobre"
 
 #. module: document
 #: view:document.directory:0
@@ -635,17 +690,17 @@
 #. module: document
 #: help:document.configuration,project:0
 msgid "Auto directory configuration for Projects."
-msgstr ""
+msgstr "Configuration automatique des répertoires pour les projets."
 
 #. module: document
 #: view:ir.attachment:0
 msgid "Related to"
-msgstr ""
+msgstr "Associé à"
 
 #. module: document
 #: model:ir.module.module,shortdesc:document.module_meta_information
 msgid "Integrated Document Management System"
-msgstr ""
+msgstr "Système de gestion intégrée des documents"
 
 #. module: document
 #: view:ir.attachment:0
@@ -655,7 +710,7 @@
 #. module: document
 #: model:ir.ui.menu,name:document.menu_reports_document
 msgid "Dashboard"
-msgstr ""
+msgstr "Tableau de bord"
 
 #. module: document
 #: model:ir.actions.act_window,name:document.action_view_user_graph
@@ -665,11 +720,16 @@
 #. module: document
 #: field:document.storage,readonly:0
 msgid "Read Only"
-msgstr ""
+msgstr "Lecture seule"
 
 #. module: document
 #: field:document.directory.dctx,expr:0
 msgid "Expression"
+msgstr "Expression"
+
+#. module: document
+#: sql_constraint:document.directory:0
+msgid "The directory name must be unique !"
 msgstr ""
 
 #. module: document
@@ -677,16 +737,6 @@
 #: field:document.storage,create_uid:0
 msgid "Creator"
 msgstr "Créateur"
-
-#. module: document
-#: help:document.directory,ressource_parent_type_id:0
-msgid ""
-"If you put an object here, this directory template will appear bellow all of "
-"these objects. Don't put a parent directory if you select a parent model."
-msgstr ""
-"Si vous mettez un objet ici, ce répertoire modèle apparaîtra en dessous de "
-"tous ces objets. Ne pas mettre de répertoire parent si vous sélectionnez un "
-"modèle parent"
 
 #. module: document
 #: view:board.board:0
@@ -699,11 +749,16 @@
 #: selection:report.document.user,month:0
 #: selection:report.files.partner,month:0
 msgid "September"
-msgstr ""
+msgstr "Septembre"
 
 #. module: document
 #: field:document.directory.content,prefix:0
 msgid "Prefix"
+msgstr "Préfixe"
+
+#. module: document
+#: sql_constraint:ir.rule:0
+msgid "Rule must have at least one checked access right !"
 msgstr ""
 
 #. module: document
@@ -717,14 +772,19 @@
 msgstr "Nom du Fichier"
 
 #. module: document
+#: sql_constraint:ir.model.fields:0
+msgid "Size of the field can never be less than 1 !"
+msgstr ""
+
+#. module: document
 #: field:document.directory,ressource_id:0
 msgid "Resource ID"
-msgstr ""
+msgstr "ID de la ressource"
 
 #. module: document
 #: selection:document.storage,type:0
 msgid "External file storage"
-msgstr ""
+msgstr "Stockage externe des fichiers"
 
 #. module: document
 #: constraint:ir.model:0
@@ -744,7 +804,7 @@
 #. module: document
 #: help:document.storage,path:0
 msgid "For file storage, the root path of the storage"
-msgstr ""
+msgstr "Pour le stockage des fichiers, le chemin d'accès du stockage"
 
 #. module: document
 #: model:ir.model,name:document.model_report_files_partner
@@ -754,12 +814,12 @@
 #. module: document
 #: field:document.directory.dctx,field:0
 msgid "Field"
-msgstr ""
+msgstr "Champ"
 
 #. module: document
 #: model:ir.model,name:document.model_document_directory_dctx
 msgid "Directory Dynamic Context"
-msgstr ""
+msgstr "Contexte dynamique du répertoire"
 
 #. module: document
 #: field:document.directory,ressource_parent_type_id:0
@@ -788,18 +848,18 @@
 #. module: document
 #: field:document.configuration,product:0
 msgid "Product"
-msgstr ""
+msgstr "Produit"
 
 #. module: document
 #: field:document.directory,ressource_tree:0
 msgid "Tree Structure"
-msgstr "Structure en Arbre"
+msgstr "Structure arborescente"
 
 #. module: document
 #: selection:report.document.user,month:0
 #: selection:report.files.partner,month:0
 msgid "May"
-msgstr ""
+msgstr "Mai"
 
 #. module: document
 #: model:ir.actions.act_window,name:document.action_view_all_document_tree1
@@ -809,38 +869,47 @@
 #. module: document
 #: model:ir.model,name:document.model_report_document_wall
 msgid "Users that did not inserted documents since one month"
-msgstr "Utilisateurs qui n'ont pas insérés de documents depuis un mois"
+msgstr "Utilisateurs qui n'ont pas inséré de document depuis un mois"
+
+#. module: document
+#: model:ir.actions.act_window,help:document.action_document_file_form
+msgid ""
+"The Documents repository gives you access to all attachments, such as mails, "
+"project documents, invoices etc."
+msgstr ""
 
 #. module: document
 #: view:document.directory:0
 msgid "For each entry here, virtual files will appear in this folder."
 msgstr ""
+"Pour chaque entrée ici, des fichiers virtuels apparaîtront dans ce "
+"répertoire."
 
 #. module: document
 #: model:ir.model,name:document.model_ir_attachment
 msgid "ir.attachment"
-msgstr ""
+msgstr "ir.attachment"
 
 #. module: document
 #: view:board.board:0
 msgid "New Files"
-msgstr ""
+msgstr "Nouveaux fichiers"
 
 #. module: document
 #: selection:report.document.user,month:0
 #: selection:report.files.partner,month:0
 msgid "January"
-msgstr ""
+msgstr "Janvier"
 
 #. module: document
 #: view:document.directory:0
 msgid "Static"
-msgstr ""
+msgstr "Statique"
 
 #. module: document
 #: view:report.files.partner:0
 msgid "Files By Partner"
-msgstr ""
+msgstr "Fichiers par partenaire"
 
 #. module: document
 #: help:document.directory.dctx,field:0
@@ -848,6 +917,8 @@
 "The name of the field. Note that the prefix \"dctx_\" will be prepended to "
 "what is typed here."
 msgstr ""
+"Le nom du champ. Notez que le préfixe \"dctx_\" sera ajouté à ce qui est "
+"saisi ici."
 
 #. module: document
 #: view:report.document.user:0
@@ -864,6 +935,8 @@
 msgid ""
 "Auto directory configuration for Sale Orders and Quotation with report."
 msgstr ""
+"Configuration automatique des répertoires pour les commandes de ventes et "
+"les devis avec un rapport."
 
 #. module: document
 #: help:document.directory,type:0
@@ -874,18 +947,24 @@
 "resources automatically possess sub-directories for each of resource types "
 "defined in the parent directory."
 msgstr ""
+"Chaque répertoire peut avoir soit le type Statique, soit être associé à une "
+"autre ressource. Un répertoire Statique, de même que dans les systèmes "
+"d'exploitation, est le répertoire classique qui peut contenir des fichiers. "
+"Les répertoires liés à des ressources systèmes possèdent automatiquement des "
+"sous-répertoires pour chaque type de ressource défini dans le répertoire "
+"parent."
 
 #. module: document
 #: selection:report.document.user,month:0
 #: selection:report.files.partner,month:0
 msgid "February"
-msgstr ""
+msgstr "Février"
 
 #. module: document
 #: model:ir.actions.act_window,name:document.open_board_document_manager1
 #: model:ir.ui.menu,name:document.menu_reports_document_manager1
 msgid "Statistics by User"
-msgstr ""
+msgstr "Statistiques par utilisateur"
 
 #. module: document
 #: field:document.directory,name:0
@@ -894,20 +973,25 @@
 msgstr "Nom"
 
 #. module: document
+#: sql_constraint:document.storage:0
+msgid "The storage path must be unique!"
+msgstr ""
+
+#. module: document
 #: view:document.directory:0
 msgid "Fields"
-msgstr ""
+msgstr "Champs"
 
 #. module: document
 #: help:document.storage,readonly:0
 msgid "If set, media is for reading only"
-msgstr ""
+msgstr "Si coché, le média est en lecture seule"
 
 #. module: document
 #: selection:report.document.user,month:0
 #: selection:report.files.partner,month:0
 msgid "April"
-msgstr ""
+msgstr "Avril"
 
 #. module: document
 #: field:report.document.user,nbr:0
@@ -921,6 +1005,8 @@
 "Only members of these groups will have access to this directory and its "
 "files."
 msgstr ""
+"Seuls les membres de ce groupe auront accès à ce répertoire et aux fichiers "
+"qu'il contient."
 
 #. module: document
 #: view:document.directory:0
@@ -928,10 +1014,17 @@
 "These groups, however, do NOT apply to children directories, which must "
 "define their own groups."
 msgstr ""
+"Cependant, ces groupes ne s'appliquent PAS aux répertoires enfants, qui "
+"devront définir leurs propres groupes."
 
 #. module: document
 #: field:document.directory.content.type,mimetype:0
 msgid "Mime Type"
+msgstr "Type mime"
+
+#. module: document
+#: constraint:ir.rule:0
+msgid "Rules are not supported for osv_memory objects !"
 msgstr ""
 
 #. module: document
@@ -948,18 +1041,23 @@
 #: code:addons/document/document.py:0
 #, python-format
 msgid "File name must be unique!"
-msgstr ""
+msgstr "Le nom du fichier doit être unique !"
 
 #. module: document
 #: selection:document.storage,type:0
 msgid "Internal File storage"
+msgstr "Stockage interne des fichiers"
+
+#. module: document
+#: sql_constraint:document.directory:0
+msgid "Directory must have a parent or a storage"
 msgstr ""
 
 #. module: document
 #: model:ir.actions.act_window,name:document.action_document_directory_tree
 #: model:ir.ui.menu,name:document.menu_document_directories_tree
 msgid "Directories' Structure"
-msgstr ""
+msgstr "Structure des répertoires"
 
 #. module: document
 #: view:board.board:0
@@ -972,24 +1070,29 @@
 #: field:report.document.user,name:0
 #: field:report.files.partner,name:0
 msgid "Year"
-msgstr ""
+msgstr "Année"
 
 #. module: document
 #: view:document.storage:0
 #: model:ir.model,name:document.model_document_storage
 #: model:ir.ui.menu,name:document.menu_document_storage_media
 msgid "Storage Media"
-msgstr ""
+msgstr "Support de stockage"
 
 #. module: document
 #: view:document.storage:0
 msgid "Search Document storage"
-msgstr ""
+msgstr "Recherche dans le stockage des documents"
 
 #. module: document
 #: field:document.directory.content,extension:0
 msgid "Document Type"
 msgstr "Type de document"
+
+#. module: document
+#: sql_constraint:ir.module.module:0
+msgid "The name of the module must be unique !"
+msgstr ""
 
 #~ msgid ""
 #~ "Select an object here and Open ERP will create a mapping for each of these "
@@ -1067,6 +1170,14 @@
 #~ msgid "History"
 #~ msgstr "Historique"
 
+#~ msgid ""
+#~ "If you put an object here, this directory template will appear bellow all of "
+#~ "these objects. Don't put a parent directory if you select a parent model."
+#~ msgstr ""
+#~ "Si vous mettez un objet ici, ce répertoire modèle apparaîtra en dessous de "
+#~ "tous ces objets. Ne pas mettre de répertoire parent si vous sélectionnez un "
+#~ "modèle parent"
+
 #~ msgid "Auto-Generated Files"
 #~ msgstr "Fichiers générés automatiquement"
 
