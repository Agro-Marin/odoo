<<<<<<< HEAD
# Turkish translation for openobject-addons
# Copyright (c) 2014 Rosetta Contributors and Canonical Ltd 2014
# This file is distributed under the same license as the openobject-addons package.
# FIRST AUTHOR <EMAIL@ADDRESS>, 2014.
#
msgid ""
msgstr ""
"Project-Id-Version: openobject-addons\n"
"Report-Msgid-Bugs-To: FULL NAME <EMAIL@ADDRESS>\n"
"POT-Creation-Date: 2014-08-14 13:09+0000\n"
"PO-Revision-Date: 2014-11-29 19:22+0000\n"
"Last-Translator: Ediz Duman <neps1192@gmail.com>\n"
"Language-Team: Turkish <tr@li.org>\n"
=======
# Translation of Odoo Server.
# This file contains the translation of the following modules:
# * hr_gamification
# 
# Translators:
# FIRST AUTHOR <EMAIL@ADDRESS>, 2014
# Murat Kaplan <muratk@projetgrup.com>, 2016
msgid ""
msgstr ""
"Project-Id-Version: Odoo 8.0\n"
"Report-Msgid-Bugs-To: \n"
"POT-Creation-Date: 2015-01-21 14:08+0000\n"
"PO-Revision-Date: 2016-02-12 00:21+0000\n"
"Last-Translator: Murat Kaplan <muratk@projetgrup.com>\n"
"Language-Team: Turkish (http://www.transifex.com/odoo/odoo-8/language/tr/)\n"
>>>>>>> 5401345c
"MIME-Version: 1.0\n"
"Content-Type: text/plain; charset=UTF-8\n"
"Content-Transfer-Encoding: 8bit\n"
"X-Launchpad-Export-Date: 2014-11-30 06:24+0000\n"
"X-Generator: Launchpad (build 17267)\n"

#. module: hr_gamification
#: model:ir.actions.act_window,help:hr_gamification.challenge_list_action2
msgid ""
"<p class=\"oe_view_nocontent_create\">\n"
"                    Click to create a challenge. \n"
"                </p>\n"
"                <p>\n"
"                    Assign a list of goals to chosen users to evaluate "
"them.\n"
"                    The challenge can use a period (weekly, monthly...) for "
"automatic creation of goals.\n"
"                    The goals are created for the specified users or member "
"of the group.\n"
"                </p>\n"
"            "
msgstr ""

#. module: hr_gamification
#: model:ir.actions.act_window,help:hr_gamification.goals_menu_groupby_action2
msgid ""
"<p class=\"oe_view_nocontent_create\">\n"
"                    Click to create a goal. \n"
"                </p>\n"
"                <p>\n"
"                    A goal is defined by a user and a goal type.\n"
"                    Goals can be created automatically by using challenges.\n"
"                </p>\n"
"            "
msgstr ""

#. module: hr_gamification
#: model:ir.ui.menu,name:hr_gamification.gamification_badge_menu_hr
msgid "Badges"
msgstr "Rozetler"

#. module: hr_gamification
#: view:hr.employee:hr_gamification.hr_hr_employee_view_form
msgid ""
"Badges are rewards of good work. Give them to people you believe deserve it."
msgstr ""

#. module: hr_gamification
#: view:gamification.badge.user.wizard:hr_gamification.view_badge_wizard_reward
msgid "Cancel"
msgstr "Vazgeç"

#. module: hr_gamification
#: model:ir.actions.act_window,name:hr_gamification.challenge_list_action2
#: model:ir.ui.menu,name:hr_gamification.gamification_challenge_menu_hr
msgid "Challenges"
msgstr "Yarışmalar"

#. module: hr_gamification
#: view:hr.employee:hr_gamification.hr_hr_employee_view_form
msgid "Click to grant this employee his first badge"
msgstr "Bu personele ilk rozeti vermek için tıklayın"

#. module: hr_gamification
#: view:gamification.badge.user.wizard:hr_gamification.view_badge_wizard_reward
msgid "Describe what they did and why it matters (will be public)"
msgstr ""

#. module: hr_gamification
#: field:gamification.badge.user,employee_id:0
#: field:gamification.badge.user.wizard,employee_id:0
#: model:ir.model,name:hr_gamification.model_hr_employee
msgid "Employee"
msgstr "Personel"

#. module: hr_gamification
#: field:hr.employee,badge_ids:0
msgid "Employee Badges"
msgstr "Personel Rozetleri"

#. module: hr_gamification
#: field:hr.employee,goal_ids:0
msgid "Employee HR Goals"
msgstr "İK Personel Amaçları"

#. module: hr_gamification
#: model:ir.ui.menu,name:hr_gamification.menu_hr_gamification
msgid "Engagement"
msgstr "Ödüllendirme"

#. module: hr_gamification
#: model:ir.model,name:hr_gamification.model_gamification_badge
msgid "Gamification badge"
msgstr "İK Personel Amaçları"

#. module: hr_gamification
#: model:ir.model,name:hr_gamification.model_gamification_badge_user
msgid "Gamification user badge"
msgstr "Gamification kullanıcı rozeti"

#. module: hr_gamification
#: view:hr.employee:hr_gamification.hr_hr_employee_view_form
msgid "Goals"
msgstr "Amaçlar"

#. module: hr_gamification
#: model:ir.actions.act_window,name:hr_gamification.goals_menu_groupby_action2
#: model:ir.ui.menu,name:hr_gamification.gamification_goal_menu_hr
msgid "Goals History"
msgstr "Amaç Tarihçesi"

#. module: hr_gamification
#: view:hr.employee:hr_gamification.hr_hr_employee_view_form
msgid "Grant a Badge"
msgstr "Bir Rozet Verme"

#. module: hr_gamification
#: view:gamification.badge:hr_gamification.hr_badge_form_view
msgid "Granted Employees"
msgstr "Verilen Personeller"

#. module: hr_gamification
#: field:hr.employee,has_badges:0
msgid "Has Badges"
msgstr "Verilen Personeller"

#. module: hr_gamification
#: view:hr.employee:hr_gamification.hr_hr_employee_view_form
msgid "Received Badges"
msgstr "Rozet Alanlar"

#. module: hr_gamification
#: view:gamification.badge.user.wizard:hr_gamification.view_badge_wizard_reward
#: model:ir.actions.act_window,name:hr_gamification.action_reward_wizard
msgid "Reward Employee"
msgstr "Ödüllü Personel"

#. module: hr_gamification
#: view:gamification.badge.user.wizard:hr_gamification.view_badge_wizard_reward
msgid "Reward Employee with"
msgstr "İle Personel Ödüllendirme"

#. module: hr_gamification
#: constraint:gamification.badge.user:0
msgid "The selected employee does not correspond to the selected user."
msgstr "Seçilen personele seçilen kullanıcı uyuşmuyor."

#. module: hr_gamification
#: code:addons/hr_gamification/wizard/grant_badge.py:45
#: code:addons/hr_gamification/wizard/grant_badge.py:48
#, python-format
msgid "Warning!"
msgstr "Uyarı!"

#. module: hr_gamification
#: view:gamification.badge.user.wizard:hr_gamification.view_badge_wizard_reward
msgid "What are you thank for?"
msgstr ""

#. module: hr_gamification
#: code:addons/hr_gamification/wizard/grant_badge.py:48
#, python-format
msgid "You can not send a badge to yourself"
msgstr "Kendinize bir rozet gönderemezsiniz"

#. module: hr_gamification
#: code:addons/hr_gamification/wizard/grant_badge.py:45
#, python-format
msgid "You can send badges only to employees linked to a user."
msgstr ""
"Sadece bir kullanıcıya bağlı personellere rozetleri gönderebilirsiniz."

#. module: hr_gamification
#: view:hr.employee:hr_gamification.hr_hr_employee_view_form
msgid "to reward this employee for a good action"
msgstr "İyi bir eylem için bu personeli ödüllendirmek için"<|MERGE_RESOLUTION|>--- conflicted
+++ resolved
@@ -1,18 +1,3 @@
-<<<<<<< HEAD
-# Turkish translation for openobject-addons
-# Copyright (c) 2014 Rosetta Contributors and Canonical Ltd 2014
-# This file is distributed under the same license as the openobject-addons package.
-# FIRST AUTHOR <EMAIL@ADDRESS>, 2014.
-#
-msgid ""
-msgstr ""
-"Project-Id-Version: openobject-addons\n"
-"Report-Msgid-Bugs-To: FULL NAME <EMAIL@ADDRESS>\n"
-"POT-Creation-Date: 2014-08-14 13:09+0000\n"
-"PO-Revision-Date: 2014-11-29 19:22+0000\n"
-"Last-Translator: Ediz Duman <neps1192@gmail.com>\n"
-"Language-Team: Turkish <tr@li.org>\n"
-=======
 # Translation of Odoo Server.
 # This file contains the translation of the following modules:
 # * hr_gamification
@@ -28,12 +13,11 @@
 "PO-Revision-Date: 2016-02-12 00:21+0000\n"
 "Last-Translator: Murat Kaplan <muratk@projetgrup.com>\n"
 "Language-Team: Turkish (http://www.transifex.com/odoo/odoo-8/language/tr/)\n"
->>>>>>> 5401345c
 "MIME-Version: 1.0\n"
 "Content-Type: text/plain; charset=UTF-8\n"
-"Content-Transfer-Encoding: 8bit\n"
-"X-Launchpad-Export-Date: 2014-11-30 06:24+0000\n"
-"X-Generator: Launchpad (build 17267)\n"
+"Content-Transfer-Encoding: \n"
+"Language: tr\n"
+"Plural-Forms: nplurals=2; plural=(n > 1);\n"
 
 #. module: hr_gamification
 #: model:ir.actions.act_window,help:hr_gamification.challenge_list_action2
@@ -42,12 +26,9 @@
 "                    Click to create a challenge. \n"
 "                </p>\n"
 "                <p>\n"
-"                    Assign a list of goals to chosen users to evaluate "
-"them.\n"
-"                    The challenge can use a period (weekly, monthly...) for "
-"automatic creation of goals.\n"
-"                    The goals are created for the specified users or member "
-"of the group.\n"
+"                    Assign a list of goals to chosen users to evaluate them.\n"
+"                    The challenge can use a period (weekly, monthly...) for automatic creation of goals.\n"
+"                    The goals are created for the specified users or member of the group.\n"
 "                </p>\n"
 "            "
 msgstr ""
@@ -74,7 +55,7 @@
 #: view:hr.employee:hr_gamification.hr_hr_employee_view_form
 msgid ""
 "Badges are rewards of good work. Give them to people you believe deserve it."
-msgstr ""
+msgstr "Rozetleri senin iyi iş vardır. İnsanlara onlara inanmak hak etmek o."
 
 #. module: hr_gamification
 #: view:gamification.badge.user.wizard:hr_gamification.view_badge_wizard_reward
@@ -95,7 +76,7 @@
 #. module: hr_gamification
 #: view:gamification.badge.user.wizard:hr_gamification.view_badge_wizard_reward
 msgid "Describe what they did and why it matters (will be public)"
-msgstr ""
+msgstr "Ne yaptıklarını ve neden önemli açıkla (public olacak)"
 
 #. module: hr_gamification
 #: field:gamification.badge.user,employee_id:0
@@ -186,7 +167,7 @@
 #. module: hr_gamification
 #: view:gamification.badge.user.wizard:hr_gamification.view_badge_wizard_reward
 msgid "What are you thank for?"
-msgstr ""
+msgstr "Ne için teşekkür ediyorsunuz?"
 
 #. module: hr_gamification
 #: code:addons/hr_gamification/wizard/grant_badge.py:48
@@ -198,8 +179,12 @@
 #: code:addons/hr_gamification/wizard/grant_badge.py:45
 #, python-format
 msgid "You can send badges only to employees linked to a user."
-msgstr ""
-"Sadece bir kullanıcıya bağlı personellere rozetleri gönderebilirsiniz."
+msgstr "Sadece bir kullanıcıya bağlı personellere rozetleri gönderebilirsiniz."
+
+#. module: hr_gamification
+#: view:gamification.badge.user.wizard:hr_gamification.view_badge_wizard_reward
+msgid "or"
+msgstr "veya"
 
 #. module: hr_gamification
 #: view:hr.employee:hr_gamification.hr_hr_employee_view_form
