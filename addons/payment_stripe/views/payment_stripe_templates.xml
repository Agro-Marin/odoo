<?xml version="1.0" encoding="utf-8"?>
<odoo>
    <data>
        <template id="stripe_form">
            <input type="hidden" name="data_set" t-att-data-action-url="tx_url" data-remove-me=""/>
            <input type="hidden" name='stripe_image' t-att-value="acquirer.stripe_image_url"/>
            <input type="hidden" name='merchant' t-att-value='acquirer.company_id.name'/>
            <input type="hidden" name='amount' t-att-value="amount"/>
            <input type="hidden" name='return_url' t-att-value='returndata'/>
            <!--Order Information -->
            <input type="hidden" name='invoice_num' t-att-value='reference'/>
            <input type="hidden" name='currency' t-att-value='currency'/>
            <input type="hidden" name='currency_id' t-att-value='currency_id'/>
            <!-- Billing Information-->
<<<<<<< HEAD
            <input type="hidden" name='name' t-att-value='name'/>
            <input type="hidden" name='address_line1' t-att-value='address_line1'/>
            <input type="hidden" name='address_city' t-att-value='address_city'/>
            <input type="hidden" name='address_zip' t-att-value='address_zip'/>
            <input type="hidden" name='address_country' t-att-value='address_country'/>
            <input type="hidden" name='phone' t-att-value='phone'/>
            <input type="hidden" name='email' t-att-value='email'/>
            <input id="acquirer_stripe" type="hidden" name="acquirer" t-att-value="acquirer.id"/>
            <input type="hidden" name="stripe_key" t-att-value="acquirer.stripe_publishable_key"/>
            <script type="text/javascript" src="/payment_stripe/static/src/js/stripe.js"></script>
=======
            <input type='hidden' name='name' t-att-value='name'/>
            <input type='hidden' name='address_line1' t-att-value='address_line1'/>
            <input type='hidden' name='address_city' t-att-value='address_city'/>
            <input type='hidden' name='address_zip' t-att-value='address_zip'/>
            <input type='hidden' name='address_country' t-att-value='address_country'/>
            <input type='hidden' name='phone' t-att-value='phone'/>
            <input type='hidden' name='email' t-att-value='email'/>
            <input id="acquirer_stripe" type='hidden' name="acquirer" t-att-value="acquirer.id"/>
            <input type='hidden' name="stripe_key" t-att-value="acquirer.stripe_publishable_key"/>
            <script type="text/javascript">
                odoo.define(function (require) {
                    var ajax = require('web.ajax');
                    ajax.loadJS("/payment_stripe/static/src/js/stripe.js");
                });
            </script>
>>>>>>> e9068c29
        </template>

        <template id="stripe_s2s_form">
            <input type="hidden" name="data_set" data-create-route="/payment/stripe/s2s/create_json_3ds"/>
            <div t-attf-class="row mt8 #{'' if bootstrap_formatting else 'o_card_brand_detail'}">
                <div t-att-class="'form-group col-lg-12' if bootstrap_formatting else 'form-group'">
                    <input type="tel" name="cc_number" id="cc_number" class="form-control" placeholder="Card number" data-is-required="true"/>
                    <div class="card_placeholder"></div>
                    <div class="visa"></div>
                    <input type="hidden" name="cc_brand" value=""/>
                </div>
                <div t-att-class="'form-group col-lg-5' if bootstrap_formatting else 'form-group'">
                    <input type="text" name="cc_holder_name" id="cc_holder_name" class="form-control" placeholder="Cardholder name" data-is-required="true"/>
                </div>
                <div t-att-class="'form-group col-lg-3' if bootstrap_formatting else 'form-group'">
                    <input type="text" name="cc_expiry" id="cc_expiry" class="form-control" maxlength="7" placeholder="Expires (MM / YY)" data-is-required="true"/>
                </div>
                <div t-att-class="'form-group col-lg-4' if bootstrap_formatting else 'form-group'">
                    <input type="text" name="cvc" id="cvc" class="form-control" maxlength="4" placeholder="CVC" data-is-required="true"/>
                </div>
                <input type="hidden" name="acquirer_id" t-att-value="id"/>
                <input t-if="return_url" type="hidden" name="return_url" t-att-value="return_url"/>
                <input t-if="partner_id" type="hidden" name="partner_id" t-att-value="partner_id"/>
                <input type="hidden" name="csrf_token" t-att-value="request.csrf_token()"/>
                <div class="clearfix"/>
            </div>
        </template>
    </data>
</odoo><|MERGE_RESOLUTION|>--- conflicted
+++ resolved
@@ -12,7 +12,6 @@
             <input type="hidden" name='currency' t-att-value='currency'/>
             <input type="hidden" name='currency_id' t-att-value='currency_id'/>
             <!-- Billing Information-->
-<<<<<<< HEAD
             <input type="hidden" name='name' t-att-value='name'/>
             <input type="hidden" name='address_line1' t-att-value='address_line1'/>
             <input type="hidden" name='address_city' t-att-value='address_city'/>
@@ -22,24 +21,12 @@
             <input type="hidden" name='email' t-att-value='email'/>
             <input id="acquirer_stripe" type="hidden" name="acquirer" t-att-value="acquirer.id"/>
             <input type="hidden" name="stripe_key" t-att-value="acquirer.stripe_publishable_key"/>
-            <script type="text/javascript" src="/payment_stripe/static/src/js/stripe.js"></script>
-=======
-            <input type='hidden' name='name' t-att-value='name'/>
-            <input type='hidden' name='address_line1' t-att-value='address_line1'/>
-            <input type='hidden' name='address_city' t-att-value='address_city'/>
-            <input type='hidden' name='address_zip' t-att-value='address_zip'/>
-            <input type='hidden' name='address_country' t-att-value='address_country'/>
-            <input type='hidden' name='phone' t-att-value='phone'/>
-            <input type='hidden' name='email' t-att-value='email'/>
-            <input id="acquirer_stripe" type='hidden' name="acquirer" t-att-value="acquirer.id"/>
-            <input type='hidden' name="stripe_key" t-att-value="acquirer.stripe_publishable_key"/>
             <script type="text/javascript">
                 odoo.define(function (require) {
                     var ajax = require('web.ajax');
                     ajax.loadJS("/payment_stripe/static/src/js/stripe.js");
                 });
             </script>
->>>>>>> e9068c29
         </template>
 
         <template id="stripe_s2s_form">
