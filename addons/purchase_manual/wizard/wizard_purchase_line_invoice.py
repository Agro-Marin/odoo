--- conflicted
+++ resolved
@@ -23,10 +23,7 @@
 import netsvc
 import ir
 import pooler
-<<<<<<< HEAD
-=======
 from osv import osv
->>>>>>> a1933eab
 
 invoice_form = """<?xml version="1.0"?>
 <form string="Control invoices">
