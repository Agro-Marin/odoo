# Translation of OpenERP Server.
# This file contains the translation of the following modules:
#	* purchase
#
msgid ""
msgstr ""
"Project-Id-Version: OpenERP Server 6.0dev\n"
"Report-Msgid-Bugs-To: support@openerp.com\n"
"POT-Creation-Date: 2010-11-18 16:13+0000\n"
<<<<<<< HEAD
"PO-Revision-Date: 2010-11-20 07:58+0000\n"
=======
"PO-Revision-Date: 2010-11-22 06:56+0000\n"
>>>>>>> 192810c7
"Last-Translator: Chertykov Denis <chertykov@gmail.com>\n"
"Language-Team: \n"
"MIME-Version: 1.0\n"
"Content-Type: text/plain; charset=UTF-8\n"
"Content-Transfer-Encoding: 8bit\n"
<<<<<<< HEAD
"X-Launchpad-Export-Date: 2010-11-21 04:49+0000\n"
=======
"X-Launchpad-Export-Date: 2010-11-23 05:00+0000\n"
>>>>>>> 192810c7
"X-Generator: Launchpad (build Unknown)\n"

#. module: purchase
#: model:process.transition,note:purchase.process_transition_confirmingpurchaseorder0
msgid ""
"The buyer has to approve the RFQ before being sent to the supplier. The RFQ "
"becomes a confirmed Purchase Order."
msgstr ""
"Покупатель должен утвердить запрос до его передачи поставщику. Запрос "
"становится подтвержденным заказом на закупку."

#. module: purchase
#: code:addons/purchase/purchase.py:0
#, python-format
msgid "You can not confirm purchase order without Purchase Order Lines."
msgstr "Вы не можете подтвердить заказ на закупку без позиций в заказе."

#. module: purchase
#: field:purchase.order,invoiced:0
msgid "Invoiced & Paid"
msgstr "Счета получены и оплачены"

#. module: purchase
#: report:purchase.quotation:0
msgid "Regards,"
msgstr "С уважением,"

#. module: purchase
#: field:purchase.order,location_id:0
#: view:purchase.report:0
#: field:purchase.report,location_id:0
msgid "Destination"
msgstr "Место назначения"

#. module: purchase
#: code:addons/purchase/purchase.py:0
#, python-format
msgid ""
"You have to select a product UOM in the same category than the purchase UOM "
"of the product"
msgstr ""
"Вы должны выбрать ед. изм. товара из одной категории с ед. изм. закупаемого "
"товара"

#. module: purchase
#: help:purchase.report,date:0
msgid "Date on which this document has been created"
msgstr "Дата на которую этот документ был создан"

#. module: purchase
#: selection:purchase.order,invoice_method:0
msgid "From Picking"
msgstr "Из прихода"

#. module: purchase
#: field:purchase.order,dest_address_id:0
msgid "Destination Address"
msgstr "Адрес назначения"

#. module: purchase
#: report:purchase.order:0
#: field:purchase.report,validator:0
msgid "Validated By"
msgstr "Утверждено"

#. module: purchase
#: constraint:ir.actions.act_window:0
msgid "Invalid model name in the action definition."
msgstr "Недопустимое имя модели в определении действия."

#. module: purchase
#: view:purchase.order:0
#: field:purchase.order,partner_id:0
#: view:purchase.order.line:0
#: view:purchase.report:0
#: field:purchase.report,partner_id:0
msgid "Supplier"
msgstr "Поставщик"

#. module: purchase
#: view:purchase.order.line_invoice:0
msgid "Do you want to generate the supplier invoices ?"
msgstr "Вы хотите создавать счета от поставщиков ?"

#. module: purchase
#: code:addons/purchase/wizard/purchase_line_invoice.py:0
#, python-format
msgid "Supplier Invoices"
msgstr "Cчета поставщиков"

#. module: purchase
#: view:purchase.report:0
msgid "Purchase Orders Statistics"
msgstr "Статистика заказов на закупку"

#. module: purchase
#: model:process.transition,name:purchase.process_transition_packinginvoice0
#: model:process.transition,name:purchase.process_transition_productrecept0
msgid "From a Pick list"
msgstr "Из комплектовочного листа"

#. module: purchase
#: code:addons/purchase/purchase.py:0
#, python-format
msgid "No Pricelist !"
msgstr "Нет каталога !"

#. module: purchase
#: field:purchase.order.line,product_qty:0
#: view:purchase.report:0
#: field:purchase.report,quantity:0
msgid "Quantity"
msgstr "Количество"

#. module: purchase
#: view:purchase.order.line_invoice:0
msgid "Select an Open Sale Order"
msgstr "Выберите открытый заказ на продажу"

#. module: purchase
#: field:purchase.order,company_id:0
#: field:purchase.order.line,company_id:0
#: view:purchase.report:0
#: field:purchase.report,company_id:0
msgid "Company"
msgstr "Компания"

#. module: purchase
#: help:res.company,po_lead:0
msgid "This is the leads/security time for each purchase order."
msgstr "Это время запаса для каждого заказа на закупку"

#. module: purchase
#: code:addons/purchase/purchase.py:0
#, python-format
msgid "You must first cancel all picking attached to this purchase order."
msgstr ""
"Сначала вы должны отменить все комплектации, связанные с этим заказом на "
"закупку."

#. module: purchase
#: view:board.board:0
#: model:ir.actions.act_window,name:purchase.action_purchase_order_monthly_categ_graph
#: view:purchase.report:0
msgid "Monthly Purchase by Category"
msgstr "Месячные закупки по категориям"

#. module: purchase
#: view:purchase.order:0
msgid "Set to Draft"
msgstr "Установить в 'Черновик'"

#. module: purchase
#: selection:purchase.order,state:0
#: selection:purchase.report,state:0
msgid "Invoice Exception"
msgstr "Исключительная ситуация счета"

#. module: purchase
#: model:product.pricelist,name:purchase.list0
msgid "Default Purchase Pricelist"
msgstr "Каталог по умолчанию для закупок"

#. module: purchase
#: model:ir.actions.act_window,name:purchase.action_current_purchases
msgid "Current purchases"
msgstr "Текущие закупки"

#. module: purchase
#: help:purchase.order,dest_address_id:0
msgid ""
"Put an address if you want to deliver directly from the supplier to the "
"customer.In this case, it will remove the warehouse link and set the "
"customer location."
msgstr ""
"Поместите адрес, если доставка будет напрямую от поставщика заказчику. В "
"этом случае, ссылка на склад будет удалена и установлено местоположение "
"заказчика."

#. module: purchase
#: help:res.partner,property_product_pricelist_purchase:0
msgid ""
"This pricelist will be used, instead of the default one, for purchases from "
"the current partner"
msgstr ""
"Для закупок у данного партнера вместо каталога по умолчанию будет "
"применяться указанный каталог."

#. module: purchase
#: report:purchase.order:0
msgid "Fax :"
msgstr "Факс  :"

#. module: purchase
#: help:purchase.order,pricelist_id:0
msgid ""
"The pricelist sets the currency used for this purchase order. It also "
"computes the supplier price for the selected products/quantities."
msgstr ""
"Валюта, используемая в заказе на закупку, определяется каталогом. Так же "
"рассчитывается цена поставщика для выбранной продукции / количества."

#. module: purchase
#: model:ir.model,name:purchase.model_stock_partial_picking
msgid "Partial Picking"
msgstr "Частичное комплектование"

#. module: purchase
#: code:addons/purchase/purchase.py:0
#, python-format
msgid "Purchase order '%s' is confirmed."
msgstr "Заказ на закупку '%s' подтвержден."

#. module: purchase
#: view:purchase.order:0
msgid "Approve Purchase"
msgstr "Утвердить закупку"

#. module: purchase
#: model:process.node,name:purchase.process_node_approvepurchaseorder0
#: view:purchase.order:0
#: selection:purchase.order,state:0
#: selection:purchase.report,state:0
msgid "Approved"
msgstr "Утверждено"

#. module: purchase
#: model:process.process,name:purchase.process_process_purchaseprocess0
msgid "Purchase"
msgstr "Закупка"

#. module: purchase
#: view:purchase.order.line:0
msgid "Stock Moves"
msgstr "Движение ТМЦ"

#. module: purchase
#: model:ir.actions.act_window,name:purchase.action_stock_move_report_po
#: model:ir.ui.menu,name:purchase.menu_action_stock_move_report_po
msgid "Receptions Analysis"
msgstr "Анализ поступлений"

#. module: purchase
#: view:purchase.order:0
#: field:purchase.order,notes:0
#: view:purchase.order.line:0
#: field:purchase.order.line,notes:0
msgid "Notes"
msgstr "Примечания"

#. module: purchase
#: code:addons/purchase/purchase.py:0
#, python-format
msgid ""
"You have to select a pricelist or a supplier in the purchase form !\n"
"Please set one before choosing a product."
msgstr ""
"Вы должны выбрать каталог или поставщика в форме ввода закупки !\n"
"Пожалуйста выберите, перед выбором ТМЦ."

#. module: purchase
#: report:purchase.order:0
#: field:purchase.order,amount_tax:0
#: view:purchase.order.line:0
#: field:purchase.order.line,taxes_id:0
msgid "Taxes"
msgstr "Налоги"

#. module: purchase
#: model:ir.actions.report.xml,name:purchase.report_purchase_order
#: model:ir.model,name:purchase.model_purchase_order
#: model:process.node,name:purchase.process_node_purchaseorder0
#: field:procurement.order,purchase_id:0
#: view:purchase.order:0
#: model:res.request.link,name:purchase.req_link_purchase_order
#: field:stock.picking,purchase_id:0
msgid "Purchase Order"
msgstr "Заказ на закупку"

#. module: purchase
#: field:purchase.order,name:0
#: view:purchase.order.line:0
#: field:purchase.order.line,order_id:0
msgid "Order Reference"
msgstr "Ссылка на заказ"

#. module: purchase
#: report:purchase.order:0
msgid "Net Total :"
msgstr "Чистый итог:"

#. module: purchase
#: model:ir.ui.menu,name:purchase.menu_procurement_management_product
#: model:ir.ui.menu,name:purchase.menu_procurement_partner_contact_form
msgid "Products"
msgstr "ТМЦ"

#. module: purchase
#: model:ir.actions.act_window,name:purchase.action_purchase_order_report_graph
#: view:purchase.report:0
msgid "Total Qty and Amount by month"
msgstr "Общее кол-во и сумма по месяцу"

#. module: purchase
#: model:process.transition,note:purchase.process_transition_packinginvoice0
msgid ""
"A Pick list generates an invoice. Depending on the Invoicing control of the "
"sale order, the invoice is based on delivered or on ordered quantities."
msgstr ""
"Комплектовочный лист создает счет. В зависимости от метода выставления счета "
"при заказе на продажу, счет основывается на отгруженном или на заказанном "
"количестве."

#. module: purchase
#: selection:purchase.order,state:0
#: selection:purchase.order.line,state:0
#: selection:purchase.report,state:0
msgid "Cancelled"
msgstr "Отменено"

#. module: purchase
#: code:addons/purchase/purchase.py:0
#, python-format
msgid "Purchase amount over the limit"
msgstr "Закупленное количество сверх лимита"

#. module: purchase
#: view:purchase.order:0
msgid "Convert to Purchase Order"
msgstr "Преобразовать в заказ на закупку"

#. module: purchase
#: field:purchase.order,pricelist_id:0
#: field:purchase.report,pricelist_id:0
msgid "Pricelist"
msgstr "Каталог"

#. module: purchase
#: selection:purchase.order,state:0
#: selection:purchase.report,state:0
msgid "Shipping Exception"
msgstr "Исключительная ситуация поставки"

#. module: purchase
#: view:purchase.order:0
msgid "Origin"
msgstr "Происхождение"

#. module: purchase
#: model:process.node,name:purchase.process_node_packinglist0
#: model:process.node,name:purchase.process_node_productrecept0
msgid "Incoming Products"
msgstr "Поступающие товары"

#. module: purchase
#: model:process.node,name:purchase.process_node_packinginvoice0
msgid "Outgoing Products"
msgstr "Исходящие ТМЦ"

#. module: purchase
#: view:purchase.order:0
msgid "Manually Corrected"
msgstr "Изменено вручную"

#. module: purchase
#: view:purchase.report:0
msgid "   Month   "
msgstr "   Месяц   "

#. module: purchase
#: view:purchase.order:0
msgid "Reference"
msgstr "Ссылка"

#. module: purchase
#: code:addons/purchase/purchase.py:0
#, python-format
msgid "Cannot delete Purchase Order(s) which are in %s State!"
msgstr "Нельзя удалить Заказ(ы) на закупку в стадии %s !"

#. module: purchase
#: field:purchase.report,dest_address_id:0
msgid "Dest. Address Contact Name"
msgstr "Имя контакта получателя"

#. module: purchase
#: model:ir.actions.act_window,help:purchase.purchase_line_form_action2
msgid ""
"If you set the invoicing control on a purchase order as \"Manual\", you can "
"track here all the purchase order lines for which you did not received the "
"supplier invoice yet. Once you are ready to receive a supplier invoice, you "
"can generate a draft supplier invoice based on the lines from this menu."
msgstr ""
"Если, при заказе на закупку, вы установили метод управления счетами "
"\"Вручную\", то здесь вы можете отслеживать все позиции заказа на закупку на "
"которые вы не получили  счет от поставщика. При готовности получить счет от "
"поставщика, вы можете создать черновик счета основанный на позициях заказа "
"из этого меню."

#. module: purchase
#: view:purchase.report:0
#: field:purchase.report,day:0
msgid "Day"
msgstr "День"

#. module: purchase
#: code:addons/purchase/purchase.py:0
#, python-format
msgid "Purchase order '%s' has been set in draft state."
msgstr "Заказ на закупку '%s' был установлен в состояние \"Черновик\"."

#. module: purchase
#: field:purchase.order.line,account_analytic_id:0
msgid "Analytic Account"
msgstr "Счет аналитики"

#. module: purchase
#: view:purchase.report:0
#: field:purchase.report,nbr:0
msgid "# of Lines"
msgstr "Кол-во позиций"

#. module: purchase
#: code:addons/purchase/wizard/purchase_order_group.py:0
#, python-format
msgid "Warning"
msgstr "Предупреждение"

#. module: purchase
#: field:purchase.installer,purchase_analytic_plans:0
msgid "Purchase Analytic Plans"
msgstr ""

#. module: purchase
#: model:ir.model,name:purchase.model_purchase_installer
msgid "purchase.installer"
msgstr "purchase.installer"

#. module: purchase
#: selection:purchase.order.line,state:0
msgid "Draft"
msgstr "Черновик"

#. module: purchase
#: report:purchase.order:0
msgid "Net Price"
msgstr "Цена до налогов"

#. module: purchase
#: view:purchase.order.line:0
msgid "Order Line"
msgstr "Позиция заказа"

#. module: purchase
#: help:purchase.order,shipped:0
msgid "It indicates that a picking has been done"
msgstr "Показывает, что комплектование выполнено."

#. module: purchase
#: code:addons/purchase/purchase.py:0
#, python-format
msgid "Wrong Product UOM !"
msgstr "Неверная ед. изм."

#. module: purchase
#: model:process.node,name:purchase.process_node_confirmpurchaseorder0
#: selection:purchase.order.line,state:0
msgid "Confirmed"
msgstr "Подтверждено"

#. module: purchase
#: view:purchase.report:0
#: field:purchase.report,price_average:0
msgid "Average Price"
msgstr "Средняя цена"

#. module: purchase
#: report:purchase.order:0
msgid "Total :"
msgstr "Итого:"

#. module: purchase
#: model:process.transition.action,name:purchase.process_transition_action_confirmpurchaseorder0
#: view:purchase.order.line_invoice:0
msgid "Confirm"
msgstr "Подтвердить"

#. module: purchase
#: model:ir.ui.menu,name:purchase.menu_procurement_management_invoice
#: view:purchase.order:0
msgid "Invoice Control"
msgstr "Управление счетами"

#. module: purchase
#: model:process.node,note:purchase.process_node_draftpurchaseorder0
#: model:process.node,note:purchase.process_node_draftpurchaseorder1
msgid "Request for Quotations."
msgstr "Запрос цен"

#. module: purchase
#: model:process.node,name:purchase.process_node_draftpurchaseorder0
#: model:process.node,name:purchase.process_node_draftpurchaseorder1
msgid "RFQ"
msgstr "ЗЦ"

#. module: purchase
#: model:process.transition,note:purchase.process_transition_productrecept0
msgid ""
"A Pick list generates a supplier invoice. Depending on the Invoicing control "
"of the purchase order, the invoice is based on received or on ordered "
"quantities."
msgstr ""
"Комплектовочный лист создает счет поставщика. В зависимости от метода "
"выставления счета при заказе на закупку, счет основывается на принятом или "
"на заказанном количестве."

#. module: purchase
#: view:purchase.order:0
#: field:purchase.order,state:0
#: view:purchase.order.line:0
#: field:purchase.order.line,state:0
#: view:purchase.report:0
msgid "State"
msgstr "Состояние"

#. module: purchase
#: model:ir.actions.act_window,help:purchase.action_stock_move_report_po
msgid ""
"Reception Analysis allows you to easily check and analyse your company order "
"receptions and the performance of your supplier's deliveries."
msgstr ""
"Анализ приходов позволяет вам проверять и анализировать приход заказанных "
"ТМЦ и исполнение доставок от поставщика."

#. module: purchase
#: report:purchase.quotation:0
msgid "Tel.:"
msgstr "Тел.:"

#. module: purchase
#: model:ir.model,name:purchase.model_stock_picking
#: field:purchase.order,picking_ids:0
msgid "Picking List"
msgstr "Комплектовочный лист"

#. module: purchase
#: view:purchase.order:0
msgid "Print"
msgstr "Печать"

#. module: purchase
#: model:ir.actions.act_window,name:purchase.action_view_purchase_order_group
msgid "Merge Purchase orders"
msgstr "Объединить заказы на закупку"

#. module: purchase
#: field:purchase.order,order_line:0
msgid "Order Lines"
msgstr "Позиции заказа"

#. module: purchase
#: code:addons/purchase/purchase.py:0
#, python-format
msgid "No Partner!"
msgstr "Нет партнера!"

#. module: purchase
#: report:purchase.quotation:0
msgid "Fax:"
msgstr "Факс:"

#. module: purchase
#: view:purchase.report:0
#: field:purchase.report,price_total:0
msgid "Total Price"
msgstr "Итоговая цена"

#. module: purchase
#: view:purchase.order:0
msgid "To be Invoiced"
msgstr "Счет будет выставлен"

#. module: purchase
#: sql_constraint:ir.module.module:0
msgid "The certificate ID of the module must be unique !"
msgstr ""

#. module: purchase
#: field:purchase.report,partner_address_id:0
msgid "Address Contact Name"
msgstr "Адрес контакта"

#. module: purchase
#: help:purchase.order,invoice_method:0
msgid ""
"From Order: a draft invoice will be pre-generated based on the purchase "
"order. The accountant will just have to validate this invoice for control.\n"
"From Picking: a draft invoice will be pre-generated based on validated "
"receptions.\n"
"Manual: allows you to generate suppliers invoices by chosing in the "
"uninvoiced lines of all manual purchase orders."
msgstr ""

#. module: purchase
#: code:addons/purchase/purchase.py:0
#: code:addons/purchase/wizard/purchase_line_invoice.py:0
#, python-format
msgid "Error !"
msgstr "Ошибка !"

#. module: purchase
#: code:addons/purchase/purchase.py:0
#, python-format
msgid ""
"You have to select a partner in the purchase form !\n"
"Please set one partner before choosing a product."
msgstr ""
"Надо выбрать партнера при заполнении заказа на закупку !\n"
"Пожалуйста, выберите партнера перед выбором товара."

#. module: purchase
#: view:board.board:0
msgid "My Board"
msgstr "Моя панель"

#. module: purchase
#: report:purchase.order:0
msgid "Purchase Order Confirmation N°"
msgstr "Подтверждение заказа на закупку N°"

#. module: purchase
#: model:ir.actions.act_window,help:purchase.action_purchase_order_report_all
msgid ""
"Purchase Analysis allows you to easily check and analyse your company "
"purchase history and performance. From this menu you can track your "
"negotiation performance, the delivery performance of your suppliers, etc."
msgstr ""

#. module: purchase
#: constraint:product.pricelist.version:0
msgid "You cannot have 2 pricelist versions that overlap!"
msgstr "Нельзя иметь 2 перекрывающиеся версии каталога!"

#. module: purchase
#: view:purchase.order:0
msgid "Approved by Supplier"
msgstr "Утверждено поставщиком"

#. module: purchase
#: model:process.transition,note:purchase.process_transition_invoicefrompackinglist0
msgid ""
"The invoice is created automatically if the Invoice control of the purchase "
"order is 'On picking'. The invoice can also be generated manually by the "
"accountant (Invoice control = Manual)."
msgstr ""

#. module: purchase
#: selection:purchase.order,invoice_method:0
msgid "From Order"
msgstr "Из заказа"

#. module: purchase
#: model:process.transition.action,name:purchase.process_transition_action_invoicefrompurchaseorder0
msgid "Create invoice"
msgstr "Создать счет"

#. module: purchase
#: field:purchase.order.line,move_dest_id:0
msgid "Reservation Destination"
msgstr ""

#. module: purchase
#: code:addons/purchase/purchase.py:0
#, python-format
msgid "Invalid action !"
msgstr "Неверное действие !"

#. module: purchase
#: selection:purchase.order,state:0
#: selection:purchase.order.line,state:0
#: selection:purchase.report,state:0
msgid "Done"
msgstr "Выполнено"

#. module: purchase
#: selection:purchase.report,month:0
msgid "July"
msgstr "Июль"

#. module: purchase
#: view:res.company:0
msgid "Configuration"
msgstr "Конфигурация"

#. module: purchase
#: model:ir.actions.act_window,name:purchase.action_purchase_by_supplier
#: view:purchase.report:0
msgid "Purchase by supplier"
msgstr "Закупки по поставщику"

#. module: purchase
#: view:purchase.order:0
msgid "Total amount"
msgstr "Итоговая сумма"

#. module: purchase
#: model:ir.actions.act_window,name:purchase.act_purchase_order_2_stock_picking
msgid "Receptions"
msgstr "Приходы"

#. module: purchase
#: field:purchase.order,validator:0
#: view:purchase.report:0
msgid "Validated by"
msgstr "Проверил(а)"

#. module: purchase
#: constraint:ir.ui.view:0
msgid "Invalid XML for View Architecture!"
msgstr "Неправильный XML для просмотра архитектуры!"

#. module: purchase
#: model:ir.ui.menu,name:purchase.menu_procurement_management_pending_invoice
msgid "Supplier Invoices to Receive"
msgstr "Прием по счетам поставщика"

#. module: purchase
#: help:purchase.installer,purchase_requisition:0
msgid ""
"Manages your Purchase Requisition and allows you to easily keep track and "
"manage all your purchase orders."
msgstr ""
"Управляет вашими запросами на закупку и позволяет вам управлять и "
"отслеживать все ваши заказы на закупку."

#. module: purchase
#: view:purchase.report:0
msgid "    Month-1    "
msgstr "    Месяц-1    "

#. module: purchase
#: code:addons/purchase/purchase.py:0
#, python-format
msgid "There is no purchase journal defined for this company: \"%s\" (id:%d)"
msgstr "Журнал закупок не определен для этой компании:  \"%s\" (id:%d)"

#. module: purchase
#: sql_constraint:ir.rule:0
msgid "Rule must have at least one checked access right !"
msgstr "Правило должно иметь хотя бы одно проверенное право доступа !"

#. module: purchase
#: selection:purchase.order,invoice_method:0
msgid "Manual"
msgstr "Вручную"

#. module: purchase
#: help:purchase.order,invoice_id:0
msgid "An invoice generated for a purchase order"
msgstr "Счет созданный для заказа на закупку"

#. module: purchase
#: view:purchase.order:0
#: field:purchase.order.line,date_order:0
#: field:purchase.report,date:0
msgid "Order Date"
msgstr "Дата заказа"

#. module: purchase
#: model:process.node,note:purchase.process_node_productrecept0
msgid "Incoming products to control"
msgstr "Поступающие ТМЦ для проверки"

#. module: purchase
#: model:process.transition,name:purchase.process_transition_approvingpurchaseorder0
msgid "Approbation"
msgstr "Утверждение"

#. module: purchase
#: model:ir.model,name:purchase.model_res_partner
#: field:purchase.order.line,partner_id:0
msgid "Partner"
msgstr "Партнер"

#. module: purchase
#: model:process.node,name:purchase.process_node_invoiceafterpacking0
#: model:process.node,name:purchase.process_node_invoicecontrol0
msgid "Draft Invoice"
msgstr "Черновик счета"

#. module: purchase
#: help:purchase.installer,purchase_analytic_plans:0
msgid "Manages analytic distribution and purchase orders."
msgstr ""

#. module: purchase
#: help:purchase.order,minimum_planned_date:0
msgid ""
"This is computed as the minimum scheduled date of all purchase order lines' "
"products."
msgstr ""
"Вычислено, как ближайшая запланированная дата из всех позиций заказа на "
"закупку"

#. module: purchase
#: field:purchase.installer,progress:0
msgid "Configuration Progress"
msgstr "Настройка"

#. module: purchase
#: field:purchase.installer,purchase_requisition:0
msgid "Purchase Requisition"
msgstr "Запрос закупки"

#. module: purchase
#: view:purchase.report:0
#: field:purchase.report,delay_pass:0
msgid "Days to Deliver"
msgstr "Дней на доставку"

#. module: purchase
#: model:ir.ui.menu,name:purchase.menu_action_picking_tree_in_move
#: model:ir.ui.menu,name:purchase.menu_procurement_management_inventory
msgid "Receive Products"
msgstr "Получение ТМЦ"

#. module: purchase
#: model:ir.model,name:purchase.model_procurement_order
msgid "Procurement"
msgstr "Снабжение"

#. module: purchase
#: selection:purchase.report,month:0
msgid "September"
msgstr "Сентябрь"

#. module: purchase
#: model:process.node,note:purchase.process_node_purchaseorder0
msgid "Confirmed purchase order to invoice"
msgstr "Подтвержденный заказ на закупку в счет"

#. module: purchase
#: field:purchase.installer,config_logo:0
msgid "Image"
msgstr "Изображение"

#. module: purchase
#: view:purchase.report:0
msgid "Total Orders Lines by User per month"
msgstr "Итоговые позиции заказов по пользователю в месяц"

#. module: purchase
#: view:purchase.report:0
#: field:purchase.report,month:0
msgid "Month"
msgstr "Месяц"

#. module: purchase
#: help:purchase.order,state:0
msgid ""
"The state of the purchase order or the quotation request. A quotation is a "
"purchase order in a 'Draft' state. Then the order has to be confirmed by the "
"user, the state switch to 'Confirmed'. Then the supplier must confirm the "
"order to change the state to 'Approved'. When the purchase order is paid and "
"received, the state becomes 'Done'. If a cancel action occurs in the invoice "
"or in the reception of goods, the state becomes in exception."
msgstr ""
"Состояние заказа на закупку или запроса предложения. Предложение - это заказ "
"на закупку в состоянии 'Черновик'. Когда заказ подтвержден пользователем, "
"статус меняется на 'Подтверждено'. Затем поставщик должен подтвердить заказ "
"для изменения состояния в 'Утверждено'. Когда заказ на закупку оплачен и "
"получен, состояние меняется на 'Выполнено'. Если возникает отмена в процессе "
"расчетов или поставки товаров, состояние устанавливается в 'Исключительная "
"ситуация'."

#. module: purchase
#: report:purchase.quotation:0
msgid "Request for Quotation :"
msgstr "Запрос цен :"

#. module: purchase
#: view:board.board:0
#: model:ir.actions.act_window,name:purchase.purchase_waiting
msgid "Purchase Order Waiting Approval"
msgstr "Заказ на закупку в ожидании утверждения"

#. module: purchase
#: view:purchase.order:0
msgid "Total Untaxed amount"
msgstr "Итого без налога"

#. module: purchase
#: model:process.transition,note:purchase.process_transition_approvingpurchaseorder0
msgid "The supplier approves the Purchase Order."
msgstr "Продавец утвердил заказ на закупку"

#. module: purchase
#: field:purchase.order,shipped:0
#: field:purchase.order,shipped_rate:0
msgid "Received"
msgstr "Получено"

#. module: purchase
#: model:process.node,note:purchase.process_node_packinglist0
msgid "List of ordered products."
msgstr "Список заказанных ТМЦ"

#. module: purchase
#: help:purchase.order,picking_ids:0
msgid ""
"This is the list of picking list that have been generated for this purchase"
msgstr ""
"Это список комплектовочных листов который был создан для этой закупки"

#. module: purchase
#: model:ir.module.module,shortdesc:purchase.module_meta_information
#: model:ir.ui.menu,name:purchase.menu_procurement_management
msgid "Purchase Management"
msgstr "Управление закупками"

#. module: purchase
#: model:process.node,note:purchase.process_node_invoiceafterpacking0
#: model:process.node,note:purchase.process_node_invoicecontrol0
msgid "To be reviewed by the accountant."
msgstr "Будет проверено бухгалтером."

#. module: purchase
#: model:ir.actions.act_window,name:purchase.purchase_line_form_action2
#: model:ir.ui.menu,name:purchase.menu_purchase_line_order_draft
msgid "Purchase Lines Not Invoiced"
msgstr "Закупаемые позиции без счетов"

#. module: purchase
#: report:purchase.order:0
msgid "Taxes :"
msgstr "Налоги :"

#. module: purchase
#: field:purchase.order,invoiced_rate:0
#: field:purchase.order.line,invoiced:0
msgid "Invoiced"
msgstr "Счет"

#. module: purchase
#: view:purchase.report:0
#: field:purchase.report,category_id:0
msgid "Category"
msgstr "Категория"

#. module: purchase
#: model:process.node,note:purchase.process_node_approvepurchaseorder0
#: model:process.node,note:purchase.process_node_confirmpurchaseorder0
msgid "State of the Purchase Order."
msgstr "Состояние заказа на закупку"

#. module: purchase
#: view:purchase.report:0
msgid "  Year  "
msgstr "  Год  "

#. module: purchase
#: field:purchase.report,state:0
msgid "Order State"
msgstr "Состояние заказа"

#. module: purchase
#: model:ir.actions.act_window,name:purchase.action_view_purchase_line_invoice
msgid "Create invoices"
msgstr "Создать счета"

#. module: purchase
#: model:ir.model,name:purchase.model_purchase_order_line
#: view:purchase.order.line:0
#: field:stock.move,purchase_line_id:0
msgid "Purchase Order Line"
msgstr "Позиция заказа на закупку"

#. module: purchase
#: view:purchase.order:0
msgid "Calendar View"
msgstr "Вид календаря"

#. module: purchase
#: model:ir.model,name:purchase.model_purchase_order_group
msgid "Purchase Order Merge"
msgstr "Объединить заказ на закупку"

#. module: purchase
#: constraint:ir.ui.menu:0
msgid "Error ! You can not create recursive Menu."
msgstr "Ошибка ! Нельзя создать зацикленные меню."

#. module: purchase
#: view:board.board:0
#: model:ir.actions.act_window,name:purchase.action_negotiation_by_supplier
#: view:purchase.report:0
msgid "Negotiation by Supplier"
msgstr "Переговоры с поставщиком"

#. module: purchase
#: view:res.partner:0
msgid "Purchase Properties"
msgstr "Свойства закупок"

#. module: purchase
#: model:process.transition,note:purchase.process_transition_purchaseinvoice0
msgid ""
"A purchase order generates a supplier invoice, as soon as it is confirmed by "
"the buyer. Depending on the Invoicing control of the purchase order, the "
"invoice is based on received or on ordered quantities."
msgstr ""

#. module: purchase
#: field:purchase.order,amount_untaxed:0
msgid "Untaxed Amount"
msgstr "Сумма до налогов"

#. module: purchase
#: help:purchase.order,invoiced:0
msgid "It indicates that an invoice has been paid"
msgstr "Показывает, что счет был оплачен"

#. module: purchase
#: model:ir.actions.act_window,help:purchase.purchase_form_action
msgid ""
"From the Purchase Orders menu, you can track the status of your orders: "
"products received, invoice received and controlled.\n"
msgstr ""

#. module: purchase
#: selection:purchase.report,month:0
msgid "August"
msgstr "Август"

#. module: purchase
#: model:ir.actions.act_window,name:purchase.action_qty_per_product
#: view:purchase.report:0
msgid "Qty. per product"
msgstr "Кол-во на ТМЦ"

#. module: purchase
#: help:purchase.order,date_order:0
msgid "Date on which this document has been created."
msgstr "Дата на которую этот документ был создан."

#. module: purchase
#: view:res.partner:0
msgid "Sales & Purchases"
msgstr "Продажи и Закупки"

#. module: purchase
#: selection:purchase.report,month:0
msgid "June"
msgstr "Июнь"

#. module: purchase
#: sql_constraint:res.groups:0
msgid "The name of the group must be unique !"
msgstr "Название группы должно быть уникальным !"

#. module: purchase
#: model:ir.model,name:purchase.model_purchase_report
msgid "Purchases Orders"
msgstr "Заказы на закупку"

#. module: purchase
#: view:purchase.order.line:0
msgid "Manual Invoices"
msgstr "Счета вручную"

#. module: purchase
#: code:addons/purchase/purchase.py:0
#, python-format
msgid ""
"Somebody has just confirmed a purchase with an amount over the defined limit"
msgstr "Кто-то подтвердил закупку сверх установленного лимита"

#. module: purchase
#: selection:purchase.report,month:0
msgid "November"
msgstr "Ноябрь"

#. module: purchase
#: view:purchase.report:0
msgid "Extended Filters..."
msgstr "Расширенные фильтры..."

#. module: purchase
#: code:addons/purchase/purchase.py:0
#: code:addons/purchase/wizard/purchase_line_invoice.py:0
#, python-format
msgid "There is no expense account defined for this product: \"%s\" (id:%d)"
msgstr "Счет расходов не определен для этого товара: \"%s\" (id:%d)"

#. module: purchase
#: code:addons/purchase/purchase.py:0
#, python-format
msgid "You must first cancel all invoices attached to this purchase order."
msgstr ""
"Сначала вы должны отменить все счета присоединенные к этому заказу на "
"закупку."

#. module: purchase
#: model:ir.actions.act_window,help:purchase.action_invoice_pending
msgid ""
"Use this menu to control the invoices to be received by your supplier. "
"OpenERP pre-generates draft of invoices based on your purchase orders or "
"your receptions. Once you receive a supplier invoice, you can control it "
"according to the draft of invoice and validate it."
msgstr ""

#. module: purchase
#: code:addons/purchase/wizard/purchase_order_group.py:0
#, python-format
msgid "Please select multiple order to merge in the list view."
msgstr "Пожалуйста, выберите несколько заказов из списка."

#. module: purchase
#: model:process.transition,name:purchase.process_transition_createpackinglist0
msgid "Pick list generated"
msgstr "Комплектовочный лист создан"

#. module: purchase
#: view:purchase.order:0
msgid "Exception"
msgstr "Исключительная ситуация"

#. module: purchase
#: selection:purchase.report,month:0
msgid "October"
msgstr "Октябрь"

#. module: purchase
#: view:purchase.order:0
msgid "Compute"
msgstr "Вычислить"

#. module: purchase
#: selection:purchase.report,month:0
msgid "January"
msgstr "Январь"

#. module: purchase
#: model:ir.model,name:purchase.model_res_company
msgid "Companies"
msgstr "Компании"

#. module: purchase
#: view:purchase.order:0
msgid "Cancel Purchase Order"
msgstr "Отмена заказа на закупку"

#. module: purchase
#: field:purchase.order,partner_ref:0
msgid "Supplier Reference"
msgstr "Ссылка на поставщика"

#. module: purchase
#: model:process.transition,note:purchase.process_transition_createpackinglist0
msgid "A pick list is generated to track the incoming products."
msgstr "Комплектовочный лист создан для отслеживания входящих ТМЦ."

#. module: purchase
#: model:ir.ui.menu,name:purchase.menu_purchase_deshboard
msgid "Dashboard"
msgstr "Панель"

#. module: purchase
#: view:purchase.report:0
#: field:purchase.report,price_standard:0
msgid "Products Value"
msgstr ""

#. module: purchase
#: constraint:product.pricelist.item:0
msgid ""
"Error ! You cannot assign the Main Pricelist as Other Pricelist in PriceList "
"Item!"
msgstr ""
"Ошибка ! Нельзя определить Главный Каталог как Другой Каталог в объекте "
"Каталог!"

#. module: purchase
#: help:purchase.order,amount_tax:0
msgid "The tax amount"
msgstr "Сумма налогов"

#. module: purchase
#: view:purchase.order:0
#: view:purchase.report:0
msgid "Quotations"
msgstr "Предложения"

#. module: purchase
#: model:ir.actions.act_window,name:purchase.action_po_per_month_tree
#: view:purchase.report:0
msgid "Purchase order per month"
msgstr "Заказ на закупку по месяцу"

#. module: purchase
#: view:purchase.order.line:0
msgid "History"
msgstr "История"

#. module: purchase
#: model:ir.actions.act_window,name:purchase.action_purchase_line_product_tree
msgid "Purchases"
msgstr "Закупки"

#. module: purchase
#: view:purchase.report:0
#: field:purchase.report,delay:0
msgid "Days to Validate"
msgstr "Дней на проверку"

#. module: purchase
#: help:purchase.order,origin:0
msgid "Reference of the document that generated this purchase order request."
msgstr "Ссылка на документ из которого был создан этот заказ на закупку."

#. module: purchase
#: sql_constraint:ir.module.module:0
msgid "The name of the module must be unique !"
msgstr "Название модуля должно быть уникальным !"

#. module: purchase
#: field:purchase.order.line,price_subtotal:0
msgid "Subtotal"
msgstr "Подитог"

#. module: purchase
#: model:ir.actions.act_window,name:purchase.purchase_rfq
#: model:ir.ui.menu,name:purchase.menu_purchase_rfq
msgid "Requests for Quotation"
msgstr "Запросы цен"

#. module: purchase
#: help:purchase.order,date_approve:0
msgid "Date on which purchase order has been approved"
msgstr "Дата на которую заказ на закупку был утвержден"

#. module: purchase
#: selection:purchase.order,state:0
#: selection:purchase.report,state:0
msgid "Waiting"
msgstr "В ожидании"

#. module: purchase
#: model:product.pricelist.version,name:purchase.ver0
msgid "Default Purchase Pricelist Version"
msgstr "Версия каталога закупок по умолчанию."

#. module: purchase
#: view:purchase.order.line:0
msgid "General Information"
msgstr "Общая информация"

#. module: purchase
#: model:ir.actions.act_window,name:purchase.action_purchase_install_module
msgid "Purchases Application Configuration"
msgstr "Настройка обработки закупок"

#. module: purchase
#: field:purchase.order,fiscal_position:0
msgid "Fiscal Position"
msgstr "Налоговая позиция"

#. module: purchase
#: report:purchase.order:0
msgid "Request for Quotation N°"
msgstr "Запрос цен №"

#. module: purchase
#: model:process.transition,name:purchase.process_transition_invoicefrompackinglist0
#: model:process.transition,name:purchase.process_transition_invoicefrompurchase0
#: field:purchase.order,invoice_id:0
msgid "Invoice"
msgstr "Счет"

#. module: purchase
#: selection:purchase.report,month:0
msgid "December"
msgstr "Декабрь"

#. module: purchase
#: model:process.transition.action,name:purchase.process_transition_action_approvingcancelpurchaseorder0
#: model:process.transition.action,name:purchase.process_transition_action_cancelpurchaseorder0
#: view:purchase.order:0
#: view:purchase.order.group:0
#: view:purchase.order.line_invoice:0
msgid "Cancel"
msgstr "Отмена"

#. module: purchase
#: view:purchase.order:0
#: view:purchase.order.line:0
msgid "Purchase Order Lines"
msgstr "Позиции заказа на закупку"

#. module: purchase
#: sql_constraint:ir.model.fields:0
msgid "Size of the field can never be less than 1 !"
msgstr "Размер поля не может быть меньше 1 !"

#. module: purchase
#: model:ir.actions.act_window,name:purchase.act_res_partner_2_purchase_order
#: model:ir.actions.act_window,name:purchase.purchase_form_action
#: model:ir.ui.menu,name:purchase.menu_purchase_form_action
#: view:purchase.report:0
msgid "Purchase Orders"
msgstr "Заказы на закупку"

#. module: purchase
#: field:purchase.order,origin:0
msgid "Source Document"
msgstr "Документ источник"

#. module: purchase
#: view:purchase.order.group:0
msgid "Merge orders"
msgstr "Объединить заказы"

#. module: purchase
#: constraint:ir.model:0
msgid ""
"The Object name must start with x_ and not contain any special character !"
msgstr ""
"Название объекта должно начинаться с x_  и не должно содержать специальных "
"символов !"

#. module: purchase
#: model:ir.model,name:purchase.model_purchase_order_line_invoice
msgid "Purchase Order Line Make Invoice"
msgstr "Позиция заказа на закупку - Создать счет"

#. module: purchase
#: model:ir.ui.menu,name:purchase.menu_action_picking_tree4
msgid "Incoming Shipments"
msgstr "Поступающие ТМЦ"

#. module: purchase
#: model:ir.actions.act_window,name:purchase.action_purchase_order_by_user_all
msgid "Total Orders by User per month"
msgstr "Всего заказов пользователя за месяц"

#. module: purchase
#: model:ir.actions.report.xml,name:purchase.report_purchase_quotation
#: selection:purchase.order,state:0
#: selection:purchase.report,state:0
msgid "Request for Quotation"
msgstr "Запрос цен"

#. module: purchase
#: report:purchase.order:0
msgid "Tél. :"
msgstr "Тел. :"

#. module: purchase
#: field:purchase.order,create_uid:0
#: view:purchase.report:0
#: field:purchase.report,user_id:0
msgid "Responsible"
msgstr "Ответственный"

#. module: purchase
#: report:purchase.order:0
msgid "Our Order Reference"
msgstr "Ссылка на наш заказ"

#. module: purchase
#: view:purchase.order:0
#: view:purchase.order.line:0
msgid "Search Purchase Order"
msgstr "Искать заказ на закупку"

#. module: purchase
#: field:purchase.order,warehouse_id:0
#: view:purchase.report:0
#: field:purchase.report,warehouse_id:0
msgid "Warehouse"
msgstr "Склад"

#. module: purchase
#: report:purchase.order:0
msgid "Date Req."
msgstr "Дата заказа"

#. module: purchase
#: field:purchase.order,date_approve:0
#: field:purchase.report,date_approve:0
msgid "Date Approved"
msgstr "Дата утверждения"

#. module: purchase
#: code:addons/purchase/purchase.py:0
#, python-format
msgid "Could not cancel this purchase order !"
msgstr "Не удалось отменить этот заказ на закупку"

#. module: purchase
#: selection:purchase.order,state:0
#: selection:purchase.report,state:0
msgid "Waiting Supplier Ack"
msgstr "Ожидание"

#. module: purchase
#: report:purchase.order:0
#: field:purchase.order.line,price_unit:0
msgid "Unit Price"
msgstr "Цена за ед."

#. module: purchase
#: view:purchase.order:0
msgid "Delivery & Invoicing"
msgstr "Доставка и Счета"

#. module: purchase
#: model:ir.actions.act_window,help:purchase.purchase_rfq
msgid ""
"With the Requests for quotation menu you can create new request for "
"quotations, review existing one and confirm them to order once the supplier "
"offer is approved. When you confirm a RfQ, OpenERP will convert it to a "
"Purchase Order and generate the next steps: draft reception of the products, "
"invoice to control."
msgstr ""

#. module: purchase
#: field:purchase.order.line,date_planned:0
msgid "Scheduled Date"
msgstr "Запланированная дата"

#. module: purchase
#: field:purchase.order,product_id:0
#: view:purchase.order.line:0
#: field:purchase.order.line,product_id:0
#: view:purchase.report:0
#: field:purchase.report,product_id:0
msgid "Product"
msgstr "Продукция"

#. module: purchase
#: model:process.transition,name:purchase.process_transition_confirmingpurchaseorder0
#: model:process.transition,name:purchase.process_transition_confirmingpurchaseorder1
msgid "Confirmation"
msgstr "Подтверждение"

#. module: purchase
#: report:purchase.order:0
#: field:purchase.order.line,name:0
#: report:purchase.quotation:0
msgid "Description"
msgstr "Описание"

#. module: purchase
#: model:process.node,note:purchase.process_node_packinginvoice0
msgid "Outgoing products to invoice"
msgstr "Исходящие ТМЦ в счет"

#. module: purchase
#: report:purchase.quotation:0
msgid "Expected Delivery address:"
msgstr "Ожидаемый адрес доставки:"

#. module: purchase
#: help:purchase.order,amount_untaxed:0
msgid "The amount without tax"
msgstr "Сумма без налогов"

#. module: purchase
#: model:ir.actions.act_window,help:purchase.action_supplier_address_form
msgid ""
"Access your supplier records and maintain your relationship with them. You "
"can track all your interactions with them through the history tab: emails, "
"orders, meeting, etc."
msgstr ""

#. module: purchase
#: field:purchase.order.line,invoice_lines:0
msgid "Invoice Lines"
msgstr "Позиции счета"

#. module: purchase
#: view:purchase.order:0
msgid "Delivery"
msgstr "Доставка"

#. module: purchase
#: view:board.board:0
#: model:ir.actions.act_window,name:purchase.purchase_draft
msgid "Request for Quotations"
msgstr "Запрос цен"

#. module: purchase
#: field:purchase.order.line,product_uom:0
#: view:purchase.report:0
msgid "Product UOM"
msgstr "Ед.изм."

#. module: purchase
#: report:purchase.order:0
#: report:purchase.quotation:0
msgid "Qty"
msgstr "Кол-во"

#. module: purchase
#: field:purchase.order,partner_address_id:0
msgid "Address"
msgstr "Адрес"

#. module: purchase
#: field:purchase.order.line,move_ids:0
msgid "Reservation"
msgstr "Резервирование"

#. module: purchase
#: code:addons/purchase/purchase.py:0
#, python-format
msgid "Could not cancel purchase order !"
msgstr "Не удалось отменить заказ на закупку !"

#. module: purchase
#: model:process.transition,note:purchase.process_transition_confirmingpurchaseorder1
msgid ""
"In case there is no supplier for this product, the buyer can fill the form "
"manually and confirm it. The RFQ becomes a confirmed Purchase Order."
msgstr ""

#. module: purchase
#: selection:purchase.report,month:0
msgid "February"
msgstr "Февраль"

#. module: purchase
#: model:ir.actions.act_window,name:purchase.action_purchase_order_report_all
#: model:ir.ui.menu,name:purchase.menu_action_purchase_order_report_all
msgid "Purchase Analysis"
msgstr "Анализ закупок"

#. module: purchase
#: report:purchase.order:0
msgid "Your Order Reference"
msgstr "Ссылка вашего заказа"

#. module: purchase
#: view:purchase.order:0
#: field:purchase.order,minimum_planned_date:0
#: report:purchase.quotation:0
#: field:purchase.report,expected_date:0
msgid "Expected Date"
msgstr "Ожидаемая дата"

#. module: purchase
#: model:ir.actions.act_window,name:purchase.action_total_price_by_product_by_state
#: view:purchase.report:0
msgid "Total price by product by state"
msgstr "Итоговая цена по ТМЦ, по состоянию"

#. module: purchase
#: report:purchase.quotation:0
msgid "TVA:"
msgstr "НДС:"

#. module: purchase
#: report:purchase.order:0
#: field:purchase.order,date_order:0
msgid "Date Ordered"
msgstr "Дата заказа"

#. module: purchase
#: report:purchase.order:0
msgid "Shipping address :"
msgstr "Адрес поставки :"

#. module: purchase
#: view:purchase.order:0
msgid "Purchase Control"
msgstr "Контроль закупок"

#. module: purchase
#: selection:purchase.report,month:0
msgid "March"
msgstr "Март"

#. module: purchase
#: selection:purchase.report,month:0
msgid "April"
msgstr "Апрель"

#. module: purchase
#: view:purchase.order.group:0
msgid ""
" Please note that: \n"
" \n"
" Orders will only be merged if: \n"
" * Purchase Orders are in draft \n"
" * Purchase Orders belong to the same supplier \n"
" * Purchase Orders are have same stock location, same pricelist \n"
" \n"
" Lines will only be merged if: \n"
" * Order lines are exactly the same except for the product,quantity and unit "
"\n"
" "
msgstr ""

#. module: purchase
#: field:purchase.report,product_uom:0
msgid "Product UoM"
msgstr "Ед. изм. ТМЦ"

#. module: purchase
#: field:purchase.report,negociation:0
msgid "Purchase-Standard Price"
msgstr "Стандартная цена закупки"

#. module: purchase
#: model:product.pricelist.type,name:purchase.pricelist_type_purchase
#: field:res.partner,property_product_pricelist_purchase:0
msgid "Purchase Pricelist"
msgstr "Каталог закупок"

#. module: purchase
#: field:purchase.order,invoice_method:0
msgid "Invoicing Control"
msgstr "Контроль счетов"

#. module: purchase
#: model:process.transition.action,name:purchase.process_transition_action_approvingpurchaseorder0
msgid "Approve"
msgstr "Утвердить"

#. module: purchase
#: view:purchase.order:0
msgid "To Approve"
msgstr "Утвердить"

#. module: purchase
#: view:purchase.order.line:0
msgid "Invoicing"
msgstr "Выставление счетов"

#. module: purchase
#: help:purchase.order.line,state:0
msgid ""
" * The 'Draft' state is set automatically when purchase order in draft "
"state.                                        \n"
"* The 'Confirmed' state is set automatically as confirm when purchase order "
"in confirm state.                                        \n"
"* The 'Done' state is set automatically when purchase order is set as done.  "
"                                      \n"
"* The 'Cancelled' state is set automatically when user cancel purchase order."
msgstr ""

#. module: purchase
#: code:addons/purchase/purchase.py:0
#, python-format
msgid "Purchase order '%s' is cancelled."
msgstr "Заказ на закупку '%s' отменен."

#. module: purchase
#: field:purchase.order,amount_total:0
msgid "Total"
msgstr "Всего"

#. module: purchase
#: model:ir.actions.act_window,name:purchase.action_supplier_address_form
msgid "Addresses"
msgstr "Адреса"

#. module: purchase
#: constraint:ir.rule:0
msgid "Rules are not supported for osv_memory objects !"
msgstr "Правила не поддерживаются в объектах osv_memory !"

#. module: purchase
#: view:purchase.order.group:0
msgid "Are you sure you want to merge these orders ?"
msgstr "Вы уверены, что хотите объединить данные заказы?"

#. module: purchase
#: view:purchase.order:0
#: view:purchase.order.line:0
#: view:purchase.report:0
msgid "Group By..."
msgstr "Объединять по..."

#. module: purchase
#: model:process.transition,name:purchase.process_transition_purchaseinvoice0
msgid "From a purchase order"
msgstr "Из заказа на закупку"

#. module: purchase
#: report:purchase.order:0
msgid "TVA :"
msgstr "НДС :"

#. module: purchase
#: help:purchase.order,amount_total:0
msgid "The total amount"
msgstr "Итого"

#. module: purchase
#: selection:purchase.report,month:0
msgid "May"
msgstr "Май"

#. module: purchase
#: field:res.company,po_lead:0
msgid "Purchase Lead Time"
msgstr "Запас по времени на закупку"

#. module: purchase
#: model:process.transition,note:purchase.process_transition_invoicefrompurchase0
msgid ""
"The invoice is created automatically if the Invoice control of the purchase "
"order is 'On order'. The invoice can also be generated manually by the "
"accountant (Invoice control = Manual)."
msgstr ""

#. module: purchase
#: view:purchase.report:0
#: field:purchase.report,name:0
msgid "Year"
msgstr "Год"

#. module: purchase
#: view:purchase.installer:0
msgid "title"
msgstr ""

#. module: purchase
#: model:ir.model,name:purchase.model_stock_partial_move
msgid "Partial Move"
msgstr "Частичное перемещение"

#. module: purchase
#: model:ir.model,name:purchase.model_stock_move
msgid "Stock Move"
msgstr "Перемещение ТМЦ"

#. module: purchase
#: view:purchase.order:0
msgid "Untaxed amount"
msgstr "Сумма до налогов"

#. module: purchase
#: view:purchase.report:0
msgid "Orders"
msgstr "Заказы"

#. module: purchase
#: help:purchase.order,name:0
msgid ""
"unique number of the purchase order,computed automatically when the purchase "
"order is created"
msgstr ""
"Уникальный номер заказа на закупку, вычисленный автоматически при создании "
"заказа."

#. module: purchase
#: model:ir.actions.act_window,name:purchase.open_board_purchase
#: model:ir.ui.menu,name:purchase.menu_board_purchase
msgid "Purchase Dashboard"
msgstr "Панель закупок"

#~ msgid "Purchase Orders in Progress"
#~ msgstr "Выполняемые заказы на закупку"

#~ msgid "Purchase Order lines"
#~ msgstr "Позиции заказа на закупку"

#~ msgid "Merge purchases"
#~ msgstr "Объединить закупки"

#~ msgid "Purchase orders"
#~ msgstr "Заказы на закупку"

#~ msgid "Confirm Purchase Order"
#~ msgstr "Подтвердить заказ на закупку"

#~ msgid "Partner Ref."
#~ msgstr "Ссылка на партнера"

#~ msgid "Purchase order"
#~ msgstr "Заказ на закупку"

#~ msgid "Delivery & Invoices"
#~ msgstr "Доставка и счета"

#~ msgid "Scheduled date"
#~ msgstr "Запланированная дата"

#~ msgid "Order Status"
#~ msgstr "Статус заказа"

#~ msgid "Order Ref"
#~ msgstr "Ссылка на заказ"

#~ msgid "Create invoice from product recept"
#~ msgstr "Создать счет из принятого товара"

#~ msgid "Confirmed Purchase"
#~ msgstr "Подтвержденные Заказы"

#~ msgid "Encoded manually by the user."
#~ msgstr "Зашифровано вручную пользователем"

#~ msgid "Planned Date"
#~ msgstr "Планируемая дата"

#~ msgid "Invoice from Purchase"
#~ msgstr "Счет из заказа"

#~ msgid "Purchases Properties"
#~ msgstr "Свойства заказов"

#~ msgid "Packing"
#~ msgstr "Упаковка"

#~ msgid "Purchase Process"
#~ msgstr "Процесс закупок"

#~ msgid "Invoice based on deliveries"
#~ msgstr "Счет основанный на отгрузке"

#~ msgid "Request for quotation is proposed by the system."
#~ msgstr "Запрос цен, предложенный системой."

#~ msgid "When controlling invoice from orders"
#~ msgstr "При управлении счетами из заказов"

#~ msgid "Packing is created for the products reception control."
#~ msgstr "Упаковочный лист, созданный для контроля приема товара"

#~ msgid "Purchase order is confirmed by the user."
#~ msgstr "Заказ на закупку подтвержден пользователем."

#~ msgid "Confirming Purchase"
#~ msgstr "Подтверждение закупки"

#~ msgid "Confirm Purchase order from Request for quotation"
#~ msgstr "Подтвердить заказ на закупку из запроса цен"

#~ msgid "Approve Purchase order after Confirming"
#~ msgstr "Утвердить заказ на закупку после подтверждения"

#~ msgid "Confirming Purchase Order"
#~ msgstr "Подтверждение заказа на закупку"

#~ msgid "Creates invoice from packin list"
#~ msgstr "Создание счета из упаковочного листа"

#~ msgid "Purchase order is approved by supplier."
#~ msgstr "Заказ на закупку утвержден поставщиком"

#~ msgid "After Purchase order , Create invoice."
#~ msgstr "После заказа на закупку . Создать счет."

#~ msgid "Approved Purchase"
#~ msgstr "Утвержденная закупка"

#~ msgid "Date"
#~ msgstr "Дата"

#~ msgid "Create Packing list"
#~ msgstr "Создать упаковочный лист"

#~ msgid "When purchase order is approved , it creates its packing list."
#~ msgstr "Когда заказ на закупку утвержден, создается упаковочный лист."

#~ msgid "Control invoices on receptions"
#~ msgstr "Контроль счетов по приходу"

#~ msgid "New Purchase Order"
#~ msgstr "Новый заказ на закупку"

#~ msgid "Purchase Invoice"
#~ msgstr "Счет на закупку"

#~ msgid "Invoice from Packing list"
#~ msgstr "Счет из упаковочного листа"

#~ msgid "From Packing list, Create invoice."
#~ msgstr "Из уfrjочного листа, создать счет"

#~ msgid "Approving Purchase Order"
#~ msgstr "Утверждение заказа на закупку"

#~ msgid "Supplier Invoice pre-generated on receptions for control"
#~ msgstr "Счет поставщика предварительно создан при приходе для контроля"

#~ msgid "Confirm Purchase order from Request for quotation without origin"
#~ msgstr "Подтвердить заказ на закупку из запроса цен без первоисточника"

#~ msgid "Pre-generated supplier invoice to control based on order"
#~ msgstr ""
#~ "Предварительно созданный счет поставщика для контроля основанного на заказе"

#~ msgid "Manual in progress"
#~ msgstr "Выполняется вручную"

#~ msgid "In progress"
#~ msgstr "Выполняется"

#~ msgid "Waiting Schedule"
#~ msgstr "Расписание ожидания"

#~ msgid ""
#~ "From Order: a draft invoice will be pre-generated based on the purchase "
#~ "order. The accountant will just have to validate this invoice for control.\n"
#~ "From Picking: a draft invoice will be pre-genearted based on validated "
#~ "receptions.\n"
#~ "Manual: no invoice will be pre-generated. The accountant will have to encode "
#~ "manually."
#~ msgstr ""
#~ "Из заказа: черновик счета будет создан из заказа на закупку. Для проверки, "
#~ "бухгалтер должен будет утвердить этот счет.\n"
#~ "Из прихода: черновик счета будет создан из утвержденного прихода.\n"
#~ "Вручную: счет не будет создан автоматически.  Бухгалтер должен будет сам "
#~ "выписать его."

#~ msgid "After approved purchase order , it comes into the supplier invoice"
#~ msgstr "После утверждения заказа на закупку получается счет от поставщика"

#~ msgid "Request For Quotations"
#~ msgstr "Запрос цен"

#~ msgid "Quotation"
#~ msgstr "Предложение (оферта)"

#~ msgid ""
#~ "Module for purchase management\n"
#~ "    Request for quotation, Create Supplier Invoice, Print Order..."
#~ msgstr ""
#~ "Модуль управления закупками\n"
#~ "    Запрос цен, создание счета поставщика, печать заказа..."

#~ msgid "Packing Invoice"
#~ msgstr "Счет на упаковку"

#~ msgid "Product Receipt"
#~ msgstr "Получение ТМЦ"<|MERGE_RESOLUTION|>--- conflicted
+++ resolved
@@ -7,21 +7,13 @@
 "Project-Id-Version: OpenERP Server 6.0dev\n"
 "Report-Msgid-Bugs-To: support@openerp.com\n"
 "POT-Creation-Date: 2010-11-18 16:13+0000\n"
-<<<<<<< HEAD
-"PO-Revision-Date: 2010-11-20 07:58+0000\n"
-=======
 "PO-Revision-Date: 2010-11-22 06:56+0000\n"
->>>>>>> 192810c7
 "Last-Translator: Chertykov Denis <chertykov@gmail.com>\n"
 "Language-Team: \n"
 "MIME-Version: 1.0\n"
 "Content-Type: text/plain; charset=UTF-8\n"
 "Content-Transfer-Encoding: 8bit\n"
-<<<<<<< HEAD
-"X-Launchpad-Export-Date: 2010-11-21 04:49+0000\n"
-=======
 "X-Launchpad-Export-Date: 2010-11-23 05:00+0000\n"
->>>>>>> 192810c7
 "X-Generator: Launchpad (build Unknown)\n"
 
 #. module: purchase
@@ -607,7 +599,7 @@
 #. module: purchase
 #: sql_constraint:ir.module.module:0
 msgid "The certificate ID of the module must be unique !"
-msgstr ""
+msgstr "Идентификатор сертификата модуля должен быть уникальным !"
 
 #. module: purchase
 #: field:purchase.report,partner_address_id:0
@@ -1324,7 +1316,7 @@
 #. module: purchase
 #: sql_constraint:ir.model.fields:0
 msgid "Size of the field can never be less than 1 !"
-msgstr "Размер поля не может быть меньше 1 !"
+msgstr "Размер поля никогда не может быть меньше 1 !"
 
 #. module: purchase
 #: model:ir.actions.act_window,name:purchase.act_res_partner_2_purchase_order
