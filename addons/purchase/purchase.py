# -*- coding: utf-8 -*-
##############################################################################
#
#    OpenERP, Open Source Management Solution
#    Copyright (C) 2004-2010 Tiny SPRL (<http://tiny.be>).
#
#    This program is free software: you can redistribute it and/or modify
#    it under the terms of the GNU Affero General Public License as
#    published by the Free Software Foundation, either version 3 of the
#    License, or (at your option) any later version.
#
#    This program is distributed in the hope that it will be useful,
#    but WITHOUT ANY WARRANTY; without even the implied warranty of
#    MERCHANTABILITY or FITNESS FOR A PARTICULAR PURPOSE.  See the
#    GNU Affero General Public License for more details.
#
#    You should have received a copy of the GNU Affero General Public License
#    along with this program.  If not, see <http://www.gnu.org/licenses/>.
#
##############################################################################

import time
from datetime import datetime
from dateutil.relativedelta import relativedelta

from osv import osv, fields
import netsvc
import pooler
from tools.translate import _
import decimal_precision as dp
from osv.orm import browse_record, browse_null

#
# Model definition
#
class purchase_order(osv.osv):

    def _calc_amount(self, cr, uid, ids, prop, unknow_none, unknow_dict):
        res = {}
        for order in self.browse(cr, uid, ids):
            res[order.id] = 0
            for oline in order.order_line:
                res[order.id] += oline.price_unit * oline.product_qty
        return res

    def _amount_all(self, cr, uid, ids, field_name, arg, context=None):
        res = {}
        cur_obj=self.pool.get('res.currency')
        for order in self.browse(cr, uid, ids, context=context):
            res[order.id] = {
                'amount_untaxed': 0.0,
                'amount_tax': 0.0,
                'amount_total': 0.0,
            }
            val = val1 = 0.0
            cur = order.pricelist_id.currency_id
            for line in order.order_line:
               val1 += line.price_subtotal
               for c in self.pool.get('account.tax').compute_all(cr, uid, line.taxes_id, line.price_unit, line.product_qty, order.partner_address_id.id, line.product_id.id, order.partner_id)['taxes']:
                    val += c.get('amount', 0.0)
            res[order.id]['amount_tax']=cur_obj.round(cr, uid, cur, val)
            res[order.id]['amount_untaxed']=cur_obj.round(cr, uid, cur, val1)
            res[order.id]['amount_total']=res[order.id]['amount_untaxed'] + res[order.id]['amount_tax']
        return res

    def _set_minimum_planned_date(self, cr, uid, ids, name, value, arg, context=None):
        if not value: return False
        if type(ids)!=type([]):
            ids=[ids]
        for po in self.browse(cr, uid, ids, context=context):
            if po.order_line:
                cr.execute("""update purchase_order_line set
                        date_planned=%s
                    where
                        order_id=%s and
                        (date_planned=%s or date_planned<%s)""", (value,po.id,po.minimum_planned_date,value))
            cr.execute("""update purchase_order set
                    minimum_planned_date=%s where id=%s""", (value, po.id))
        return True

    def _minimum_planned_date(self, cr, uid, ids, field_name, arg, context=None):
        res={}
        purchase_obj=self.browse(cr, uid, ids, context=context)
        for purchase in purchase_obj:
            res[purchase.id] = False
            if purchase.order_line:
                min_date=purchase.order_line[0].date_planned
                for line in purchase.order_line:
                    if line.date_planned < min_date:
                        min_date=line.date_planned
                res[purchase.id]=min_date
        return res


    def _invoiced_rate(self, cursor, user, ids, name, arg, context=None):
        res = {}
        for purchase in self.browse(cursor, user, ids, context=context):
            tot = 0.0
            for invoice in purchase.invoice_ids:
                if invoice.state not in ('draft','cancel'):
                    tot += invoice.amount_untaxed
            if purchase.amount_untaxed:
                res[purchase.id] = tot * 100.0 / purchase.amount_untaxed
            else:
                res[purchase.id] = 0.0
        return res

    def _shipped_rate(self, cr, uid, ids, name, arg, context=None):
        if not ids: return {}
        res = {}
        for id in ids:
            res[id] = [0.0,0.0]
        cr.execute('''SELECT
                p.purchase_id,sum(m.product_qty), m.state
            FROM
                stock_move m
            LEFT JOIN
                stock_picking p on (p.id=m.picking_id)
            WHERE
                p.purchase_id IN %s GROUP BY m.state, p.purchase_id''',(tuple(ids),))
        for oid,nbr,state in cr.fetchall():
            if state=='cancel':
                continue
            if state=='done':
                res[oid][0] += nbr or 0.0
                res[oid][1] += nbr or 0.0
            else:
                res[oid][1] += nbr or 0.0
        for r in res:
            if not res[r][1]:
                res[r] = 0.0
            else:
                res[r] = 100.0 * res[r][0] / res[r][1]
        return res

    def _get_order(self, cr, uid, ids, context=None):
        result = {}
        for line in self.pool.get('purchase.order.line').browse(cr, uid, ids, context=context):
            result[line.order_id.id] = True
        return result.keys()

    def _invoiced(self, cursor, user, ids, name, arg, context=None):
        res = {}
        for purchase in self.browse(cursor, user, ids, context=context):
            invoiced = False
            if purchase.invoiced_rate == 100.00:
                invoiced = True
            res[purchase.id] = invoiced
        return res

    STATE_SELECTION = [
        ('draft', 'Request for Quotation'),
        ('wait', 'Waiting'),
        ('confirmed', 'Waiting Approval'),
        ('approved', 'Approved'),
        ('except_picking', 'Shipping Exception'),
        ('except_invoice', 'Invoice Exception'),
        ('done', 'Done'),
        ('cancel', 'Cancelled')
    ]

    _columns = {
        'name': fields.char('Order Reference', size=64, required=True, select=True, help="unique number of the purchase order,computed automatically when the purchase order is created"),
        'origin': fields.char('Source Document', size=64,
            help="Reference of the document that generated this purchase order request."
        ),
        'partner_ref': fields.char('Supplier Reference', states={'confirmed':[('readonly',True)], 'approved':[('readonly',True)],'done':[('readonly',True)]}, size=64),
        'date_order':fields.date('Date Ordered', required=True, states={'confirmed':[('readonly',True)], 'approved':[('readonly',True)]}, select=True, help="Date on which this document has been created."),
        'date_approve':fields.date('Date Approved', readonly=1, select=True, help="Date on which purchase order has been approved"),
        'partner_id':fields.many2one('res.partner', 'Supplier', required=True, states={'confirmed':[('readonly',True)], 'approved':[('readonly',True)],'done':[('readonly',True)]}, change_default=True),
        'partner_address_id':fields.many2one('res.partner.address', 'Address', required=True,
            states={'confirmed':[('readonly',True)], 'approved':[('readonly',True)],'done':[('readonly',True)]},domain="[('partner_id', '=', partner_id)]"),
        'dest_address_id':fields.many2one('res.partner.address', 'Destination Address', domain="[('partner_id', '!=', False)]",
            states={'confirmed':[('readonly',True)], 'approved':[('readonly',True)],'done':[('readonly',True)]},
            help="Put an address if you want to deliver directly from the supplier to the customer." \
                "In this case, it will remove the warehouse link and set the customer location."
        ),
        'warehouse_id': fields.many2one('stock.warehouse', 'Warehouse', states={'confirmed':[('readonly',True)], 'approved':[('readonly',True)],'done':[('readonly',True)]}),
        'location_id': fields.many2one('stock.location', 'Destination', required=True, domain=[('usage','<>','view')]),
        'pricelist_id':fields.many2one('product.pricelist', 'Pricelist', required=True, states={'confirmed':[('readonly',True)], 'approved':[('readonly',True)],'done':[('readonly',True)]}, help="The pricelist sets the currency used for this purchase order. It also computes the supplier price for the selected products/quantities."),
        'state': fields.selection(STATE_SELECTION, 'State', readonly=True, help="The state of the purchase order or the quotation request. A quotation is a purchase order in a 'Draft' state. Then the order has to be confirmed by the user, the state switch to 'Confirmed'. Then the supplier must confirm the order to change the state to 'Approved'. When the purchase order is paid and received, the state becomes 'Done'. If a cancel action occurs in the invoice or in the reception of goods, the state becomes in exception.", select=True),
        'order_line': fields.one2many('purchase.order.line', 'order_id', 'Order Lines', states={'approved':[('readonly',True)],'done':[('readonly',True)]}),
        'validator' : fields.many2one('res.users', 'Validated by', readonly=True),
        'notes': fields.text('Notes'),
        'invoice_ids': fields.many2many('account.invoice', 'purchase_invoice_rel', 'purchase_id', 'invoice_id', 'Invoices', help="Invoices generated for a purchase order"),
        'picking_ids': fields.one2many('stock.picking', 'purchase_id', 'Picking List', readonly=True, help="This is the list of picking list that have been generated for this purchase"),
        'shipped':fields.boolean('Received', readonly=True, select=True, help="It indicates that a picking has been done"),
        'shipped_rate': fields.function(_shipped_rate, string='Received', type='float'),
        'invoiced': fields.function(_invoiced, string='Invoiced & Paid', type='boolean', help="It indicates that an invoice has been paid"),
        'invoiced_rate': fields.function(_invoiced_rate, string='Invoiced', type='float'),
        'invoice_method': fields.selection([('manual','From PO/PO lines'),('order','Draft invoices pre-generated'),('picking','From receptions')], 'Invoicing Control', required=True,
            help="From Order: a draft invoice will be generated based on the purchase order. The accountant " \
                "will just have to validate this invoice for control.\n" \
                "From Reception: a draft invoice will be generated based on validated receptions.\n" \
                "Manual: allows you to generate suppliers invoices by chosing in the uninvoiced lines of all manual purchase orders."
        ),
        'minimum_planned_date':fields.function(_minimum_planned_date, fnct_inv=_set_minimum_planned_date, string='Expected Date', type='date', select=True, help="This is computed as the minimum scheduled date of all purchase order lines' products.",
            store = {
                'purchase.order.line': (_get_order, ['date_planned'], 10),
            }
        ),
        'amount_untaxed': fields.function(_amount_all, digits_compute= dp.get_precision('Purchase Price'), string='Untaxed Amount',
            store={
                'purchase.order.line': (_get_order, None, 10),
            }, multi="sums", help="The amount without tax"),
        'amount_tax': fields.function(_amount_all, digits_compute= dp.get_precision('Purchase Price'), string='Taxes',
            store={
                'purchase.order.line': (_get_order, None, 10),
            }, multi="sums", help="The tax amount"),
        'amount_total': fields.function(_amount_all, digits_compute= dp.get_precision('Purchase Price'), string='Total',
            store={
                'purchase.order.line': (_get_order, None, 10),
            }, multi="sums",help="The total amount"),
        'fiscal_position': fields.many2one('account.fiscal.position', 'Fiscal Position'),
        'product_id': fields.related('order_line','product_id', type='many2one', relation='product.product', string='Product'),
        'create_uid':  fields.many2one('res.users', 'Responsible'),
        'company_id': fields.many2one('res.company','Company',required=True,select=1),
    }
    _defaults = {
        'date_order': lambda *a: time.strftime('%Y-%m-%d'),
        'state': 'draft',
        'name': lambda obj, cr, uid, context: obj.pool.get('ir.sequence').get(cr, uid, 'purchase.order'),
        'shipped': 0,
        'invoice_method': 'order',
        'invoiced': 0,
        'partner_address_id': lambda self, cr, uid, context: context.get('partner_id', False) and self.pool.get('res.partner').address_get(cr, uid, [context['partner_id']], ['default'])['default'],
        'pricelist_id': lambda self, cr, uid, context: context.get('partner_id', False) and self.pool.get('res.partner').browse(cr, uid, context['partner_id']).property_product_pricelist_purchase.id,
        'company_id': lambda self,cr,uid,c: self.pool.get('res.company')._company_default_get(cr, uid, 'purchase.order', context=c),
    }
    _sql_constraints = [
        ('name_uniq', 'unique(name)', 'Order Reference must be unique !'),
    ]
    _name = "purchase.order"
    _description = "Purchase Order"
    _order = "name desc"

    def unlink(self, cr, uid, ids, context=None):
        purchase_orders = self.read(cr, uid, ids, ['state'], context=context)
        unlink_ids = []
        for s in purchase_orders:
            if s['state'] in ['draft','cancel']:
                unlink_ids.append(s['id'])
            else:
                raise osv.except_osv(_('Invalid action !'), _('In order to delete a purchase order, it must be cancelled first!'))

        # TODO: temporary fix in 5.0, to remove in 5.2 when subflows support
        # automatically sending subflow.delete upon deletion
        wf_service = netsvc.LocalService("workflow")
        for id in unlink_ids:
            wf_service.trg_validate(uid, 'purchase.order', id, 'purchase_cancel', cr)

        return super(purchase_order, self).unlink(cr, uid, unlink_ids, context=context)

    def button_dummy(self, cr, uid, ids, context=None):
        return True

    def onchange_dest_address_id(self, cr, uid, ids, adr_id):
        if not adr_id:
            return {}
        values = {'warehouse_id': False}
        part_id = self.pool.get('res.partner.address').browse(cr, uid, adr_id).partner_id
        if part_id:
            loc_id = part_id.property_stock_customer.id
            values.update({'location_id': loc_id})
        return {'value':values}

    def onchange_warehouse_id(self, cr, uid, ids, warehouse_id):
        if not warehouse_id:
            return {}
        res = self.pool.get('stock.warehouse').read(cr, uid, [warehouse_id], ['lot_input_id'])[0]['lot_input_id'][0]
        return {'value':{'location_id': res, 'dest_address_id': False}}

    def onchange_partner_id(self, cr, uid, ids, part):

        if not part:
            return {'value':{'partner_address_id': False, 'fiscal_position': False}}
        addr = self.pool.get('res.partner').address_get(cr, uid, [part], ['default'])
        part = self.pool.get('res.partner').browse(cr, uid, part)
        pricelist = part.property_product_pricelist_purchase.id
        fiscal_position = part.property_account_position and part.property_account_position.id or False
        return {'value':{'partner_address_id': addr['default'], 'pricelist_id': pricelist, 'fiscal_position': fiscal_position}}

    def wkf_approve_order(self, cr, uid, ids, context=None):
        self.write(cr, uid, ids, {'state': 'approved', 'date_approve': time.strftime('%Y-%m-%d')})
        return True

    #TODO: implement messages system
    def wkf_confirm_order(self, cr, uid, ids, context=None):
        todo = []
        for po in self.browse(cr, uid, ids, context=context):
            if not po.order_line:
                raise osv.except_osv(_('Error !'),_('You cannot confirm a purchase order without any lines.'))
            for line in po.order_line:
                if line.state=='draft':
                    todo.append(line.id)
            message = _("Purchase order '%s' is confirmed.") % (po.name,)
            self.log(cr, uid, po.id, message)
#        current_name = self.name_get(cr, uid, ids)[0][1]
        self.pool.get('purchase.order.line').action_confirm(cr, uid, todo, context)
        for id in ids:
            self.write(cr, uid, [id], {'state' : 'confirmed', 'validator' : uid})
        return True

    def wkf_warn_buyer(self, cr, uid, ids):
        self.write(cr, uid, ids, {'state' : 'wait', 'validator' : uid})
        request = pooler.get_pool(cr.dbname).get('res.request')
        for po in self.browse(cr, uid, ids):
            managers = []
            for oline in po.order_line:
                manager = oline.product_id.product_manager
                if manager and not (manager.id in managers):
                    managers.append(manager.id)
            for manager_id in managers:
                request.create(cr, uid,{
                       'name' : _("Purchase amount over the limit"),
                       'act_from' : uid,
                       'act_to' : manager_id,
                       'body': _('Somebody has just confirmed a purchase with an amount over the defined limit'),
                       'ref_partner_id': po.partner_id.id,
                       'ref_doc1': 'purchase.order,%d' % (po.id,),
                })
    def inv_line_create(self, cr, uid, a, ol):
        return (0, False, {
            'name': ol.name,
            'account_id': a,
            'price_unit': ol.price_unit or 0.0,
            'quantity': ol.product_qty,
            'product_id': ol.product_id.id or False,
            'uos_id': ol.product_uom.id or False,
            'invoice_line_tax_id': [(6, 0, [x.id for x in ol.taxes_id])],
            'account_analytic_id': ol.account_analytic_id.id or False,
        })

    def action_cancel_draft(self, cr, uid, ids, *args):
        if not len(ids):
            return False
        self.write(cr, uid, ids, {'state':'draft','shipped':0})
        wf_service = netsvc.LocalService("workflow")
        for p_id in ids:
            # Deleting the existing instance of workflow for PO
            wf_service.trg_delete(uid, 'purchase.order', p_id, cr)
            wf_service.trg_create(uid, 'purchase.order', p_id, cr)
        for (id,name) in self.name_get(cr, uid, ids):
            message = _("Purchase order '%s' has been set in draft state.") % name
            self.log(cr, uid, id, message)
        return True

    def action_invoice_create(self, cr, uid, ids, *args):
        res = False

        journal_obj = self.pool.get('account.journal')
        for o in self.browse(cr, uid, ids):
            il = []
            todo = []
            for ol in o.order_line:
                todo.append(ol.id)
                if ol.product_id:
                    a = ol.product_id.product_tmpl_id.property_account_expense.id
                    if not a:
                        a = ol.product_id.categ_id.property_account_expense_categ.id
                    if not a:
                        raise osv.except_osv(_('Error !'), _('There is no expense account defined for this product: "%s" (id:%d)') % (ol.product_id.name, ol.product_id.id,))
                else:
                    a = self.pool.get('ir.property').get(cr, uid, 'property_account_expense_categ', 'product.category').id
                fpos = o.fiscal_position or False
                a = self.pool.get('account.fiscal.position').map_account(cr, uid, fpos, a)
                il.append(self.inv_line_create(cr, uid, a, ol))

            a = o.partner_id.property_account_payable.id
            journal_ids = journal_obj.search(cr, uid, [('type', '=','purchase'),('company_id', '=', o.company_id.id)], limit=1)
            if not journal_ids:
                raise osv.except_osv(_('Error !'),
                    _('There is no purchase journal defined for this company: "%s" (id:%d)') % (o.company_id.name, o.company_id.id))
            inv = {
                'name': o.partner_ref or o.name,
                'reference': o.partner_ref or o.name,
                'account_id': a,
                'type': 'in_invoice',
                'partner_id': o.partner_id.id,
                'currency_id': o.pricelist_id.currency_id.id,
                'address_invoice_id': o.partner_address_id.id,
                'address_contact_id': o.partner_address_id.id,
                'journal_id': len(journal_ids) and journal_ids[0] or False,
                'origin': o.name,
                'invoice_line': il,
                'fiscal_position': o.fiscal_position.id or o.partner_id.property_account_position.id,
                'payment_term': o.partner_id.property_payment_term and o.partner_id.property_payment_term.id or False,
                'company_id': o.company_id.id,
            }
            inv_id = self.pool.get('account.invoice').create(cr, uid, inv, {'type':'in_invoice'})
            self.pool.get('account.invoice').button_compute(cr, uid, [inv_id], {'type':'in_invoice'}, set_total=True)
            self.pool.get('purchase.order.line').write(cr, uid, todo, {'invoiced':True})
            self.write(cr, uid, [o.id], {'invoice_ids': [(4, inv_id)]})
            res = inv_id
        return res

    def has_stockable_product(self,cr, uid, ids, *args):
        for order in self.browse(cr, uid, ids):
            for order_line in order.order_line:
                if order_line.product_id and order_line.product_id.product_tmpl_id.type in ('product', 'consu'):
                    return True
        return False

    def action_cancel(self, cr, uid, ids, context=None):
        for purchase in self.browse(cr, uid, ids, context=context):
            for pick in purchase.picking_ids:
                if pick.state not in ('draft','cancel'):
                    raise osv.except_osv(
                        _('Unable to cancel this purchase order!'),
                        _('You must first cancel all receptions related to this purchase order.'))
            for pick in purchase.picking_ids:
                wf_service = netsvc.LocalService("workflow")
                wf_service.trg_validate(uid, 'stock.picking', pick.id, 'button_cancel', cr)
            for inv in purchase.invoice_ids:
                if inv and inv.state not in ('cancel','draft'):
                    raise osv.except_osv(
                        _('Unable to cancel this purchase order!'),
                        _('You must first cancel all invoices related to this purchase order.'))
                if inv:
                    wf_service = netsvc.LocalService("workflow")
                    wf_service.trg_validate(uid, 'account.invoice', inv.id, 'invoice_cancel', cr)
        self.write(cr,uid,ids,{'state':'cancel'})
        for (id,name) in self.name_get(cr, uid, ids):
            message = _("Purchase order '%s' is cancelled.") % name
            self.log(cr, uid, id, message)
        return True

    def action_picking_create(self,cr, uid, ids, *args):
        picking_id = False
        for order in self.browse(cr, uid, ids):
            loc_id = order.partner_id.property_stock_supplier.id
            istate = 'none'
            if order.invoice_method=='picking':
                istate = '2binvoiced'
            pick_name = self.pool.get('ir.sequence').get(cr, uid, 'stock.picking.in')
            picking_id = self.pool.get('stock.picking').create(cr, uid, {
                'name': pick_name,
                'origin': order.name+((order.origin and (':'+order.origin)) or ''),
                'type': 'in',
                'address_id': order.dest_address_id.id or order.partner_address_id.id,
                'invoice_state': istate,
                'purchase_id': order.id,
                'company_id': order.company_id.id,
                'move_lines' : [],
            })
            todo_moves = []
            for order_line in order.order_line:
                if not order_line.product_id:
                    continue
                if order_line.product_id.product_tmpl_id.type in ('product', 'consu'):
                    dest = order.location_id.id
                    move = self.pool.get('stock.move').create(cr, uid, {
                        'name': order.name + ': ' +(order_line.name or ''),
                        'product_id': order_line.product_id.id,
                        'product_qty': order_line.product_qty,
                        'product_uos_qty': order_line.product_qty,
                        'product_uom': order_line.product_uom.id,
                        'product_uos': order_line.product_uom.id,
                        'date': order_line.date_planned,
                        'date_expected': order_line.date_planned,
                        'location_id': loc_id,
                        'location_dest_id': dest,
                        'picking_id': picking_id,
                        'address_id': order.dest_address_id.id or order.partner_address_id.id,
                        'move_dest_id': order_line.move_dest_id.id,
                        'state': 'draft',
                        'purchase_line_id': order_line.id,
                        'company_id': order.company_id.id,
                        'price_unit': order_line.price_unit
                    })
                    if order_line.move_dest_id:
                        self.pool.get('stock.move').write(cr, uid, [order_line.move_dest_id.id], {'location_id':order.location_id.id})
                    todo_moves.append(move)
            self.pool.get('stock.move').action_confirm(cr, uid, todo_moves)
            self.pool.get('stock.move').force_assign(cr, uid, todo_moves)
            wf_service = netsvc.LocalService("workflow")
            wf_service.trg_validate(uid, 'stock.picking', picking_id, 'button_confirm', cr)
        return picking_id

    def copy(self, cr, uid, id, default=None, context=None):
        if not default:
            default = {}
        default.update({
            'state':'draft',
            'shipped':False,
            'invoiced':False,
            'invoice_ids': [],
            'picking_ids': [],
            'name': self.pool.get('ir.sequence').get(cr, uid, 'purchase.order'),
        })
        return super(purchase_order, self).copy(cr, uid, id, default, context)


    def do_merge(self, cr, uid, ids, context=None):
        """
        To merge similar type of purchase orders.
        Orders will only be merged if:
        * Purchase Orders are in draft
        * Purchase Orders belong to the same partner
        * Purchase Orders are have same stock location, same pricelist
        Lines will only be merged if:
        * Order lines are exactly the same except for the quantity and unit

         @param self: The object pointer.
         @param cr: A database cursor
         @param uid: ID of the user currently logged in
         @param ids: the ID or list of IDs
         @param context: A standard dictionary

         @return: new purchase order id

        """
        wf_service = netsvc.LocalService("workflow")
        def make_key(br, fields):
            list_key = []
            for field in fields:
                field_val = getattr(br, field)
                if field in ('product_id', 'move_dest_id', 'account_analytic_id'):
                    if not field_val:
                        field_val = False
                if isinstance(field_val, browse_record):
                    field_val = field_val.id
                elif isinstance(field_val, browse_null):
                    field_val = False
                elif isinstance(field_val, list):
                    field_val = ((6, 0, tuple([v.id for v in field_val])),)
                list_key.append((field, field_val))
            list_key.sort()
            return tuple(list_key)

    # compute what the new orders should contain

        new_orders = {}

        for porder in [order for order in self.browse(cr, uid, ids, context=context) if order.state == 'draft']:
            order_key = make_key(porder, ('partner_id', 'location_id', 'pricelist_id'))
            new_order = new_orders.setdefault(order_key, ({}, []))
            new_order[1].append(porder.id)
            order_infos = new_order[0]
            if not order_infos:
                order_infos.update({
                    'origin': porder.origin,
                    'date_order': porder.date_order,
                    'partner_id': porder.partner_id.id,
                    'partner_address_id': porder.partner_address_id.id,
                    'dest_address_id': porder.dest_address_id.id,
                    'warehouse_id': porder.warehouse_id.id,
                    'location_id': porder.location_id.id,
                    'pricelist_id': porder.pricelist_id.id,
                    'state': 'draft',
                    'order_line': {},
                    'notes': '%s' % (porder.notes or '',),
                    'fiscal_position': porder.fiscal_position and porder.fiscal_position.id or False,
                })
            else:
                if porder.date_order < order_infos['date_order']:
                    order_infos['date_order'] = porder.date_order
                if porder.notes:
                    order_infos['notes'] = (order_infos['notes'] or '') + ('\n%s' % (porder.notes,))
                if porder.origin:
                    order_infos['origin'] = (order_infos['origin'] or '') + ' ' + porder.origin

            for order_line in porder.order_line:
                line_key = make_key(order_line, ('name', 'date_planned', 'taxes_id', 'price_unit', 'notes', 'product_id', 'move_dest_id', 'account_analytic_id'))
                o_line = order_infos['order_line'].setdefault(line_key, {})
                if o_line:
                    # merge the line with an existing line
                    o_line['product_qty'] += order_line.product_qty * order_line.product_uom.factor / o_line['uom_factor']
                else:
                    # append a new "standalone" line
                    for field in ('product_qty', 'product_uom'):
                        field_val = getattr(order_line, field)
                        if isinstance(field_val, browse_record):
                            field_val = field_val.id
                        o_line[field] = field_val
                    o_line['uom_factor'] = order_line.product_uom and order_line.product_uom.factor or 1.0



        allorders = []
        orders_info = {}
        for order_key, (order_data, old_ids) in new_orders.iteritems():
            # skip merges with only one order
            if len(old_ids) < 2:
                allorders += (old_ids or [])
                continue

            # cleanup order line data
            for key, value in order_data['order_line'].iteritems():
                del value['uom_factor']
                value.update(dict(key))
            order_data['order_line'] = [(0, 0, value) for value in order_data['order_line'].itervalues()]

            # create the new order
            neworder_id = self.create(cr, uid, order_data)
            orders_info.update({neworder_id: old_ids})
            allorders.append(neworder_id)

            # make triggers pointing to the old orders point to the new order
            for old_id in old_ids:
                wf_service.trg_redirect(uid, 'purchase.order', old_id, neworder_id, cr)
                wf_service.trg_validate(uid, 'purchase.order', old_id, 'purchase_cancel', cr)
        return orders_info

purchase_order()

class purchase_order_line(osv.osv):
    def _amount_line(self, cr, uid, ids, prop, arg, context=None):
        res = {}
        cur_obj=self.pool.get('res.currency')
        tax_obj = self.pool.get('account.tax')
        for line in self.browse(cr, uid, ids, context=context):
            taxes = tax_obj.compute_all(cr, uid, line.taxes_id, line.price_unit, line.product_qty)
            cur = line.order_id.pricelist_id.currency_id
            res[line.id] = cur_obj.round(cr, uid, cur, taxes['total'])
        return res

    def _get_uom_id(self, cr, uid, context=None):
        try:
            proxy = self.pool.get('ir.model.data')
            result = proxy.get_object_reference(cr, uid, 'product', 'product_uom_unit')
            return result[1]
        except Exception, ex:
            return False
    
    _columns = {
        'name': fields.char('Description', size=256, required=True),
        'product_qty': fields.float('Quantity', required=True, digits=(16,2)),
        'date_planned': fields.date('Scheduled Date', required=True, select=True),
        'taxes_id': fields.many2many('account.tax', 'purchase_order_taxe', 'ord_id', 'tax_id', 'Taxes'),
        'product_uom': fields.many2one('product.uom', 'Product UOM', required=True),
        'product_id': fields.many2one('product.product', 'Product', domain=[('purchase_ok','=',True)], change_default=True),
        'move_ids': fields.one2many('stock.move', 'purchase_line_id', 'Reservation', readonly=True, ondelete='set null'),
        'move_dest_id': fields.many2one('stock.move', 'Reservation Destination', ondelete='set null'),
        'price_unit': fields.float('Unit Price', required=True, digits_compute= dp.get_precision('Purchase Price')),
        'price_subtotal': fields.function(_amount_line, string='Subtotal', digits_compute= dp.get_precision('Purchase Price')),
        'notes': fields.text('Notes'),
        'order_id': fields.many2one('purchase.order', 'Order Reference', select=True, required=True, ondelete='cascade'),
        'account_analytic_id':fields.many2one('account.analytic.account', 'Analytic Account',),
        'company_id': fields.related('order_id','company_id',type='many2one',relation='res.company',string='Company', store=True, readonly=True),
        'state': fields.selection([('draft', 'Draft'), ('confirmed', 'Confirmed'), ('done', 'Done'), ('cancel', 'Cancelled')], 'State', required=True, readonly=True,
                                  help=' * The \'Draft\' state is set automatically when purchase order in draft state. \
                                       \n* The \'Confirmed\' state is set automatically as confirm when purchase order in confirm state. \
                                       \n* The \'Done\' state is set automatically when purchase order is set as done. \
                                       \n* The \'Cancelled\' state is set automatically when user cancel purchase order.'),
        'invoice_lines': fields.many2many('account.invoice.line', 'purchase_order_line_invoice_rel', 'order_line_id', 'invoice_id', 'Invoice Lines', readonly=True),
        'invoiced': fields.boolean('Invoiced', readonly=True),
        'partner_id': fields.related('order_id','partner_id',string='Partner',readonly=True,type="many2one", relation="res.partner", store=True),
        'date_order': fields.related('order_id','date_order',string='Order Date',readonly=True,type="date")

    }
    _defaults = {
        'product_uom' : _get_uom_id,
        'product_qty': lambda *a: 1.0,
        'state': lambda *args: 'draft',
        'invoiced': lambda *a: 0,
    }
    _table = 'purchase_order_line'
    _name = 'purchase.order.line'
    _description = 'Purchase Order Line'

    def copy_data(self, cr, uid, id, default=None, context=None):
        if not default:
            default = {}
        default.update({'state':'draft', 'move_ids':[],'invoiced':0,'invoice_lines':[]})
        return super(purchase_order_line, self).copy_data(cr, uid, id, default, context)

    def product_id_change(self, cr, uid, ids, pricelist, product, qty, uom,
            partner_id, date_order=False, fiscal_position=False, date_planned=False,
            name=False, price_unit=False, notes=False):
        if not pricelist:
            raise osv.except_osv(_('No Pricelist !'), _('You have to select a pricelist or a supplier in the purchase form !\nPlease set one before choosing a product.'))
        if not  partner_id:
            raise osv.except_osv(_('No Partner!'), _('You have to select a partner in the purchase form !\nPlease set one partner before choosing a product.'))
        if not product:
            return {'value': {'price_unit': price_unit or 0.0, 'name': name or '',
                'notes': notes or'', 'product_uom' : uom or False}, 'domain':{'product_uom':[]}}
        res = {}
        prod= self.pool.get('product.product').browse(cr, uid, product)
        product_uom_pool = self.pool.get('product.uom')
        lang=False
        if partner_id:
            lang=self.pool.get('res.partner').read(cr, uid, partner_id, ['lang'])['lang']
        context={'lang':lang}
        context['partner_id'] = partner_id

        prod = self.pool.get('product.product').browse(cr, uid, product, context=context)
        prod_uom_po = prod.uom_po_id.id
        if not uom:
            uom = prod_uom_po
        if not date_order:
            date_order = time.strftime('%Y-%m-%d')
        qty = qty or 1.0
        seller_delay = 0
        if uom:
            uom1_cat = prod.uom_id.category_id.id
            uom2_cat = product_uom_pool.browse(cr, uid, uom).category_id.id
            if uom1_cat != uom2_cat:
                uom = False

        prod_name = self.pool.get('product.product').name_get(cr, uid, [prod.id], context=context)[0][1]
        res = {}
        for s in prod.seller_ids:
            if s.name.id == partner_id:
                seller_delay = s.delay
                if s.product_uom:
                    temp_qty = product_uom_pool._compute_qty(cr, uid, s.product_uom.id, s.min_qty, to_uom_id=prod.uom_id.id)
                    uom = s.product_uom.id #prod_uom_po
                temp_qty = s.min_qty # supplier _qty assigned to temp
                if qty < temp_qty: # If the supplier quantity is greater than entered from user, set minimal.
                    qty = temp_qty
                    res.update({'warning': {'title': _('Warning'), 'message': _('The selected supplier has a minimal quantity set to %s, you should not purchase less.') % qty}})
        qty_in_product_uom = product_uom_pool._compute_qty(cr, uid, uom, qty, to_uom_id=prod.uom_id.id)
        price = self.pool.get('product.pricelist').price_get(cr,uid,[pricelist],
                    product, qty_in_product_uom or 1.0, partner_id, {
                        'uom': uom,
                        'date': date_order,
                        })[pricelist]
        dt = (datetime.now() + relativedelta(days=int(seller_delay) or 0.0)).strftime('%Y-%m-%d %H:%M:%S')


        res.update({'value': {'price_unit': price, 'name': prod_name,
            'taxes_id':map(lambda x: x.id, prod.supplier_taxes_id),
            'date_planned': date_planned or dt,'notes': notes or prod.description_purchase,
            'product_qty': qty,
            'product_uom': prod.uom_id.id}})
        domain = {}

        taxes = self.pool.get('account.tax').browse(cr, uid,map(lambda x: x.id, prod.supplier_taxes_id))
        fpos = fiscal_position and self.pool.get('account.fiscal.position').browse(cr, uid, fiscal_position) or False
        res['value']['taxes_id'] = self.pool.get('account.fiscal.position').map_tax(cr, uid, fpos, taxes)
        res2 = self.pool.get('product.uom').read(cr, uid, [prod.uom_id.id], ['category_id'])
        res3 = prod.uom_id.category_id.id
        domain = {'product_uom':[('category_id','=',res2[0]['category_id'][0])]}
        if res2[0]['category_id'][0] != res3:
            raise osv.except_osv(_('Wrong Product UOM !'), _('You have to select a product UOM in the same category than the purchase UOM of the product'))

        res['domain'] = domain
        return res

    def product_uom_change(self, cr, uid, ids, pricelist, product, qty, uom,
            partner_id, date_order=False, fiscal_position=False, date_planned=False,
            name=False, price_unit=False, notes=False):
        res = self.product_id_change(cr, uid, ids, pricelist, product, qty, uom,
                partner_id, date_order=date_order, fiscal_position=fiscal_position, date_planned=date_planned,
            name=name, price_unit=price_unit, notes=notes)
        if 'product_uom' in res['value']:
            if uom and (uom != res['value']['product_uom']) and res['value']['product_uom']:
                seller_uom_name = self.pool.get('product.uom').read(cr, uid, [res['value']['product_uom']], ['name'])[0]['name']
                res.update({'warning': {'title': _('Warning'), 'message': _('The selected supplier only sells this product by %s') % seller_uom_name }})
            del res['value']['product_uom']
        if not uom:
            res['value']['price_unit'] = 0.0
        return res

    def action_confirm(self, cr, uid, ids, context=None):
        self.write(cr, uid, ids, {'state': 'confirmed'}, context=context)
        return True

purchase_order_line()

class procurement_order(osv.osv):
    _inherit = 'procurement.order'
    _columns = {
        'purchase_id': fields.many2one('purchase.order', 'Purchase Order'),
    }

    def action_po_assign(self, cr, uid, ids, context=None):
        """ This is action which call from workflow to assign purchase order to procurements
        @return: True
        """
        res = self.make_po(cr, uid, ids, context=context)
        res = res.values()
        return len(res) and res[0] or 0 #TO CHECK: why workflow is generated error if return not integer value

    def create_procurement_purchase_order(self, cr, uid, procurement, po_vals, line_vals, context=None):
        """Create the purchase order from the procurement, using
           the provided field values, after adding the given purchase
           order line in the purchase order.

           :params procurement: the procurement object generating the purchase order
           :params dict po_vals: field values for the new purchase order (the
                                 ``order_line`` field will be overwritten with one
                                 single line, as passed in ``line_vals``).
           :params dict line_vals: field values of the single purchase order line that
                                   the purchase order will contain.
           :return: id of the newly created purchase order
           :rtype: int
        """
        po_vals.update({'order_line': [(0,0,line_vals)]})
        return self.pool.get('purchase.order').create(cr, uid, po_vals, context=context)

    def make_po(self, cr, uid, ids, context=None):
        """ Make purchase order from procurement
        @return: New created Purchase Orders procurement wise
        """
        res = {}
        if context is None:
            context = {}
        company = self.pool.get('res.users').browse(cr, uid, uid, context=context).company_id
        partner_obj = self.pool.get('res.partner')
        uom_obj = self.pool.get('product.uom')
        pricelist_obj = self.pool.get('product.pricelist')
        prod_obj = self.pool.get('product.product')
        acc_pos_obj = self.pool.get('account.fiscal.position')
        for procurement in self.browse(cr, uid, ids, context=context):
            res_id = procurement.move_id.id
            partner = procurement.product_id.seller_id # Taken Main Supplier of Product of Procurement.
            seller_qty = procurement.product_id.seller_qty
            seller_delay = int(procurement.product_id.seller_delay)
            partner_id = partner.id
            address_id = partner_obj.address_get(cr, uid, [partner_id], ['delivery'])['delivery']
            pricelist_id = partner.property_product_pricelist_purchase.id

            uom_id = procurement.product_id.uom_po_id.id

            qty = uom_obj._compute_qty(cr, uid, procurement.product_uom.id, procurement.product_qty, uom_id)
            if seller_qty:
                qty = max(qty,seller_qty)

            price = pricelist_obj.price_get(cr, uid, [pricelist_id], procurement.product_id.id, qty, partner_id, {'uom': uom_id})[pricelist_id]

            order_date = datetime.strptime(procurement.date_planned, '%Y-%m-%d %H:%M:%S')
            schedule_date = (order_date - relativedelta(days=company.po_lead))
            order_dates = schedule_date - relativedelta(days=seller_delay)

            #Passing partner_id to context for purchase order line integrity of Line name
            context.update({'lang': partner.lang, 'partner_id': partner_id})

            product = prod_obj.browse(cr, uid, procurement.product_id.id, context=context)
            taxes_ids = procurement.product_id.product_tmpl_id.supplier_taxes_id
            taxes = acc_pos_obj.map_tax(cr, uid, partner.property_account_position, taxes_ids)

            line_vals = {
                'name': product.partner_ref,
                'product_qty': qty,
                'product_id': procurement.product_id.id,
                'product_uom': uom_id,
                'price_unit': price,
                'date_planned': schedule_date.strftime('%Y-%m-%d %H:%M:%S'),
                'move_dest_id': res_id,
                'notes': product.description_purchase,
                'taxes_id': [(6,0,taxes)],
            }

            po_vals = {
                'origin': procurement.origin,
                'partner_id': partner_id,
                'partner_address_id': address_id,
                'location_id': procurement.location_id.id,
                'pricelist_id': pricelist_id,
<<<<<<< HEAD
=======
                'date_order': order_dates.strftime('%Y-%m-%d %H:%M:%S'),
                'order_line': [(0,0,line)],
>>>>>>> f1b56240
                'company_id': procurement.company_id.id,
                'fiscal_position': partner.property_account_position and partner.property_account_position.id or False
            }
            res[procurement.id] = self.create_procurement_purchase_order(cr, uid, procurement, po_vals, line_vals, context=context)
            self.write(cr, uid, [procurement.id], {'state': 'running', 'purchase_id': res[procurement.id]})
        return res

procurement_order()

class stock_invoice_onshipping(osv.osv_memory):
    _inherit = "stock.invoice.onshipping"

    def create_invoice(self, cr, uid, ids, context=None):
        if context is None:
            context = {}
        res = super(stock_invoice_onshipping,self).create_invoice(cr, uid, ids, context=context)
        purchase_obj = self.pool.get('purchase.order')
        picking_obj = self.pool.get('stock.picking')
        for pick_id in res:
            pick = picking_obj.browse(cr, uid, pick_id, context=context)
            if pick.purchase_id:
                purchase_obj.write(cr, uid, [pick.purchase_id.id], {
                    'invoice_ids': [(4, res[pick_id])]}, context=context)
        return res

stock_invoice_onshipping()

# vim:expandtab:smartindent:tabstop=4:softtabstop=4:shiftwidth=4:<|MERGE_RESOLUTION|>--- conflicted
+++ resolved
@@ -849,11 +849,7 @@
                 'partner_address_id': address_id,
                 'location_id': procurement.location_id.id,
                 'pricelist_id': pricelist_id,
-<<<<<<< HEAD
-=======
                 'date_order': order_dates.strftime('%Y-%m-%d %H:%M:%S'),
-                'order_line': [(0,0,line)],
->>>>>>> f1b56240
                 'company_id': procurement.company_id.id,
                 'fiscal_position': partner.property_account_position and partner.property_account_position.id or False
             }
