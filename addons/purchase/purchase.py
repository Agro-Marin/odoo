# -*- coding: utf-8 -*-
##############################################################################
#
#    OpenERP, Open Source Management Solution
#    Copyright (C) 2004-2010 Tiny SPRL (<http://tiny.be>).
#
#    This program is free software: you can redistribute it and/or modify
#    it under the terms of the GNU Affero General Public License as
#    published by the Free Software Foundation, either version 3 of the
#    License, or (at your option) any later version.
#
#    This program is distributed in the hope that it will be useful,
#    but WITHOUT ANY WARRANTY; without even the implied warranty of
#    MERCHANTABILITY or FITNESS FOR A PARTICULAR PURPOSE.  See the
#    GNU Affero General Public License for more details.
#
#    You should have received a copy of the GNU Affero General Public License
#    along with this program.  If not, see <http://www.gnu.org/licenses/>.
#
##############################################################################

import pytz
from openerp import SUPERUSER_ID, workflow
from datetime import datetime
from dateutil.relativedelta import relativedelta
from operator import attrgetter
from openerp.tools.safe_eval import safe_eval as eval
from openerp.osv import fields, osv
from openerp.tools.translate import _
import openerp.addons.decimal_precision as dp
from openerp.osv.orm import browse_record, browse_null
from openerp.tools import DEFAULT_SERVER_DATE_FORMAT, DEFAULT_SERVER_DATETIME_FORMAT, DATETIME_FORMATS_MAP

class purchase_order(osv.osv):

    def _amount_all(self, cr, uid, ids, field_name, arg, context=None):
        res = {}
        cur_obj=self.pool.get('res.currency')
        for order in self.browse(cr, uid, ids, context=context):
            res[order.id] = {
                'amount_untaxed': 0.0,
                'amount_tax': 0.0,
                'amount_total': 0.0,
            }
            val = val1 = 0.0
            cur = order.pricelist_id.currency_id
            for line in order.order_line:
               val1 += line.price_subtotal
               for c in self.pool.get('account.tax').compute_all(cr, uid, line.taxes_id, line.price_unit, line.product_qty, line.product_id, order.partner_id)['taxes']:
                    val += c.get('amount', 0.0)
            res[order.id]['amount_tax']=cur_obj.round(cr, uid, cur, val)
            res[order.id]['amount_untaxed']=cur_obj.round(cr, uid, cur, val1)
            res[order.id]['amount_total']=res[order.id]['amount_untaxed'] + res[order.id]['amount_tax']
        return res

    def _set_minimum_planned_date(self, cr, uid, ids, name, value, arg, context=None):
        if not value: return False
        if type(ids)!=type([]):
            ids=[ids]
        for po in self.browse(cr, uid, ids, context=context):
            if po.order_line:
                cr.execute("""update purchase_order_line set
                        date_planned=%s
                    where
                        order_id=%s and
                        (date_planned=%s or date_planned<%s)""", (value,po.id,po.minimum_planned_date,value))
            cr.execute("""update purchase_order set
                    minimum_planned_date=%s where id=%s""", (value, po.id))
        return True

    def _minimum_planned_date(self, cr, uid, ids, field_name, arg, context=None):
        res={}
        purchase_obj=self.browse(cr, uid, ids, context=context)
        for purchase in purchase_obj:
            res[purchase.id] = False
            if purchase.order_line:
                min_date=purchase.order_line[0].date_planned
                for line in purchase.order_line:
                    if line.date_planned < min_date:
                        min_date=line.date_planned
                res[purchase.id]=min_date
        return res


    def _invoiced_rate(self, cursor, user, ids, name, arg, context=None):
        res = {}
        for purchase in self.browse(cursor, user, ids, context=context):
            tot = 0.0
            for invoice in purchase.invoice_ids:
                if invoice.state not in ('draft','cancel'):
                    tot += invoice.amount_untaxed
            if purchase.amount_untaxed:
                res[purchase.id] = tot * 100.0 / purchase.amount_untaxed
            else:
                res[purchase.id] = 0.0
        return res

    def _shipped_rate(self, cr, uid, ids, name, arg, context=None):
        if not ids: return {}
        res = {}
        for id in ids:
            res[id] = [0.0,0.0]
        cr.execute('''SELECT
                p.order_id, sum(m.product_qty), m.state
            FROM
                stock_move m
            LEFT JOIN
                purchase_order_line p on (p.id=m.purchase_line_id)
            WHERE
                p.order_id IN %s GROUP BY m.state, p.order_id''',(tuple(ids),))
        for oid,nbr,state in cr.fetchall():
            if state=='cancel':
                continue
            if state=='done':
                res[oid][0] += nbr or 0.0
                res[oid][1] += nbr or 0.0
            else:
                res[oid][1] += nbr or 0.0
        for r in res:
            if not res[r][1]:
                res[r] = 0.0
            else:
                res[r] = 100.0 * res[r][0] / res[r][1]
        return res

    def _get_order(self, cr, uid, ids, context=None):
        result = {}
        for line in self.pool.get('purchase.order.line').browse(cr, uid, ids, context=context):
            result[line.order_id.id] = True
        return result.keys()

    def _invoiced(self, cursor, user, ids, name, arg, context=None):
        res = {}
        for purchase in self.browse(cursor, user, ids, context=context):
            res[purchase.id] = all(line.invoiced for line in purchase.order_line)
        return res
    
    def _get_journal(self, cr, uid, context=None):
        if context is None:
            context = {}
        user = self.pool.get('res.users').browse(cr, uid, uid, context=context)
        company_id = context.get('company_id', user.company_id.id)
        journal_obj = self.pool.get('account.journal')
        res = journal_obj.search(cr, uid, [('type', '=', 'purchase'),
                                            ('company_id', '=', company_id)],
                                                limit=1)
        return res and res[0] or False  

    def _get_picking_in(self, cr, uid, context=None):
        obj_data = self.pool.get('ir.model.data')
        return obj_data.get_object_reference(cr, uid, 'stock','picking_type_in') and obj_data.get_object_reference(cr, uid, 'stock','picking_type_in')[1] or False

    def _get_picking_ids(self, cr, uid, ids, field_names, args, context=None):
        res = {}
        for po_id in ids:
            res[po_id] = []
        query = """
        SELECT picking_id, po.id FROM stock_picking p, stock_move m, purchase_order_line pol, purchase_order po
            WHERE po.id in %s and po.id = pol.order_id and pol.id = m.purchase_line_id and m.picking_id = p.id
            GROUP BY picking_id, po.id
             
        """
        cr.execute(query, (tuple(ids), ))
        picks = cr.fetchall()
        for pick_id, po_id in picks:
            res[po_id].append(pick_id)
        return res

    STATE_SELECTION = [
        ('draft', 'Draft PO'),
        ('sent', 'RFQ'),
        ('bid', 'Bid Received'),
        ('confirmed', 'Waiting Approval'),
        ('approved', 'Purchase Confirmed'),
        ('except_picking', 'Shipping Exception'),
        ('except_invoice', 'Invoice Exception'),
        ('done', 'Done'),
        ('cancel', 'Cancelled')
    ]
    _track = {
        'state': {
            'purchase.mt_rfq_confirmed': lambda self, cr, uid, obj, ctx=None: obj.state == 'confirmed',
            'purchase.mt_rfq_approved': lambda self, cr, uid, obj, ctx=None: obj.state == 'approved',
            'purchase.mt_rfq_done': lambda self, cr, uid, obj, ctx=None: obj.state == 'done',
        },
    }
    _columns = {
        'name': fields.char('Order Reference', size=64, required=True, select=True, help="Unique number of the purchase order, computed automatically when the purchase order is created."),
        'origin': fields.char('Source Document', size=64,
            help="Reference of the document that generated this purchase order request; a sales order or an internal procurement request."
        ),
        'partner_ref': fields.char('Supplier Reference', states={'confirmed':[('readonly',True)], 'approved':[('readonly',True)],'done':[('readonly',True)]}, size=64,
            help="Reference of the sales order or bid sent by your supplier. It's mainly used to do the matching when you receive the products as this reference is usually written on the delivery order sent by your supplier."),
        'date_order':fields.date('Order Date', required=True, states={'confirmed':[('readonly',True)], 'approved':[('readonly',True)]}, select=True, help="Date on which this document has been created."),
        'date_approve':fields.date('Date Approved', readonly=1, select=True, help="Date on which purchase order has been approved"),
        'partner_id':fields.many2one('res.partner', 'Supplier', required=True, states={'confirmed':[('readonly',True)], 'approved':[('readonly',True)],'done':[('readonly',True)]},
            change_default=True, track_visibility='always'),
        'dest_address_id':fields.many2one('res.partner', 'Customer Address (Direct Delivery)',
            states={'confirmed':[('readonly',True)], 'approved':[('readonly',True)],'done':[('readonly',True)]},
            help="Put an address if you want to deliver directly from the supplier to the customer. " \
                "Otherwise, keep empty to deliver to your own company."
        ),
        'location_id': fields.many2one('stock.location', 'Destination', required=True, domain=[('usage','<>','view')], states={'confirmed':[('readonly',True)], 'approved':[('readonly',True)],'done':[('readonly',True)]} ),
        'pricelist_id':fields.many2one('product.pricelist', 'Pricelist', required=True, states={'confirmed':[('readonly',True)], 'approved':[('readonly',True)],'done':[('readonly',True)]}, help="The pricelist sets the currency used for this purchase order. It also computes the supplier price for the selected products/quantities."),
        'currency_id': fields.many2one('res.currency','Currency', readonly=True, required=True,states={'draft': [('readonly', False)],'sent': [('readonly', False)]}),
        'state': fields.selection(STATE_SELECTION, 'Status', readonly=True, help="The status of the purchase order or the quotation request. A request for quotation is a purchase order in a 'Draft' status. Then the order has to be confirmed by the user, the status switch to 'Confirmed'. Then the supplier must confirm the order to change the status to 'Approved'. When the purchase order is paid and received, the status becomes 'Done'. If a cancel action occurs in the invoice or in the reception of goods, the status becomes in exception.", select=True),
        'order_line': fields.one2many('purchase.order.line', 'order_id', 'Order Lines', states={'approved':[('readonly',True)],'done':[('readonly',True)]}),
        'validator' : fields.many2one('res.users', 'Validated by', readonly=True),
        'notes': fields.text('Terms and Conditions'),
        'invoice_ids': fields.many2many('account.invoice', 'purchase_invoice_rel', 'purchase_id', 'invoice_id', 'Invoices', help="Invoices generated for a purchase order"),
        'picking_ids': fields.function(_get_picking_ids, method=True, type='one2many', relation='stock.picking', string='Picking List', help="This is the list of reception operations that have been generated for this purchase order."),
        'shipped':fields.boolean('Received', readonly=True, select=True, help="It indicates that a picking has been done"),
        'shipped_rate': fields.function(_shipped_rate, string='Received Ratio', type='float'),
        'invoiced': fields.function(_invoiced, string='Invoice Received', type='boolean', help="It indicates that an invoice has been paid"),
        'invoiced_rate': fields.function(_invoiced_rate, string='Invoiced', type='float'),
        'invoice_method': fields.selection([('manual','Based on Purchase Order lines'),('order','Based on generated draft invoice'),('picking','Based on incoming shipments')], 'Invoicing Control', required=True,
            readonly=True, states={'draft':[('readonly',False)], 'sent':[('readonly',False)]},
            help="Based on Purchase Order lines: place individual lines in 'Invoice Control / On Purchase Order lines' from where you can selectively create an invoice.\n" \
                "Based on generated invoice: create a draft invoice you can validate later.\n" \
                "Based on incoming shipments: let you create an invoice when receptions are validated."
        ),
        'minimum_planned_date':fields.function(_minimum_planned_date, fnct_inv=_set_minimum_planned_date, string='Expected Date', type='date', select=True, help="This is computed as the minimum scheduled date of all purchase order lines' products.",
            store = {
                'purchase.order.line': (_get_order, ['date_planned'], 10),
            }
        ),
        'amount_untaxed': fields.function(_amount_all, digits_compute=dp.get_precision('Account'), string='Untaxed Amount',
            store={
                'purchase.order.line': (_get_order, None, 10),
            }, multi="sums", help="The amount without tax", track_visibility='always'),
        'amount_tax': fields.function(_amount_all, digits_compute=dp.get_precision('Account'), string='Taxes',
            store={
                'purchase.order.line': (_get_order, None, 10),
            }, multi="sums", help="The tax amount"),
        'amount_total': fields.function(_amount_all, digits_compute=dp.get_precision('Account'), string='Total',
            store={
                'purchase.order.line': (_get_order, None, 10),
            }, multi="sums", help="The total amount"),
        'fiscal_position': fields.many2one('account.fiscal.position', 'Fiscal Position'),
        'payment_term_id': fields.many2one('account.payment.term', 'Payment Term'),
        'incoterm_id': fields.many2one('stock.incoterms', 'Incoterm', help="International Commercial Terms are a series of predefined commercial terms used in international transactions."),
        'product_id': fields.related('order_line', 'product_id', type='many2one', relation='product.product', string='Product'),
        'create_uid': fields.many2one('res.users', 'Responsible'),
        'company_id': fields.many2one('res.company', 'Company', required=True, select=1, states={'confirmed': [('readonly', True)], 'approved': [('readonly', True)]}),
        'journal_id': fields.many2one('account.journal', 'Journal'),
        'bid_date': fields.date('Bid Received On', readonly=True, help="Date on which the bid was received"),
        'bid_validity': fields.date('Bid Valid Until', help="Date on which the bid expired"),
        'picking_type_id': fields.many2one('stock.picking.type', 'Deliver To', help="This will determine picking type of incoming shipment", required=True,
                                           states={'confirmed': [('readonly', True)], 'approved': [('readonly', True)], 'done': [('readonly', True)]}),
        'related_location_id': fields.related('picking_type_id', 'default_location_dest_id', type='many2one', relation='stock.location', string="Related location", store=True),        
    }
    _defaults = {
        'date_order': fields.date.context_today,
        'state': 'draft',
        'name': lambda obj, cr, uid, context: '/',
        'shipped': 0,
        'invoice_method': 'order',
        'invoiced': 0,
        'pricelist_id': lambda self, cr, uid, context: context.get('partner_id', False) and self.pool.get('res.partner').browse(cr, uid, context['partner_id']).property_product_pricelist_purchase.id,
        'company_id': lambda self, cr, uid, c: self.pool.get('res.company')._company_default_get(cr, uid, 'purchase.order', context=c),
        'journal_id': _get_journal,
        'currency_id': lambda self, cr, uid, context: self.pool.get('res.users').browse(cr, uid, uid, context=context).company_id.currency_id.id,
        'picking_type_id': _get_picking_in,
    }
    _sql_constraints = [
        ('name_uniq', 'unique(name, company_id)', 'Order Reference must be unique per Company!'),
    ]
    _name = "purchase.order"
    _inherit = ['mail.thread', 'ir.needaction_mixin']
    _description = "Purchase Order"
    _order = 'date_order desc, id desc'

    def create(self, cr, uid, vals, context=None):
        if vals.get('name','/')=='/':
            vals['name'] = self.pool.get('ir.sequence').get(cr, uid, 'purchase.order') or '/'
        if context is None:
            context = {}
        context.update({'mail_create_nolog': True})
        order =  super(purchase_order, self).create(cr, uid, vals, context=context)
        self.message_post(cr, uid, [order], body=_("RFQ created"), context=context)
        return order

    def unlink(self, cr, uid, ids, context=None):
        purchase_orders = self.read(cr, uid, ids, ['state'], context=context)
        unlink_ids = []
        for s in purchase_orders:
            if s['state'] in ['draft','cancel']:
                unlink_ids.append(s['id'])
            else:
                raise osv.except_osv(_('Invalid Action!'), _('In order to delete a purchase order, you must cancel it first.'))

        # automatically sending subflow.delete upon deletion
        self.signal_purchase_cancel(cr, uid, unlink_ids)

        return super(purchase_order, self).unlink(cr, uid, unlink_ids, context=context)

    def set_order_line_status(self, cr, uid, ids, status, context=None):
        line = self.pool.get('purchase.order.line')
        for order in self.browse(cr, uid, ids, context=context):
            order_line_ids = [order_line.id for order_line in order.order_line]
            line.write(cr, uid, order_line_ids, {'state': status}, context=context)
        return True

    def button_dummy(self, cr, uid, ids, context=None):
        return True

    def onchange_pricelist(self, cr, uid, ids, pricelist_id, context=None):
        if not pricelist_id:
            return {}
        return {'value': {'currency_id': self.pool.get('product.pricelist').browse(cr, uid, pricelist_id, context=context).currency_id.id}}

   #Destination address is used when dropshipping 
    def onchange_dest_address_id(self, cr, uid, ids, address_id):
        if not address_id:
            return {}
        address = self.pool.get('res.partner')
        values = {}
        supplier = address.browse(cr, uid, address_id)
        if supplier:
            location_id = supplier.property_stock_customer.id
            values.update({'location_id': location_id})
        return {'value':values}

    def onchange_picking_type_id(self, cr, uid, ids, picking_type_id, context=None):
        value = {}
        if picking_type_id:
            picktype = self.pool.get("stock.picking.type").browse(cr, uid, picking_type_id, context=context)
            if picktype.default_location_dest_id:
                value.update({'location_id': picktype.default_location_dest_id.id})
            value.update({'related_location_id': picktype.default_location_dest_id and picktype.default_location_dest_id.id or False})
        return {'value': value}

    def onchange_partner_id(self, cr, uid, ids, partner_id):
        partner = self.pool.get('res.partner')
        if not partner_id:
            return {'value': {
                'fiscal_position': False,
                'payment_term_id': False,
                }}
        supplier_address = partner.address_get(cr, uid, [partner_id], ['default'])
        supplier = partner.browse(cr, uid, partner_id)
        return {'value': {
            'pricelist_id': supplier.property_product_pricelist_purchase.id,
            'fiscal_position': supplier.property_account_position and supplier.property_account_position.id or False,
            'payment_term_id': supplier.property_supplier_payment_term.id or False,
            }}

    def invoice_open(self, cr, uid, ids, context=None):
        mod_obj = self.pool.get('ir.model.data')
        act_obj = self.pool.get('ir.actions.act_window')

        result = mod_obj.get_object_reference(cr, uid, 'account', 'action_invoice_tree2')
        id = result and result[1] or False
        result = act_obj.read(cr, uid, [id], context=context)[0]
        inv_ids = []
        for po in self.browse(cr, uid, ids, context=context):
            inv_ids+= [invoice.id for invoice in po.invoice_ids]
        if not inv_ids:
            raise osv.except_osv(_('Error!'), _('Please create Invoices.'))
         #choose the view_mode accordingly
        if len(inv_ids)>1:
            result['domain'] = "[('id','in',["+','.join(map(str, inv_ids))+"])]"
        else:
            res = mod_obj.get_object_reference(cr, uid, 'account', 'invoice_supplier_form')
            result['views'] = [(res and res[1] or False, 'form')]
            result['res_id'] = inv_ids and inv_ids[0] or False
        return result

    def view_invoice(self, cr, uid, ids, context=None):
        '''
        This function returns an action that display existing invoices of given sales order ids. It can either be a in a list or in a form view, if there is only one invoice to show.
        '''
        mod_obj = self.pool.get('ir.model.data')
        wizard_obj = self.pool.get('purchase.order.line_invoice')
        #compute the number of invoices to display
        inv_ids = []
        for po in self.browse(cr, uid, ids, context=context):
            if po.invoice_method == 'manual':
                if not po.invoice_ids:
                    context.update({'active_ids' :  [line.id for line in po.order_line]})
                    wizard_obj.makeInvoices(cr, uid, [], context=context)

        for po in self.browse(cr, uid, ids, context=context):
            inv_ids+= [invoice.id for invoice in po.invoice_ids]
        res = mod_obj.get_object_reference(cr, uid, 'account', 'invoice_supplier_form')
        res_id = res and res[1] or False

        return {
            'name': _('Supplier Invoices'),
            'view_type': 'form',
            'view_mode': 'form',
            'view_id': [res_id],
            'res_model': 'account.invoice',
            'context': "{'type':'in_invoice', 'journal_type': 'purchase'}",
            'type': 'ir.actions.act_window',
            'nodestroy': True,
            'target': 'current',
            'res_id': inv_ids and inv_ids[0] or False,
        }

    def view_picking(self, cr, uid, ids, context=None):
        '''
        This function returns an action that display existing picking orders of given purchase order ids.
        '''
        if context is None:
            context = {}
        mod_obj = self.pool.get('ir.model.data')
        dummy, action_id = tuple(mod_obj.get_object_reference(cr, uid, 'stock', 'action_picking_tree'))
        action = self.pool.get('ir.actions.act_window').read(cr, uid, action_id, context=context)

        pick_ids = []
        #TODO: might need to change this function in order to return the whole set of operations and not only the reception(s) to input
        for po in self.browse(cr, uid, ids, context=context):
            pick_ids += [picking.id for picking in po.picking_ids]

        #override the context to get rid of the default filtering on picking type
        action['context'] = {}
        #choose the view_mode accordingly
        if len(pick_ids) > 1:
            action['domain'] = "[('id','in',[" + ','.join(map(str, pick_ids)) + "])]"
        else:
            res = mod_obj.get_object_reference(cr, uid, 'stock', 'view_picking_form')
            action['views'] = [(res and res[1] or False, 'form')]
            action['res_id'] = pick_ids and pick_ids[0] or False
        return action

    def wkf_approve_order(self, cr, uid, ids, context=None):
        self.write(cr, uid, ids, {'state': 'approved', 'date_approve': fields.date.context_today(self,cr,uid,context=context)})
        return True

    def wkf_bid_received(self, cr, uid, ids, context=None):
        return self.write(cr, uid, ids, {'state':'bid', 'bid_date': fields.date.context_today(self,cr,uid,context=context)})

    def wkf_send_rfq(self, cr, uid, ids, context=None):
        '''
        This function opens a window to compose an email, with the edi purchase template message loaded by default
        '''
        if not context:
            context= {}
        ir_model_data = self.pool.get('ir.model.data')
        try:
            if context.get('send_rfq', False):
                template_id = ir_model_data.get_object_reference(cr, uid, 'purchase', 'email_template_edi_purchase')[1]
            else:
                template_id = ir_model_data.get_object_reference(cr, uid, 'purchase', 'email_template_edi_purchase_done')[1]
        except ValueError:
            template_id = False
        try:
            compose_form_id = ir_model_data.get_object_reference(cr, uid, 'mail', 'email_compose_message_wizard_form')[1]
        except ValueError:
            compose_form_id = False 
        ctx = dict(context)
        ctx.update({
            'default_model': 'purchase.order',
            'default_res_id': ids[0],
            'default_use_template': bool(template_id),
            'default_template_id': template_id,
            'default_composition_mode': 'comment',
        })
        return {
            'name': _('Compose Email'),
            'type': 'ir.actions.act_window',
            'view_type': 'form',
            'view_mode': 'form',
            'res_model': 'mail.compose.message',
            'views': [(compose_form_id, 'form')],
            'view_id': compose_form_id,
            'target': 'new',
            'context': ctx,
        }

    def print_quotation(self, cr, uid, ids, context=None):
        '''
        This function prints the request for quotation and mark it as sent, so that we can see more easily the next step of the workflow
        '''
        assert len(ids) == 1, 'This option should only be used for a single id at a time'
        self.signal_send_rfq(cr, uid, ids)
        return self.pool['report'].get_action(cr, uid, ids, 'purchase.report_purchasequotation', context=context)

    #TODO: implement messages system
    def wkf_confirm_order(self, cr, uid, ids, context=None):
        todo = []
        for po in self.browse(cr, uid, ids, context=context):
            if not po.order_line:
                raise osv.except_osv(_('Error!'),_('You cannot confirm a purchase order without any purchase order line.'))
            for line in po.order_line:
                if line.state=='draft':
                    todo.append(line.id)        
        self.pool.get('purchase.order.line').action_confirm(cr, uid, todo, context)
        for id in ids:
            self.write(cr, uid, [id], {'state' : 'confirmed', 'validator' : uid})
        return True

    def _choose_account_from_po_line(self, cr, uid, po_line, context=None):
        fiscal_obj = self.pool.get('account.fiscal.position')
        property_obj = self.pool.get('ir.property')
        if po_line.product_id:
            acc_id = po_line.product_id.property_account_expense.id
            if not acc_id:
                acc_id = po_line.product_id.categ_id.property_account_expense_categ.id
            if not acc_id:
                raise osv.except_osv(_('Error!'), _('Define expense account for this company: "%s" (id:%d).') % (po_line.product_id.name, po_line.product_id.id,))
        else:
            acc_id = property_obj.get(cr, uid, 'property_account_expense_categ', 'product.category', context=context).id
        fpos = po_line.order_id.fiscal_position or False
        return fiscal_obj.map_account(cr, uid, fpos, acc_id)

    def _prepare_inv_line(self, cr, uid, account_id, order_line, context=None):
        """Collects require data from purchase order line that is used to create invoice line
        for that purchase order line
        :param account_id: Expense account of the product of PO line if any.
        :param browse_record order_line: Purchase order line browse record
        :return: Value for fields of invoice lines.
        :rtype: dict
        """
        return {
            'name': order_line.name,
            'account_id': account_id,
            'price_unit': order_line.price_unit or 0.0,
            'quantity': order_line.product_qty,
            'product_id': order_line.product_id.id or False,
            'uos_id': order_line.product_uom.id or False,
            'invoice_line_tax_id': [(6, 0, [x.id for x in order_line.taxes_id])],
            'account_analytic_id': order_line.account_analytic_id.id or False,
            'purchase_line_id': order_line.id,
        }

    def action_cancel_draft(self, cr, uid, ids, context=None):
        if not len(ids):
            return False
        self.write(cr, uid, ids, {'state':'draft','shipped':0})
        self.set_order_line_status(cr, uid, ids, 'draft', context=context)
        for p_id in ids:
            # Deleting the existing instance of workflow for PO
            self.delete_workflow(cr, uid, [p_id]) # TODO is it necessary to interleave the calls?
            self.create_workflow(cr, uid, [p_id])
        return True

    def wkf_po_done(self, cr, uid, ids, context=None):
        self.write(cr, uid, ids, {'state': 'done'}, context=context)
        self.set_order_line_status(cr, uid, ids, 'done', context=context)

    def action_invoice_create(self, cr, uid, ids, context=None):
        """Generates invoice for given ids of purchase orders and links that invoice ID to purchase order.
        :param ids: list of ids of purchase orders.
        :return: ID of created invoice.
        :rtype: int
        """
        if context is None:
            context = {}
        journal_obj = self.pool.get('account.journal')
        inv_obj = self.pool.get('account.invoice')
        inv_line_obj = self.pool.get('account.invoice.line')

        res = False
        uid_company_id = self.pool.get('res.users').browse(cr, uid, uid, context=context).company_id.id
        for order in self.browse(cr, uid, ids, context=context):
            context.pop('force_company', None)
            if order.company_id.id != uid_company_id:
                #if the company of the document is different than the current user company, force the company in the context
                #then re-do a browse to read the property fields for the good company.
                context['force_company'] = order.company_id.id
                order = self.browse(cr, uid, order.id, context=context)
            pay_acc_id = order.partner_id.property_account_payable.id
            journal_ids = journal_obj.search(cr, uid, [('type', '=', 'purchase'), ('company_id', '=', order.company_id.id)], limit=1)
            if not journal_ids:
                raise osv.except_osv(_('Error!'),
                    _('Define purchase journal for this company: "%s" (id:%d).') % (order.company_id.name, order.company_id.id))

            # generate invoice line correspond to PO line and link that to created invoice (inv_id) and PO line
            inv_lines = []
            for po_line in order.order_line:
                acc_id = self._choose_account_from_po_line(cr, uid, po_line, context=context)
                inv_line_data = self._prepare_inv_line(cr, uid, acc_id, po_line, context=context)
                inv_line_id = inv_line_obj.create(cr, uid, inv_line_data, context=context)
                inv_lines.append(inv_line_id)

                po_line.write({'invoice_lines': [(4, inv_line_id)]}, context=context)

            # get invoice data and create invoice
            inv_data = {
                'name': order.partner_ref or order.name,
                'reference': order.partner_ref or order.name,
                'account_id': pay_acc_id,
                'type': 'in_invoice',
                'partner_id': order.partner_id.id,
                'currency_id': order.currency_id.id,
                'journal_id': len(journal_ids) and journal_ids[0] or False,
                'invoice_line': [(6, 0, inv_lines)],
                'origin': order.name,
                'fiscal_position': order.fiscal_position.id or False,
                'payment_term': order.payment_term_id.id or False,
                'company_id': order.company_id.id,
            }
            inv_id = inv_obj.create(cr, uid, inv_data, context=context)

            # compute the invoice
            inv_obj.button_compute(cr, uid, [inv_id], context=context, set_total=True)

            # Link this new invoice to related purchase order
            order.write({'invoice_ids': [(4, inv_id)]}, context=context)
            res = inv_id
        return res

    def invoice_done(self, cr, uid, ids, context=None):
        self.write(cr, uid, ids, {'state': 'approved'}, context=context)
        return True

    def has_stockable_product(self, cr, uid, ids, *args):
        for order in self.browse(cr, uid, ids):
            for order_line in order.order_line:
                if order_line.product_id and order_line.product_id.type in ('product', 'consu'):
                    return True
        return False

    def wkf_action_cancel(self, cr, uid, ids, context=None):
        self.write(cr, uid, ids, {'state': 'cancel'})
        self.set_order_line_status(cr, uid, ids, 'cancel', context=context)

    def action_cancel(self, cr, uid, ids, context=None):
        for purchase in self.browse(cr, uid, ids, context=context):
            for pick in purchase.picking_ids:
                if pick.state not in ('draft', 'cancel'):
                    raise osv.except_osv(
                        _('Unable to cancel the purchase order %s.') % (purchase.name),
                        _('First cancel all receptions related to this purchase order.'))
            self.pool.get('stock.picking') \
                .signal_button_cancel(cr, uid, map(attrgetter('id'), purchase.picking_ids))
            for inv in purchase.invoice_ids:
                if inv and inv.state not in ('cancel', 'draft'):
                    raise osv.except_osv(
                        _('Unable to cancel this purchase order.'),
                        _('You must first cancel all receptions related to this purchase order.'))
            self.pool.get('account.invoice') \
                .signal_invoice_cancel(cr, uid, map(attrgetter('id'), purchase.invoice_ids))
        self.write(cr, uid, ids, {'state': 'cancel'})
        self.set_order_line_status(cr, uid, ids, 'cancel', context=context)
        self.signal_purchase_cancel(cr, uid, ids)
        return True

    def date_to_datetime(self, cr, uid, userdate, context=None):
        """ Convert date values expressed in user's timezone to
        server-side UTC timestamp, assuming a default arbitrary
        time of 12:00 AM - because a time is needed.

        :param str userdate: date string in in user time zone
        :return: UTC datetime string for server-side use
        """
        # TODO: move to fields.datetime in server after 7.0
        user_date = datetime.strptime(userdate, DEFAULT_SERVER_DATE_FORMAT)
        if context and context.get('tz'):
            tz_name = context['tz']
        else:
            tz_name = self.pool.get('res.users').read(cr, SUPERUSER_ID, uid, ['tz'])['tz']
        if tz_name:
            utc = pytz.timezone('UTC')
            context_tz = pytz.timezone(tz_name)
            user_datetime = user_date + relativedelta(hours=12.0)
            local_timestamp = context_tz.localize(user_datetime, is_dst=False)
            user_datetime = local_timestamp.astimezone(utc)
            return user_datetime.strftime(DEFAULT_SERVER_DATETIME_FORMAT)
        return user_date.strftime(DEFAULT_SERVER_DATETIME_FORMAT)

    def _prepare_order_line_move(self, cr, uid, order, order_line, picking_id, group_id, context=None):
        ''' prepare the stock move data from the PO line. This function returns a list of dictionary ready to be used in stock.move's create()'''
        product_uom = self.pool.get('product.uom')
        price_unit = order_line.price_unit
        if order_line.product_uom.id != order_line.product_id.uom_id.id:
            price_unit *= order_line.product_uom.factor
        if order.currency_id.id != order.company_id.currency_id.id:
            #we don't round the price_unit, as we may want to store the standard price with more digits than allowed by the currency
            price_unit = self.pool.get('res.currency').compute(cr, uid, order.currency_id.id, order.company_id.currency_id.id, price_unit, round=False, context=context)
        res = []
        move_template = {
            'name': order_line.name or '',
            'product_id': order_line.product_id.id,
            'product_uom': order_line.product_uom.id,
            'product_uos': order_line.product_uom.id,
            'date': self.date_to_datetime(cr, uid, order.date_order, context),
            'date_expected': self.date_to_datetime(cr, uid, order_line.date_planned, context),
            'location_id': order.partner_id.property_stock_supplier.id,
            'location_dest_id': order.location_id.id,
            'picking_id': picking_id,
            'partner_id': order.dest_address_id.id or order.partner_id.id,
            'move_dest_id': False,
            'state': 'draft',
            'purchase_line_id': order_line.id,
            'company_id': order.company_id.id,
            'price_unit': price_unit,
            'picking_type_id': order.picking_type_id.id,
            'group_id': group_id,
            'procurement_id': False,
            'origin': order.name,
            'route_ids': order.picking_type_id.warehouse_id and [(6, 0, [x.id for x in order.picking_type_id.warehouse_id.route_ids])] or [],
            'warehouse_id':order.picking_type_id.warehouse_id.id,
        }

        diff_quantity = order_line.product_qty
        for procurement in order_line.procurement_ids:
            procurement_qty = product_uom._compute_qty(cr, uid, procurement.product_uom.id, procurement.product_qty, to_uom_id=order_line.product_uom.id)
            tmp = move_template.copy()
            tmp.update({
                'product_uom_qty': min(procurement_qty, diff_quantity),
                'product_uos_qty': min(procurement_qty, diff_quantity),
                'move_dest_id': procurement.move_dest_id.id,  # blabla
                'group_id': procurement.group_id.id or group_id,  # blabla to check ca devrait etre bon et groupé dans le meme picking qd meme
                'procurement_id': procurement.id,
            })
            diff_quantity -= min(procurement_qty, diff_quantity)
            res.append(tmp)
        #if the order line has a bigger quantity than the procurement it was for (manually changed or minimal quantity), then
        #split the future stock move in two because the route followed may be different.
        if diff_quantity > 0:
            move_template['product_uom_qty'] = diff_quantity
            move_template['product_uos_qty'] = diff_quantity
            res.append(move_template)
        return res

    def _create_stock_moves(self, cr, uid, order, order_lines, picking_id=False, context=None):
        """Creates appropriate stock moves for given order lines, whose can optionally create a
        picking if none is given or no suitable is found, then confirms the moves, makes them
        available, and confirms the pickings.

        If ``picking_id`` is provided, the stock moves will be added to it, otherwise a standard
        incoming picking will be created to wrap the stock moves (default behavior of the stock.move)

        Modules that wish to customize the procurements or partition the stock moves over
        multiple stock pickings may override this method and call ``super()`` with
        different subsets of ``order_lines`` and/or preset ``picking_id`` values.

        :param browse_record order: purchase order to which the order lines belong
        :param list(browse_record) order_lines: purchase order line records for which picking
                                                and moves should be created.
        :param int picking_id: optional ID of a stock picking to which the created stock moves
                               will be added. A new picking will be created if omitted.
        :return: None
        """
        stock_move = self.pool.get('stock.move')
        todo_moves = []
        new_group = self.pool.get("procurement.group").create(cr, uid, {'name': order.name, 'partner_id': order.partner_id.id}, context=context)

        for order_line in order_lines:
            if not order_line.product_id:
                continue

            if order_line.product_id.type in ('product', 'consu'):
                for vals in self._prepare_order_line_move(cr, uid, order, order_line, picking_id, new_group, context=context):
                    move = stock_move.create(cr, uid, vals, context=context)
                    todo_moves.append(move)

        todo_moves = stock_move.action_confirm(cr, uid, todo_moves)
        stock_move.force_assign(cr, uid, todo_moves)

    def test_moves_done(self, cr, uid, ids, context=None):
        '''PO is done at the delivery side if all the incoming shipments are done'''
        for purchase in self.browse(cr, uid, ids, context=context):
            for picking in purchase.picking_ids:
                if picking.state != 'done':
                    return False
        return True

    def test_moves_except(self, cr, uid, ids, context=None):
        ''' PO is in exception at the delivery side if one of the picking is canceled
            and the other pickings are completed (done or canceled)
        '''
        at_least_one_canceled = False
        alldoneorcancel = True
        for purchase in self.browse(cr, uid, ids, context=context):
            for picking in purchase.picking_ids:
                if picking.state == 'cancel':
                    at_least_one_canceled = True
                if picking.state not in ['done', 'cancel']:
                    alldoneorcancel = False
        return at_least_one_canceled and alldoneorcancel

    def move_lines_get(self, cr, uid, ids, *args):
        res = []
        for order in self.browse(cr, uid, ids, context={}):
            for line in order.order_line:
                res += [x.id for x in line.move_ids]
        return res

    def action_picking_create(self, cr, uid, ids, context=None):
        for order in self.browse(cr, uid, ids):
            picking_id = self.pool.get('stock.picking').create(cr, uid, {'picking_type_id': order.picking_type_id.id, 'partner_id': order.dest_address_id.id or order.partner_id.id}, context=context)
            self._create_stock_moves(cr, uid, order, order.order_line, picking_id, context=context)

    def picking_done(self, cr, uid, ids, context=None):
        self.write(cr, uid, ids, {'shipped':1,'state':'approved'}, context=context)
        self.message_post(cr, uid, ids, body=_("Products received"), context=context)
        return True

    def copy(self, cr, uid, id, default=None, context=None):
        if not default:
            default = {}
        default.update({
            'state':'draft',
            'shipped':False,
            'invoiced':False,
            'invoice_ids': [],
            'origin': '',
            'partner_ref': '',
            'name': self.pool.get('ir.sequence').get(cr, uid, 'purchase.order'),
        })
        return super(purchase_order, self).copy(cr, uid, id, default, context)

    def do_merge(self, cr, uid, ids, context=None):
        """
        To merge similar type of purchase orders.
        Orders will only be merged if:
        * Purchase Orders are in draft
        * Purchase Orders belong to the same partner
        * Purchase Orders are have same stock location, same pricelist
        Lines will only be merged if:
        * Order lines are exactly the same except for the quantity and unit

         @param self: The object pointer.
         @param cr: A database cursor
         @param uid: ID of the user currently logged in
         @param ids: the ID or list of IDs
         @param context: A standard dictionary

         @return: new purchase order id

        """
        #TOFIX: merged order line should be unlink
        def make_key(br, fields):
            list_key = []
            for field in fields:
                field_val = getattr(br, field)
                if field in ('product_id', 'account_analytic_id'):
                    if not field_val:
                        field_val = False
                if isinstance(field_val, browse_record):
                    field_val = field_val.id
                elif isinstance(field_val, browse_null):
                    field_val = False
                elif isinstance(field_val, list):
                    field_val = ((6, 0, tuple([v.id for v in field_val])),)
                list_key.append((field, field_val))
            list_key.sort()
            return tuple(list_key)

        if context is None:
            context = {}

        # Compute what the new orders should contain
        new_orders = {}

        order_lines_to_move = []
        for porder in [order for order in self.browse(cr, uid, ids, context=context) if order.state == 'draft']:
            order_key = make_key(porder, ('partner_id', 'location_id', 'pricelist_id'))
            new_order = new_orders.setdefault(order_key, ({}, []))
            new_order[1].append(porder.id)
            order_infos = new_order[0]

            if not order_infos:
                order_infos.update({
                    'origin': porder.origin,
                    'date_order': porder.date_order,
                    'partner_id': porder.partner_id.id,
                    'dest_address_id': porder.dest_address_id.id,
                    'picking_type_id': porder.picking_type_id.id,
                    'location_id': porder.location_id.id,
                    'pricelist_id': porder.pricelist_id.id,
                    'state': 'draft',
                    'order_line': {},
                    'notes': '%s' % (porder.notes or '',),
                    'fiscal_position': porder.fiscal_position and porder.fiscal_position.id or False,
                })
            else:
                if porder.date_order < order_infos['date_order']:
                    order_infos['date_order'] = porder.date_order
                if porder.notes:
                    order_infos['notes'] = (order_infos['notes'] or '') + ('\n%s' % (porder.notes,))
                if porder.origin:
                    order_infos['origin'] = (order_infos['origin'] or '') + ' ' + porder.origin

            for order_line in porder.order_line:
                order_lines_to_move += [order_line.id]

        allorders = []
        orders_info = {}
        for order_key, (order_data, old_ids) in new_orders.iteritems():
            # skip merges with only one order
            if len(old_ids) < 2:
                allorders += (old_ids or [])
                continue

            # cleanup order line data
            for key, value in order_data['order_line'].iteritems():
                del value['uom_factor']
                value.update(dict(key))
            order_data['order_line'] = [(6, 0, order_lines_to_move)]

            # create the new order
            context.update({'mail_create_nolog': True})
            neworder_id = self.create(cr, uid, order_data)
            self.message_post(cr, uid, [neworder_id], body=_("RFQ created"), context=context)
            orders_info.update({neworder_id: old_ids})
            allorders.append(neworder_id)

            # make triggers pointing to the old orders point to the new order
            for old_id in old_ids:
                self.redirect_workflow(cr, uid, [(old_id, neworder_id)])
                self.signal_purchase_cancel(cr, uid, [old_id])

        return orders_info


class purchase_order_line(osv.osv):
    def _amount_line(self, cr, uid, ids, prop, arg, context=None):
        res = {}
        cur_obj=self.pool.get('res.currency')
        tax_obj = self.pool.get('account.tax')
        for line in self.browse(cr, uid, ids, context=context):
            taxes = tax_obj.compute_all(cr, uid, line.taxes_id, line.price_unit, line.product_qty, line.product_id, line.order_id.partner_id)
            cur = line.order_id.pricelist_id.currency_id
            res[line.id] = cur_obj.round(cr, uid, cur, taxes['total'])
        return res

    def _get_uom_id(self, cr, uid, context=None):
        try:
            proxy = self.pool.get('ir.model.data')
            result = proxy.get_object_reference(cr, uid, 'product', 'product_uom_unit')
            return result[1]
        except Exception, ex:
            return False

    _columns = {
        'name': fields.text('Description', required=True),
        'product_qty': fields.float('Quantity', digits_compute=dp.get_precision('Product Unit of Measure'), required=True),
        'date_planned': fields.date('Scheduled Date', required=True, select=True),
        'taxes_id': fields.many2many('account.tax', 'purchase_order_taxe', 'ord_id', 'tax_id', 'Taxes'),
        'product_uom': fields.many2one('product.uom', 'Product Unit of Measure', required=True),
        'product_id': fields.many2one('product.product', 'Product', domain=[('purchase_ok','=',True)], change_default=True),
        'move_ids': fields.one2many('stock.move', 'purchase_line_id', 'Reservation', readonly=True, ondelete='set null'),
        'price_unit': fields.float('Unit Price', required=True, digits_compute= dp.get_precision('Product Price')),
        'price_subtotal': fields.function(_amount_line, string='Subtotal', digits_compute= dp.get_precision('Account')),
        'order_id': fields.many2one('purchase.order', 'Order Reference', select=True, required=True, ondelete='cascade'),
        'account_analytic_id':fields.many2one('account.analytic.account', 'Analytic Account',),
        'company_id': fields.related('order_id','company_id',type='many2one',relation='res.company',string='Company', store=True, readonly=True),
        'state': fields.selection([('draft', 'Draft'), ('confirmed', 'Confirmed'), ('done', 'Done'), ('cancel', 'Cancelled')], 'Status', required=True, readonly=True,
                                  help=' * The \'Draft\' status is set automatically when purchase order in draft status. \
                                       \n* The \'Confirmed\' status is set automatically as confirm when purchase order in confirm status. \
                                       \n* The \'Done\' status is set automatically when purchase order is set as done. \
                                       \n* The \'Cancelled\' status is set automatically when user cancel purchase order.'),
        'invoice_lines': fields.many2many('account.invoice.line', 'purchase_order_line_invoice_rel', 'order_line_id', 'invoice_id', 'Invoice Lines', readonly=True),
        'invoiced': fields.boolean('Invoiced', readonly=True),
        'partner_id': fields.related('order_id','partner_id',string='Partner',readonly=True,type="many2one", relation="res.partner", store=True),
        'date_order': fields.related('order_id','date_order',string='Order Date',readonly=True,type="date"),
        'procurement_ids': fields.one2many('procurement.order', 'purchase_line_id', string='Associated procurements'),
    }
    _defaults = {
        'product_uom' : _get_uom_id,
        'product_qty': lambda *a: 1.0,
        'state': lambda *args: 'draft',
        'invoiced': lambda *a: 0,
    }
    _table = 'purchase_order_line'
    _name = 'purchase.order.line'
    _description = 'Purchase Order Line'

    def copy_data(self, cr, uid, id, default=None, context=None):
        if not default:
            default = {}
        default.update({'state':'draft', 'move_ids':[], 'invoiced':0, 'invoice_lines':[], 'procurement_ids': False})
        return super(purchase_order_line, self).copy_data(cr, uid, id, default, context)

    def unlink(self, cr, uid, ids, context=None):
        procurement_obj = self.pool.get('procurement.order')
        procurement_ids_to_cancel = procurement_obj.search(cr, uid, [('purchase_line_id', 'in', ids)], context=context)
        if procurement_ids_to_cancel:
            self.pool['procurement.order'].cancel(cr, uid, procurement_ids_to_cancel)
        return super(purchase_order_line, self).unlink(cr, uid, ids, context=context)

    def onchange_product_uom(self, cr, uid, ids, pricelist_id, product_id, qty, uom_id,
            partner_id, date_order=False, fiscal_position_id=False, date_planned=False,
            name=False, price_unit=False, state='draft', context=None):
        """
        onchange handler of product_uom.
        """
        if context is None:
            context = {}
        if not uom_id:
            return {'value': {'price_unit': price_unit or 0.0, 'name': name or '', 'product_uom' : uom_id or False}}
        context = dict(context, purchase_uom_check=True)
        return self.onchange_product_id(cr, uid, ids, pricelist_id, product_id, qty, uom_id,
            partner_id, date_order=date_order, fiscal_position_id=fiscal_position_id, date_planned=date_planned,
            name=name, price_unit=price_unit, state=state, context=context)

    def _get_date_planned(self, cr, uid, supplier_info, date_order_str, context=None):
        """Return the datetime value to use as Schedule Date (``date_planned``) for
           PO Lines that correspond to the given product.supplierinfo,
           when ordered at `date_order_str`.

           :param browse_record | False supplier_info: product.supplierinfo, used to
               determine delivery delay (if False, default delay = 0)
           :param str date_order_str: date of order, as a string in
               DEFAULT_SERVER_DATE_FORMAT
           :rtype: datetime
           :return: desired Schedule Date for the PO line
        """
        supplier_delay = int(supplier_info.delay) if supplier_info else 0
        return datetime.strptime(date_order_str, DEFAULT_SERVER_DATE_FORMAT) + relativedelta(days=supplier_delay)

    def action_cancel(self, cr, uid, ids, context=None):
        self.write(cr, uid, ids, {'state': 'cancel'}, context=context)
        for po_line in self.browse(cr, uid, ids, context=context):
            if all([l.state == 'cancel' for l in po_line.order_id.order_line]):
                self.pool.get('purchase.order').action_cancel(cr, uid, [po_line.order_id.id], context=context)

    def _check_product_uom_group(self, cr, uid, context=None):
        group_uom = self.pool.get('ir.model.data').get_object(cr, uid, 'product', 'group_uom')
        res = [user for user in group_uom.users if user.id == uid]
        return len(res) and True or False


    def onchange_product_id(self, cr, uid, ids, pricelist_id, product_id, qty, uom_id,
            partner_id, date_order=False, fiscal_position_id=False, date_planned=False,
            name=False, price_unit=False, state='draft', context=None):
        """
        onchange handler of product_id.
        """
        if context is None:
            context = {}

        res = {'value': {'price_unit': price_unit or 0.0, 'name': name or '', 'product_uom' : uom_id or False}}
        if not product_id:
            return res

        product_product = self.pool.get('product.product')
        product_uom = self.pool.get('product.uom')
        res_partner = self.pool.get('res.partner')
        product_pricelist = self.pool.get('product.pricelist')
        account_fiscal_position = self.pool.get('account.fiscal.position')
        account_tax = self.pool.get('account.tax')

        # - check for the presence of partner_id and pricelist_id
        #if not partner_id:
        #    raise osv.except_osv(_('No Partner!'), _('Select a partner in purchase order to choose a product.'))
        #if not pricelist_id:
        #    raise osv.except_osv(_('No Pricelist !'), _('Select a price list in the purchase order form before choosing a product.'))

        # - determine name and notes based on product in partner lang.
        context_partner = context.copy()
        if partner_id:
            lang = res_partner.browse(cr, uid, partner_id).lang
            context_partner.update( {'lang': lang, 'partner_id': partner_id} )
        product = product_product.browse(cr, uid, product_id, context=context_partner)
        #call name_get() with partner in the context to eventually match name and description in the seller_ids field
        dummy, name = product_product.name_get(cr, uid, product_id, context=context_partner)[0]
        if product.description_purchase:
            name += '\n' + product.description_purchase
        res['value'].update({'name': name})

        # - set a domain on product_uom
        res['domain'] = {'product_uom': [('category_id','=',product.uom_id.category_id.id)]}

        # - check that uom and product uom belong to the same category
        product_uom_po_id = product.uom_po_id.id
        if not uom_id:
            uom_id = product_uom_po_id

        if product.uom_id.category_id.id != product_uom.browse(cr, uid, uom_id, context=context).category_id.id:
            if context.get('purchase_uom_check') and self._check_product_uom_group(cr, uid, context=context):
                res['warning'] = {'title': _('Warning!'), 'message': _('Selected Unit of Measure does not belong to the same category as the product Unit of Measure.')}
            uom_id = product_uom_po_id

        res['value'].update({'product_uom': uom_id})

        # - determine product_qty and date_planned based on seller info
        if not date_order:
            date_order = fields.date.context_today(self,cr,uid,context=context)


        supplierinfo = False
        for supplier in product.seller_ids:
            if partner_id and (supplier.name.id == partner_id):
                supplierinfo = supplier
                if supplierinfo.product_uom.id != uom_id:
                    res['warning'] = {'title': _('Warning!'), 'message': _('The selected supplier only sells this product by %s') % supplierinfo.product_uom.name }
                min_qty = product_uom._compute_qty(cr, uid, supplierinfo.product_uom.id, supplierinfo.min_qty, to_uom_id=uom_id)
                if (qty or 0.0) < min_qty: # If the supplier quantity is greater than entered from user, set minimal.
                    if qty:
                        res['warning'] = {'title': _('Warning!'), 'message': _('The selected supplier has a minimal quantity set to %s %s, you should not purchase less.') % (supplierinfo.min_qty, supplierinfo.product_uom.name)}
                    qty = min_qty
        dt = self._get_date_planned(cr, uid, supplierinfo, date_order, context=context).strftime(DEFAULT_SERVER_DATETIME_FORMAT)
        qty = qty or 1.0
        res['value'].update({'date_planned': date_planned or dt})
        if qty:
            res['value'].update({'product_qty': qty})

        price = price_unit
        if state not in ('sent','bid'):
            # - determine price_unit and taxes_id
            if pricelist_id:
                price = product_pricelist.price_get(cr, uid, [pricelist_id],
                        product.id, qty or 1.0, partner_id or False, {'uom': uom_id, 'date': date_order})[pricelist_id]
            else:
                price = product.standard_price

        taxes = account_tax.browse(cr, uid, map(lambda x: x.id, product.supplier_taxes_id))
        fpos = fiscal_position_id and account_fiscal_position.browse(cr, uid, fiscal_position_id, context=context) or False
        taxes_ids = account_fiscal_position.map_tax(cr, uid, fpos, taxes)
        res['value'].update({'price_unit': price, 'taxes_id': taxes_ids})

        return res

    product_id_change = onchange_product_id
    product_uom_change = onchange_product_uom 

    def action_confirm(self, cr, uid, ids, context=None):
        self.write(cr, uid, ids, {'state': 'confirmed'}, context=context)
        return True

class procurement_rule(osv.osv):
    _inherit = 'procurement.rule'

    def _get_action(self, cr, uid, context=None):
        return [('buy', 'Buy')] + super(procurement_rule, self)._get_action(cr, uid, context=context)


class procurement_order(osv.osv):
    _inherit = 'procurement.order'
    _columns = {
        'purchase_line_id': fields.many2one('purchase.order.line', 'Purchase Order Line'),
        'purchase_id': fields.related('purchase_line_id', 'order_id', type='many2one', relation='purchase.order', string='Purchase Order'),
    }

    def propagate_cancel(self, cr, uid, procurement, context=None):
        if procurement.rule_id.action == 'buy' and procurement.purchase_line_id:
            purchase_line_obj = self.pool.get('purchase.order.line')
            if procurement.purchase_line_id.product_qty > procurement.product_qty and procurement.purchase_line_id.order_id.state == 'draft':
                purchase_line_obj.write(cr, uid, [procurement.purchase_line_id.id], {'product_qty': procurement.purchase_line_id.product_qty - procurement.product_qty}, context=context)
            else:
                purchase_line_obj.action_cancel(cr, uid, [procurement.purchase_line_id.id], context=context)
        return super(procurement_order, self).propagate_cancel(cr, uid, procurement, context=context)

    def _run(self, cr, uid, procurement, context=None):
        if procurement.rule_id and procurement.rule_id.action == 'buy':
            #make a purchase order for the procurement
            return self.make_po(cr, uid, [procurement.id], context=context)[procurement.id]
        return super(procurement_order, self)._run(cr, uid, procurement, context=context)

    def _check(self, cr, uid, procurement, context=None):
        if procurement.purchase_line_id and procurement.purchase_line_id.order_id.shipped:  # TOCHECK: does it work for several deliveries?
            return True
        return super(procurement_order, self)._check(cr, uid, procurement, context=context)

    def _check_supplier_info(self, cr, uid, ids, context=None):
        ''' Check the supplier info field of a product and write an error message on the procurement if needed.
        Returns True if all needed information is there, False if some configuration mistake is detected.
        '''
        partner_obj = self.pool.get('res.partner')
        user = self.pool.get('res.users').browse(cr, uid, uid, context=context)
        for procurement in self.browse(cr, uid, ids, context=context):
            message = ''
            partner = procurement.product_id.seller_id #Taken Main Supplier of Product of Procurement.

            if not procurement.product_id.seller_ids:
                message = _('No supplier defined for this product !')
            elif not partner:
                message = _('No default supplier defined for this product')
            elif not partner_obj.address_get(cr, uid, [partner.id], ['delivery'])['delivery']:
                message = _('No address defined for the supplier')

            if message:
                if procurement.message != message:
                    cr.execute('update procurement_order set message=%s where id=%s', (message, procurement.id))
                return False

            if user.company_id and user.company_id.partner_id:
                if partner.id == user.company_id.partner_id.id:
                    raise osv.except_osv(_('Configuration Error!'), _('The product "%s" has been defined with your company as reseller which seems to be a configuration error!' % procurement.product_id.name))

        return True

    def create_procurement_purchase_order(self, cr, uid, procurement, po_vals, line_vals, context=None):
        """Create the purchase order from the procurement, using
           the provided field values, after adding the given purchase
           order line in the purchase order.

           :params procurement: the procurement object generating the purchase order
           :params dict po_vals: field values for the new purchase order (the
                                 ``order_line`` field will be overwritten with one
                                 single line, as passed in ``line_vals``).
           :params dict line_vals: field values of the single purchase order line that
                                   the purchase order will contain.
           :return: id of the newly created purchase order
           :rtype: int
        """
        po_vals.update({'order_line': [(0,0,line_vals)]})
        return self.pool.get('purchase.order').create(cr, uid, po_vals, context=context)

    def _get_purchase_schedule_date(self, cr, uid, procurement, company, context=None):
        """Return the datetime value to use as Schedule Date (``date_planned``) for the
           Purchase Order Lines created to satisfy the given procurement.

           :param browse_record procurement: the procurement for which a PO will be created.
           :param browse_report company: the company to which the new PO will belong to.
           :rtype: datetime
           :return: the desired Schedule Date for the PO lines
        """
        procurement_date_planned = datetime.strptime(procurement.date_planned, DEFAULT_SERVER_DATETIME_FORMAT)
        schedule_date = (procurement_date_planned - relativedelta(days=company.po_lead))
        return schedule_date

    def _get_purchase_order_date(self, cr, uid, procurement, company, schedule_date, context=None):
        """Return the datetime value to use as Order Date (``date_order``) for the
           Purchase Order created to satisfy the given procurement.

           :param browse_record procurement: the procurement for which a PO will be created.
           :param browse_report company: the company to which the new PO will belong to.
           :param datetime schedule_date: desired Scheduled Date for the Purchase Order lines.
           :rtype: datetime
           :return: the desired Order Date for the PO
        """
        seller_delay = int(procurement.product_id.seller_delay)
        return schedule_date - relativedelta(days=seller_delay)

    def _get_product_supplier(self, cr, uid, procurement, context=None):
        ''' returns the main supplier of the procurement's product given as argument'''
        return procurement.product_id.seller_id

    def _get_po_line_values_from_proc(self, cr, uid, procurement, partner, company, schedule_date, context=None):
        if context is None:
            context = {}
        uom_obj = self.pool.get('product.uom')
        pricelist_obj = self.pool.get('product.pricelist')
        prod_obj = self.pool.get('product.product')
        acc_pos_obj = self.pool.get('account.fiscal.position')

        seller_qty = procurement.product_id.seller_qty
        pricelist_id = partner.property_product_pricelist_purchase.id
        uom_id = procurement.product_id.uom_po_id.id
        qty = uom_obj._compute_qty(cr, uid, procurement.product_uom.id, procurement.product_qty, uom_id)
        if seller_qty:
            qty = max(qty, seller_qty)
        price = pricelist_obj.price_get(cr, uid, [pricelist_id], procurement.product_id.id, qty, partner.id, {'uom': uom_id})[pricelist_id]

        #Passing partner_id to context for purchase order line integrity of Line name
        new_context = context.copy()
        new_context.update({'lang': partner.lang, 'partner_id': partner.id})
        product = prod_obj.browse(cr, uid, procurement.product_id.id, context=new_context)
        taxes_ids = procurement.product_id.supplier_taxes_id
        taxes = acc_pos_obj.map_tax(cr, uid, partner.property_account_position, taxes_ids)
        name = product.partner_ref
        if product.description_purchase:
            name += '\n' + product.description_purchase

        return {
            'name': name,
            'product_qty': qty,
            'product_id': procurement.product_id.id,
            'product_uom': uom_id,
            'price_unit': price or 0.0,
            'date_planned': schedule_date.strftime(DEFAULT_SERVER_DATETIME_FORMAT),
            'taxes_id': [(6, 0, taxes)],
        }

    def make_po(self, cr, uid, ids, context=None):
        """ Resolve the purchase from procurement, which may result in a new PO creation, a new PO line creation or a quantity change on existing PO line.
        Note that some operations (as the PO creation) are made as SUPERUSER because the current user may not have rights to do it (mto product launched by a sale for example)

        @return: dictionary giving for each procurement its related resolving PO line.
        """
        res = {}
        company = self.pool.get('res.users').browse(cr, uid, uid, context=context).company_id
        po_obj = self.pool.get('purchase.order')
        po_line_obj = self.pool.get('purchase.order.line')
        seq_obj = self.pool.get('ir.sequence')
        pass_ids = []
        linked_po_ids = []
        sum_po_line_ids = []
        for procurement in self.browse(cr, uid, ids, context=context):
            partner = self._get_product_supplier(cr, uid, procurement, context=context)
            if not partner:
                self.message_post(cr, uid, [procurement.id], _('There is no supplier associated to product %s') % (procurement.product_id.name))
                res[procurement.id] = False
            else:
                schedule_date = self._get_purchase_schedule_date(cr, uid, procurement, company, context=context)
                line_vals = self._get_po_line_values_from_proc(cr, uid, procurement, partner, company, schedule_date, context=context)
                #look for any other draft PO for the same supplier, to attach the new line on instead of creating a new draft one
                available_draft_po_ids = po_obj.search(cr, uid, [
                    ('partner_id', '=', partner.id), ('state', '=', 'draft'), ('picking_type_id', '=', procurement.rule_id.picking_type_id.id),
                    ('location_id', '=', procurement.location_id.id), ('company_id', '=', procurement.company_id.id), ('dest_address_id', '=', procurement.partner_dest_id.id)], context=context)
                if available_draft_po_ids:
                    po_id = available_draft_po_ids[0]
                    #look for any other PO line in the selected PO with same product and UoM to sum quantities instead of creating a new po line
                    available_po_line_ids = po_line_obj.search(cr, uid, [('order_id', '=', po_id), ('product_id', '=', line_vals['product_id']), ('product_uom', '=', line_vals['product_uom'])], context=context)
                    if available_po_line_ids:
                        po_line = po_line_obj.browse(cr, uid, available_po_line_ids[0], context=context)
                        po_line_obj.write(cr, SUPERUSER_ID, po_line.id, {'product_qty': po_line.product_qty + line_vals['product_qty']}, context=context)
                        po_line_id = po_line.id
                        sum_po_line_ids.append(procurement.id)
                    else:
                        line_vals.update(order_id=po_id)
                        po_line_id = po_line_obj.create(cr, SUPERUSER_ID, line_vals, context=context)
                        linked_po_ids.append(procurement.id)
                else:
                    purchase_date = self._get_purchase_order_date(cr, uid, procurement, company, schedule_date, context=context)
                    name = seq_obj.get(cr, uid, 'purchase.order') or _('PO: %s') % procurement.name
                    po_vals = {
                        'name': name,
                        'origin': procurement.origin,
                        'partner_id': partner.id,
                        'location_id': procurement.location_id.id,
                        'picking_type_id': procurement.rule_id.picking_type_id.id,
                        'pricelist_id': partner.property_product_pricelist_purchase.id,
                        'date_order': purchase_date.strftime(DEFAULT_SERVER_DATETIME_FORMAT),
                        'company_id': procurement.company_id.id,
                        'fiscal_position': partner.property_account_position and partner.property_account_position.id or False,
                        'payment_term_id': partner.property_supplier_payment_term.id or False,
                        'dest_address_id': procurement.partner_dest_id.id,
                    }
                    po_id = self.create_procurement_purchase_order(cr, SUPERUSER_ID, procurement, po_vals, line_vals, context=context)
                    po_line_id = po_obj.browse(cr, uid, po_id, context=context).order_line[0].id
                    pass_ids.append(procurement.id)
                res[procurement.id] = po_line_id
                self.write(cr, uid, [procurement.id], {'purchase_line_id': po_line_id}, context=context)
        if pass_ids:
            self.message_post(cr, uid, pass_ids, body=_("Draft Purchase Order created"), context=context)
        if linked_po_ids:
            self.message_post(cr, uid, linked_po_ids, body=_("Purchase line created and linked to an existing Purchase Order"), context=context)
        if sum_po_line_ids:
            self.message_post(cr, uid, sum_po_line_ids, body=_("Quantity added in existing Purchase Order Line"), context=context)
        return res


class mail_mail(osv.Model):
    _name = 'mail.mail'
    _inherit = 'mail.mail'

<<<<<<< HEAD
    def _postprocess_sent_message(self, cr, uid, mail, context=None):
        if mail.model == 'purchase.order':
            obj = self.pool.get('purchase.order').browse(cr, uid, mail.res_id, context=context)
            if obj.state == 'draft':
                self.pool.get('purchase.order').signal_send_rfq(cr, uid, [mail.res_id])
        return super(mail_mail, self)._postprocess_sent_message(cr, uid, mail=mail, context=context)
=======
    def _postprocess_sent_message(self, cr, uid, mail, context=None, mail_sent=True):
        if mail_sent and mail.model == 'purchase.order':
            self.pool.get('purchase.order').signal_send_rfq(cr, uid, [mail.res_id])
        return super(mail_mail, self)._postprocess_sent_message(cr, uid, mail=mail, context=context, mail_sent=mail_sent)
>>>>>>> 75850c8f


class product_template(osv.Model):
    _name = 'product.template'
    _inherit = 'product.template'
    _columns = {
        'purchase_ok': fields.boolean('Can be Purchased', help="Specify if the product can be selected in a purchase order line."),
    }
    _defaults = {
        'purchase_ok': 1,
    }


class mail_compose_message(osv.Model):
    _inherit = 'mail.compose.message'

    def send_mail(self, cr, uid, ids, context=None):
        context = context or {}
        if context.get('default_model') == 'purchase.order' and context.get('default_res_id'):
            context = dict(context, mail_post_autofollow=True)
            self.pool.get('purchase.order').signal_send_rfq(cr, uid, [context['default_res_id']])
        return super(mail_compose_message, self).send_mail(cr, uid, ids, context=context)


class account_invoice(osv.Model):
    """ Override account_invoice to add Chatter messages on the related purchase
        orders, logging the invoice reception or payment. """
    _inherit = 'account.invoice'

    def invoice_validate(self, cr, uid, ids, context=None):
        res = super(account_invoice, self).invoice_validate(cr, uid, ids, context=context)
        purchase_order_obj = self.pool.get('purchase.order')
        # read access on purchase.order object is not required
        if not purchase_order_obj.check_access_rights(cr, uid, 'read', raise_exception=False):
            user_id = SUPERUSER_ID
        else:
            user_id = uid
        po_ids = purchase_order_obj.search(cr, user_id, [('invoice_ids', 'in', ids)], context=context)
        for order in purchase_order_obj.browse(cr, uid, po_ids, context=context):
            purchase_order_obj.message_post(cr, user_id, order.id, body=_("Invoice received"), context=context)
            invoiced = []
            for po_line in order.order_line:
                if any(line.invoice_id.state not in ['draft', 'cancel'] for line in po_line.invoice_lines):
                    invoiced.append(po_line.id)
            if invoiced:
                self.pool['purchase.order.line'].write(cr, uid, invoiced, {'invoiced': True})
            workflow.trg_write(uid, 'purchase.order', order.id, cr)
        return res

    def confirm_paid(self, cr, uid, ids, context=None):
        res = super(account_invoice, self).confirm_paid(cr, uid, ids, context=context)
        purchase_order_obj = self.pool.get('purchase.order')
        # read access on purchase.order object is not required
        if not purchase_order_obj.check_access_rights(cr, uid, 'read', raise_exception=False):
            user_id = SUPERUSER_ID
        else:
            user_id = uid
        po_ids = purchase_order_obj.search(cr, user_id, [('invoice_ids', 'in', ids)], context=context)
        for po_id in po_ids:
            purchase_order_obj.message_post(cr, user_id, po_id, body=_("Invoice paid"), context=context)
        return res

class account_invoice_line(osv.Model):
    """ Override account_invoice_line to add the link to the purchase order line it is related to"""
    _inherit = 'account.invoice.line'
    _columns = {
        'purchase_line_id': fields.many2one('purchase.order.line',
            'Purchase Order Line', ondelete='set null', select=True,
            readonly=True),
    }

class product_product(osv.osv):
    _inherit = "product.product"

    def _get_buy_route(self, cr, uid, context=None):
        buy_route = self.pool.get('ir.model.data').get_object_reference(cr, uid, 'purchase', 'route_warehouse0_buy')[1]
        return [buy_route]

    _defaults = {
        'route_ids': _get_buy_route,
    }

# vim:expandtab:smartindent:tabstop=4:softtabstop=4:shiftwidth=4:<|MERGE_RESOLUTION|>--- conflicted
+++ resolved
@@ -1332,19 +1332,12 @@
     _name = 'mail.mail'
     _inherit = 'mail.mail'
 
-<<<<<<< HEAD
-    def _postprocess_sent_message(self, cr, uid, mail, context=None):
-        if mail.model == 'purchase.order':
+    def _postprocess_sent_message(self, cr, uid, mail, context=None, mail_sent=True):
+        if mail_sent and mail.model == 'purchase.order':
             obj = self.pool.get('purchase.order').browse(cr, uid, mail.res_id, context=context)
             if obj.state == 'draft':
                 self.pool.get('purchase.order').signal_send_rfq(cr, uid, [mail.res_id])
-        return super(mail_mail, self)._postprocess_sent_message(cr, uid, mail=mail, context=context)
-=======
-    def _postprocess_sent_message(self, cr, uid, mail, context=None, mail_sent=True):
-        if mail_sent and mail.model == 'purchase.order':
-            self.pool.get('purchase.order').signal_send_rfq(cr, uid, [mail.res_id])
         return super(mail_mail, self)._postprocess_sent_message(cr, uid, mail=mail, context=context, mail_sent=mail_sent)
->>>>>>> 75850c8f
 
 
 class product_template(osv.Model):
