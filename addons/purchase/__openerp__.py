# -*- coding: utf-8 -*-
##############################################################################
#
#    OpenERP, Open Source Management Solution
#    Copyright (C) 2004-2010 Tiny SPRL (<http://tiny.be>).
#
#    This program is free software: you can redistribute it and/or modify
#    it under the terms of the GNU Affero General Public License as
#    published by the Free Software Foundation, either version 3 of the
#    License, or (at your option) any later version.
#
#    This program is distributed in the hope that it will be useful,
#    but WITHOUT ANY WARRANTY; without even the implied warranty of
#    MERCHANTABILITY or FITNESS FOR A PARTICULAR PURPOSE.  See the
#    GNU Affero General Public License for more details.
#
#    You should have received a copy of the GNU Affero General Public License
#    along with this program.  If not, see <http://www.gnu.org/licenses/>.
#
##############################################################################


{
    'name': 'Purchase Management',
    'version': '1.1',
    'category': 'Generic Modules/Sales & Purchases',
    'description': """
    Purchase module is for generating a purchase order for purchase of goods from a supplier.
    A supplier invoice is created for the particular order placed

    """,
    'author': 'Tiny',
    'website': 'http://www.openerp.com',
    'depends': ['base', 'account', 'stock', 'process', 'mrp_procurement'],
    'init_xml': [],
    'update_xml': [
                   
        'security/purchase_security.xml',
        'security/ir.model.access.csv',
        'purchase_workflow.xml',
        'purchase_sequence.xml',
        'company_view.xml',
        'purchase_data.xml',
        'wizard/purchase_order_group_view.xml',
        'wizard/purchase_installer.xml',
        'wizard/purchase_line_invoice_view.xml',
        'purchase_view.xml',
        'purchase_report.xml',
        'stock_view.xml',
        'partner_view.xml',
        'process/purchase_process.xml',
        'report/purchase_report_view.xml',
    ],
<<<<<<< HEAD
    'demo_xml': ['purchase_demo.xml'],
    'test': [
             'test/purchase_from_order.yml',
             'test/purchase_from_manual.yml',
#             'test/purchase_from_picking.yml',
    ],
=======
    'demo_xml': ['purchase_demo.xml','purchase_unit_test.xml'],
>>>>>>> 5b4c90f6
    'installable': True,
    'active': False,
    'certificate': '0057234283549',
}
# vim:expandtab:smartindent:tabstop=4:softtabstop=4:shiftwidth=4:<|MERGE_RESOLUTION|>--- conflicted
+++ resolved
@@ -51,16 +51,12 @@
         'process/purchase_process.xml',
         'report/purchase_report_view.xml',
     ],
-<<<<<<< HEAD
-    'demo_xml': ['purchase_demo.xml'],
     'test': [
              'test/purchase_from_order.yml',
              'test/purchase_from_manual.yml',
 #             'test/purchase_from_picking.yml',
     ],
-=======
     'demo_xml': ['purchase_demo.xml','purchase_unit_test.xml'],
->>>>>>> 5b4c90f6
     'installable': True,
     'active': False,
     'certificate': '0057234283549',
