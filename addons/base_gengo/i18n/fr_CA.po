# Translation of Odoo Server.
# This file contains the translation of the following modules:
# * base_gengo
#
# Translators:
# Guillaume Rancourt <guillaumerancourt971@gmail.com>, 2016
msgid ""
msgstr ""
"Project-Id-Version: Odoo 9.0\n"
"Report-Msgid-Bugs-To: \n"
<<<<<<< HEAD
"POT-Creation-Date: 2016-08-19 10:24+0000\n"
=======
"POT-Creation-Date: 2016-08-18 14:07+0000\n"
>>>>>>> bc1a0a32
"PO-Revision-Date: 2016-02-16 04:22+0000\n"
"Last-Translator: Guillaume Rancourt <guillaumerancourt971@gmail.com>\n"
"Language-Team: French (Canada) (http://www.transifex.com/odoo/odoo-9/"
"language/fr_CA/)\n"
"Language: fr_CA\n"
"MIME-Version: 1.0\n"
"Content-Type: text/plain; charset=UTF-8\n"
"Content-Transfer-Encoding: \n"
"Plural-Forms: nplurals=2; plural=(n > 1);\n"

#. module: base_gengo
#: model:ir.ui.view,arch_db:base_gengo.view_company_inherit_base_gengo_form
msgid "Add Gengo login Private Key..."
msgstr "Ajouter la clé privée Gengo d'authentification"

#. module: base_gengo
#: model:ir.ui.view,arch_db:base_gengo.view_company_inherit_base_gengo_form
msgid "Add Gengo login Public Key..."
msgstr "Ajouter la clé publique Gengo d'authentification"

#. module: base_gengo
#: model:ir.ui.view,arch_db:base_gengo.view_company_inherit_base_gengo_form
msgid "Add your comments here for translator...."
msgstr "Ajouter vos commentaires ici pour le traducteur ..."

#. module: base_gengo
#: model:ir.model.fields,field_description:base_gengo.field_res_company_gengo_auto_approve
msgid "Auto Approve Translation ?"
msgstr "Auto approuver la traduction?"

#. module: base_gengo
#: selection:base.gengo.translations,sync_type:0
msgid "Both"
msgstr "Les deux"

#. module: base_gengo
#: model:ir.ui.view,arch_db:base_gengo.base_gengo_translation_wizard_from
msgid "Cancel"
msgstr "Annuler"

#. module: base_gengo
#: model:ir.model.fields,help:base_gengo.field_res_company_gengo_sandbox
msgid ""
"Check this box if you're using the sandbox mode of Gengo, mainly used for "
"testing purpose."
msgstr ""
"Cocher cette case si vous utilisez le mode bac à sable de Gengo; "
"principalement utilisé à des fins de test."
<<<<<<< HEAD

#. module: base_gengo
#: model:ir.ui.view,arch_db:base_gengo.base_gengo_translation_wizard_from
msgid "Click here to Configure Gengo Parameters"
msgstr ""
=======
>>>>>>> bc1a0a32

#. module: base_gengo
#: model:ir.model.fields,field_description:base_gengo.field_res_company_gengo_comment
msgid "Comments"
msgstr "Commentaires"

#. module: base_gengo
#: model:ir.model.fields,field_description:base_gengo.field_ir_translation_gengo_comment
msgid "Comments & Activity Linked to Gengo"
msgstr "Commentaires et activité liés à Gengo"

#. module: base_gengo
#: model:ir.ui.view,arch_db:base_gengo.view_company_inherit_base_gengo_form
msgid "Comments for Translator"
msgstr "Commentaires pour le traducteur"

#. module: base_gengo
#: model:ir.model,name:base_gengo.model_res_company
msgid "Companies"
msgstr "Sociétés"

#. module: base_gengo
#: model:ir.model.fields,field_description:base_gengo.field_base_gengo_translations_create_uid
msgid "Created by"
msgstr "Créé par"

#. module: base_gengo
#: model:ir.model.fields,field_description:base_gengo.field_base_gengo_translations_create_date
msgid "Created on"
msgstr "Créé le"

#. module: base_gengo
#: model:ir.model.fields,field_description:base_gengo.field_base_gengo_translations_display_name
msgid "Display Name"
msgstr "Nom affiché"

#. module: base_gengo
#: model:ir.ui.view,arch_db:base_gengo.view_ir_translation_inherit_base_gengo_form
msgid "Gengo Comments & Activity..."
msgstr "Activités et commentaires Gengo..."

#. module: base_gengo
#: model:ir.model.fields,field_description:base_gengo.field_ir_translation_order_id
msgid "Gengo Order ID"
msgstr "Séquence de l'identifiant Gengo"

#. module: base_gengo
#: model:ir.ui.view,arch_db:base_gengo.view_company_inherit_base_gengo_form
msgid "Gengo Parameters"
msgstr "Paramètres Gengo"

#. module: base_gengo
#: model:ir.model.fields,field_description:base_gengo.field_res_company_gengo_private_key
msgid "Gengo Private Key"
msgstr "Clé privée Gengo"

#. module: base_gengo
#: model:ir.model.fields,field_description:base_gengo.field_res_company_gengo_public_key
msgid "Gengo Public Key"
msgstr "Clé publique Gengo"

#. module: base_gengo
#: model:ir.ui.view,arch_db:base_gengo.base_gengo_translation_wizard_from
msgid "Gengo Public or Private keys are wrong or missing."
msgstr ""

#. module: base_gengo
#: model:ir.ui.view,arch_db:base_gengo.base_gengo_translation_wizard_from
msgid "Gengo Request Form"
msgstr "Formulaire de requêtes Gengo"

#. module: base_gengo
#: model:ir.ui.view,arch_db:base_gengo.view_ir_translation_inherit_base_gengo_form
msgid "Gengo Translation Service"
msgstr "Service de traduction Gengo"

#. module: base_gengo
#: model:ir.model.fields,field_description:base_gengo.field_ir_translation_gengo_translation
msgid "Gengo Translation Service Level"
msgstr "Niveau de service de la traduction Gengo"

#. module: base_gengo
#: code:addons/base_gengo/wizard/base_gengo_translations.py:83
#, python-format
msgid ""
"Gengo `Public Key` or `Private Key` are missing. Enter your Gengo "
"authentication parameters under `Settings > Companies > Gengo Parameters`."
msgstr ""
"La \"clé publique\" ou \"clé privée\" Gengo est manquante. Entrez les "
"paramètres d'authentification Gengo sous \"Configuration> Sociétés > "
"Paramètres Gengo\"."

#. module: base_gengo
#: code:addons/base_gengo/wizard/base_gengo_translations.py:94
#, python-format
msgid ""
"Gengo connection failed with this message:\n"
"``%s``"
msgstr ""
"La connexion Gengo a échoué avec le message:\n"
"``%s``"

#. module: base_gengo
#: model:ir.actions.act_window,name:base_gengo.action_wizard_base_gengo_translations
#: model:ir.ui.menu,name:base_gengo.menu_action_wizard_base_gengo_translations
msgid "Gengo: Manual Request of Translation"
msgstr "Gengo: Demande manuelle de traduction"

#. module: base_gengo
#: model:ir.model.fields,field_description:base_gengo.field_base_gengo_translations_id
msgid "ID"
msgstr "Identifiant"

#. module: base_gengo
#: model:ir.model.fields,help:base_gengo.field_res_company_gengo_auto_approve
msgid "Jobs are Automatically Approved by Gengo."
msgstr "Les travaux sont automatiquement validés par Gengo."

#. module: base_gengo
#: model:ir.model.fields,field_description:base_gengo.field_base_gengo_translations_lang_id
msgid "Language"
msgstr "Langue"

#. module: base_gengo
#: model:ir.model.fields,field_description:base_gengo.field_base_gengo_translations___last_update
msgid "Last Modified on"
msgstr "Dernière modification le"

#. module: base_gengo
#: model:ir.model.fields,field_description:base_gengo.field_base_gengo_translations_write_uid
msgid "Last Updated by"
msgstr "Dernière mise à jour par"

#. module: base_gengo
#: model:ir.model.fields,field_description:base_gengo.field_base_gengo_translations_write_date
msgid "Last Updated on"
msgstr "Dernière mise à jour le"

#. module: base_gengo
#: model:ir.model.fields,field_description:base_gengo.field_base_gengo_translations_sync_limit
msgid "No. of terms to sync"
msgstr "Nombre de termes à synchroniser"

#. module: base_gengo
#: model:ir.ui.view,arch_db:base_gengo.view_ir_translation_inherit_base_gengo_form
msgid ""
"Note: If the translation state is 'In Progress', it means that the "
"translation has to be approved to be uploaded in this system. You are "
"supposed to do that directly by using your Gengo Account"
msgstr ""
"Remarque: Si l'état de la traduction est <b>En cours<\\b>, signifie que la "
"traduction doit être approuvée avant d'être transférée à ce système. Vous "
"êtes censé le faire directement en utilisant votre compte Gengo"

#. module: base_gengo
#: model:ir.ui.view,arch_db:base_gengo.view_company_inherit_base_gengo_form
msgid "Private Key"
msgstr "Clé privée"

#. module: base_gengo
#: selection:ir.translation,gengo_translation:0
msgid "Pro"
msgstr "Pro"

#. module: base_gengo
#: model:ir.ui.view,arch_db:base_gengo.view_company_inherit_base_gengo_form
msgid "Public Key"
msgstr "Clé publique"

#. module: base_gengo
#: selection:base.gengo.translations,sync_type:0
msgid "Receive Translation"
msgstr "Recevoir la traduction"

#. module: base_gengo
#: model:ir.model.fields,field_description:base_gengo.field_res_company_gengo_sandbox
msgid "Sandbox Mode"
msgstr "Mode bac à sable"

#. module: base_gengo
#: model:ir.ui.view,arch_db:base_gengo.base_gengo_translation_wizard_from
msgid "Send"
msgstr "Envoyer"

#. module: base_gengo
#: selection:base.gengo.translations,sync_type:0
msgid "Send New Terms"
msgstr "Envoyer de nouvelles conditions"

#. module: base_gengo
#: selection:ir.translation,gengo_translation:0
msgid "Standard"
msgstr "Standard"

#. module: base_gengo
#: model:ir.model.fields,field_description:base_gengo.field_base_gengo_translations_sync_type
msgid "Sync Type"
msgstr "Type de synchronisation"

#. module: base_gengo
#: code:addons/base_gengo/wizard/base_gengo_translations.py:115
#, python-format
msgid ""
"The number of terms to sync should be between 1 to 200 to work with Gengo "
"translation services."
msgstr ""
"Le nombre de termes à synchroniser doit être entre 1 et 200 pour fonctionner "
"avec Gengo traduction."
<<<<<<< HEAD

#. module: base_gengo
#: model:ir.model.fields,field_description:base_gengo.field_base_gengo_translations_authorized_credentials
msgid "The private and public keys are valid"
msgstr ""
=======
>>>>>>> bc1a0a32

#. module: base_gengo
#: model:ir.model.fields,help:base_gengo.field_res_company_gengo_comment
msgid ""
"This comment will be automatically be enclosed in each an every request sent "
"to Gengo"
msgstr ""
"Ce commentaire sera automatiquement joint à toute requête envoyée à Gengo"

#. module: base_gengo
#: code:addons/base_gengo/wizard/base_gengo_translations.py:110
#, python-format
msgid "This language is not supported by the Gengo translation services."
msgstr ""
"Cette langue n'est pas prise en charge par le service de traduction Gengo."

#. module: base_gengo
#: model:ir.ui.view,arch_db:base_gengo.view_translation_search
msgid "To Approve In Gengo"
msgstr "À approuver dans Gengo"

#. module: base_gengo
#: selection:ir.translation,gengo_translation:0
msgid "Translation By Machine"
msgstr "Traduction par machine"

#. module: base_gengo
#: model:ir.ui.view,arch_db:base_gengo.view_translation_search
msgid "Translations"
msgstr "Traductions"

#. module: base_gengo
#: selection:ir.translation,gengo_translation:0
msgid "Ultra"
msgstr "Ultra"

#. module: base_gengo
#: model:ir.model.fields,help:base_gengo.field_ir_translation_gengo_translation
msgid ""
"You can select here the service level you want for an automatic translation "
"using Gengo."
msgstr ""
"ici, vous pouvez sélectionner le niveau de service que vous voulez pour une "
"traduction automatique utilisant Gengo"

#. module: base_gengo
#: model:ir.model,name:base_gengo.model_base_gengo_translations
msgid "base.gengo.translations"
msgstr ""

#. module: base_gengo
#: model:ir.model,name:base_gengo.model_ir_translation
msgid "ir.translation"
msgstr ""<|MERGE_RESOLUTION|>--- conflicted
+++ resolved
@@ -8,11 +8,7 @@
 msgstr ""
 "Project-Id-Version: Odoo 9.0\n"
 "Report-Msgid-Bugs-To: \n"
-<<<<<<< HEAD
-"POT-Creation-Date: 2016-08-19 10:24+0000\n"
-=======
 "POT-Creation-Date: 2016-08-18 14:07+0000\n"
->>>>>>> bc1a0a32
 "PO-Revision-Date: 2016-02-16 04:22+0000\n"
 "Last-Translator: Guillaume Rancourt <guillaumerancourt971@gmail.com>\n"
 "Language-Team: French (Canada) (http://www.transifex.com/odoo/odoo-9/"
@@ -61,14 +57,6 @@
 msgstr ""
 "Cocher cette case si vous utilisez le mode bac à sable de Gengo; "
 "principalement utilisé à des fins de test."
-<<<<<<< HEAD
-
-#. module: base_gengo
-#: model:ir.ui.view,arch_db:base_gengo.base_gengo_translation_wizard_from
-msgid "Click here to Configure Gengo Parameters"
-msgstr ""
-=======
->>>>>>> bc1a0a32
 
 #. module: base_gengo
 #: model:ir.model.fields,field_description:base_gengo.field_res_company_gengo_comment
@@ -132,11 +120,6 @@
 
 #. module: base_gengo
 #: model:ir.ui.view,arch_db:base_gengo.base_gengo_translation_wizard_from
-msgid "Gengo Public or Private keys are wrong or missing."
-msgstr ""
-
-#. module: base_gengo
-#: model:ir.ui.view,arch_db:base_gengo.base_gengo_translation_wizard_from
 msgid "Gengo Request Form"
 msgstr "Formulaire de requêtes Gengo"
 
@@ -151,7 +134,7 @@
 msgstr "Niveau de service de la traduction Gengo"
 
 #. module: base_gengo
-#: code:addons/base_gengo/wizard/base_gengo_translations.py:83
+#: code:addons/base_gengo/wizard/base_gengo_translations.py:63
 #, python-format
 msgid ""
 "Gengo `Public Key` or `Private Key` are missing. Enter your Gengo "
@@ -162,7 +145,7 @@
 "Paramètres Gengo\"."
 
 #. module: base_gengo
-#: code:addons/base_gengo/wizard/base_gengo_translations.py:94
+#: code:addons/base_gengo/wizard/base_gengo_translations.py:74
 #, python-format
 msgid ""
 "Gengo connection failed with this message:\n"
@@ -269,7 +252,7 @@
 msgstr "Type de synchronisation"
 
 #. module: base_gengo
-#: code:addons/base_gengo/wizard/base_gengo_translations.py:115
+#: code:addons/base_gengo/wizard/base_gengo_translations.py:95
 #, python-format
 msgid ""
 "The number of terms to sync should be between 1 to 200 to work with Gengo "
@@ -277,14 +260,6 @@
 msgstr ""
 "Le nombre de termes à synchroniser doit être entre 1 et 200 pour fonctionner "
 "avec Gengo traduction."
-<<<<<<< HEAD
-
-#. module: base_gengo
-#: model:ir.model.fields,field_description:base_gengo.field_base_gengo_translations_authorized_credentials
-msgid "The private and public keys are valid"
-msgstr ""
-=======
->>>>>>> bc1a0a32
 
 #. module: base_gengo
 #: model:ir.model.fields,help:base_gengo.field_res_company_gengo_comment
@@ -295,7 +270,7 @@
 "Ce commentaire sera automatiquement joint à toute requête envoyée à Gengo"
 
 #. module: base_gengo
-#: code:addons/base_gengo/wizard/base_gengo_translations.py:110
+#: code:addons/base_gengo/wizard/base_gengo_translations.py:90
 #, python-format
 msgid "This language is not supported by the Gengo translation services."
 msgstr ""
