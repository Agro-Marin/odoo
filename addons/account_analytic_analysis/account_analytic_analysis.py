--- conflicted
+++ resolved
@@ -461,26 +461,6 @@
     _auto = False
     _rec_name = 'month'
 
-<<<<<<< HEAD
-    def _unit_amount(self, cr, uid, ids, name, arg, context=None):
-        res = {}
-        account_obj = self.pool.get('account.analytic.account')
-        account_ids = [int(str(int(x))[:-6]) for x in ids]
-        month_ids = [int(str(int(x))[-6:]) for x in ids]
-        parent_ids = tuple(ids) #We don't want consolidation for each of these fields because those complex computation is resource-greedy.
-        if parent_ids:
-            cr.execute('SELECT id, unit_amount ' \
-                    'FROM account_analytic_analysis_summary_month ' \
-                    'WHERE account_id IN %s ' \
-                        'AND month_id IN %s ',(parent_ids, tuple(month_ids),))
-            for sum_id, unit_amount in cr.fetchall():
-                res[sum_id] = unit_amount
-        for id in ids:
-            res[id] = round(res.get(id, 0.0), 2)
-        return res
-
-=======
->>>>>>> 87f8049c
     _columns = {
         'account_id': fields.many2one('account.analytic.account', 'Analytic Account', readonly=True),
         'unit_amount': fields.float('Total Time'),
