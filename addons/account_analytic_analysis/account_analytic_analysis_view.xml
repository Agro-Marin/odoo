--- conflicted
+++ resolved
@@ -58,40 +58,6 @@
                 </xpath>
                 <xpath expr='//separator[@name="description"]' position='before'>
 		    <separator colspan="4" string="Invoicing" name="invoicing"/>
-<<<<<<< HEAD
-		   <!--  <group colspan="4">
-			<group col="2" colspan="1" class="oe_form_group_label_border">
-			    <label string=" "/><label string=" "/>
-			    <field name="fix_price_invoices"/>
-			    <field name="invoice_on_timesheets"/>
-			    <field name="charge_expenses"/>
-			</group>
-			<group col="2" colspan="1">
-			    <label string="Est.Tot"/>
-			    <label string="Invoiced"/>
-			    <field name="amount_max" nolabel="1" attrs="{'invisible': [('fix_price_invoices','=',0)]}"/>
-			    <field name="ca_invoiced" nolabel="1" attrs="{'invisible': [('fix_price_invoices','=',0)]}"/>
-			    <field name="quantity_max" nolabel="1" attrs="{'invisible': [('invoice_on_timesheets','=',0)]}"/>
-			    <field name="hours_qtt_invoiced" nolabel="1" attrs="{'invisible': [('invoice_on_timesheets','=',0)]}"/>
-			</group>
-			<group col="2" colspan="1" class="oe_form_group_odd_border">
-			    <label string="Remaining"/>
-			    <label string="To Invoice"/>
-			    <field name="remaining_ca" nolabel="1" attrs="{'invisible': [('fix_price_invoices','=',0)]}"/>
-			    <field name="ca_to_invoice" nolabel="1" attrs="{'invisible': [('fix_price_invoices','=',0)]}"/>
-			    <field name="remaining_hours" nolabel="1" attrs="{'invisible': [('invoice_on_timesheets','=',0)]}"/>
-			    <field name="hours_qtt_non_invoiced" nolabel="1" attrs="{'invisible': [('invoice_on_timesheets','=',0)]}"/>
-			</group>
-			<group col="2" colspan="1">
-			    <label string=" "/><label string=" "/>
-			    <button name="%(action_sales_order_line)d" string="Sales" type="action" context="{'default_project_id': active_id,'search_default_project_id': active_id}" attrs="{'invisible': [('fix_price_invoices','=',0)]}"/>
-			    <button name="%(sale.action_order_line_tree2)d" string="Lines To Invoice" type="action" context="{'default_project_id': active_id,'search_default_project_id': active_id}" attrs="{'invisible': [('fix_price_invoices','=',0)]}"/>
-			    <button name="%(action_timesheet_lines_tree)d" string="Timesheets" type="action" attrs="{'invisible': [('invoice_on_timesheets','=',0)]}"/>
-                <button name="%(hr_timesheet_invoice.act_acc_analytic_acc_2_report_acc_analytic_line_to_invoice)d" string="Invoice Timesheets" type="action" attrs="{'invisible': [('invoice_on_timesheets','=',0)]}"/>
-
-			</group>
-		    </group> -->
-=======
 		    <group col="1" colspan="4">
 			<table border="0">
 			    <tr>
@@ -130,10 +96,10 @@
 			    <tr>
 				<th class="oe_border_right">Charge Expenses</th>
 				<td><field name="charge_expenses" nolabel="1"/></td>
-				<td class="oe_amount_center oe_th_110px">todo</td>
-				<td class="oe_amount_center oe_th_110px">todo</td>
-				<td class="oe_amount_center oe_th_110px oe_border_right">todo</td>
-				<td class="oe_amount_center oe_th_110px">todo</td>
+				<td class="oe_amount_center oe_th_110px"><field name="expense_max" nolabel="1" attrs="{'invisible': [('charge_expenses','=',0)]}"/></td>
+				<td class="oe_amount_center oe_th_110px"><field name="expense_invoiced" nolabel="1" attrs="{'invisible': [('charge_expenses','=',0)]}"/></td>
+				<td class="oe_amount_center oe_th_110px oe_border_right"><field name="remaining_expense" nolabel="1" attrs="{'invisible': [('charge_expenses','=',0)]}"/></td>
+				<td class="oe_amount_center oe_th_110px"><field name="expense_to_invoice" nolabel="1" attrs="{'invisible': [('charge_expenses','=',0)]}"/></td>
 				<td width="10px"></td>
 				<td class="oe_th_150px">todo</td>
 				<td class="oe_th_150px">todo</td>
@@ -148,92 +114,10 @@
 			    </tr>
 			</table>
 		    </group>
-<!--		    <group colspan="4">-->
-<!--			<group col="2" colspan="1" class="oe_form_group_label_border">-->
-<!--			    <label string=" "/><label string=" "/>-->
-<!--			    <field name="fix_price_invoices"/>-->
-<!--			    <field name="invoice_on_timesheets"/>-->
-<!--			    <field name="charge_expenses"/>-->
-<!--			</group>-->
-<!--			<group col="2" colspan="1">-->
-<!--			    <label string="Est.Tot"/>-->
-<!--			    <label string="Invoiced"/>-->
-<!--			    <field name="amount_max" nolabel="1" attrs="{'invisible': [('fix_price_invoices','=',0)]}"/>-->
-<!--			    <field name="ca_invoiced" nolabel="1" attrs="{'invisible': [('fix_price_invoices','=',0)]}"/>-->
-<!--			    <field name="quantity_max" nolabel="1" attrs="{'invisible': [('invoice_on_timesheets','=',0)]}"/>-->
-<!--			    <field name="hours_qtt_invoiced" nolabel="1" attrs="{'invisible': [('invoice_on_timesheets','=',0)]}"/>-->
-<!--			</group>-->
-<!--			<group col="2" colspan="1" class="oe_form_group_odd_border">-->
-<!--			    <label string="Remaining"/>-->
-<!--			    <label string="To Invoice"/>-->
-<!--			    <field name="remaining_ca" nolabel="1" attrs="{'invisible': [('fix_price_invoices','=',0)]}"/>-->
-<!--			    <field name="ca_to_invoice" nolabel="1" attrs="{'invisible': [('fix_price_invoices','=',0)]}"/>-->
-<!--			    <field name="remaining_hours" nolabel="1" attrs="{'invisible': [('invoice_on_timesheets','=',0)]}"/>-->
-<!--			    <field name="hours_qtt_non_invoiced" nolabel="1" attrs="{'invisible': [('invoice_on_timesheets','=',0)]}"/>-->
-<!--			</group>-->
-<!--			<group col="2" colspan="1">-->
-<!--			    <label string=" "/><label string=" "/>-->
-<!--			    <button name="%(action_sales_order_line)d" string="Sales" type="action" context="{'default_project_id': active_id,'search_default_project_id': active_id}" attrs="{'invisible': [('fix_price_invoices','=',0)]}"/>-->
-<!--			    <button name="%(sale.action_order_line_tree2)d" string="Lines To Invoice" type="action" context="{'default_project_id': active_id,'search_default_project_id': active_id}" attrs="{'invisible': [('fix_price_invoices','=',0)]}"/>-->
-<!--			    <button name="%(action_timesheet_lines_tree)d" string="Timesheets" type="action" attrs="{'invisible': [('invoice_on_timesheets','=',0)]}"/>-->
-<!--                <button name="%(hr_timesheet_invoice.act_acc_analytic_acc_2_report_acc_analytic_line_to_invoice)d" string="Invoice Timesheets" type="action" attrs="{'invisible': [('invoice_on_timesheets','=',0)]}"/>-->
-<!---->
-<!--			</group>-->
-<!--		    </group>-->
->>>>>>> eddbed0f
-		    
-                    <group colspan="4" name="contract_lines" class="oe_form_group_label_border">
-                        <table name="contract_data">
-                            <tr name="title" >
-                                <th ><div class="oe_field_label" ></div></th>
-                                <td><div></div></td>
-                                <th ><div class="oe_float_field_view" >Est. Total</div></th>
-                                <th ><div class="oe_field_view" >Invoiced</div></th>
-                                <th ><div class="oe_field_view" >Remaining</div></th>
-                                <th ><div class="oe_float_field_view" >Ready to Invoice</div></th>
-                            </tr>
-                            <tr>
-                                <th><div class="oe_field_label">Fix price Invoices</div></th>
-                                <td><div><field name="fix_price_invoices" nolabel="1"/></div></td>
-                                <td><div class="oe_float_field_view"><field name="amount_max" nolabel="1" attrs="{'invisible': [('fix_price_invoices','=',0)]}"/></div></td>
-                                <td><div class="oe_field_view"><field name="ca_invoiced" nolabel="1" attrs="{'invisible': [('fix_price_invoices','=',0)]}"/></div></td>
-                                <td><div class="oe_field_view"><field name="remaining_ca" nolabel="1" attrs="{'invisible': [('fix_price_invoices','=',0)]}"/></div></td>
-                                <td><div class="oe_float_field_view"><field name="ca_to_invoice" nolabel="1" attrs="{'invisible': [('fix_price_invoices','=',0)]}"/></div></td>
-                                <td><button class="oe_title_button_right" name="%(action_sales_order_line)d" string="Sales" type="action" context="{'default_project_id': active_id,'search_default_project_id': active_id}" attrs="{'invisible': [('fix_price_invoices','=',0)]}"/></td>
-                                <td><button class="oe_title_button_left" name="%(sale.action_order_line_tree2)d" string="Lines To Invoice" type="action" context="{'default_project_id': active_id,'search_default_project_id': active_id}" attrs="{'invisible': [('fix_price_invoices','=',0)]}"/></td>
-			    			</tr>
-                            <tr>
-                               <th><div class="oe_field_label">Invoice on timesheet</div></th>
-                               <td><div><field name="invoice_on_timesheets" nolabel="1"/></div></td>
-                               <td><div class="oe_float_field_view" ><field name="quantity_max" nolabel="1" attrs="{'invisible': [('invoice_on_timesheets','=',0)]}"/></div></td>
-                               <td><div class="oe_field_view" ><field name="hours_qtt_invoiced" nolabel="1" attrs="{'invisible': [('invoice_on_timesheets','=',0)]}"/></div></td>
-                               <td><div class="oe_field_view" ><field name="remaining_hours" nolabel="1" attrs="{'invisible': [('invoice_on_timesheets','=',0)]}"/></div></td>
-                               <td><div class="oe_float_field_view" ><field name="hours_qtt_non_invoiced" nolabel="1" attrs="{'invisible': [('invoice_on_timesheets','=',0)]}"/></div></td>
-                               <td><button class="oe_title_button_right" name="%(account.action_account_tree1)d" string="Timesheets" type="action" attrs="{'invisible': [('invoice_on_timesheets','=',0)]}"/></td>
-                               <td><button class="oe_title_button_left" name="%(hr_timesheet_invoice.act_acc_analytic_acc_2_report_acc_analytic_line_to_invoice)d" string="Invoice Timesheets" type="action" attrs="{'invisible': [('invoice_on_timesheets','=',0)]}"/></td>
-                           </tr>
-                           <tr>
-                                <th><div class="oe_field_label" >Charge Expenses</div></th>
-                                <td><div><field name="charge_expenses" nolabel="1"/></div></td>
-                                <td><div class="oe_float_field_view" ><field name="expense_max" nolabel="1" attrs="{'invisible': [('charge_expenses','=',0)]}"/></div></td>
-                                <td><div class="oe_field_view" ><field name="expense_invoiced" nolabel="1" attrs="{'invisible': [('charge_expenses','=',0)]}"/></div></td>
-                                <td><div class="oe_field_view" ><field name="remaining_expense" nolabel="1" attrs="{'invisible': [('charge_expenses','=',0)]}"/></div></td>
-                                <td><div class="oe_float_field_view"><field name="expense_to_invoice" nolabel="1" attrs="{'invisible': [('charge_expenses','=',0)]}"/></div></td>
-                            </tr> 
-                            <tr name="total">
-                                <th><div class="oe_field_label" >Total</div></th>
-                                <td><div></div></td>
-                                <td><div class="oe_totals" ></div></td>
-                                <td><div class="oe_totals_view" ></div></td>
-                                <td><div class="oe_totals_view" ></div></td>
-                                <td><div class="oe_totals" ></div></td>
-                            </tr>
-                        </table>
-                    </group>
-	            	<group colspan="4" class="oe_form_group_label_border"> 
-		                <field name="pricelist_id" />
-		                <field name="to_invoice" widget="selection" />
-		    	</group>
+        	<group colspan="4" class="oe_form_group_label_border"> 
+                <field name="pricelist_id" />
+                <field name="to_invoice" widget="selection" />
+	    	</group>
                 </xpath>
                 <!-- <notebook position="inside">
                     <page string="Invoice Analysis">
