--- conflicted
+++ resolved
@@ -14,8 +14,13 @@
 
 class event(models.Model):
     _name = 'event.event'
-<<<<<<< HEAD
     _inherit = ['event.event', 'website.seo.metadata']
+    _track = {
+        'website_published': {
+            'website_event.mt_event_published': lambda self, cr, uid, obj, ctx=None: obj.website_published,
+            'website_event.mt_event_unpublished': lambda self, cr, uid, obj, ctx=None: not obj.website_published
+        },
+    }
 
     twitter_hashtag = fields.Char('Twitter Hashtag', default=lambda self: self._default_hashtag())
     website_published = fields.Boolean('Visible in Website', copy=False)
@@ -43,15 +48,6 @@
 
     show_menu = fields.Boolean('Has Dedicated Menu', compute='_get_show_menu', inverse='_set_show_menu')
     menu_id = fields.Many2one('website.menu', 'Event Menu')
-=======
-    _inherit = ['event.event','website.seo.metadata']
-    _track = {
-        'website_published': {
-            'website_event.mt_event_published': lambda self, cr, uid, obj, ctx=None: obj.website_published,
-            'website_event.mt_event_unpublished': lambda self, cr, uid, obj, ctx=None: not obj.website_published
-        },
-    }
->>>>>>> 2b192bef
 
     @api.one
     def _get_new_menu_pages(self):
