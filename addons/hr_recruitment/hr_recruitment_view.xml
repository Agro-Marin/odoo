--- conflicted
+++ resolved
@@ -86,13 +86,6 @@
                         <button name="stage_previous" string="" type="object" icon="gtk-go-back"/>
                         <button icon="gtk-go-forward" string="" name="stage_next" type="object"/>
                     </group>
-<<<<<<< HEAD
-                        <field name="user_id"/>
-                        <field name="department_id" widget="selection"/>
-                        <button name="action_print_survey" string="Print Interview" type="object" icon="gtk-print" attrs="{'readonly':[('survey','=',False)]}"/>
-                        <button name="%(survey.action_view_survey_question_message)d" string="Interview Question" type="action" icon="gtk-execute" context="{'survey_id': survey, 'response_id': [response], 'response_no':0 ,'active' : response, 'object' : 'hr.applicant', 'cur_id' :active_id}" attrs="{'readonly':[('survey','=',False)]}" groups="base.group_extended"/>
-            	</group>
-=======
                     <newline/>
                     <group colspan="3" col="6">
                           <field name="partner_name"/>
@@ -108,7 +101,6 @@
                     <button name="action_print_survey" string="Print Interview" type="object" icon="gtk-print" attrs="{'readonly':[('survey','=',False)]}" groups="base.group_extended"/>
                     <button name="%(survey.action_view_survey_question_message)d" string="Interview Question" type="action" icon="gtk-execute" context="{'survey_id': survey, 'response_id': [response], 'response_no':0 ,'active' : response, 'object' : 'hr.applicant', 'cur_id' :active_id}" attrs="{'readonly':[('survey','=',False)]}" groups="base.group_extended"/>
                 </group>
->>>>>>> 30b9d326
                 <notebook colspan="4">
                     <page string="Job Info">
                         <group col="2" colspan="2">
