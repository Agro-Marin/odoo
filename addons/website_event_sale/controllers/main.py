--- conflicted
+++ resolved
@@ -39,11 +39,7 @@
         # free tickets -> order with amount = 0: auto-confirm, no checkout
         if not order.amount_total:
             order.action_confirm()  # tde notsure: email sending ?
-<<<<<<< HEAD
-            attendees = request.env['event.registration'].browse(list(attendee_ids))
-=======
-            attendees = request.registry['event.registration'].browse(cr, uid, list(attendee_ids), context=context).sudo()
->>>>>>> 19878d01
+            attendees = request.env['event.registration'].browse(list(attendee_ids)).sudo()
             # clean context and session, then redirect to the confirmation page
             request.website.sale_reset()
             return request.render("website_event.registration_complete", {
