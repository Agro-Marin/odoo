--- conflicted
+++ resolved
@@ -479,7 +479,6 @@
             tag_channels = post.tag_ids.mapped('message_channel_ids')
 
             if post.state == 'active' and post.parent_id:
-<<<<<<< HEAD
                 body = """
 <p>%(intro)s</p>
 <p style="margin-left: 30px; margin-top: 10 px; margin-bottom: 10px;">
@@ -505,7 +504,7 @@
                 # TDE FIXME: in master, you should probably use a subtype;
                 # however here we remove subtype but set partner_ids
                 partners = post.sudo().message_partner_ids | tag_partners
-                partners = partners.filtered(lambda partner: partner.user_ids and partner.user_ids.karma >= post.forum_id.karma_moderate)
+                partners = partners.filtered(lambda partner: partner.user_ids and any(user.karma >= post.forum_id.karma_moderate for user in partner.user_ids))
                 note_subtype = self.sudo().env.ref('mail.mt_note')
                 body = """
 <p>%(intro)s</p>
@@ -516,22 +515,6 @@
 </p>""" % {'intro': _('A new question <b>%s</b> has been asked on %s and require your validation. Click here to access the question :') % (self.name, self.parent_id.name),
            'url': '%s/forum/%s/question/%s' % (base_url, slug(self.forum_id), slug(self)),
            'click': _('Validate question')}
-=======
-                body = _('<p>A new answer for <i>%s</i> has been posted. <a href="%s/forum/%s/question/%s">Click here to access the post.</a></p>') % \
-                        (post.parent_id.name, base_url, slug(post.parent_id.forum_id), slug(post.parent_id))
-                post.parent_id.message_post(subject=_('Re: %s') % post.parent_id.name, body=body, subtype='website_forum.mt_answer_new')
-            elif post.state == 'active' and not post.parent_id:
-                body = _('<p>A new question <i>%s</i> has been asked on %s. <a href="%s/forum/%s/question/%s">Click here to access the question.</a></p>') % \
-                        (post.name, post.forum_id.name, base_url, slug(post.forum_id), slug(post))
-                post.message_post(subject=post.name, body=body, subtype='website_forum.mt_question_new')
-            elif post.state == 'pending' and not post.parent_id:
-                # TDE FIXME: in master, you should probably use a subtype;
-                # however here we remove subtype but set partner_ids
-                partners = post.sudo().message_partner_ids.filtered(lambda partner: partner.user_ids and any(user.karma >= post.forum_id.karma_moderate for user in partner.user_ids))
-                note_subtype = self.sudo().env.ref('mail.mt_note')
-                body = _('<p>A new question <i>%s</i> has been asked on %s and require your validation. <a href="%s/forum/%s/question/%s">Click here to access the question.</a></p>') % \
-                        (post.name, post.forum_id.name, base_url, slug(post.forum_id), slug(post))
->>>>>>> 6f923cbd
                 post.message_post(subject=post.name, body=body, subtype_id=note_subtype.id, partner_ids=partners.ids)
         return True
 
