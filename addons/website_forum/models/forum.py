--- conflicted
+++ resolved
@@ -494,11 +494,7 @@
             tag_ids = set(tag.get('id') for tag in self.resolve_2many_commands('tag_ids', vals['tag_ids']))
             if any(set(post.tag_ids) != tag_ids for post in self) and any(self.env.user.karma < post.forum_id.karma_edit_retag for post in self):
                 raise KarmaError(_('Not enough karma to retag.'))
-<<<<<<< HEAD
-        if any(key not in ['state', 'active', 'is_correct', 'closed_uid', 'closed_date', 'closed_reason_id', 'tag_ids'] for key in vals) and any(not post.can_edit for post in self):
-=======
         if any(key not in trusted_keys for key in vals) and any(not post.can_edit for post in self):
->>>>>>> 4c410ee6
             raise KarmaError('Not enough karma to edit a post.')
 
         res = super(Post, self).write(vals)
