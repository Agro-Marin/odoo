--- conflicted
+++ resolved
@@ -1,18 +1,3 @@
-<<<<<<< HEAD
-# Chinese (Simplified) translation for openobject-addons
-# Copyright (c) 2014 Rosetta Contributors and Canonical Ltd 2014
-# This file is distributed under the same license as the openobject-addons package.
-# FIRST AUTHOR <EMAIL@ADDRESS>, 2014.
-#
-msgid ""
-msgstr ""
-"Project-Id-Version: openobject-addons\n"
-"Report-Msgid-Bugs-To: FULL NAME <EMAIL@ADDRESS>\n"
-"POT-Creation-Date: 2014-08-14 13:08+0000\n"
-"PO-Revision-Date: 2014-08-14 16:10+0000\n"
-"Last-Translator: FULL NAME <EMAIL@ADDRESS>\n"
-"Language-Team: Chinese (Simplified) <zh_CN@li.org>\n"
-=======
 # Translation of Odoo Server.
 # This file contains the translation of the following modules:
 # * sale_layout
@@ -33,17 +18,16 @@
 "PO-Revision-Date: 2016-06-06 14:02+0000\n"
 "Last-Translator: Jeffery Chenn <jeffery9@gmail.com>\n"
 "Language-Team: Chinese (China) (http://www.transifex.com/odoo/odoo-8/language/zh_CN/)\n"
->>>>>>> baa4cc0e
 "MIME-Version: 1.0\n"
 "Content-Type: text/plain; charset=UTF-8\n"
-"Content-Transfer-Encoding: 8bit\n"
-"X-Launchpad-Export-Date: 2014-08-15 07:49+0000\n"
-"X-Generator: Launchpad (build 17156)\n"
+"Content-Transfer-Encoding: \n"
+"Language: zh_CN\n"
+"Plural-Forms: nplurals=1; plural=0;\n"
 
 #. module: sale_layout
 #: view:website:sale_layout.category_template
 msgid "&bull;"
-msgstr ""
+msgstr "&bull;"
 
 #. module: sale_layout
 #: view:website:sale.report_saleorder_document
@@ -52,7 +36,7 @@
 "                            </table>\n"
 "                            <p style=\"page-break-before:always;\"> </p>\n"
 "                            <table class=\"table table-condensed\">"
-msgstr ""
+msgstr "</tbody>\n                            </table>\n                            <p style=\"page-break-before:always;\"> </p>\n                            <table class=\"table table-condensed\">"
 
 #. module: sale_layout
 #: view:website:account.report_invoice_document
@@ -61,54 +45,54 @@
 "                    </table>\n"
 "                    <p style=\"page-break-before:always;\"> </p>\n"
 "                    <table class=\"table table-condensed\">"
-msgstr ""
+msgstr "</tbody>\n</table>\n<p style=\"page-break-before:always;\"> </p>\n<table class=\"table table-condensed\">"
 
 #. module: sale_layout
 #: view:website:account.report_invoice_document
 #: view:website:sale.report_saleorder_document
 msgid "<tbody>"
-msgstr ""
+msgstr "<tbody>"
 
 #. module: sale_layout
 #: field:sale_layout.category,pagebreak:0
 msgid "Add pagebreak"
-msgstr ""
+msgstr "添加页面分隔"
 
 #. module: sale_layout
 #: field:sale_layout.category,separator:0
 msgid "Add separator"
-msgstr ""
+msgstr "添加分隔"
 
 #. module: sale_layout
 #: field:sale_layout.category,subtotal:0
 msgid "Add subtotal"
-msgstr ""
+msgstr "添加小计"
 
 #. module: sale_layout
 #: view:website:account.report_invoice_document
 msgid "Amount"
-msgstr ""
+msgstr "本位币金额"
 
 #. module: sale_layout
 #: view:sale_layout.category:sale_layout.report_configuration_search_view
 msgid "Break"
-msgstr ""
+msgstr "坏损的"
 
 #. module: sale_layout
 #: field:sale_layout.category,create_uid:0
 msgid "Created by"
-msgstr ""
+msgstr "创建人"
 
 #. module: sale_layout
 #: field:sale_layout.category,create_date:0
 msgid "Created on"
-msgstr ""
+msgstr "创建时间"
 
 #. module: sale_layout
 #: view:website:account.report_invoice_document
 #: view:website:sale.report_saleorder_document
 msgid "Description"
-msgstr "描述"
+msgstr "说明"
 
 #. module: sale_layout
 #: view:website:sale.report_saleorder_document
@@ -118,49 +102,49 @@
 #. module: sale_layout
 #: view:website:account.report_invoice_document
 msgid "Discount (%)"
-msgstr ""
+msgstr "折扣(%)"
 
 #. module: sale_layout
 #: view:sale_layout.category:sale_layout.report_configuration_search_view
 msgid "Group By Name"
-msgstr ""
+msgstr "按名称分组"
 
 #. module: sale_layout
 #: field:sale_layout.category,id:0
 msgid "ID"
-msgstr ""
+msgstr "标识"
 
 #. module: sale_layout
 #: model:ir.model,name:sale_layout.model_account_invoice
 msgid "Invoice"
-msgstr ""
+msgstr "发票"
 
 #. module: sale_layout
 #: model:ir.model,name:sale_layout.model_account_invoice_line
 msgid "Invoice Line"
-msgstr ""
+msgstr "发票行"
 
 #. module: sale_layout
 #: field:sale_layout.category,write_uid:0
 msgid "Last Updated by"
-msgstr ""
+msgstr "最后更新人"
 
 #. module: sale_layout
 #: field:sale_layout.category,write_date:0
 msgid "Last Updated on"
-msgstr ""
+msgstr "最后更新时间"
 
 #. module: sale_layout
 #: field:account.invoice.line,categ_sequence:0
 #: field:sale.order.line,categ_sequence:0
 msgid "Layout Sequence"
-msgstr ""
+msgstr "布局序列"
 
 #. module: sale_layout
 #: view:sale_layout.category:sale_layout.report_configuration_search_view
 #: field:sale_layout.category,name:0
 msgid "Name"
-msgstr ""
+msgstr "名称"
 
 #. module: sale_layout
 #: view:website:sale.report_saleorder_document
@@ -178,12 +162,12 @@
 #: view:sale_layout.category:sale_layout.report_configuration_form_view
 #: view:sale_layout.category:sale_layout.report_configuration_tree_view
 msgid "Report Configuration"
-msgstr ""
+msgstr "设定报表"
 
 #. module: sale_layout
 #: model:ir.ui.menu,name:sale_layout.Report_configuration
 msgid "Report Layout Categories"
-msgstr ""
+msgstr "报表布局类别"
 
 #. module: sale_layout
 #: model:ir.model,name:sale_layout.model_sale_order
@@ -193,33 +177,33 @@
 #. module: sale_layout
 #: model:ir.model,name:sale_layout.model_sale_order_line
 msgid "Sales Order Line"
-msgstr "销售订单明细"
+msgstr "销售订单行"
 
 #. module: sale_layout
 #: view:sale_layout.category:sale_layout.report_configuration_search_view
 msgid "Search Name"
-msgstr ""
+msgstr "搜索名称"
 
 #. module: sale_layout
 #: field:account.invoice.line,sale_layout_cat_id:0
 #: field:sale.order.line,sale_layout_cat_id:0
 msgid "Section"
-msgstr ""
+msgstr "节"
 
 #. module: sale_layout
 #: view:sale_layout.category:sale_layout.report_configuration_search_view
 msgid "Separator"
-msgstr ""
+msgstr "分隔符"
 
 #. module: sale_layout
 #: field:sale_layout.category,sequence:0
 msgid "Sequence"
-msgstr ""
+msgstr "序列"
 
 #. module: sale_layout
 #: view:website:sale_layout.subtotal_template
 msgid "Subtotal:"
-msgstr ""
+msgstr "小计:"
 
 #. module: sale_layout
 #: view:website:account.report_invoice_document
@@ -230,16 +214,12 @@
 #. module: sale_layout
 #: view:sale_layout.category:sale_layout.report_configuration_search_view
 msgid "Total"
-msgstr ""
+msgstr "合计"
 
 #. module: sale_layout
 #: view:website:sale_layout.category_template
 msgid "Uncategorized"
-<<<<<<< HEAD
-msgstr ""
-=======
 msgstr "未归类"
->>>>>>> baa4cc0e
 
 #. module: sale_layout
 #: view:website:account.report_invoice_document
@@ -250,4 +230,4 @@
 #. module: sale_layout
 #: view:website:account.report_invoice_document
 msgid "Unit of measure"
-msgstr ""+msgstr "计量单位"