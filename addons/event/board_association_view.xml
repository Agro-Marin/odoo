<?xml version="1.0"?>
<openerp>
    <data>
        <!-- Events dashboard -->
        <record model ="ir.ui.view" id="view_report_event_reg_graph">
            <field name="name">Registration Event report</field>
            <field name="model">report.event.registration</field>
            <field name="arch" type="xml">
                <graph string="Events Filling Status" type="bar" >
<<<<<<< HEAD
                    <field name="event_id"/>
                    <field name="draft_state" operator="+"/>
                    <field name="confirm_state" operator="+"/>
                    <field name="seats_max" operator="+"/>
=======
                    <field name="event_id" type="row"/>
                    <field name="draft_state" type="measure"/>
>>>>>>> 103d2371
                </graph>
            </field>
        </record>

        <record  model="ir.actions.act_window" id="act_event_reg">
            <field name="name">Events Filling Status</field>
            <field name="res_model">report.event.registration</field>
            <field name="view_type">form</field>
            <field name="domain">[('event_state','not in',('cancel','done'))]</field>
            <field name="view_mode">graph,tree</field>
            <field name="view_id" ref="view_report_event_reg_graph"/>
        </record>

        <record model="ir.actions.act_window" id="act_event_view">
            <field name="name">Next Events</field>
            <field name="type">ir.actions.act_window</field>
            <field name="res_model">event.event</field>
            <field name="view_type">form</field>
            <field name="view_mode">tree,form</field>
            <field name="domain">[('state','not in',('cancel','done'))]</field>
        </record>

        <record model="ir.actions.act_window" id="act_event_view_registration">
            <field name="name">New Registration</field>
            <field name="type">ir.actions.act_window</field>
            <field name="res_model">event.registration</field>
            <field name="view_type">form</field>
            <field name="view_mode">tree,form</field>
            <field name="domain">[('state','=','draft')]</field>
        </record>

        <record model="ir.ui.view" id="board_associations_manager_form">
            <field name="name">board.associations.manager.form</field>
            <field name="model">board.board</field>
            <field name="arch" type="xml">
                <form string="Association Dashboard" version="7.0">
                    <board style="2-1">
                        <column>
                            <action string="Next Events" name="%(act_event_view)d"/>
                        </column>
                        <column>
                            <action string="Events Filling By Status" name="%(act_event_reg)d"/>
                        </column>
                    </board>
                </form>
            </field>
        </record>

        <record model="ir.actions.act_window" id="open_board_associations_manager">
            <field name="name">Events</field>
            <field name="res_model">board.board</field>
            <field name="view_type">form</field>
            <field name="view_mode">form</field>
            <field name="view_id" ref="board_associations_manager_form"/>
        </record>

        <menuitem id="menu_board_associations_manager"
                  parent="base.menu_reporting_dashboard"
                  action="open_board_associations_manager"
                  sequence="40"
                  icon="terp-graph"/>
    </data>
</openerp><|MERGE_RESOLUTION|>--- conflicted
+++ resolved
@@ -7,15 +7,8 @@
             <field name="model">report.event.registration</field>
             <field name="arch" type="xml">
                 <graph string="Events Filling Status" type="bar" >
-<<<<<<< HEAD
-                    <field name="event_id"/>
-                    <field name="draft_state" operator="+"/>
-                    <field name="confirm_state" operator="+"/>
-                    <field name="seats_max" operator="+"/>
-=======
                     <field name="event_id" type="row"/>
                     <field name="draft_state" type="measure"/>
->>>>>>> 103d2371
                 </graph>
             </field>
         </record>
