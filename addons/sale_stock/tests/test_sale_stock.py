# -*- coding: utf-8 -*-
# Part of Odoo. See LICENSE file for full copyright and licensing details.

from odoo.addons.sale.tests.test_sale_common import TestSale
from odoo.exceptions import UserError
from odoo.tests import tagged


@tagged('post_install', '-at_install')
class TestSaleStock(TestSale):
    def test_00_sale_stock_invoice(self):
        """
        Test SO's changes when playing around with stock moves, quants, pack operations, pickings
        and whatever other model there is in stock with "invoice on delivery" products
        """
        inv_obj = self.env['account.invoice']
        self.so = self.env['sale.order'].create({
            'partner_id': self.partner.id,
            'partner_invoice_id': self.partner.id,
            'partner_shipping_id': self.partner.id,
            'order_line': [(0, 0, {'name': p.name, 'product_id': p.id, 'product_uom_qty': 2, 'product_uom': p.uom_id.id, 'price_unit': p.list_price}) for p in self.products.values()],
            'pricelist_id': self.env.ref('product.list0').id,
            'picking_policy': 'direct',
        })

        # confirm our standard so, check the picking
        self.so.action_confirm()
        self.assertTrue(self.so.picking_ids, 'Sale Stock: no picking created for "invoice on delivery" storable products')
        # invoice on order
        self.so.action_invoice_create()

        # deliver partially, check the so's invoice_status and delivered quantities
        self.assertEqual(self.so.invoice_status, 'no', 'Sale Stock: so invoice_status should be "nothing to invoice" after invoicing')
        pick = self.so.picking_ids
        pick.move_lines.write({'quantity_done': 1})
        wiz_act = pick.button_validate()
        wiz = self.env[wiz_act['res_model']].browse(wiz_act['res_id'])
        wiz.process()
        self.assertEqual(self.so.invoice_status, 'to invoice', 'Sale Stock: so invoice_status should be "to invoice" after partial delivery')
        del_qties = [sol.qty_delivered for sol in self.so.order_line]
        del_qties_truth = [1.0 if sol.product_id.type in ['product', 'consu'] else 0.0 for sol in self.so.order_line]
        self.assertEqual(del_qties, del_qties_truth, 'Sale Stock: delivered quantities are wrong after partial delivery')
        # invoice on delivery: only storable products
        inv_id = self.so.action_invoice_create()
        inv_1 = inv_obj.browse(inv_id)
        self.assertTrue(all([il.product_id.invoice_policy == 'delivery' for il in inv_1.invoice_line_ids]),
                        'Sale Stock: invoice should only contain "invoice on delivery" products')

        # complete the delivery and check invoice_status again
        self.assertEqual(self.so.invoice_status, 'no',
                         'Sale Stock: so invoice_status should be "nothing to invoice" after partial delivery and invoicing')
        self.assertEqual(len(self.so.picking_ids), 2, 'Sale Stock: number of pickings should be 2')
        pick_2 = self.so.picking_ids[0]
        pick_2.move_lines.write({'quantity_done': 1})
        self.assertIsNone(pick_2.button_validate(), 'Sale Stock: second picking should be final without need for a backorder')
        self.assertEqual(self.so.invoice_status, 'to invoice', 'Sale Stock: so invoice_status should be "to invoice" after complete delivery')
        del_qties = [sol.qty_delivered for sol in self.so.order_line]
        del_qties_truth = [2.0 if sol.product_id.type in ['product', 'consu'] else 0.0 for sol in self.so.order_line]
        self.assertEqual(del_qties, del_qties_truth, 'Sale Stock: delivered quantities are wrong after complete delivery')
        # Without timesheet, we manually set the delivered qty for the product serv_del
        self.so.order_line[1]['qty_delivered'] = 2.0
        inv_id = self.so.action_invoice_create()
        self.assertEqual(self.so.invoice_status, 'invoiced',
                         'Sale Stock: so invoice_status should be "fully invoiced" after complete delivery and invoicing')

    def test_01_sale_stock_order(self):
        """
        Test SO's changes when playing around with stock moves, quants, pack operations, pickings
        and whatever other model there is in stock with "invoice on order" products
        """
        # let's cheat and put all our products to "invoice on order"
        self.so = self.env['sale.order'].create({
            'partner_id': self.partner.id,
            'partner_invoice_id': self.partner.id,
            'partner_shipping_id': self.partner.id,
            'order_line': [(0, 0, {'name': p.name, 'product_id': p.id, 'product_uom_qty': 2, 'product_uom': p.uom_id.id, 'price_unit': p.list_price}) for p in self.products.values()],
            'pricelist_id': self.env.ref('product.list0').id,
            'picking_policy': 'direct',
        })
        for sol in self.so.order_line:
            sol.product_id.invoice_policy = 'order'
        # confirm our standard so, check the picking
        self.so.order_line._compute_product_updatable()
        self.assertTrue(self.so.order_line[0].product_updatable)
        self.so.action_confirm()
        self.so.order_line._compute_product_updatable()
        self.assertFalse(self.so.order_line[0].product_updatable)
        self.assertTrue(self.so.picking_ids, 'Sale Stock: no picking created for "invoice on order" storable products')
        # let's do an invoice for a deposit of 5%
        adv_wiz = self.env['sale.advance.payment.inv'].with_context(active_ids=[self.so.id]).create({
            'advance_payment_method': 'percentage',
            'amount': 5.0,
            'product_id': self.env.ref('sale.advance_product_0').id,
        })
        act = adv_wiz.with_context(open_invoices=True).create_invoices()
        inv = self.env['account.invoice'].browse(act['res_id'])
        self.assertEqual(inv.amount_untaxed, self.so.amount_untaxed * 5.0 / 100.0, 'Sale Stock: deposit invoice is wrong')
        self.assertEqual(self.so.invoice_status, 'to invoice', 'Sale Stock: so should be to invoice after invoicing deposit')
        # invoice on order: everything should be invoiced
        self.so.action_invoice_create(final=True)
        self.assertEqual(self.so.invoice_status, 'invoiced', 'Sale Stock: so should be fully invoiced after second invoice')

        # deliver, check the delivered quantities
        pick = self.so.picking_ids
        pick.move_lines.write({'quantity_done': 2})
        self.assertIsNone(pick.button_validate(), 'Sale Stock: complete delivery should not need a backorder')
        del_qties = [sol.qty_delivered for sol in self.so.order_line]
        del_qties_truth = [2.0 if sol.product_id.type in ['product', 'consu'] else 0.0 for sol in self.so.order_line]
        self.assertEqual(del_qties, del_qties_truth, 'Sale Stock: delivered quantities are wrong after partial delivery')
        # invoice on delivery: nothing to invoice
        with self.assertRaises(UserError):
            self.so.action_invoice_create()

    def test_02_sale_stock_return(self):
        """
        Test a SO with a product invoiced on delivery. Deliver and invoice the SO, then do a return
        of the picking. Check that a refund invoice is well generated.
        """
        # intial so
        self.partner = self.env.ref('base.res_partner_1')
        self.product = self.env.ref('product.product_delivery_01')
        so_vals = {
            'partner_id': self.partner.id,
            'partner_invoice_id': self.partner.id,
            'partner_shipping_id': self.partner.id,
            'order_line': [(0, 0, {
                'name': self.product.name,
                'product_id': self.product.id,
                'product_uom_qty': 5.0,
                'product_uom': self.product.uom_id.id,
                'price_unit': self.product.list_price})],
            'pricelist_id': self.env.ref('product.list0').id,
        }
        self.so = self.env['sale.order'].create(so_vals)

        # confirm our standard so, check the picking
        self.so.action_confirm()
        self.assertTrue(self.so.picking_ids, 'Sale Stock: no picking created for "invoice on delivery" storable products')

        # invoice in on delivery, nothing should be invoiced
        self.assertEqual(self.so.invoice_status, 'no', 'Sale Stock: so invoice_status should be "no" instead of "%s".' % self.so.invoice_status)

        # deliver completely
        pick = self.so.picking_ids
        pick.move_lines.write({'quantity_done': 5})
        pick.button_validate()

        # Check quantity delivered
        del_qty = sum(sol.qty_delivered for sol in self.so.order_line)
        self.assertEqual(del_qty, 5.0, 'Sale Stock: delivered quantity should be 5.0 instead of %s after complete delivery' % del_qty)

        # Check invoice
        self.assertEqual(self.so.invoice_status, 'to invoice', 'Sale Stock: so invoice_status should be "to invoice" instead of "%s" before invoicing' % self.so.invoice_status)
        inv_1_id = self.so.action_invoice_create()
        self.assertEqual(self.so.invoice_status, 'invoiced', 'Sale Stock: so invoice_status should be "invoiced" instead of "%s" after invoicing' % self.so.invoice_status)
        self.assertEqual(len(inv_1_id), 1, 'Sale Stock: only one invoice instead of "%s" should be created' % len(inv_1_id))
        self.inv_1 = self.env['account.invoice'].browse(inv_1_id)
        self.assertEqual(self.inv_1.amount_untaxed, self.inv_1.amount_untaxed, 'Sale Stock: amount in SO and invoice should be the same')
        self.inv_1.action_invoice_open()

        # Create return picking
        StockReturnPicking = self.env['stock.return.picking']
        default_data = StockReturnPicking.with_context(active_ids=pick.ids, active_id=pick.ids[0]).default_get(['move_dest_exists', 'original_location_id', 'product_return_moves', 'parent_location_id', 'location_id'])
        return_wiz = StockReturnPicking.with_context(active_ids=pick.ids, active_id=pick.ids[0]).create(default_data)
        return_wiz.product_return_moves.quantity = 2.0 # Return only 2
        return_wiz.product_return_moves.to_refund = True # Refund these 2
        res = return_wiz.create_returns()
        return_pick = self.env['stock.picking'].browse(res['res_id'])

        # Validate picking
        return_pick.move_lines.write({'quantity_done': 2})
        return_pick.button_validate()

        # Check invoice
        self.assertEqual(self.so.invoice_status, 'to invoice', 'Sale Stock: so invoice_status should be "to invoice" instead of "%s" after picking return' % self.so.invoice_status)
        self.assertAlmostEqual(self.so.order_line[0].qty_delivered, 3.0, msg='Sale Stock: delivered quantity should be 3.0 instead of "%s" after picking return' % self.so.order_line[0].qty_delivered)
        # let's do an invoice with refunds
        adv_wiz = self.env['sale.advance.payment.inv'].with_context(active_ids=[self.so.id]).create({
            'advance_payment_method': 'all',
        })
        adv_wiz.with_context(open_invoices=True).create_invoices()
        self.inv_2 = self.so.invoice_ids.filtered(lambda r: r.state == 'draft')
        self.assertAlmostEqual(self.inv_2.invoice_line_ids[0].quantity, 2.0, msg='Sale Stock: refund quantity on the invoice should be 2.0 instead of "%s".' % self.inv_2.invoice_line_ids[0].quantity)
        self.assertEqual(self.so.invoice_status, 'no', 'Sale Stock: so invoice_status should be "no" instead of "%s" after invoicing the return' % self.so.invoice_status)

    def test_03_sale_stock_delivery_partial(self):
        """
        Test a SO with a product invoiced on delivery. Deliver partially and invoice the SO, when
        the SO is set on 'done', the SO should be fully invoiced.
        """
        # intial so
        self.partner = self.env.ref('base.res_partner_1')
        self.product = self.env.ref('product.product_delivery_01')
        so_vals = {
            'partner_id': self.partner.id,
            'partner_invoice_id': self.partner.id,
            'partner_shipping_id': self.partner.id,
            'order_line': [(0, 0, {
                'name': self.product.name,
                'product_id': self.product.id,
                'product_uom_qty': 5.0,
                'product_uom': self.product.uom_id.id,
                'price_unit': self.product.list_price})],
            'pricelist_id': self.env.ref('product.list0').id,
        }
        self.so = self.env['sale.order'].create(so_vals)

        # confirm our standard so, check the picking
        self.so.action_confirm()
        self.assertTrue(self.so.picking_ids, 'Sale Stock: no picking created for "invoice on delivery" storable products')

        # invoice in on delivery, nothing should be invoiced
        self.assertEqual(self.so.invoice_status, 'no', 'Sale Stock: so invoice_status should be "nothing to invoice"')

        # deliver partially
        pick = self.so.picking_ids
        pick.move_lines.write({'quantity_done': 4})
        res_dict = pick.button_validate()
        wizard = self.env[(res_dict.get('res_model'))].browse(res_dict.get('res_id'))
        wizard.process_cancel_backorder()

        # Check quantity delivered
        del_qty = sum(sol.qty_delivered for sol in self.so.order_line)
        self.assertEqual(del_qty, 4.0, 'Sale Stock: delivered quantity should be 4.0 after partial delivery')

        # Check invoice
        self.assertEqual(self.so.invoice_status, 'to invoice', 'Sale Stock: so invoice_status should be "to invoice" before invoicing')
        inv_1_id = self.so.action_invoice_create()
        self.assertEqual(self.so.invoice_status, 'no', 'Sale Stock: so invoice_status should be "no" after invoicing')
        self.assertEqual(len(inv_1_id), 1, 'Sale Stock: only one invoice should be created')
        self.inv_1 = self.env['account.invoice'].browse(inv_1_id)
        self.assertEqual(self.inv_1.amount_untaxed, self.inv_1.amount_untaxed, 'Sale Stock: amount in SO and invoice should be the same')

        self.so.action_done()
        self.assertEqual(self.so.invoice_status, 'invoiced', 'Sale Stock: so invoice_status should be "invoiced" when set to done')

    def test_04_create_picking_update_saleorderline(self):
        """
        Test that updating multiple sale order lines after a succesful delivery creates a single picking containing
        the new move lines.
        """
        # sell two products
        item1 = self.products['prod_order']  # consumable
        item1.type = 'consu'
        item2 = self.products['prod_del']    # storable

        self.so = self.env['sale.order'].create({
            'partner_id': self.partner.id,
            'order_line': [
                (0, 0, {'name': item1.name, 'product_id': item1.id, 'product_uom_qty': 1, 'product_uom': item1.uom_id.id, 'price_unit': item1.list_price}),
                (0, 0, {'name': item2.name, 'product_id': item2.id, 'product_uom_qty': 1, 'product_uom': item2.uom_id.id, 'price_unit': item2.list_price}),
            ],
        })
        self.so.action_confirm()

        # deliver them
        # One of the move is for a consumable product, thus is assigned. The second one is for a
        # storable product, thus is unavailable. Hitting `button_validate` will first ask to
        # process all the reserved quantities and, if the user chose to process, a second wizard
        # will ask to create a backorder for the unavailable product.
        self.assertEquals(len(self.so.picking_ids), 1)
        res_dict = self.so.picking_ids[0].button_validate()
        wizard = self.env[(res_dict.get('res_model'))].browse(res_dict.get('res_id'))
        self.assertEqual(wizard._name, 'stock.immediate.transfer')
        res_dict = wizard.process()
        wizard = self.env[(res_dict.get('res_model'))].browse(res_dict.get('res_id'))
        self.assertEqual(wizard._name, 'stock.backorder.confirmation')
        wizard.process()

        # Now, the original picking is done and there is a new one (the backorder).
        self.assertEquals(len(self.so.picking_ids), 2)
        for picking in self.so.picking_ids:
            move = picking.move_lines
            if picking.backorder_id:
                self.assertEqual(move.product_id.id, item2.id)
                self.assertEqual(move.state, 'confirmed')
            else:
                self.assertEqual(picking.move_lines.product_id.id, item1.id)
                self.assertEqual(move.state, 'done')

        # update the two original sale order lines
        self.so.write({
            'order_line': [
                (1, self.so.order_line[0].id, {'product_uom_qty': 2}),
                (1, self.so.order_line[1].id, {'product_uom_qty': 2}),
            ]
        })
        # a single picking should be created for the new delivery
        self.assertEquals(len(self.so.picking_ids), 2)
        backorder = self.so.picking_ids.filtered(lambda p: p.backorder_id)
        self.assertEqual(len(backorder.move_lines), 2)
        for backorder_move in backorder.move_lines:
            if backorder_move.product_id.id == item1.id:
                self.assertEqual(backorder_move.product_qty, 1)
            elif backorder_move.product_id.id == item2.id:
                self.assertEqual(backorder_move.product_qty, 2)

    def test_05_create_picking_update_saleorderline(self):
        """ Same test than test_04 but only with enough products in stock so that the reservation
        is successful.
        """
        # sell two products
        item1 = self.products['prod_order']  # consumable
        item2 = self.products['prod_del']    # storable

        self.env['stock.quant']._update_available_quantity(item2, self.env.ref('stock.stock_location_stock'), 2)
        self.so = self.env['sale.order'].create({
            'partner_id': self.partner.id,
            'order_line': [
                (0, 0, {'name': item1.name, 'product_id': item1.id, 'product_uom_qty': 1, 'product_uom': item1.uom_id.id, 'price_unit': item1.list_price}),
                (0, 0, {'name': item2.name, 'product_id': item2.id, 'product_uom_qty': 1, 'product_uom': item2.uom_id.id, 'price_unit': item2.list_price}),
            ],
        })
        self.so.action_confirm()

        # deliver them
        self.assertEquals(len(self.so.picking_ids), 1)
        res_dict = self.so.picking_ids[0].button_validate()
        wizard = self.env[(res_dict.get('res_model'))].browse(res_dict.get('res_id'))
        wizard.process()
        self.assertEquals(self.so.picking_ids[0].state, "done")

        # update the two original sale order lines
        self.so.write({
            'order_line': [
                (1, self.so.order_line[0].id, {'product_uom_qty': 2}),
                (1, self.so.order_line[1].id, {'product_uom_qty': 2}),
            ]
        })
        # a single picking should be created for the new delivery
        self.assertEquals(len(self.so.picking_ids), 2)

    def test_05_confirm_cancel_confirm(self):
        """ Confirm a sale order, cancel it, set to quotation, change the
        partner, confirm it again: the second delivery order should have
        the new partner.
        """
        item1 = self.products['prod_order']
        partner1 = self.partner.id
        partner2 = self.env.ref('base.res_partner_2').id
        so1 = self.env['sale.order'].create({
            'partner_id': partner1,
            'order_line': [(0, 0, {
                'name': item1.name,
                'product_id': item1.id,
                'product_uom_qty': 1,
                'product_uom': item1.uom_id.id,
                'price_unit': item1.list_price,
            })],
        })
        so1.action_confirm()
        self.assertEqual(len(so1.picking_ids), 1)
        self.assertEqual(so1.picking_ids.partner_id.id, partner1)
        so1.action_cancel()
        so1.action_draft()
        so1.partner_id = partner2
        so1.partner_shipping_id = partner2  # set by an onchange
        so1.action_confirm()
        self.assertEqual(len(so1.picking_ids), 2)
        picking2 = so1.picking_ids.filtered(lambda p: p.state != 'cancel')
        self.assertEqual(picking2.partner_id.id, partner2)

    def test_06_uom(self):
        """ Sell a dozen of products stocked in units. Check that the quantities on the sale order
        lines as well as the delivered quantities are handled in dozen while the moves themselves
        are handled in units. Edit the ordered quantities, check that the quantites are correctly
        updated on the moves. Edit the ir.config_parameter to propagate the uom of the sale order
        lines to the moves and edit a last time the ordered quantities. Deliver, check the
        quantities.
        """
        uom_unit = self.env.ref('uom.product_uom_unit')
        uom_dozen = self.env.ref('uom.product_uom_dozen')
        item1 = self.products['prod_order']

        self.assertEqual(item1.uom_id.id, uom_unit.id)

        # sell a dozen
        so1 = self.env['sale.order'].create({
            'partner_id': self.partner.id,
            'order_line': [(0, 0, {
                'name': item1.name,
                'product_id': item1.id,
                'product_uom_qty': 1,
                'product_uom': uom_dozen.id,
                'price_unit': item1.list_price,
            })],
        })
        so1.action_confirm()

        # the move should be 12 units
        # note: move.product_qty = computed field, always in the uom of the quant
        #       move.product_uom_qty = stored field representing the initial demand in move.product_uom
        move1 = so1.picking_ids.move_lines[0]
        self.assertEqual(move1.product_uom_qty, 12)
        self.assertEqual(move1.product_uom.id, uom_unit.id)
        self.assertEqual(move1.product_qty, 12)

        # edit the so line, sell 2 dozen, the move should now be 24 units
        so1.order_line.product_uom_qty = 2
        self.assertEqual(move1.product_uom_qty, 24)
        self.assertEqual(move1.product_uom.id, uom_unit.id)
        self.assertEqual(move1.product_qty, 24)

        # force the propagation of the uom, sell 3 dozen
        self.env['ir.config_parameter'].sudo().set_param('stock.propagate_uom', '1')
        so1.order_line.product_uom_qty = 3
        move2 = so1.picking_ids.move_lines.filtered(lambda m: m.product_uom.id == uom_dozen.id)
        self.assertEqual(move2.product_uom_qty, 1)
        self.assertEqual(move2.product_uom.id, uom_dozen.id)
        self.assertEqual(move2.product_qty, 12)

        # deliver everything
        move1.quantity_done = 24
        move2.quantity_done = 1
        so1.picking_ids.button_validate()

        # check the delivered quantity
<<<<<<< HEAD
        self.assertEqual(so1.order_line.qty_delivered, 3.0)
=======
        self.assertEqual(so1.order_line.qty_delivered, 3.0)

    def test_07_forced_qties(self):
        """ Make multiple sale order lines of the same product which isn't available in stock. On
        the picking, create new move lines (through the detailed operations view). See that the move
        lines are correctly dispatched through the moves.
        """
        uom_unit = self.env.ref('uom.product_uom_unit')
        uom_dozen = self.env.ref('uom.product_uom_dozen')
        item1 = self.products['prod_order']

        self.assertEqual(item1.uom_id.id, uom_unit.id)

        # sell a dozen
        so1 = self.env['sale.order'].create({
            'partner_id': self.partner.id,
            'order_line': [
                (0, 0, {
                    'name': item1.name,
                    'product_id': item1.id,
                    'product_uom_qty': 1,
                    'product_uom': uom_dozen.id,
                    'price_unit': item1.list_price,
                }),
                (0, 0, {
                    'name': item1.name,
                    'product_id': item1.id,
                    'product_uom_qty': 1,
                    'product_uom': uom_dozen.id,
                    'price_unit': item1.list_price,
                }),
                (0, 0, {
                    'name': item1.name,
                    'product_id': item1.id,
                    'product_uom_qty': 1,
                    'product_uom': uom_dozen.id,
                    'price_unit': item1.list_price,
                }),
            ],
        })
        so1.action_confirm()

        self.assertEqual(len(so1.picking_ids.move_lines), 3)
        so1.picking_ids.write({
            'move_line_ids': [
                (0, 0, {
                    'product_id': item1.id,
                    'product_uom_qty': 0,
                    'qty_done': 1,
                    'product_uom_id': uom_dozen.id,
                    'location_id': so1.picking_ids.location_id.id,
                    'location_dest_id': so1.picking_ids.location_dest_id.id,
                }),
                (0, 0, {
                    'product_id': item1.id,
                    'product_uom_qty': 0,
                    'qty_done': 1,
                    'product_uom_id': uom_dozen.id,
                    'location_id': so1.picking_ids.location_id.id,
                    'location_dest_id': so1.picking_ids.location_dest_id.id,
                }),
                (0, 0, {
                    'product_id': item1.id,
                    'product_uom_qty': 0,
                    'qty_done': 1,
                    'product_uom_id': uom_dozen.id,
                    'location_id': so1.picking_ids.location_id.id,
                    'location_dest_id': so1.picking_ids.location_dest_id.id,
                }),
            ],
        })
        so1.picking_ids.button_validate()
        self.assertEqual(so1.picking_ids.state, 'done')
        self.assertEqual(so1.order_line.mapped('qty_delivered'), [1, 1, 1])
>>>>>>> edd58600
<|MERGE_RESOLUTION|>--- conflicted
+++ resolved
@@ -415,9 +415,6 @@
         so1.picking_ids.button_validate()
 
         # check the delivered quantity
-<<<<<<< HEAD
-        self.assertEqual(so1.order_line.qty_delivered, 3.0)
-=======
         self.assertEqual(so1.order_line.qty_delivered, 3.0)
 
     def test_07_forced_qties(self):
@@ -491,5 +488,4 @@
         })
         so1.picking_ids.button_validate()
         self.assertEqual(so1.picking_ids.state, 'done')
-        self.assertEqual(so1.order_line.mapped('qty_delivered'), [1, 1, 1])
->>>>>>> edd58600
+        self.assertEqual(so1.order_line.mapped('qty_delivered'), [1, 1, 1])