# French translation for openobject-addons
# Copyright (c) 2014 Rosetta Contributors and Canonical Ltd 2014
# This file is distributed under the same license as the openobject-addons package.
# FIRST AUTHOR <EMAIL@ADDRESS>, 2014.
#
msgid ""
msgstr ""
<<<<<<< HEAD
"Project-Id-Version: openobject-addons\n"
"Report-Msgid-Bugs-To: FULL NAME <EMAIL@ADDRESS>\n"
"POT-Creation-Date: 2014-09-23 16:28+0000\n"
"PO-Revision-Date: 2014-08-14 16:10+0000\n"
"Last-Translator: FULL NAME <EMAIL@ADDRESS>\n"
"Language-Team: French <fr@li.org>\n"
=======
"Project-Id-Version: Odoo 8.0\n"
"Report-Msgid-Bugs-To: \n"
"POT-Creation-Date: 2015-01-21 14:08+0000\n"
"PO-Revision-Date: 2016-07-29 08:36+0000\n"
"Last-Translator: Martin Trigaux\n"
"Language-Team: French (http://www.transifex.com/odoo/odoo-8/language/fr/)\n"
>>>>>>> 1213de3f
"MIME-Version: 1.0\n"
"Content-Type: text/plain; charset=UTF-8\n"
"Content-Transfer-Encoding: 8bit\n"
"X-Launchpad-Export-Date: 2014-09-24 09:35+0000\n"
"X-Generator: Launchpad (build 17196)\n"

#. module: sale_stock
#: code:addons/sale_stock/sale_stock.py:266
#, python-format
msgid "(n/a)"
msgstr "(n/a)"

#. module: sale_stock
#: field:sale.config.settings,module_delivery:0
msgid "Allow adding shipping costs"
msgstr "Autorise l'ajout de coûts d'expédition"

#. module: sale_stock
#: help:sale.config.settings,module_delivery:0
msgid ""
"Allows you to add delivery methods in sales orders and delivery orders.\n"
"You can define your own carrier and delivery grids for prices.\n"
"-This installs the module delivery."
msgstr ""

#. module: sale_stock
#: help:sale.config.settings,group_route_so_lines:0
msgid "Allows you to choose a delivery route on sales order lines"
msgstr ""

#. module: sale_stock
#: help:sale.config.settings,group_mrp_properties:0
msgid "Allows you to tag sales order lines with properties."
msgstr ""
"Vous permet d'étiqueter les lignes de commande de vente avec des propriétés"

#. module: sale_stock
#: view:sale.order:sale_stock.view_order_form_inherit
msgid "Cancel Order"
msgstr "Annuler la commande"

#. module: sale_stock
#: code:addons/sale_stock/sale_stock.py:160
#, python-format
msgid "Cannot cancel sales order!"
msgstr "Impossible d'annuler le bon de commande !"

#. module: sale_stock
#: field:sale.config.settings,group_route_so_lines:0
msgid "Choose MTO, drop shipping,... on sales order lines"
msgstr ""

#. module: sale_stock
#: model:ir.model,name:sale_stock.model_res_company
msgid "Companies"
msgstr "Sociétés"

#. module: sale_stock
#: code:addons/sale_stock/sale_stock.py:277
#: code:addons/sale_stock/sale_stock.py:351
#, python-format
msgid "Configuration Error!"
msgstr "Erreur de paramétrage !"

#. module: sale_stock
#: model:ir.actions.act_window,name:sale_stock.res_partner_rule_children
msgid "Contact Details"
msgstr "Détails du contact"

#. module: sale_stock
#: view:sale.config.settings:sale_stock.view_sales_config_sale_stock
msgid "Default Options"
msgstr "Options par défaut"

#. module: sale_stock
#: field:sale.config.settings,default_picking_policy:0
msgid "Deliver all at once when all products are available."
msgstr ""
"Tout livrer en une seule fois lorsque tous les articles seront disponibles."

#. module: sale_stock
#: selection:sale.order,picking_policy:0
msgid "Deliver all products at once"
msgstr "Livre tous les articles en une fois"

#. module: sale_stock
#: selection:sale.order,picking_policy:0
msgid "Deliver each product when available"
msgstr "Livrer chaque article dès disponibilité"

#. module: sale_stock
#: field:sale.order,shipped:0
msgid "Delivered"
msgstr "Livré"

#. module: sale_stock
#: model:ir.actions.act_window,name:sale_stock.outgoing_picking_list_to_invoice
#: model:ir.ui.menu,name:sale_stock.menu_action_picking_list_to_invoice
msgid "Deliveries to Invoice"
msgstr "Livraisons à facturer"

#. module: sale_stock
#: model:res.groups,name:sale_stock.group_invoice_deli_orders
msgid "Enable Invoicing Delivery orders"
msgstr "Active la facturation basée sur les bons de livraison"

#. module: sale_stock
#: model:res.groups,name:sale_stock.group_route_so_lines
msgid "Enable Route on Sales Order Line"
msgstr ""

#. module: sale_stock
#: field:sale.config.settings,group_invoice_deli_orders:0
msgid "Generate invoices after and based on delivery orders"
msgstr "Générez les factures après et sur la base des bons de livraison"

#. module: sale_stock
#: view:sale.order:sale_stock.view_order_form_inherit
msgid "Ignore Exception"
msgstr "Ne pas traiter l'incident"

#. module: sale_stock
#: field:sale.order,incoterm:0
msgid "Incoterm"
msgstr "Incoterm"

#. module: sale_stock
#: help:sale.order,incoterm:0
msgid ""
"International Commercial Terms are a series of predefined commercial terms "
"used in international transactions."
msgstr ""
"Les Incoterms sont une série de termes commerciaux prédéfinie utilisés dans "
"les transactions internationales."

#. module: sale_stock
#: model:ir.model,name:sale_stock.model_stock_location_route
msgid "Inventory Routes"
msgstr ""

#. module: sale_stock
#: selection:sale.config.settings,default_order_policy:0
msgid "Invoice based on deliveries"
msgstr "Facturer sur livraison"

#. module: sale_stock
#: selection:sale.config.settings,default_order_policy:0
msgid "Invoice based on sales orders"
msgstr "Facture basée sur les bons de commande"

#. module: sale_stock
#: help:sale.config.settings,task_work:0
msgid ""
"Lets you transfer the entries under tasks defined for Project Management to "
"the Timesheet line entries for particular date and particular user  with the "
"effect of creating, editing and deleting either ways and to automatically "
"creates project tasks from procurement lines.\n"
"-This installs the modules project_timesheet and sale_service."
msgstr ""

#. module: sale_stock
#: help:res.company,security_lead:0
msgid ""
"Margin of error for dates promised to customers. Products will be scheduled "
"for procurement and delivery that many days earlier than the actual promised "
"date, to cope with unexpected delays in the supply chain."
msgstr ""

#. module: sale_stock
#: code:addons/sale_stock/sale_stock.py:346
#, python-format
msgid "Not enough stock ! : "
msgstr "Pas assez de stock ! "

#. module: sale_stock
#: field:sale.order.line,number_packages:0
msgid "Number Packages"
msgstr "Nombre de colis"

#. module: sale_stock
#: code:addons/sale_stock/res_config.py:78
#, python-format
msgid "Only administrators can change the settings"
msgstr ""

#. module: sale_stock
#: field:sale.order.line,product_packaging:0
msgid "Packaging"
msgstr "Conditionnement"

#. module: sale_stock
#: help:sale.order,picking_policy:0
msgid ""
"Pick 'Deliver each product when available' if you allow partial delivery."
msgstr ""
"Choisissez \"Livrer chaque article dès disponibilité\" si vous permettez les "
"livraisons partielles."

#. module: sale_stock
#: code:addons/sale_stock/sale_stock.py:275
#, python-format
msgid "Picking Information ! : "
msgstr "Information sur l'opération ! : "

#. module: sale_stock
#: model:ir.model,name:sale_stock.model_stock_picking
msgid "Picking List"
msgstr "Bon de livraison"

#. module: sale_stock
#: field:sale.order,picking_ids:0
msgid "Picking associated to this sale"
msgstr ""

#. module: sale_stock
#: field:sale.config.settings,task_work:0
msgid "Prepare invoices based on task's activities"
msgstr "Générer des factures basées sur des tâches"

#. module: sale_stock
#: model:ir.model,name:sale_stock.model_product_product
msgid "Product"
msgstr ""

#. module: sale_stock
#: field:sale.order.line,product_tmpl_id:0
msgid "Product Template"
msgstr ""

#. module: sale_stock
#: field:sale.config.settings,group_mrp_properties:0
msgid "Product properties on order lines"
msgstr "Propriétés d'articles sur les lignes de commande"

#. module: sale_stock
#: field:sale.config.settings,module_project_timesheet:0
msgid "Project Timesheet"
msgstr "Feuille de temps par projet"

#. module: sale_stock
#: view:sale.order:sale_stock.view_order_form_inherit
msgid "Recreate Delivery Order"
msgstr "Re-créer le bon de livraison"

#. module: sale_stock
#: field:sale.order.line,route_id:0
msgid "Route"
msgstr ""

#. module: sale_stock
#: field:stock.picking,sale_id:0
msgid "Sale Order"
msgstr "Commande client"

#. module: sale_stock
#: view:stock.location.route:sale_stock.stock_location_route_form_view_inherit
msgid "Sale Order Lines"
msgstr ""

#. module: sale_stock
#: field:sale.config.settings,module_sale_service:0
msgid "Sale Service"
msgstr ""

#. module: sale_stock
#: model:ir.model,name:sale_stock.model_sale_order
msgid "Sales Order"
msgstr "Commande de ventes"

#. module: sale_stock
#: model:ir.model,name:sale_stock.model_sale_order_line
msgid "Sales Order Line"
msgstr "Ligne de commandes de vente"

#. module: sale_stock
#: model:ir.model,name:sale_stock.model_sale_report
msgid "Sales Orders Statistics"
msgstr "Statistiques sur les commandes de ventes"

#. module: sale_stock
#: help:sale.config.settings,default_picking_policy:0
msgid ""
"Sales order by default will be configured to deliver all products at once "
"instead of delivering each product when it is available. This may have an "
"impact on the shipping price."
msgstr ""
"Les commandes seront paramétrées par défaut pour livrer tous les produits en "
"même temps au lieu de livrer chaque produit dès qu'il est disponible. Cela "
"peut avoir un impact sur les frais de livraison."

#. module: sale_stock
#: field:res.company,security_lead:0
msgid "Security Days"
msgstr "Jours de sécurité"

#. module: sale_stock
#: field:stock.location.route,sale_selectable:0
msgid "Selectable on Sales Order Line"
msgstr ""

#. module: sale_stock
#: field:sale.report,shipped:0
#: field:sale.report,shipped_qty_1:0
msgid "Shipped"
msgstr "Expédié"

#. module: sale_stock
#: field:sale.order,picking_policy:0
msgid "Shipping Policy"
msgstr "Politique d'expédition"

#. module: sale_stock
#: model:ir.model,name:sale_stock.model_stock_move
msgid "Stock Move"
msgstr "Mouvement de stock"

#. module: sale_stock
#: field:sale.config.settings,default_order_policy:0
msgid "The default invoicing method is"
msgstr "La méthode de facturation par défaut est"

#. module: sale_stock
#: view:stock.picking:sale_stock.view_picking_internal_search_inherit
msgid "To Invoice"
msgstr ""

#. module: sale_stock
#: help:sale.config.settings,group_invoice_deli_orders:0
msgid ""
"To allow your salesman to make invoices for Delivery Orders using the menu "
"'Deliveries to Invoice'."
msgstr ""
"Pour autoriser vos commerciaux à créer des factures à partir des bons de "
"livraisons en utilisant le menu \"Livraisons à facturer\"."

#. module: sale_stock
#: view:sale.order:sale_stock.view_order_form_inherit
msgid "View Delivery Order"
msgstr "Voir le bon de livraison"

#. module: sale_stock
#: field:sale.order,warehouse_id:0
#: field:sale.report,warehouse_id:0
msgid "Warehouse"
msgstr "Entrepôt"

#. module: sale_stock
#: help:sale.config.settings,default_order_policy:0
msgid ""
"You can generate invoices based on sales orders or based on shippings."
msgstr ""
"Vous pouvez créer des factures basées sur les commandes de vente ou les "
"expéditions."

#. module: sale_stock
#: code:addons/sale_stock/sale_stock.py:161
#, python-format
msgid ""
"You must first cancel all delivery order(s) attached to this sales order."
msgstr ""
"Vous devez d'abord annuler tous les bons de livraisons liés à ce bon de "
"commande."

#. module: sale_stock
#: code:addons/sale_stock/sale_stock.py:342
#, python-format
msgid ""
"You plan to sell %.2f %s but you only have %.2f %s available !\n"
"The real stock is %.2f %s. (without reservations)"
msgstr ""
"Vous tentez de vendre %.2f %s mais vous avez seulement %.2f %s disponibles "
"!\n"
"Le stock réel est %.2f %s. (sans les réservations)"

#. module: sale_stock
#: code:addons/sale_stock/sale_stock.py:270
#, python-format
msgid ""
"You selected a quantity of %s %s.\n"
"But it's not compatible with the selected packaging.\n"
"Here is a proposition of quantities according to the packaging:\n"
"EAN: %s Quantity: %s Type of ul: %s"
msgstr ""
<<<<<<< HEAD
"Vous avez sélectionné une quantité de %d unités.\n"
"Mais elle n'est pas compatible avec l'emballage sélectionné.\n"
"Ceci est une proposition de quantité en fonction de l'emballage :\n"
"EAN : %s - Quantité : %s - Type de l'unité : %s"
=======
>>>>>>> 1213de3f

#. module: sale_stock
#: view:sale.order:sale_stock.view_order_form_inherit
msgid "days"
msgstr "jours"

#. module: sale_stock
#: view:sale.order:sale_stock.view_order_form_inherit
msgid ""
"{\"shipping_except\":\"red\",\"invoice_except\":\"red\",\"waiting_date\":\"bl"
"ue\"}"
msgstr ""

#~ msgid "Picked"
#~ msgstr "Réceptionné"<|MERGE_RESOLUTION|>--- conflicted
+++ resolved
@@ -1,30 +1,25 @@
-# French translation for openobject-addons
-# Copyright (c) 2014 Rosetta Contributors and Canonical Ltd 2014
-# This file is distributed under the same license as the openobject-addons package.
-# FIRST AUTHOR <EMAIL@ADDRESS>, 2014.
-#
+# Translation of Odoo Server.
+# This file contains the translation of the following modules:
+# * sale_stock
+# 
+# Translators:
+# FIRST AUTHOR <EMAIL@ADDRESS>, 2014
+# Lionel Sausin <ls@numerigraphe.com>, 2015
+# Saad Thaifa <saad.thaifa@gmail.com>, 2015
+# Simon CARRIER <carrier.sim@gmail.com>, 2015
 msgid ""
 msgstr ""
-<<<<<<< HEAD
-"Project-Id-Version: openobject-addons\n"
-"Report-Msgid-Bugs-To: FULL NAME <EMAIL@ADDRESS>\n"
-"POT-Creation-Date: 2014-09-23 16:28+0000\n"
-"PO-Revision-Date: 2014-08-14 16:10+0000\n"
-"Last-Translator: FULL NAME <EMAIL@ADDRESS>\n"
-"Language-Team: French <fr@li.org>\n"
-=======
 "Project-Id-Version: Odoo 8.0\n"
 "Report-Msgid-Bugs-To: \n"
 "POT-Creation-Date: 2015-01-21 14:08+0000\n"
 "PO-Revision-Date: 2016-07-29 08:36+0000\n"
 "Last-Translator: Martin Trigaux\n"
 "Language-Team: French (http://www.transifex.com/odoo/odoo-8/language/fr/)\n"
->>>>>>> 1213de3f
 "MIME-Version: 1.0\n"
 "Content-Type: text/plain; charset=UTF-8\n"
-"Content-Transfer-Encoding: 8bit\n"
-"X-Launchpad-Export-Date: 2014-09-24 09:35+0000\n"
-"X-Generator: Launchpad (build 17196)\n"
+"Content-Transfer-Encoding: \n"
+"Language: fr\n"
+"Plural-Forms: nplurals=2; plural=(n > 1);\n"
 
 #. module: sale_stock
 #: code:addons/sale_stock/sale_stock.py:266
@@ -43,18 +38,17 @@
 "Allows you to add delivery methods in sales orders and delivery orders.\n"
 "You can define your own carrier and delivery grids for prices.\n"
 "-This installs the module delivery."
-msgstr ""
+msgstr "Permet d'ajoouter les méthodes de transport aux commandes et bons de livraisons.\nVous pouvez définir vos propres transporteurs et tarifs.\n-Ceci installe le module delivery"
 
 #. module: sale_stock
 #: help:sale.config.settings,group_route_so_lines:0
 msgid "Allows you to choose a delivery route on sales order lines"
-msgstr ""
+msgstr "Permet de choisir le mode de livraison par ligne de commande"
 
 #. module: sale_stock
 #: help:sale.config.settings,group_mrp_properties:0
 msgid "Allows you to tag sales order lines with properties."
-msgstr ""
-"Vous permet d'étiqueter les lignes de commande de vente avec des propriétés"
+msgstr "Vous permet d'étiqueter les lignes de commande de vente avec des propriétés"
 
 #. module: sale_stock
 #: view:sale.order:sale_stock.view_order_form_inherit
@@ -70,7 +64,7 @@
 #. module: sale_stock
 #: field:sale.config.settings,group_route_so_lines:0
 msgid "Choose MTO, drop shipping,... on sales order lines"
-msgstr ""
+msgstr "Choisissez : à la Commande, drop shipping ....(méthode d'approvisionnement) par ligne de commande"
 
 #. module: sale_stock
 #: model:ir.model,name:sale_stock.model_res_company
@@ -79,7 +73,7 @@
 
 #. module: sale_stock
 #: code:addons/sale_stock/sale_stock.py:277
-#: code:addons/sale_stock/sale_stock.py:351
+#: code:addons/sale_stock/sale_stock.py:352
 #, python-format
 msgid "Configuration Error!"
 msgstr "Erreur de paramétrage !"
@@ -97,8 +91,7 @@
 #. module: sale_stock
 #: field:sale.config.settings,default_picking_policy:0
 msgid "Deliver all at once when all products are available."
-msgstr ""
-"Tout livrer en une seule fois lorsque tous les articles seront disponibles."
+msgstr "Tout livrer en une seule fois lorsque tous les articles seront disponibles."
 
 #. module: sale_stock
 #: selection:sale.order,picking_policy:0
@@ -129,7 +122,7 @@
 #. module: sale_stock
 #: model:res.groups,name:sale_stock.group_route_so_lines
 msgid "Enable Route on Sales Order Line"
-msgstr ""
+msgstr "Permettre les routes par ligne de commande"
 
 #. module: sale_stock
 #: field:sale.config.settings,group_invoice_deli_orders:0
@@ -151,14 +144,12 @@
 msgid ""
 "International Commercial Terms are a series of predefined commercial terms "
 "used in international transactions."
-msgstr ""
-"Les Incoterms sont une série de termes commerciaux prédéfinie utilisés dans "
-"les transactions internationales."
+msgstr "Les Incoterms sont une série de termes commerciaux prédéfinie utilisés dans les transactions internationales."
 
 #. module: sale_stock
 #: model:ir.model,name:sale_stock.model_stock_location_route
 msgid "Inventory Routes"
-msgstr ""
+msgstr "Routes logistiques"
 
 #. module: sale_stock
 #: selection:sale.config.settings,default_order_policy:0
@@ -173,23 +164,20 @@
 #. module: sale_stock
 #: help:sale.config.settings,task_work:0
 msgid ""
-"Lets you transfer the entries under tasks defined for Project Management to "
-"the Timesheet line entries for particular date and particular user  with the "
-"effect of creating, editing and deleting either ways and to automatically "
-"creates project tasks from procurement lines.\n"
+"Lets you transfer the entries under tasks defined for Project Management to the Timesheet line entries for particular date and particular user  with the effect of creating, editing and deleting either ways and to automatically creates project tasks from procurement lines.\n"
 "-This installs the modules project_timesheet and sale_service."
-msgstr ""
+msgstr "Vous donne la possibilité de transférer les données des tâches de gestion de projet vers les lignes de feuille de temps pour une date et un utilisateur donnés, avec pour effet de créer, éditer et supprimer dans les deux sens et de créer automatiquement des tâches depuis les lignes d'approvisionnement.\nCeci installe les modules 'project_timesheet' et 'sale_service'."
 
 #. module: sale_stock
 #: help:res.company,security_lead:0
 msgid ""
 "Margin of error for dates promised to customers. Products will be scheduled "
-"for procurement and delivery that many days earlier than the actual promised "
-"date, to cope with unexpected delays in the supply chain."
-msgstr ""
-
-#. module: sale_stock
-#: code:addons/sale_stock/sale_stock.py:346
+"for procurement and delivery that many days earlier than the actual promised"
+" date, to cope with unexpected delays in the supply chain."
+msgstr "Marge d'erreur sur les dates promises aux clients. Les approvisionnements seront planifiés avec autant de jours d'avance sur la date promise, afin de compenser les délais inattendus sur la supply chain."
+
+#. module: sale_stock
+#: code:addons/sale_stock/sale_stock.py:347
 #, python-format
 msgid "Not enough stock ! : "
 msgstr "Pas assez de stock ! "
@@ -203,7 +191,7 @@
 #: code:addons/sale_stock/res_config.py:78
 #, python-format
 msgid "Only administrators can change the settings"
-msgstr ""
+msgstr "Seul l'administrateur peut changer les configurations"
 
 #. module: sale_stock
 #: field:sale.order.line,product_packaging:0
@@ -214,9 +202,7 @@
 #: help:sale.order,picking_policy:0
 msgid ""
 "Pick 'Deliver each product when available' if you allow partial delivery."
-msgstr ""
-"Choisissez \"Livrer chaque article dès disponibilité\" si vous permettez les "
-"livraisons partielles."
+msgstr "Choisissez \"Livrer chaque article dès disponibilité\" si vous permettez les livraisons partielles."
 
 #. module: sale_stock
 #: code:addons/sale_stock/sale_stock.py:275
@@ -232,7 +218,7 @@
 #. module: sale_stock
 #: field:sale.order,picking_ids:0
 msgid "Picking associated to this sale"
-msgstr ""
+msgstr "Livraison associée à cette commande"
 
 #. module: sale_stock
 #: field:sale.config.settings,task_work:0
@@ -242,12 +228,12 @@
 #. module: sale_stock
 #: model:ir.model,name:sale_stock.model_product_product
 msgid "Product"
-msgstr ""
+msgstr "Article"
 
 #. module: sale_stock
 #: field:sale.order.line,product_tmpl_id:0
 msgid "Product Template"
-msgstr ""
+msgstr "Modèle d'article"
 
 #. module: sale_stock
 #: field:sale.config.settings,group_mrp_properties:0
@@ -267,7 +253,7 @@
 #. module: sale_stock
 #: field:sale.order.line,route_id:0
 msgid "Route"
-msgstr ""
+msgstr "Route"
 
 #. module: sale_stock
 #: field:stock.picking,sale_id:0
@@ -277,12 +263,12 @@
 #. module: sale_stock
 #: view:stock.location.route:sale_stock.stock_location_route_form_view_inherit
 msgid "Sale Order Lines"
-msgstr ""
+msgstr "Lignes de ventes"
 
 #. module: sale_stock
 #: field:sale.config.settings,module_sale_service:0
 msgid "Sale Service"
-msgstr ""
+msgstr "Service des ventes"
 
 #. module: sale_stock
 #: model:ir.model,name:sale_stock.model_sale_order
@@ -305,10 +291,7 @@
 "Sales order by default will be configured to deliver all products at once "
 "instead of delivering each product when it is available. This may have an "
 "impact on the shipping price."
-msgstr ""
-"Les commandes seront paramétrées par défaut pour livrer tous les produits en "
-"même temps au lieu de livrer chaque produit dès qu'il est disponible. Cela "
-"peut avoir un impact sur les frais de livraison."
+msgstr "Les commandes seront paramétrées par défaut pour livrer tous les produits en même temps au lieu de livrer chaque produit dès qu'il est disponible. Cela peut avoir un impact sur les frais de livraison."
 
 #. module: sale_stock
 #: field:res.company,security_lead:0
@@ -318,11 +301,10 @@
 #. module: sale_stock
 #: field:stock.location.route,sale_selectable:0
 msgid "Selectable on Sales Order Line"
-msgstr ""
-
-#. module: sale_stock
-#: field:sale.report,shipped:0
-#: field:sale.report,shipped_qty_1:0
+msgstr "Sélectionnable dans les lignes de ventes"
+
+#. module: sale_stock
+#: field:sale.report,shipped:0 field:sale.report,shipped_qty_1:0
 msgid "Shipped"
 msgstr "Expédié"
 
@@ -344,16 +326,14 @@
 #. module: sale_stock
 #: view:stock.picking:sale_stock.view_picking_internal_search_inherit
 msgid "To Invoice"
-msgstr ""
+msgstr "À facturer"
 
 #. module: sale_stock
 #: help:sale.config.settings,group_invoice_deli_orders:0
 msgid ""
 "To allow your salesman to make invoices for Delivery Orders using the menu "
 "'Deliveries to Invoice'."
-msgstr ""
-"Pour autoriser vos commerciaux à créer des factures à partir des bons de "
-"livraisons en utilisant le menu \"Livraisons à facturer\"."
+msgstr "Pour autoriser vos commerciaux à créer des factures à partir des bons de livraisons en utilisant le menu \"Livraisons à facturer\"."
 
 #. module: sale_stock
 #: view:sale.order:sale_stock.view_order_form_inherit
@@ -361,38 +341,29 @@
 msgstr "Voir le bon de livraison"
 
 #. module: sale_stock
-#: field:sale.order,warehouse_id:0
-#: field:sale.report,warehouse_id:0
+#: field:sale.order,warehouse_id:0 field:sale.report,warehouse_id:0
 msgid "Warehouse"
 msgstr "Entrepôt"
 
 #. module: sale_stock
 #: help:sale.config.settings,default_order_policy:0
-msgid ""
-"You can generate invoices based on sales orders or based on shippings."
-msgstr ""
-"Vous pouvez créer des factures basées sur les commandes de vente ou les "
-"expéditions."
+msgid "You can generate invoices based on sales orders or based on shippings."
+msgstr "Vous pouvez créer des factures basées sur les commandes de vente ou les expéditions."
 
 #. module: sale_stock
 #: code:addons/sale_stock/sale_stock.py:161
 #, python-format
 msgid ""
 "You must first cancel all delivery order(s) attached to this sales order."
-msgstr ""
-"Vous devez d'abord annuler tous les bons de livraisons liés à ce bon de "
-"commande."
-
-#. module: sale_stock
-#: code:addons/sale_stock/sale_stock.py:342
+msgstr "Vous devez d'abord annuler tous les bons de livraisons liés à ce bon de commande."
+
+#. module: sale_stock
+#: code:addons/sale_stock/sale_stock.py:343
 #, python-format
 msgid ""
 "You plan to sell %.2f %s but you only have %.2f %s available !\n"
 "The real stock is %.2f %s. (without reservations)"
-msgstr ""
-"Vous tentez de vendre %.2f %s mais vous avez seulement %.2f %s disponibles "
-"!\n"
-"Le stock réel est %.2f %s. (sans les réservations)"
+msgstr "Vous tentez de vendre %.2f %s mais vous avez seulement %.2f %s disponibles !\nLe stock réel est %.2f %s. (sans les réservations)"
 
 #. module: sale_stock
 #: code:addons/sale_stock/sale_stock.py:270
@@ -403,25 +374,8 @@
 "Here is a proposition of quantities according to the packaging:\n"
 "EAN: %s Quantity: %s Type of ul: %s"
 msgstr ""
-<<<<<<< HEAD
-"Vous avez sélectionné une quantité de %d unités.\n"
-"Mais elle n'est pas compatible avec l'emballage sélectionné.\n"
-"Ceci est une proposition de quantité en fonction de l'emballage :\n"
-"EAN : %s - Quantité : %s - Type de l'unité : %s"
-=======
->>>>>>> 1213de3f
 
 #. module: sale_stock
 #: view:sale.order:sale_stock.view_order_form_inherit
 msgid "days"
-msgstr "jours"
-
-#. module: sale_stock
-#: view:sale.order:sale_stock.view_order_form_inherit
-msgid ""
-"{\"shipping_except\":\"red\",\"invoice_except\":\"red\",\"waiting_date\":\"bl"
-"ue\"}"
-msgstr ""
-
-#~ msgid "Picked"
-#~ msgstr "Réceptionné"+msgstr "jours"