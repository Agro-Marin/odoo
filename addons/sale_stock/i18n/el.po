--- conflicted
+++ resolved
@@ -1,18 +1,3 @@
-<<<<<<< HEAD
-# Greek translation for openobject-addons
-# Copyright (c) 2014 Rosetta Contributors and Canonical Ltd 2014
-# This file is distributed under the same license as the openobject-addons package.
-# FIRST AUTHOR <EMAIL@ADDRESS>, 2014.
-#
-msgid ""
-msgstr ""
-"Project-Id-Version: openobject-addons\n"
-"Report-Msgid-Bugs-To: FULL NAME <EMAIL@ADDRESS>\n"
-"POT-Creation-Date: 2014-09-23 16:28+0000\n"
-"PO-Revision-Date: 2014-08-14 16:10+0000\n"
-"Last-Translator: FULL NAME <EMAIL@ADDRESS>\n"
-"Language-Team: Greek <el@li.org>\n"
-=======
 # Translation of Odoo Server.
 # This file contains the translation of the following modules:
 # * sale_stock
@@ -28,12 +13,11 @@
 "PO-Revision-Date: 2015-12-05 23:45+0000\n"
 "Last-Translator: Goutoudis Kostas <goutoudis@gmail.com>\n"
 "Language-Team: Greek (http://www.transifex.com/odoo/odoo-8/language/el/)\n"
->>>>>>> 83a4a582
 "MIME-Version: 1.0\n"
 "Content-Type: text/plain; charset=UTF-8\n"
-"Content-Transfer-Encoding: 8bit\n"
-"X-Launchpad-Export-Date: 2014-09-24 09:35+0000\n"
-"X-Generator: Launchpad (build 17196)\n"
+"Content-Transfer-Encoding: \n"
+"Language: el\n"
+"Plural-Forms: nplurals=2; plural=(n != 1);\n"
 
 #. module: sale_stock
 #: code:addons/sale_stock/sale_stock.py:266
@@ -44,7 +28,7 @@
 #. module: sale_stock
 #: field:sale.config.settings,module_delivery:0
 msgid "Allow adding shipping costs"
-msgstr ""
+msgstr "Δυνατότητα προσθήκης κόστους για μεταφορικά"
 
 #. module: sale_stock
 #: help:sale.config.settings,module_delivery:0
@@ -52,37 +36,33 @@
 "Allows you to add delivery methods in sales orders and delivery orders.\n"
 "You can define your own carrier and delivery grids for prices.\n"
 "-This installs the module delivery."
-msgstr ""
+msgstr "Σας επιτρέπει να προσθέσετε μεθόδους παράδοσης στις παραγγελίες πώλησης και στις παραγγελίες παράδοσης.\nΜπορείτε να καθορίσετε την δική σας μεταφορική και δίκτυο παραδόσεων για τιμές.\n-Εγκαθιστά την εφαρμογή delivery."
 
 #. module: sale_stock
 #: help:sale.config.settings,group_route_so_lines:0
 msgid "Allows you to choose a delivery route on sales order lines"
-msgstr ""
+msgstr "Σας επιτρέπει να επιλέξετε διαδρομή αποστολής στις γραμμές παραγγελίας πώλησης"
 
 #. module: sale_stock
 #: help:sale.config.settings,group_mrp_properties:0
 msgid "Allows you to tag sales order lines with properties."
-msgstr ""
+msgstr "Σας επιτρέπει να επισημάνετε γραμμές παραγγελίας πώλησης με ιδιότητες."
 
 #. module: sale_stock
 #: view:sale.order:sale_stock.view_order_form_inherit
 msgid "Cancel Order"
-msgstr ""
+msgstr "Ακύρωση Εντολής"
 
 #. module: sale_stock
 #: code:addons/sale_stock/sale_stock.py:160
 #, python-format
 msgid "Cannot cancel sales order!"
-msgstr ""
+msgstr "Αδυναμία ακύρωσης της παραγγελίας πώλησης!"
 
 #. module: sale_stock
 #: field:sale.config.settings,group_route_so_lines:0
 msgid "Choose MTO, drop shipping,... on sales order lines"
-<<<<<<< HEAD
-msgstr ""
-=======
 msgstr "Επιλογή 'Παραγωγή κατά Παραγγελία (ΠκΠ)', 'Παράδοση Εμπορευμάτων',...στις γραμμές εντολής πώλησης"
->>>>>>> 83a4a582
 
 #. module: sale_stock
 #: model:ir.model,name:sale_stock.model_res_company
@@ -91,39 +71,35 @@
 
 #. module: sale_stock
 #: code:addons/sale_stock/sale_stock.py:277
-#: code:addons/sale_stock/sale_stock.py:351
+#: code:addons/sale_stock/sale_stock.py:352
 #, python-format
 msgid "Configuration Error!"
-msgstr ""
+msgstr "Λάθος Διαμόρφωσης!"
 
 #. module: sale_stock
 #: model:ir.actions.act_window,name:sale_stock.res_partner_rule_children
 msgid "Contact Details"
-msgstr ""
+msgstr "Λεπτομέρειες επαφής"
 
 #. module: sale_stock
 #: view:sale.config.settings:sale_stock.view_sales_config_sale_stock
 msgid "Default Options"
-msgstr ""
+msgstr "Προκαθορισμένες Δυνατότητες"
 
 #. module: sale_stock
 #: field:sale.config.settings,default_picking_policy:0
 msgid "Deliver all at once when all products are available."
-msgstr ""
+msgstr "Παράδοση όλων άπαξ μόλις τα προϊόντα είναι διαθέσιμα."
 
 #. module: sale_stock
 #: selection:sale.order,picking_policy:0
 msgid "Deliver all products at once"
-<<<<<<< HEAD
-msgstr ""
-=======
 msgstr "Παράδοση όλων το προϊόντων ταυτόχρονα"
->>>>>>> 83a4a582
 
 #. module: sale_stock
 #: selection:sale.order,picking_policy:0
 msgid "Deliver each product when available"
-msgstr ""
+msgstr "Παράδοση κάθε προϊόντος μόλις είναι διαθέσιμο"
 
 #. module: sale_stock
 #: field:sale.order,shipped:0
@@ -134,27 +110,27 @@
 #: model:ir.actions.act_window,name:sale_stock.outgoing_picking_list_to_invoice
 #: model:ir.ui.menu,name:sale_stock.menu_action_picking_list_to_invoice
 msgid "Deliveries to Invoice"
-msgstr ""
+msgstr "Παραδόσεις προς Τιμολόγηση"
 
 #. module: sale_stock
 #: model:res.groups,name:sale_stock.group_invoice_deli_orders
 msgid "Enable Invoicing Delivery orders"
-msgstr ""
+msgstr "Ενεργοποίηση Τιμολόγησης των Παραγγελιών Παράδοσης"
 
 #. module: sale_stock
 #: model:res.groups,name:sale_stock.group_route_so_lines
 msgid "Enable Route on Sales Order Line"
-msgstr ""
+msgstr "Ενεργοποίηση Διαδρομής στις Γραμμές Παραγγελίας Πώλησης"
 
 #. module: sale_stock
 #: field:sale.config.settings,group_invoice_deli_orders:0
 msgid "Generate invoices after and based on delivery orders"
-msgstr ""
+msgstr "Δημιουργία τιμολογίων μετά και με βάση τις παραγγελίες παράδοσης"
 
 #. module: sale_stock
 #: view:sale.order:sale_stock.view_order_form_inherit
 msgid "Ignore Exception"
-msgstr ""
+msgstr "Αγνόησε Εξαίρεση"
 
 #. module: sale_stock
 #: field:sale.order,incoterm:0
@@ -166,46 +142,43 @@
 msgid ""
 "International Commercial Terms are a series of predefined commercial terms "
 "used in international transactions."
-msgstr ""
+msgstr "Οι Διεθνείς Εμπορικοί Όροι είναι μία σειρά προκαθορισμένων εμπορικών όρων που χρησιμοποιούνται στις διεθνείς συναλλαγές."
 
 #. module: sale_stock
 #: model:ir.model,name:sale_stock.model_stock_location_route
 msgid "Inventory Routes"
-msgstr ""
+msgstr "Διαδρομές Απογραφής"
 
 #. module: sale_stock
 #: selection:sale.config.settings,default_order_policy:0
 msgid "Invoice based on deliveries"
-msgstr ""
+msgstr "Τιμολόγηση με βάση τις παραδόσεις"
 
 #. module: sale_stock
 #: selection:sale.config.settings,default_order_policy:0
 msgid "Invoice based on sales orders"
-msgstr ""
+msgstr "Τιμολόγηση με βάση τις παραγγελίες πώλησης"
 
 #. module: sale_stock
 #: help:sale.config.settings,task_work:0
 msgid ""
-"Lets you transfer the entries under tasks defined for Project Management to "
-"the Timesheet line entries for particular date and particular user  with the "
-"effect of creating, editing and deleting either ways and to automatically "
-"creates project tasks from procurement lines.\n"
+"Lets you transfer the entries under tasks defined for Project Management to the Timesheet line entries for particular date and particular user  with the effect of creating, editing and deleting either ways and to automatically creates project tasks from procurement lines.\n"
 "-This installs the modules project_timesheet and sale_service."
-msgstr ""
+msgstr "Σας επιτρέπει να μεταφέρετε τις καταχωρίσεις σε εργασίες που καθορίζονται για Διαχείριση Έργου σε γραμμές καταχώρισης Χρονοδιαγράμματος για συγκεκριμένη ημερομηνία  και συγκεκριμένο χρήστη με την δυνατότητα αμφίδρομης δημιουργίας, επεξεργασίας και διαγραφής και αυτοματοποιημένης δημιουργίας έργων για γραμμές προμηθειών.\n-Εγκαθιστά τις εφαρμογές project_timesheet και sale_service."
 
 #. module: sale_stock
 #: help:res.company,security_lead:0
 msgid ""
 "Margin of error for dates promised to customers. Products will be scheduled "
-"for procurement and delivery that many days earlier than the actual promised "
-"date, to cope with unexpected delays in the supply chain."
-msgstr ""
-
-#. module: sale_stock
-#: code:addons/sale_stock/sale_stock.py:346
+"for procurement and delivery that many days earlier than the actual promised"
+" date, to cope with unexpected delays in the supply chain."
+msgstr "Περιθώριο σφάλματος για ημερομηνίες που συμφωνήθηκαν με πελάτες. Τα προϊόντα θα προγραμματιστούν για προμήθεια και αποστολή πολλές μέρες πριν την πραγματική ημερομηνία που είχε υποσχεθεί, ώστε να αντιμετωπιστούν τυχόν μη αναμενόμενες καθυστερήσεις στην εφοδιαστική αλυσίδα."
+
+#. module: sale_stock
+#: code:addons/sale_stock/sale_stock.py:347
 #, python-format
 msgid "Not enough stock ! : "
-msgstr ""
+msgstr "Ανεπαρκές απόθεμα ! :"
 
 #. module: sale_stock
 #: field:sale.order.line,number_packages:0
@@ -216,7 +189,7 @@
 #: code:addons/sale_stock/res_config.py:78
 #, python-format
 msgid "Only administrators can change the settings"
-msgstr ""
+msgstr "Μόνο ο διαχειριστές μπορούν να αλλάξουν τις ρυθμίσεις"
 
 #. module: sale_stock
 #: field:sale.order.line,product_packaging:0
@@ -227,58 +200,58 @@
 #: help:sale.order,picking_policy:0
 msgid ""
 "Pick 'Deliver each product when available' if you allow partial delivery."
-msgstr ""
+msgstr "Επιλέξτε 'Παράδοση κάθε προϊόντος μόλις γίνει διαθέσιμο' εάν επιτρέπετε την μερική παράδοση."
 
 #. module: sale_stock
 #: code:addons/sale_stock/sale_stock.py:275
 #, python-format
 msgid "Picking Information ! : "
-msgstr ""
+msgstr "Πληροφορίες Παραλαβής ! :"
 
 #. module: sale_stock
 #: model:ir.model,name:sale_stock.model_stock_picking
 msgid "Picking List"
-msgstr ""
+msgstr "Λίστα Συλλογής"
 
 #. module: sale_stock
 #: field:sale.order,picking_ids:0
 msgid "Picking associated to this sale"
-msgstr ""
+msgstr "Παραλαβή σχετιζόμενη με αυτή την πώληση"
 
 #. module: sale_stock
 #: field:sale.config.settings,task_work:0
 msgid "Prepare invoices based on task's activities"
-msgstr ""
+msgstr "Προετοιμασία τιμολογίων με βάση τις ενέργειες των αποστολών"
 
 #. module: sale_stock
 #: model:ir.model,name:sale_stock.model_product_product
 msgid "Product"
-msgstr ""
+msgstr "Προιόν"
 
 #. module: sale_stock
 #: field:sale.order.line,product_tmpl_id:0
 msgid "Product Template"
-msgstr ""
+msgstr "Πρότυπο Προϊόντος"
 
 #. module: sale_stock
 #: field:sale.config.settings,group_mrp_properties:0
 msgid "Product properties on order lines"
-msgstr ""
+msgstr "Ιδιότητες προϊόντος στις γραμμές παραγγελίας"
 
 #. module: sale_stock
 #: field:sale.config.settings,module_project_timesheet:0
 msgid "Project Timesheet"
-msgstr ""
+msgstr "Χρονοδιάγραμμα Έργου"
 
 #. module: sale_stock
 #: view:sale.order:sale_stock.view_order_form_inherit
 msgid "Recreate Delivery Order"
-msgstr ""
+msgstr "Επαναδημιουργία Παραγγελίας Παράδοσης"
 
 #. module: sale_stock
 #: field:sale.order.line,route_id:0
 msgid "Route"
-msgstr ""
+msgstr "Διαδρομή"
 
 #. module: sale_stock
 #: field:stock.picking,sale_id:0
@@ -288,12 +261,12 @@
 #. module: sale_stock
 #: view:stock.location.route:sale_stock.stock_location_route_form_view_inherit
 msgid "Sale Order Lines"
-msgstr ""
+msgstr "Γραμμές Εντολής Πώλησης"
 
 #. module: sale_stock
 #: field:sale.config.settings,module_sale_service:0
 msgid "Sale Service"
-msgstr ""
+msgstr "Εξυπηρέτηση Πωλήσεων"
 
 #. module: sale_stock
 #: model:ir.model,name:sale_stock.model_sale_order
@@ -316,7 +289,7 @@
 "Sales order by default will be configured to deliver all products at once "
 "instead of delivering each product when it is available. This may have an "
 "impact on the shipping price."
-msgstr ""
+msgstr "Η παραγγελία πώλησης από προεπιλογή θα ρυθμιστεί ώστε να παραδοθούν όλα τα προϊόντα άπαξ αντί να παραδίδεται το κάθε προϊόν όταν είναι διαθέσιμο. Αυτό μπορεί να έχει συνέπειες στο κόστος των μεταφορικών. "
 
 #. module: sale_stock
 #: field:res.company,security_lead:0
@@ -326,11 +299,10 @@
 #. module: sale_stock
 #: field:stock.location.route,sale_selectable:0
 msgid "Selectable on Sales Order Line"
-msgstr ""
-
-#. module: sale_stock
-#: field:sale.report,shipped:0
-#: field:sale.report,shipped_qty_1:0
+msgstr "Επιλέξιμο στις Γραμμές Παραγγελίας Πώλησης"
+
+#. module: sale_stock
+#: field:sale.report,shipped:0 field:sale.report,shipped_qty_1:0
 msgid "Shipped"
 msgstr "Απεσταλμένο"
 
@@ -347,51 +319,49 @@
 #. module: sale_stock
 #: field:sale.config.settings,default_order_policy:0
 msgid "The default invoicing method is"
-msgstr ""
+msgstr "Η προεπιλεγμένη μέθοδος τιμολόγησης είναι"
 
 #. module: sale_stock
 #: view:stock.picking:sale_stock.view_picking_internal_search_inherit
 msgid "To Invoice"
-msgstr ""
+msgstr "Για Τιμολόγηση"
 
 #. module: sale_stock
 #: help:sale.config.settings,group_invoice_deli_orders:0
 msgid ""
 "To allow your salesman to make invoices for Delivery Orders using the menu "
 "'Deliveries to Invoice'."
-msgstr ""
+msgstr "Για να επιτρέπεται οι πωλητές σας να ετοιμάζουν τιμολόγια για Παραγγελίες Παράδοσης χρησιμοποιώντας το μενού 'Παραδόσεις προς Τιμολόγηση'."
 
 #. module: sale_stock
 #: view:sale.order:sale_stock.view_order_form_inherit
 msgid "View Delivery Order"
-msgstr ""
-
-#. module: sale_stock
-#: field:sale.order,warehouse_id:0
-#: field:sale.report,warehouse_id:0
+msgstr "Προβολή Παραγγελίας Παράδοσης"
+
+#. module: sale_stock
+#: field:sale.order,warehouse_id:0 field:sale.report,warehouse_id:0
 msgid "Warehouse"
 msgstr "Αποθήκη"
 
 #. module: sale_stock
 #: help:sale.config.settings,default_order_policy:0
-msgid ""
-"You can generate invoices based on sales orders or based on shippings."
-msgstr ""
+msgid "You can generate invoices based on sales orders or based on shippings."
+msgstr "Μπορείτε να δημιουργήσετε τιμολόγια με βάση τις παραγγελίες πωλήσεων ή με βάση τις αποστολές."
 
 #. module: sale_stock
 #: code:addons/sale_stock/sale_stock.py:161
 #, python-format
 msgid ""
 "You must first cancel all delivery order(s) attached to this sales order."
-msgstr ""
-
-#. module: sale_stock
-#: code:addons/sale_stock/sale_stock.py:342
+msgstr "Πρέπει πρώτα να ακυρώσετε όλες τις παραγγελίες πώλησης που συνδέονται με αυτή την παραγγελία πώλησης."
+
+#. module: sale_stock
+#: code:addons/sale_stock/sale_stock.py:343
 #, python-format
 msgid ""
 "You plan to sell %.2f %s but you only have %.2f %s available !\n"
 "The real stock is %.2f %s. (without reservations)"
-msgstr ""
+msgstr "Σχεδιάζετε να πουλήσετε %.2f %s αλλά έχετε διαθέσιμα μόνο %.2f %s !\nΤο πραγματικό σας απόθεμα είναι %.2f %s. (χωρίς κρατήσεις)"
 
 #. module: sale_stock
 #: code:addons/sale_stock/sale_stock.py:270
@@ -401,19 +371,9 @@
 "But it's not compatible with the selected packaging.\n"
 "Here is a proposition of quantities according to the packaging:\n"
 "EAN: %s Quantity: %s Type of ul: %s"
-msgstr ""
+msgstr "Επιλέξατε μία ποσότητα %d Μονάδων.\nΑλλά δεν είναι συμβατή με την επιλεγμένη συσκευασία.\nΕδώ βλέπετε μία πρόταση των ποσοτήτων σύμφωνα με την συσκευασία:\nΓραμμωτός Κώδικας: %s Ποσότητα: %s Τύπος: %s"
 
 #. module: sale_stock
 #: view:sale.order:sale_stock.view_order_form_inherit
 msgid "days"
-msgstr ""
-
-#. module: sale_stock
-#: view:sale.order:sale_stock.view_order_form_inherit
-msgid ""
-"{\"shipping_except\":\"red\",\"invoice_except\":\"red\",\"waiting_date\":\"bl"
-"ue\"}"
-msgstr ""
-
-#~ msgid "Picked"
-#~ msgstr "Picked"+msgstr "ημέρες"