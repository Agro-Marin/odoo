# Translation of Odoo Server.
# This file contains the translation of the following modules:
# * sale_stock
# 
# Translators:
# Michal Veselý <michal@veselyberanek.net>, 2018
# Martin Trigaux, 2018
# Ladislav Tomm <tomm@helemik.cz>, 2018
# trendspotter <j.podhorecky@volny.cz>, 2019
# 
msgid ""
msgstr ""
"Project-Id-Version: Odoo Server 11.0\n"
"Report-Msgid-Bugs-To: \n"
<<<<<<< HEAD
"POT-Creation-Date: 2016-08-18 14:08+0000\n"
"PO-Revision-Date: 2015-10-01 09:22+0000\n"
"Last-Translator: Martin Trigaux\n"
"Language-Team: Czech (http://www.transifex.com/odoo/odoo-9/language/cs/)\n"
"Language: cs\n"
=======
"POT-Creation-Date: 2019-01-03 15:07+0000\n"
"PO-Revision-Date: 2017-09-20 10:23+0000\n"
"Last-Translator: trendspotter <j.podhorecky@volny.cz>, 2019\n"
"Language-Team: Czech (https://www.transifex.com/odoo/teams/41243/cs/)\n"
>>>>>>> d5dd136b
"MIME-Version: 1.0\n"
"Content-Type: text/plain; charset=UTF-8\n"
"Content-Transfer-Encoding: \n"
"Language: cs\n"
"Plural-Forms: nplurals=4; plural=(n == 1 && n % 1 == 0) ? 0 : (n >= 2 && n <= 4 && n % 1 == 0) ? 1: (n % 1 != 0 ) ? 2 : 3;\n"

#. module: sale_stock
#: code:addons/sale_stock/models/sale_order.py:179
#, python-format
msgid ""
"\n"
"There are %s %s available accross all warehouses."
msgstr ""

#. module: sale_stock
#: model:ir.ui.view,arch_db:sale_stock.res_config_settings_view_form_stock
msgid ""
"<span class=\"fa fa-lg fa-building-o\" title=\"Values set here are company-"
"specific.\" groups=\"base.group_multi_company\"/>"
msgstr ""

#. module: sale_stock
<<<<<<< HEAD
=======
#: model:ir.ui.view,arch_db:sale_stock.report_delivery_document_inherit_sale_stock
msgid "<strong>Customer Reference:</strong>"
msgstr "<strong>Reference zákazníka:</strong>"

#. module: sale_stock
>>>>>>> d5dd136b
#: model:ir.ui.view,arch_db:sale_stock.report_invoice_document_inherit_sale_stock
#: model:ir.ui.view,arch_db:sale_stock.report_saleorder_document_inherit_sale_stock
msgid "<strong>Incoterms:</strong>"
msgstr ""

#. module: sale_stock
#: selection:sale.config.settings,module_delivery:0
msgid "Allow adding shipping costs"
msgstr ""

#. module: sale_stock
<<<<<<< HEAD
#: selection:sale.config.settings,group_mrp_properties:0
msgid "Allow setting manufacturing order properties per order line (advanced)"
msgstr ""

#. module: sale_stock
#: model:ir.model.fields,help:sale_stock.field_sale_config_settings_group_mrp_properties
msgid "Allows you to tag sales order lines with properties."
msgstr ""

#. module: sale_stock
#: selection:sale.config.settings,group_route_so_lines:0
msgid "Choose specific routes on sales order lines (advanced)"
=======
#: model:ir.ui.view,arch_db:sale_stock.res_config_settings_view_form_sale
msgid "Apply special routes from orders (e.g. dropshipping, MTO)"
msgstr ""

#. module: sale_stock
#: model:ir.ui.view,arch_db:sale_stock.res_config_settings_view_form_sale
msgid ""
"By default Odoo computes the expected delivery date this way: order date + "
"highest customer lead time of products. With this option, you can set a "
"specific delivery date on orders rather than setting lead times on products."
>>>>>>> d5dd136b
msgstr ""

#. module: sale_stock
#: model:ir.model,name:sale_stock.model_res_company
msgid "Companies"
msgstr "Firmy v systému"

#. module: sale_stock
#: model:ir.model.fields,field_description:sale_stock.field_sale_config_settings_default_picking_policy
msgid "Default Shipping Policy"
msgstr ""

#. module: sale_stock
#: selection:sale.order,picking_policy:0
msgid "Deliver all products at once"
msgstr ""

#. module: sale_stock
#: selection:sale.order,picking_policy:0
msgid "Deliver each product when available"
msgstr ""

#. module: sale_stock
#: model:ir.ui.view,arch_db:sale_stock.view_order_form_inherit_sale_stock
msgid "Delivery"
msgstr "Dodání"

#. module: sale_stock
<<<<<<< HEAD
=======
#: model:ir.model.fields,field_description:sale_stock.field_res_config_settings_module_sale_order_dates
msgid "Delivery Date"
msgstr "Datum doručení"

#. module: sale_stock
>>>>>>> d5dd136b
#: model:ir.model.fields,field_description:sale_stock.field_sale_order_delivery_count
msgid "Delivery Orders"
msgstr "Příkaz dodání"

#. module: sale_stock
#: selection:sale.config.settings,group_mrp_properties:0
msgid "Don't use manufacturing properties (recommended as its easier)"
msgstr ""

#. module: sale_stock
<<<<<<< HEAD
#: model:res.groups,name:sale_stock.group_route_so_lines
msgid "Enable Route on Sales Order Line"
=======
#: model:ir.ui.view,arch_db:sale_stock.res_config_settings_view_form_sale
msgid "Display incoterms on orders &amp; invoices"
>>>>>>> d5dd136b
msgstr ""

#. module: sale_stock
#: model:ir.model.fields,field_description:sale_stock.field_product_product_expense_policy
msgid "Expense Invoice Policy"
msgstr ""

#. module: sale_stock
#: model:ir.model.fields,help:sale_stock.field_product_product_expense_policy
msgid ""
"If you invoice at cost, the expense will be invoiced on the sale order at "
"the cost of the analytic line;if you invoice at sales price, the price of "
"the product will be used instead."
msgstr ""

#. module: sale_stock
#: model:ir.model.fields,field_description:sale_stock.field_account_invoice_incoterms_id
<<<<<<< HEAD
#: model:ir.model.fields,field_description:sale_stock.field_sale_order_incoterm
=======
#: model:ir.model.fields,field_description:sale_stock.field_res_config_settings_group_display_incoterm
#: model:ir.model.fields,field_description:sale_stock.field_sale_order_incoterm
#: model:ir.ui.view,arch_db:sale_stock.res_config_settings_view_form_sale
>>>>>>> d5dd136b
msgid "Incoterms"
msgstr "Incoterms"

#. module: sale_stock
#: model:ir.model.fields,help:sale_stock.field_account_invoice_incoterms_id
msgid ""
"Incoterms are series of sales terms. They are used to divide transaction "
"costs and responsibilities between buyer and seller and reflect state-of-"
"the-art transportation practices."
msgstr ""
"Incoterms je řada prodejních podmínek. Používají se k rozdělení transakčních"
" nákladů a odpovědnosti mezi kupujícím a prodávajícím a odrážejí "
"nejmodernější převodní postupy."

#. module: sale_stock
#: model:ir.model.fields,help:sale_stock.field_sale_order_incoterm
msgid ""
"International Commercial Terms are a series of predefined commercial terms "
"used in international transactions."
msgstr ""
"Mezinárodní obchodní podmínky jsou série předem definovaných obchodních "
"termínů používaných v mezinárodních transakcích."

#. module: sale_stock
#: model:ir.model,name:sale_stock.model_stock_location_route
msgid "Inventory Routes"
msgstr ""

#. module: sale_stock
#: model:ir.model,name:sale_stock.model_account_invoice
msgid "Invoice"
msgstr "Faktura"

#. module: sale_stock
#: model:ir.model,name:sale_stock.model_account_invoice_line
msgid "Invoice Line"
msgstr ""

#. module: sale_stock
#: model:ir.model.fields,help:sale_stock.field_res_config_settings_use_security_lead
msgid ""
"Margin of error for dates promised to customers. Products will be scheduled "
"for delivery that many days earlier than the actual promised date, to cope "
"with unexpected delays in the supply chain."
msgstr ""
"Časová rezerva pro termíny slíbené zákazníkům. Výrobky budou naplánovány k "
"dodání do termínu, který je mnohem dřívější, než skutečně slíbené datum, aby"
" se vypořádaly s neočekávaným zpožděním v dodavatelském řetězci."

#. module: sale_stock
#: model:ir.model.fields,help:sale_stock.field_res_company_security_lead
<<<<<<< HEAD
=======
#: model:ir.model.fields,help:sale_stock.field_res_config_settings_security_lead
#: model:ir.ui.view,arch_db:sale_stock.res_config_settings_view_form_stock
>>>>>>> d5dd136b
msgid ""
"Margin of error for dates promised to customers. Products will be scheduled "
"for procurement and delivery that many days earlier than the actual promised"
" date, to cope with unexpected delays in the supply chain."
msgstr ""

#. module: sale_stock
<<<<<<< HEAD
#: selection:sale.config.settings,group_route_so_lines:0
msgid "No order specific routes like MTO or drop shipping"
msgstr ""

#. module: sale_stock
#: selection:sale.config.settings,module_delivery:0
msgid "No shipping costs on sales orders"
msgstr ""

#. module: sale_stock
#: code:addons/sale_stock/sale_stock.py:156
=======
#: model:ir.ui.view,arch_db:sale_stock.res_config_settings_view_form_stock
msgid "Move forward expected delivery dates by"
msgstr "Přesunutí očekávaných termínů doručení na později o"

#. module: sale_stock
#: code:addons/sale_stock/models/sale_order.py:174
>>>>>>> d5dd136b
#, python-format
msgid "Not enough inventory!"
msgstr ""

#. module: sale_stock
<<<<<<< HEAD
#: code:addons/sale_stock/res_config.py:42
#, python-format
msgid "Only administrators can change the settings"
msgstr ""

#. module: sale_stock
#: model:ir.model.fields,field_description:sale_stock.field_sale_config_settings_group_route_so_lines
msgid "Order Routing"
msgstr ""

#. module: sale_stock
#: code:addons/sale_stock/sale_stock.py:167
=======
#: model:ir.model.fields,field_description:sale_stock.field_res_config_settings_group_route_so_lines
msgid "Order-Specific Routes"
msgstr ""

#. module: sale_stock
#: code:addons/sale_stock/models/sale_order.py:188
>>>>>>> d5dd136b
#, python-format
msgid "Ordered quantity decreased!"
msgstr ""

#. module: sale_stock
#: model:ir.model.fields,field_description:sale_stock.field_sale_order_line_product_packaging
msgid "Package"
msgstr "Balení"

#. module: sale_stock
#: model:ir.model.fields,field_description:sale_stock.field_sale_order_picking_ids
msgid "Pickings"
msgstr "Dodání"

#. module: sale_stock
#: model:ir.model.fields,field_description:sale_stock.field_sale_order_procurement_group_id
msgid "Procurement Group"
msgstr "Skupina zásobování"

#. module: sale_stock
<<<<<<< HEAD
#: model:ir.model,name:sale_stock.model_product_product
#, fuzzy
msgid "Product"
msgstr "Šablona výrobku"

#. module: sale_stock
#: model:ir.model.fields,field_description:sale_stock.field_sale_order_line_product_tmpl_id
msgid "Product Template"
msgstr "Šablona výrobku"

#. module: sale_stock
#: model:ir.model.fields,field_description:sale_stock.field_sale_config_settings_group_mrp_properties
msgid "Properties on SO Lines"
msgstr ""
=======
#: model:ir.model,name:sale_stock.model_procurement_group
msgid "Procurement Requisition"
msgstr "Žádost o zásobování"

#. module: sale_stock
#: model:ir.model,name:sale_stock.model_procurement_rule
msgid "Procurement Rule"
msgstr "Pravidlo zásobování"

#. module: sale_stock
#: model:ir.model,name:sale_stock.model_sale_order
msgid "Quotation"
msgstr "Nabídka"

#. module: sale_stock
#: model:ir.ui.view,arch_db:sale_stock.res_config_settings_view_form_stock
msgid ""
"Reserving products manually in delivery orders or by running the scheduler "
"is advised to better manage priorities in case of long customer lead times "
"or/and frequent stock-outs. By default, the scheduler runs automatically "
"every 24 hours."
msgstr ""
"Ruční rezervace výrobků v objednávkách dodání nebo spuštěním plánovače je "
"doporučeno lépe spravovat priority v případě dlouhých dodacích lhůt "
"zákazníků nebo častých vyčerpání zásob. Ve výchozím nastavení se plánovač "
"automaticky spouští každých 24 hodin."
>>>>>>> d5dd136b

#. module: sale_stock
#: model:ir.model.fields,field_description:sale_stock.field_sale_order_line_route_id
msgid "Route"
msgstr "Pracovní postup"

#. module: sale_stock
<<<<<<< HEAD
#: model:ir.model.fields,field_description:sale_stock.field_stock_picking_sale_id
msgid "Sale Order"
msgstr ""

#. module: sale_stock
#: model:ir.ui.view,arch_db:sale_stock.stock_location_route_form_view_inherit_sale_stock
msgid "Sale Order Lines"
msgstr ""

#. module: sale_stock
#: model:ir.model,name:sale_stock.model_sale_order
=======
#: model:ir.ui.view,arch_db:sale_stock.res_config_settings_view_form_sale
msgid "Routes for Sales Order Lines"
msgstr ""

#. module: sale_stock
#: model:ir.model.fields,field_description:sale_stock.field_stock_move_sale_line_id
msgid "Sale Line"
msgstr ""

#. module: sale_stock
#: model:ir.model.fields,field_description:sale_stock.field_procurement_group_sale_id
msgid "Sale Order"
msgstr "Prodejní objednávka"

#. module: sale_stock
#: model:ir.ui.view,arch_db:sale_stock.product_template_view_form_inherit_stock
msgid "Sales"
msgstr "Prodej"

#. module: sale_stock
#: model:ir.model.fields,field_description:sale_stock.field_stock_picking_sale_id
>>>>>>> d5dd136b
msgid "Sales Order"
msgstr "Prodejní objednávka"

#. module: sale_stock
#: model:ir.model,name:sale_stock.model_sale_order_line
msgid "Sales Order Line"
msgstr "Řádek potvrzení objednávky"

#. module: sale_stock
<<<<<<< HEAD
=======
#: model:ir.ui.view,arch_db:sale_stock.stock_location_route_view_form_inherit_sale_stock
msgid "Sales Order Lines"
msgstr "Položky zakázky"

#. module: sale_stock
>>>>>>> d5dd136b
#: model:ir.model,name:sale_stock.model_sale_report
msgid "Sales Orders Statistics"
msgstr "Statistiky prodejních objednávek"

#. module: sale_stock
#: model:ir.model.fields,field_description:sale_stock.field_res_company_security_lead
msgid "Sales Safety Days"
msgstr ""

#. module: sale_stock
<<<<<<< HEAD
=======
#: model:ir.ui.view,arch_db:sale_stock.res_config_settings_view_form_stock
msgid "Schedule deliveries earlier to avoid delays"
msgstr "Naplánujte doručení dříve, abyste zabránili zpoždění"

#. module: sale_stock
#: model:ir.model.fields,field_description:sale_stock.field_res_config_settings_security_lead
msgid "Security Lead Time"
msgstr ""

#. module: sale_stock
#: model:ir.model.fields,field_description:sale_stock.field_res_config_settings_use_security_lead
msgid "Security Lead Time for Sales"
msgstr ""

#. module: sale_stock
>>>>>>> d5dd136b
#: model:ir.model.fields,field_description:sale_stock.field_stock_location_route_sale_selectable
msgid "Selectable on Sales Order Line"
msgstr ""

#. module: sale_stock
<<<<<<< HEAD
#: selection:sale.config.settings,default_picking_policy:0
msgid "Ship all products at once, without back orders"
msgstr ""

#. module: sale_stock
#: selection:sale.config.settings,default_picking_policy:0
msgid "Ship products when some are available, and allow back orders"
msgstr ""

#. module: sale_stock
#: model:ir.model.fields,field_description:sale_stock.field_sale_config_settings_module_delivery
#: model:ir.ui.view,arch_db:sale_stock.view_sales_config_inherit_sale_stock
msgid "Shipping"
msgstr "Doprava"
=======
#: model:ir.ui.view,arch_db:sale_stock.res_config_settings_view_form_sale
msgid "Set a delivery date on orders"
msgstr ""

#. module: sale_stock
#: selection:res.config.settings,default_picking_policy:0
msgid "Ship all products at once"
msgstr "Doručit všechny produkty najednou"

#. module: sale_stock
#: selection:res.config.settings,default_picking_policy:0
msgid "Ship products as soon as available, with back orders"
msgstr ""
>>>>>>> d5dd136b

#. module: sale_stock
#: model:ir.ui.view,arch_db:sale_stock.view_order_form_inherit_sale_stock
msgid "Shipping Information"
msgstr ""

#. module: sale_stock
<<<<<<< HEAD
=======
#: model:ir.model.fields,field_description:sale_stock.field_res_config_settings_default_picking_policy
msgid "Shipping Management"
msgstr "Správa přepravy"

#. module: sale_stock
>>>>>>> d5dd136b
#: model:ir.model.fields,field_description:sale_stock.field_sale_order_picking_policy
msgid "Shipping Policy"
msgstr "Přepravní politika"

#. module: sale_stock
#: model:ir.model,name:sale_stock.model_stock_move
msgid "Stock Move"
msgstr "Pohyb zásob"

#. module: sale_stock
<<<<<<< HEAD
#: code:addons/sale_stock/sale_stock.py:213
#, python-format
msgid "This product is packaged by %s %s. You should sell %s %s."
=======
#: model:ir.model.fields,field_description:sale_stock.field_sale_order_line_move_ids
msgid "Stock Moves"
msgstr "Pohyby zásob"

#. module: sale_stock
#: model:ir.ui.view,arch_db:sale_stock.res_config_settings_view_form_sale
msgid ""
"This allows to apply a special route on sales order lines (e.g. "
"dropshipping, make-to-order) in case of unusual order scenario. To be "
"available in sales orders, routes must have 'Sales Order Line' option "
"checked in their setup form."
msgstr ""

#. module: sale_stock
#: code:addons/sale_stock/models/sale_order.py:273
#, python-format
msgid "This product is packaged by %.2f %s. You should sell %.2f %s."
>>>>>>> d5dd136b
msgstr ""

#. module: sale_stock
#: model:ir.model,name:sale_stock.model_stock_picking
msgid "Transfer"
msgstr "Převod"

#. module: sale_stock
#: model:ir.model.fields,field_description:sale_stock.field_sale_order_warehouse_id
#: model:ir.model.fields,field_description:sale_stock.field_sale_report_warehouse_id
msgid "Warehouse"
msgstr "Sklad"

#. module: sale_stock
<<<<<<< HEAD
#: code:addons/sale_stock/sale_stock.py:212
=======
#: code:addons/sale_stock/models/sale_order.py:272
>>>>>>> d5dd136b
#, python-format
msgid "Warning"
msgstr "Varování"

#. module: sale_stock
<<<<<<< HEAD
#: code:addons/sale_stock/sale_stock.py:168
=======
#: model:ir.ui.view,arch_db:sale_stock.res_config_settings_view_form_stock
msgid "When to reserve sold products"
msgstr "Kdy rezervovat prodané produkty"

#. module: sale_stock
#: model:ir.ui.view,arch_db:sale_stock.res_config_settings_view_form_stock
msgid "When to start shipping"
msgstr "Kdy začít expedovat"

#. module: sale_stock
#: code:addons/sale_stock/models/sale_order.py:189
>>>>>>> d5dd136b
#, python-format
msgid ""
"You are decreasing the ordered quantity! Do not forget to manually update "
"the delivery order if needed."
msgstr ""
"Snižujete objednané množství! Nezapomeňte v případě potřeby manuálně "
"aktualizovat objednávku."

#. module: sale_stock
<<<<<<< HEAD
#: code:addons/sale_stock/sale_stock.py:157
#, python-format
msgid ""
"You plan to sell %.2f %s but you only have %.2f %s available!\n"
"The stock on hand is %.2f %s."
msgstr ""

#. module: sale_stock
#: model:ir.model,name:sale_stock.model_sale_config_settings
msgid "sale.config.settings"
msgstr "sale.config.settings"
=======
#: code:addons/sale_stock/models/sale_order.py:166
#, python-format
msgid ""
"You plan to sell %s %s but you only have %s %s available in %s warehouse."
msgstr ""

#. module: sale_stock
#: model:ir.ui.view,arch_db:sale_stock.res_config_settings_view_form_stock
msgid "days"
msgstr "dnů"

#. module: sale_stock
#: model:ir.model,name:sale_stock.model_res_config_settings
msgid "res.config.settings"
msgstr "res.config.settings"
>>>>>>> d5dd136b
<|MERGE_RESOLUTION|>--- conflicted
+++ resolved
@@ -1,59 +1,27 @@
 # Translation of Odoo Server.
 # This file contains the translation of the following modules:
 # * sale_stock
-# 
+#
 # Translators:
-# Michal Veselý <michal@veselyberanek.net>, 2018
-# Martin Trigaux, 2018
-# Ladislav Tomm <tomm@helemik.cz>, 2018
-# trendspotter <j.podhorecky@volny.cz>, 2019
-# 
-msgid ""
-msgstr ""
-"Project-Id-Version: Odoo Server 11.0\n"
+#, fuzzy
+msgid ""
+msgstr ""
+"Project-Id-Version: Odoo 9.0\n"
 "Report-Msgid-Bugs-To: \n"
-<<<<<<< HEAD
 "POT-Creation-Date: 2016-08-18 14:08+0000\n"
 "PO-Revision-Date: 2015-10-01 09:22+0000\n"
 "Last-Translator: Martin Trigaux\n"
 "Language-Team: Czech (http://www.transifex.com/odoo/odoo-9/language/cs/)\n"
 "Language: cs\n"
-=======
-"POT-Creation-Date: 2019-01-03 15:07+0000\n"
-"PO-Revision-Date: 2017-09-20 10:23+0000\n"
-"Last-Translator: trendspotter <j.podhorecky@volny.cz>, 2019\n"
-"Language-Team: Czech (https://www.transifex.com/odoo/teams/41243/cs/)\n"
->>>>>>> d5dd136b
 "MIME-Version: 1.0\n"
 "Content-Type: text/plain; charset=UTF-8\n"
 "Content-Transfer-Encoding: \n"
-"Language: cs\n"
-"Plural-Forms: nplurals=4; plural=(n == 1 && n % 1 == 0) ? 0 : (n >= 2 && n <= 4 && n % 1 == 0) ? 1: (n % 1 != 0 ) ? 2 : 3;\n"
-
-#. module: sale_stock
-#: code:addons/sale_stock/models/sale_order.py:179
-#, python-format
-msgid ""
-"\n"
-"There are %s %s available accross all warehouses."
-msgstr ""
-
-#. module: sale_stock
-#: model:ir.ui.view,arch_db:sale_stock.res_config_settings_view_form_stock
-msgid ""
-"<span class=\"fa fa-lg fa-building-o\" title=\"Values set here are company-"
-"specific.\" groups=\"base.group_multi_company\"/>"
-msgstr ""
-
-#. module: sale_stock
-<<<<<<< HEAD
-=======
-#: model:ir.ui.view,arch_db:sale_stock.report_delivery_document_inherit_sale_stock
-msgid "<strong>Customer Reference:</strong>"
-msgstr "<strong>Reference zákazníka:</strong>"
-
-#. module: sale_stock
->>>>>>> d5dd136b
+"#-#-#-#-#  cs.po (Odoo 9.0)  #-#-#-#-#\n"
+"Plural-Forms: nplurals=3; plural=(n==1) ? 0 : (n>=2 && n<=4) ? 1 : 2;\n"
+"#-#-#-#-#  cs.po (Odoo 9.0)  #-#-#-#-#\n"
+"Plural-Forms: nplurals=3; plural=(n==1) ? 0 : (n>=2 && n<=4) ? 1 : 2;\n"
+
+#. module: sale_stock
 #: model:ir.ui.view,arch_db:sale_stock.report_invoice_document_inherit_sale_stock
 #: model:ir.ui.view,arch_db:sale_stock.report_saleorder_document_inherit_sale_stock
 msgid "<strong>Incoterms:</strong>"
@@ -65,7 +33,6 @@
 msgstr ""
 
 #. module: sale_stock
-<<<<<<< HEAD
 #: selection:sale.config.settings,group_mrp_properties:0
 msgid "Allow setting manufacturing order properties per order line (advanced)"
 msgstr ""
@@ -78,18 +45,6 @@
 #. module: sale_stock
 #: selection:sale.config.settings,group_route_so_lines:0
 msgid "Choose specific routes on sales order lines (advanced)"
-=======
-#: model:ir.ui.view,arch_db:sale_stock.res_config_settings_view_form_sale
-msgid "Apply special routes from orders (e.g. dropshipping, MTO)"
-msgstr ""
-
-#. module: sale_stock
-#: model:ir.ui.view,arch_db:sale_stock.res_config_settings_view_form_sale
-msgid ""
-"By default Odoo computes the expected delivery date this way: order date + "
-"highest customer lead time of products. With this option, you can set a "
-"specific delivery date on orders rather than setting lead times on products."
->>>>>>> d5dd136b
 msgstr ""
 
 #. module: sale_stock
@@ -118,14 +73,6 @@
 msgstr "Dodání"
 
 #. module: sale_stock
-<<<<<<< HEAD
-=======
-#: model:ir.model.fields,field_description:sale_stock.field_res_config_settings_module_sale_order_dates
-msgid "Delivery Date"
-msgstr "Datum doručení"
-
-#. module: sale_stock
->>>>>>> d5dd136b
 #: model:ir.model.fields,field_description:sale_stock.field_sale_order_delivery_count
 msgid "Delivery Orders"
 msgstr "Příkaz dodání"
@@ -136,13 +83,8 @@
 msgstr ""
 
 #. module: sale_stock
-<<<<<<< HEAD
 #: model:res.groups,name:sale_stock.group_route_so_lines
 msgid "Enable Route on Sales Order Line"
-=======
-#: model:ir.ui.view,arch_db:sale_stock.res_config_settings_view_form_sale
-msgid "Display incoterms on orders &amp; invoices"
->>>>>>> d5dd136b
 msgstr ""
 
 #. module: sale_stock
@@ -160,13 +102,7 @@
 
 #. module: sale_stock
 #: model:ir.model.fields,field_description:sale_stock.field_account_invoice_incoterms_id
-<<<<<<< HEAD
 #: model:ir.model.fields,field_description:sale_stock.field_sale_order_incoterm
-=======
-#: model:ir.model.fields,field_description:sale_stock.field_res_config_settings_group_display_incoterm
-#: model:ir.model.fields,field_description:sale_stock.field_sale_order_incoterm
-#: model:ir.ui.view,arch_db:sale_stock.res_config_settings_view_form_sale
->>>>>>> d5dd136b
 msgid "Incoterms"
 msgstr "Incoterms"
 
@@ -174,8 +110,8 @@
 #: model:ir.model.fields,help:sale_stock.field_account_invoice_incoterms_id
 msgid ""
 "Incoterms are series of sales terms. They are used to divide transaction "
-"costs and responsibilities between buyer and seller and reflect state-of-"
-"the-art transportation practices."
+"costs and responsibilities between buyer and seller and reflect state-of-the-"
+"art transportation practices."
 msgstr ""
 "Incoterms je řada prodejních podmínek. Používají se k rozdělení transakčních"
 " nákladů a odpovědnosti mezi kupujícím a prodávajícím a odrážejí "
@@ -187,8 +123,6 @@
 "International Commercial Terms are a series of predefined commercial terms "
 "used in international transactions."
 msgstr ""
-"Mezinárodní obchodní podmínky jsou série předem definovaných obchodních "
-"termínů používaných v mezinárodních transakcích."
 
 #. module: sale_stock
 #: model:ir.model,name:sale_stock.model_stock_location_route
@@ -206,31 +140,14 @@
 msgstr ""
 
 #. module: sale_stock
-#: model:ir.model.fields,help:sale_stock.field_res_config_settings_use_security_lead
+#: model:ir.model.fields,help:sale_stock.field_res_company_security_lead
 msgid ""
 "Margin of error for dates promised to customers. Products will be scheduled "
-"for delivery that many days earlier than the actual promised date, to cope "
-"with unexpected delays in the supply chain."
-msgstr ""
-"Časová rezerva pro termíny slíbené zákazníkům. Výrobky budou naplánovány k "
-"dodání do termínu, který je mnohem dřívější, než skutečně slíbené datum, aby"
-" se vypořádaly s neočekávaným zpožděním v dodavatelském řetězci."
-
-#. module: sale_stock
-#: model:ir.model.fields,help:sale_stock.field_res_company_security_lead
-<<<<<<< HEAD
-=======
-#: model:ir.model.fields,help:sale_stock.field_res_config_settings_security_lead
-#: model:ir.ui.view,arch_db:sale_stock.res_config_settings_view_form_stock
->>>>>>> d5dd136b
-msgid ""
-"Margin of error for dates promised to customers. Products will be scheduled "
-"for procurement and delivery that many days earlier than the actual promised"
-" date, to cope with unexpected delays in the supply chain."
-msgstr ""
-
-#. module: sale_stock
-<<<<<<< HEAD
+"for procurement and delivery that many days earlier than the actual promised "
+"date, to cope with unexpected delays in the supply chain."
+msgstr ""
+
+#. module: sale_stock
 #: selection:sale.config.settings,group_route_so_lines:0
 msgid "No order specific routes like MTO or drop shipping"
 msgstr ""
@@ -242,20 +159,11 @@
 
 #. module: sale_stock
 #: code:addons/sale_stock/sale_stock.py:156
-=======
-#: model:ir.ui.view,arch_db:sale_stock.res_config_settings_view_form_stock
-msgid "Move forward expected delivery dates by"
-msgstr "Přesunutí očekávaných termínů doručení na později o"
-
-#. module: sale_stock
-#: code:addons/sale_stock/models/sale_order.py:174
->>>>>>> d5dd136b
 #, python-format
 msgid "Not enough inventory!"
 msgstr ""
 
 #. module: sale_stock
-<<<<<<< HEAD
 #: code:addons/sale_stock/res_config.py:42
 #, python-format
 msgid "Only administrators can change the settings"
@@ -268,35 +176,26 @@
 
 #. module: sale_stock
 #: code:addons/sale_stock/sale_stock.py:167
-=======
-#: model:ir.model.fields,field_description:sale_stock.field_res_config_settings_group_route_so_lines
-msgid "Order-Specific Routes"
-msgstr ""
-
-#. module: sale_stock
-#: code:addons/sale_stock/models/sale_order.py:188
->>>>>>> d5dd136b
 #, python-format
 msgid "Ordered quantity decreased!"
 msgstr ""
 
 #. module: sale_stock
 #: model:ir.model.fields,field_description:sale_stock.field_sale_order_line_product_packaging
-msgid "Package"
+msgid "Packaging"
 msgstr "Balení"
 
 #. module: sale_stock
 #: model:ir.model.fields,field_description:sale_stock.field_sale_order_picking_ids
-msgid "Pickings"
-msgstr "Dodání"
-
-#. module: sale_stock
-#: model:ir.model.fields,field_description:sale_stock.field_sale_order_procurement_group_id
-msgid "Procurement Group"
-msgstr "Skupina zásobování"
-
-#. module: sale_stock
-<<<<<<< HEAD
+msgid "Picking associated to this sale"
+msgstr ""
+
+#. module: sale_stock
+#: model:ir.model,name:sale_stock.model_procurement_order
+msgid "Procurement"
+msgstr "Zásobování"
+
+#. module: sale_stock
 #: model:ir.model,name:sale_stock.model_product_product
 #, fuzzy
 msgid "Product"
@@ -311,42 +210,13 @@
 #: model:ir.model.fields,field_description:sale_stock.field_sale_config_settings_group_mrp_properties
 msgid "Properties on SO Lines"
 msgstr ""
-=======
-#: model:ir.model,name:sale_stock.model_procurement_group
-msgid "Procurement Requisition"
-msgstr "Žádost o zásobování"
-
-#. module: sale_stock
-#: model:ir.model,name:sale_stock.model_procurement_rule
-msgid "Procurement Rule"
-msgstr "Pravidlo zásobování"
-
-#. module: sale_stock
-#: model:ir.model,name:sale_stock.model_sale_order
-msgid "Quotation"
-msgstr "Nabídka"
-
-#. module: sale_stock
-#: model:ir.ui.view,arch_db:sale_stock.res_config_settings_view_form_stock
-msgid ""
-"Reserving products manually in delivery orders or by running the scheduler "
-"is advised to better manage priorities in case of long customer lead times "
-"or/and frequent stock-outs. By default, the scheduler runs automatically "
-"every 24 hours."
-msgstr ""
-"Ruční rezervace výrobků v objednávkách dodání nebo spuštěním plánovače je "
-"doporučeno lépe spravovat priority v případě dlouhých dodacích lhůt "
-"zákazníků nebo častých vyčerpání zásob. Ve výchozím nastavení se plánovač "
-"automaticky spouští každých 24 hodin."
->>>>>>> d5dd136b
 
 #. module: sale_stock
 #: model:ir.model.fields,field_description:sale_stock.field_sale_order_line_route_id
 msgid "Route"
-msgstr "Pracovní postup"
-
-#. module: sale_stock
-<<<<<<< HEAD
+msgstr ""
+
+#. module: sale_stock
 #: model:ir.model.fields,field_description:sale_stock.field_stock_picking_sale_id
 msgid "Sale Order"
 msgstr ""
@@ -358,29 +228,6 @@
 
 #. module: sale_stock
 #: model:ir.model,name:sale_stock.model_sale_order
-=======
-#: model:ir.ui.view,arch_db:sale_stock.res_config_settings_view_form_sale
-msgid "Routes for Sales Order Lines"
-msgstr ""
-
-#. module: sale_stock
-#: model:ir.model.fields,field_description:sale_stock.field_stock_move_sale_line_id
-msgid "Sale Line"
-msgstr ""
-
-#. module: sale_stock
-#: model:ir.model.fields,field_description:sale_stock.field_procurement_group_sale_id
-msgid "Sale Order"
-msgstr "Prodejní objednávka"
-
-#. module: sale_stock
-#: model:ir.ui.view,arch_db:sale_stock.product_template_view_form_inherit_stock
-msgid "Sales"
-msgstr "Prodej"
-
-#. module: sale_stock
-#: model:ir.model.fields,field_description:sale_stock.field_stock_picking_sale_id
->>>>>>> d5dd136b
 msgid "Sales Order"
 msgstr "Prodejní objednávka"
 
@@ -390,14 +237,6 @@
 msgstr "Řádek potvrzení objednávky"
 
 #. module: sale_stock
-<<<<<<< HEAD
-=======
-#: model:ir.ui.view,arch_db:sale_stock.stock_location_route_view_form_inherit_sale_stock
-msgid "Sales Order Lines"
-msgstr "Položky zakázky"
-
-#. module: sale_stock
->>>>>>> d5dd136b
 #: model:ir.model,name:sale_stock.model_sale_report
 msgid "Sales Orders Statistics"
 msgstr "Statistiky prodejních objednávek"
@@ -408,30 +247,11 @@
 msgstr ""
 
 #. module: sale_stock
-<<<<<<< HEAD
-=======
-#: model:ir.ui.view,arch_db:sale_stock.res_config_settings_view_form_stock
-msgid "Schedule deliveries earlier to avoid delays"
-msgstr "Naplánujte doručení dříve, abyste zabránili zpoždění"
-
-#. module: sale_stock
-#: model:ir.model.fields,field_description:sale_stock.field_res_config_settings_security_lead
-msgid "Security Lead Time"
-msgstr ""
-
-#. module: sale_stock
-#: model:ir.model.fields,field_description:sale_stock.field_res_config_settings_use_security_lead
-msgid "Security Lead Time for Sales"
-msgstr ""
-
-#. module: sale_stock
->>>>>>> d5dd136b
 #: model:ir.model.fields,field_description:sale_stock.field_stock_location_route_sale_selectable
 msgid "Selectable on Sales Order Line"
 msgstr ""
 
 #. module: sale_stock
-<<<<<<< HEAD
 #: selection:sale.config.settings,default_picking_policy:0
 msgid "Ship all products at once, without back orders"
 msgstr ""
@@ -446,21 +266,6 @@
 #: model:ir.ui.view,arch_db:sale_stock.view_sales_config_inherit_sale_stock
 msgid "Shipping"
 msgstr "Doprava"
-=======
-#: model:ir.ui.view,arch_db:sale_stock.res_config_settings_view_form_sale
-msgid "Set a delivery date on orders"
-msgstr ""
-
-#. module: sale_stock
-#: selection:res.config.settings,default_picking_policy:0
-msgid "Ship all products at once"
-msgstr "Doručit všechny produkty najednou"
-
-#. module: sale_stock
-#: selection:res.config.settings,default_picking_policy:0
-msgid "Ship products as soon as available, with back orders"
-msgstr ""
->>>>>>> d5dd136b
 
 #. module: sale_stock
 #: model:ir.ui.view,arch_db:sale_stock.view_order_form_inherit_sale_stock
@@ -468,14 +273,6 @@
 msgstr ""
 
 #. module: sale_stock
-<<<<<<< HEAD
-=======
-#: model:ir.model.fields,field_description:sale_stock.field_res_config_settings_default_picking_policy
-msgid "Shipping Management"
-msgstr "Správa přepravy"
-
-#. module: sale_stock
->>>>>>> d5dd136b
 #: model:ir.model.fields,field_description:sale_stock.field_sale_order_picking_policy
 msgid "Shipping Policy"
 msgstr "Přepravní politika"
@@ -486,29 +283,9 @@
 msgstr "Pohyb zásob"
 
 #. module: sale_stock
-<<<<<<< HEAD
 #: code:addons/sale_stock/sale_stock.py:213
 #, python-format
 msgid "This product is packaged by %s %s. You should sell %s %s."
-=======
-#: model:ir.model.fields,field_description:sale_stock.field_sale_order_line_move_ids
-msgid "Stock Moves"
-msgstr "Pohyby zásob"
-
-#. module: sale_stock
-#: model:ir.ui.view,arch_db:sale_stock.res_config_settings_view_form_sale
-msgid ""
-"This allows to apply a special route on sales order lines (e.g. "
-"dropshipping, make-to-order) in case of unusual order scenario. To be "
-"available in sales orders, routes must have 'Sales Order Line' option "
-"checked in their setup form."
-msgstr ""
-
-#. module: sale_stock
-#: code:addons/sale_stock/models/sale_order.py:273
-#, python-format
-msgid "This product is packaged by %.2f %s. You should sell %.2f %s."
->>>>>>> d5dd136b
 msgstr ""
 
 #. module: sale_stock
@@ -520,44 +297,23 @@
 #: model:ir.model.fields,field_description:sale_stock.field_sale_order_warehouse_id
 #: model:ir.model.fields,field_description:sale_stock.field_sale_report_warehouse_id
 msgid "Warehouse"
-msgstr "Sklad"
-
-#. module: sale_stock
-<<<<<<< HEAD
+msgstr "Sklady"
+
+#. module: sale_stock
 #: code:addons/sale_stock/sale_stock.py:212
-=======
-#: code:addons/sale_stock/models/sale_order.py:272
->>>>>>> d5dd136b
 #, python-format
 msgid "Warning"
-msgstr "Varování"
-
-#. module: sale_stock
-<<<<<<< HEAD
+msgstr ""
+
+#. module: sale_stock
 #: code:addons/sale_stock/sale_stock.py:168
-=======
-#: model:ir.ui.view,arch_db:sale_stock.res_config_settings_view_form_stock
-msgid "When to reserve sold products"
-msgstr "Kdy rezervovat prodané produkty"
-
-#. module: sale_stock
-#: model:ir.ui.view,arch_db:sale_stock.res_config_settings_view_form_stock
-msgid "When to start shipping"
-msgstr "Kdy začít expedovat"
-
-#. module: sale_stock
-#: code:addons/sale_stock/models/sale_order.py:189
->>>>>>> d5dd136b
 #, python-format
 msgid ""
 "You are decreasing the ordered quantity! Do not forget to manually update "
 "the delivery order if needed."
 msgstr ""
-"Snižujete objednané množství! Nezapomeňte v případě potřeby manuálně "
-"aktualizovat objednávku."
-
-#. module: sale_stock
-<<<<<<< HEAD
+
+#. module: sale_stock
 #: code:addons/sale_stock/sale_stock.py:157
 #, python-format
 msgid ""
@@ -568,21 +324,4 @@
 #. module: sale_stock
 #: model:ir.model,name:sale_stock.model_sale_config_settings
 msgid "sale.config.settings"
-msgstr "sale.config.settings"
-=======
-#: code:addons/sale_stock/models/sale_order.py:166
-#, python-format
-msgid ""
-"You plan to sell %s %s but you only have %s %s available in %s warehouse."
-msgstr ""
-
-#. module: sale_stock
-#: model:ir.ui.view,arch_db:sale_stock.res_config_settings_view_form_stock
-msgid "days"
-msgstr "dnů"
-
-#. module: sale_stock
-#: model:ir.model,name:sale_stock.model_res_config_settings
-msgid "res.config.settings"
-msgstr "res.config.settings"
->>>>>>> d5dd136b
+msgstr "sale.config.settings"