--- conflicted
+++ resolved
@@ -26,7 +26,6 @@
                     <field name="company_id" position="replace">
                         <field name="company_id" readonly="True"/>
                     </field>
-<<<<<<< HEAD
                     <xpath expr="//group[@name='sales_person']" position="before">
                         <group string="Shipping Information" name="sale_shipping">
                             <field name="warehouse_id" on_change="onchange_warehouse_id(warehouse_id)" options="{'no_create': True}" groups="stock.group_locations"/>
@@ -34,19 +33,13 @@
                             <field name="picking_policy" required="True"/>
                         </group>
                     </xpath>
-                    <xpath expr="//field[@name='order_line']/tree//field[@name='product_id']" position="replace">
-=======
-                    <field name="client_order_ref" position="after">
-                         <field name="warehouse_id" on_change="onchange_warehouse_id(warehouse_id)" options="{'no_create': True}" groups="stock.group_locations"/>
-                    </field>
                    <xpath expr="//field[@name='order_line']/form//field[@name='product_id']" position="replace">
                        <field name="product_id"
                        context="{'partner_id':parent.partner_id, 'quantity':product_uom_qty, 'pricelist':parent.pricelist_id, 'uom':product_uom}"
                        groups="base.group_user"
                        on_change="product_id_change_with_wh(parent.pricelist_id,product_id,product_uom_qty,False,product_uos_qty,False,name,parent.partner_id, False, True, parent.date_order, product_packaging, parent.fiscal_position, False, parent.warehouse_id, context)"/>
                    </xpath>
-                   <xpath expr="//field[@name='order_line']/tree//field[@name='product_id']" position="replace">
->>>>>>> ea54d4af
+                    <xpath expr="//field[@name='order_line']/tree//field[@name='product_id']" position="replace">
                        <field name="product_id"
                        context="{'partner_id':parent.partner_id, 'quantity':product_uom_qty, 'pricelist':parent.pricelist_id, 'uom':product_uom}"
                        groups="base.group_user" 
