<odoo>
    <record id="view_general_fr_inalterability_inherit_config" model="ir.ui.view">
        <field name="name">Inalterability settings</field>
        <field name="model">base.config.settings</field>
        <field name="inherit_id" ref="base_setup.base_config_settings_view_form"/>
        <field name="arch" type="xml">
<<<<<<< HEAD
          <xpath expr="//field[@name='group_multi_company']/../../.." position="after">
            <h2>Data Inalterability</h2>
            <div class="row mt16 o_settings_container">
              <button name="%(l10n_fr_certification.action_check_hash_integrity)d" type="action" string="Data Inalterability Check" class="oe_link"/>
              <button name="%(l10n_fr_certification.odoo_french_certification)d" type="action" string="Get the certification now!" class="oe_link"/>
            </div>
          </xpath>
=======
            <xpath expr="//group[@name='company_share_resources']" position="before">
                <group>
                    <label for="id" string="Data Inalterability"/>
                    <div>
                        <button name="%(l10n_fr_certification.action_check_hash_integrity)d" type="action" string="Data Inalterability Check" class="oe_link"/>
                        <button name="%(l10n_fr_certification.odoo_french_certification)d" type="action" string="Get the certification now!" class="oe_link"/>
                    </div>
                </group>
            </xpath>
>>>>>>> e89fbb5c
        </field>
    </record>
</odoo><|MERGE_RESOLUTION|>--- conflicted
+++ resolved
@@ -4,7 +4,6 @@
         <field name="model">base.config.settings</field>
         <field name="inherit_id" ref="base_setup.base_config_settings_view_form"/>
         <field name="arch" type="xml">
-<<<<<<< HEAD
           <xpath expr="//field[@name='group_multi_company']/../../.." position="after">
             <h2>Data Inalterability</h2>
             <div class="row mt16 o_settings_container">
@@ -12,17 +11,6 @@
               <button name="%(l10n_fr_certification.odoo_french_certification)d" type="action" string="Get the certification now!" class="oe_link"/>
             </div>
           </xpath>
-=======
-            <xpath expr="//group[@name='company_share_resources']" position="before">
-                <group>
-                    <label for="id" string="Data Inalterability"/>
-                    <div>
-                        <button name="%(l10n_fr_certification.action_check_hash_integrity)d" type="action" string="Data Inalterability Check" class="oe_link"/>
-                        <button name="%(l10n_fr_certification.odoo_french_certification)d" type="action" string="Get the certification now!" class="oe_link"/>
-                    </div>
-                </group>
-            </xpath>
->>>>>>> e89fbb5c
         </field>
     </record>
 </odoo>