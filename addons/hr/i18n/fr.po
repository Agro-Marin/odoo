--- conflicted
+++ resolved
@@ -38,11 +38,7 @@
 msgstr ""
 "Project-Id-Version: Odoo Server 10.0alpha1e\n"
 "Report-Msgid-Bugs-To: \n"
-<<<<<<< HEAD
-"POT-Creation-Date: 2016-08-19 10:24+0000\n"
-=======
 "POT-Creation-Date: 2016-08-18 14:07+0000\n"
->>>>>>> bc1a0a32
 "PO-Revision-Date: 2016-08-18 08:36+0000\n"
 "Last-Translator: Saad Thaifa <saad.thaifa@gmail.com>, 2016\n"
 "Language-Team: French (https://www.transifex.com/odoo/teams/41243/fr/)\n"
@@ -56,11 +52,7 @@
 "Plural-Forms: nplurals=2; plural=(n > 1);\n"
 
 #. module: hr
-<<<<<<< HEAD
-#: code:addons/hr/models/hr.py:76
-=======
 #: code:addons/hr/hr.py:120
->>>>>>> bc1a0a32
 #, python-format
 msgid "%s (copy)"
 msgstr "%s (copie)"
@@ -158,10 +150,6 @@
 msgstr "Un bon travail dans une équipe jeune et dynamique"
 
 #. module: hr
-<<<<<<< HEAD
-#: model:ir.model.fields,field_description:hr.field_hr_department_active
-=======
->>>>>>> bc1a0a32
 #: model:ir.model.fields,field_description:hr.field_hr_employee_active
 msgid "Active"
 msgstr "Actif"
@@ -173,7 +161,6 @@
 "Analyser des besoins, écrire des documents de spécification et des devis"
 
 #. module: hr
-#: model:ir.ui.view,arch_db:hr.view_department_filter
 #: model:ir.ui.view,arch_db:hr.view_employee_filter
 msgid "Archived"
 msgstr "Archivé"
@@ -269,6 +256,11 @@
 #: model:ir.actions.act_window,help:hr.open_module_tree_department
 msgid "Click to create a department."
 msgstr "Cliquer pour créer un département."
+
+#. module: hr
+#: model:ir.actions.act_window,help:hr.view_department_form_installer
+msgid "Click to define a new department."
+msgstr "Cliquer pour définir un nouveau département."
 
 #. module: hr
 #: model:ir.actions.act_window,help:hr.action_hr_job
@@ -344,6 +336,11 @@
 #: model:hr.job,website_description:hr.job_trainee
 msgid "Contributions to open source projects"
 msgstr "Contributions à des projets Open Source"
+
+#. module: hr
+#: model:ir.actions.act_window,name:hr.view_department_form_installer
+msgid "Create Your Departments"
+msgstr "Créer vos départements"
 
 #. module: hr
 #: model:ir.model.fields,field_description:hr.field_hr_department_create_uid
@@ -492,21 +489,13 @@
 msgstr "Étiquettes d'employés"
 
 #. module: hr
-<<<<<<< HEAD
-#: code:addons/hr/models/hr.py:264
-=======
 #: code:addons/hr/hr.py:294 constraint:hr.department:0
->>>>>>> bc1a0a32
 #, python-format
 msgid "Error! You cannot create recursive departments."
 msgstr "Erreur ! Impossible de créer des services récursifs."
 
 #. module: hr
-<<<<<<< HEAD
-#: code:addons/hr/models/hr.py:177
-=======
 #: code:addons/hr/hr.py:264 constraint:hr.employee:0
->>>>>>> bc1a0a32
 #, python-format
 msgid "Error! You cannot create recursive hierarchy of Employee(s)."
 msgstr "Erreur ! Impossible de créer une hiérarchie d'employés récursive."
@@ -642,11 +631,6 @@
 #: model:ir.model.fields,field_description:hr.field_hr_employee_address_home_id
 msgid "Home Address"
 msgstr "Adresse personnelle"
-
-#. module: hr
-#: model:ir.model,name:hr.model_hr_department
-msgid "Hr Department"
-msgstr ""
 
 #. module: hr
 #: model:ir.ui.menu,name:hr.menu_hr_main
@@ -929,6 +913,7 @@
 msgstr "Doit avoir..."
 
 #. module: hr
+#: model:ir.model.fields,field_description:hr.field_hr_department_complete_name
 #: model:ir.model.fields,field_description:hr.field_hr_employee_name
 #: model:ir.model.fields,field_description:hr.field_hr_employee_name_related
 msgid "Name"
@@ -1309,14 +1294,6 @@
 msgstr "Messages non lus"
 
 #. module: hr
-<<<<<<< HEAD
-#: model:ir.model.fields,help:hr.field_hr_employee_login
-msgid "Used to log into the system"
-msgstr "Utilisé pour se connecter au système"
-
-#. module: hr
-=======
->>>>>>> bc1a0a32
 #: model:ir.model.fields,field_description:hr.field_hr_employee_user_id
 msgid "User"
 msgstr "Utilisateur"
@@ -1672,8 +1649,6 @@
 msgstr "Vous travaillerez en étroite collaboration avec tous les stagiaires"
 
 #. module: hr
-<<<<<<< HEAD
-=======
 #: model:ir.actions.act_window,help:hr.view_department_form_installer
 msgid ""
 "Your departments structure is used to manage all documents\n"
@@ -1687,7 +1662,6 @@
 "congés et vacances, recrutements, etc."
 
 #. module: hr
->>>>>>> bc1a0a32
 #: model:ir.ui.view,arch_db:hr.view_department_form
 msgid "department"
 msgstr "département"
@@ -1700,15 +1674,6 @@
 #~ msgid "Action Needed"
 #~ msgstr "A besoin d'une action"
 
-<<<<<<< HEAD
-#~ msgid "Click to define a new department."
-#~ msgstr "Cliquer pour définir un nouveau département."
-
-#~ msgid "Create Your Departments"
-#~ msgstr "Créer vos départements"
-
-=======
->>>>>>> bc1a0a32
 #~ msgid "Date of the last message posted on the record."
 #~ msgstr "Date du dernier message posté sur cet enregistrement"
 
@@ -1758,24 +1723,8 @@
 #~ msgid "Update Date"
 #~ msgstr "Mettre à jour la date"
 
-<<<<<<< HEAD
-#~ msgid ""
-#~ "Your departments structure is used to manage all documents\n"
-#~ "                related to employees by departments: expenses and "
-#~ "timesheets,\n"
-#~ "                leaves and holidays, recruitments, etc."
-#~ msgstr ""
-#~ "Votre structure des départements est utilisée pour suivre tous les "
-#~ "documents\n"
-#~ "liés aux employés par département : dépenses, feuilles de temps,\n"
-#~ "congés et vacances, recrutements, etc."
-
 #~ msgid "Resource Name"
 #~ msgstr "Nom de Ressource"
-=======
-#~ msgid "Resource Name"
-#~ msgstr "Nom de Ressource"
 
 #~ msgid "Used to log into the system"
-#~ msgstr "Utilisé pour se connecter au système"
->>>>>>> bc1a0a32
+#~ msgstr "Utilisé pour se connecter au système"