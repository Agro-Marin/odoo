--- conflicted
+++ resolved
@@ -36,11 +36,7 @@
 msgstr ""
 "Project-Id-Version: Odoo Server 10.0alpha1e\n"
 "Report-Msgid-Bugs-To: \n"
-<<<<<<< HEAD
-"POT-Creation-Date: 2016-08-19 10:24+0000\n"
-=======
 "POT-Creation-Date: 2016-08-18 14:07+0000\n"
->>>>>>> bc1a0a32
 "PO-Revision-Date: 2016-08-18 08:36+0000\n"
 "Last-Translator: Leonardo Chianea <noamixcontenidos@gmail.com>, 2016\n"
 "Language-Team: Spanish (https://www.transifex.com/odoo/teams/41243/es/)\n"
@@ -54,11 +50,7 @@
 "Plural-Forms: nplurals=2; plural=(n != 1);\n"
 
 #. module: hr
-<<<<<<< HEAD
-#: code:addons/hr/models/hr.py:76
-=======
 #: code:addons/hr/hr.py:120
->>>>>>> bc1a0a32
 #, python-format
 msgid "%s (copy)"
 msgstr "%s (copia)"
@@ -157,10 +149,6 @@
 msgstr "Un buen trabajo en un joven y dinámico equipo"
 
 #. module: hr
-<<<<<<< HEAD
-#: model:ir.model.fields,field_description:hr.field_hr_department_active
-=======
->>>>>>> bc1a0a32
 #: model:ir.model.fields,field_description:hr.field_hr_employee_active
 msgid "Active"
 msgstr "Activo"
@@ -172,7 +160,6 @@
 "Analice necesidades, escriba documentos de especificación y presupuestos"
 
 #. module: hr
-#: model:ir.ui.view,arch_db:hr.view_department_filter
 #: model:ir.ui.view,arch_db:hr.view_employee_filter
 msgid "Archived"
 msgstr "Archivado"
@@ -268,6 +255,11 @@
 #: model:ir.actions.act_window,help:hr.open_module_tree_department
 msgid "Click to create a department."
 msgstr "Haga click para crear un departamento."
+
+#. module: hr
+#: model:ir.actions.act_window,help:hr.view_department_form_installer
+msgid "Click to define a new department."
+msgstr "Haga click para definir un nuevo departamento."
 
 #. module: hr
 #: model:ir.actions.act_window,help:hr.action_hr_job
@@ -343,6 +335,11 @@
 #: model:hr.job,website_description:hr.job_trainee
 msgid "Contributions to open source projects"
 msgstr "Contribuciones a proyectos de código abierto"
+
+#. module: hr
+#: model:ir.actions.act_window,name:hr.view_department_form_installer
+msgid "Create Your Departments"
+msgstr "Cree sus departamentos"
 
 #. module: hr
 #: model:ir.model.fields,field_description:hr.field_hr_department_create_uid
@@ -501,21 +498,13 @@
 msgstr "Etiquetas de empleados"
 
 #. module: hr
-<<<<<<< HEAD
-#: code:addons/hr/models/hr.py:264
-=======
 #: code:addons/hr/hr.py:294 constraint:hr.department:0
->>>>>>> bc1a0a32
 #, python-format
 msgid "Error! You cannot create recursive departments."
 msgstr "¡Error! No puede crear departamentos recursivos."
 
 #. module: hr
-<<<<<<< HEAD
-#: code:addons/hr/models/hr.py:177
-=======
 #: code:addons/hr/hr.py:264 constraint:hr.employee:0
->>>>>>> bc1a0a32
 #, python-format
 msgid "Error! You cannot create recursive hierarchy of Employee(s)."
 msgstr "¡Error! No puede crear una jerarquia recursiva de empleado(s)."
@@ -647,11 +636,6 @@
 #: model:ir.model.fields,field_description:hr.field_hr_employee_address_home_id
 msgid "Home Address"
 msgstr "Dirección particular"
-
-#. module: hr
-#: model:ir.model,name:hr.model_hr_department
-msgid "Hr Department"
-msgstr ""
 
 #. module: hr
 #: model:ir.ui.menu,name:hr.menu_hr_main
@@ -924,6 +908,7 @@
 msgstr "Debe tener..."
 
 #. module: hr
+#: model:ir.model.fields,field_description:hr.field_hr_department_complete_name
 #: model:ir.model.fields,field_description:hr.field_hr_employee_name
 #: model:ir.model.fields,field_description:hr.field_hr_employee_name_related
 msgid "Name"
@@ -1299,14 +1284,6 @@
 "Mensajes sin leer\n"
 "#-#-#-#-#  es.po (Odoo Server 10.0alpha1e)  #-#-#-#-#\n"
 "Mensajes por leer"
-<<<<<<< HEAD
-
-#. module: hr
-#: model:ir.model.fields,help:hr.field_hr_employee_login
-msgid "Used to log into the system"
-msgstr "Utilizado para conectarse al sistema."
-=======
->>>>>>> bc1a0a32
 
 #. module: hr
 #: model:ir.model.fields,field_description:hr.field_hr_employee_user_id
@@ -1621,8 +1598,6 @@
 msgstr ""
 
 #. module: hr
-<<<<<<< HEAD
-=======
 #: model:ir.actions.act_window,help:hr.view_department_form_installer
 msgid ""
 "Your departments structure is used to manage all documents\n"
@@ -1632,7 +1607,6 @@
 msgstr ""
 
 #. module: hr
->>>>>>> bc1a0a32
 #: model:ir.ui.view,arch_db:hr.view_department_form
 msgid "department"
 msgstr "departamento"
@@ -1645,15 +1619,6 @@
 #~ msgid "Action Needed"
 #~ msgstr "Necesaria acción"
 
-<<<<<<< HEAD
-#~ msgid "Click to define a new department."
-#~ msgstr "Haga click para definir un nuevo departamento."
-
-#~ msgid "Create Your Departments"
-#~ msgstr "Cree sus departamentos"
-
-=======
->>>>>>> bc1a0a32
 #~ msgid "Date of the last message posted on the record."
 #~ msgstr "Fecha del último mensaje publicado en el registro."
 
@@ -1697,11 +1662,7 @@
 #~ msgstr "Fecha de actualización"
 
 #~ msgid "Resource Name"
-<<<<<<< HEAD
 #~ msgstr "Nombre del recurso"
-=======
-#~ msgstr "Nombre del recurso"
 
 #~ msgid "Used to log into the system"
-#~ msgstr "Utilizado para conectarse al sistema."
->>>>>>> bc1a0a32
+#~ msgstr "Utilizado para conectarse al sistema."