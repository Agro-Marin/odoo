# -*- coding: utf-8 -*-
# Part of Odoo. See LICENSE file for full copyright and licensing details.

from odoo import api, fields, models, _

from odoo.exceptions import ValidationError
from odoo.osv import expression
from odoo.tools.safe_eval import safe_eval


class SaleOrder(models.Model):
    _inherit = 'sale.order'

    timesheet_ids = fields.Many2many('account.analytic.line', compute='_compute_timesheet_ids', string='Timesheet activities associated to this sale')
    timesheet_count = fields.Float(string='Timesheet activities', compute='_compute_timesheet_ids', groups="hr_timesheet.group_hr_timesheet_user")

    tasks_ids = fields.Many2many('project.task', compute='_compute_tasks_ids', string='Tasks associated to this sale')
    tasks_count = fields.Integer(string='Tasks', compute='_compute_tasks_ids', groups="project.group_project_user")

    visible_project = fields.Boolean('Display project', compute='_compute_visible_project', readonly=True)
    project_id = fields.Many2one(
        'project.project', 'Project', domain=[('billable_type', 'in', ('no', 'task_rate')), ('analytic_account_id', '!=', False)],
        readonly=True, states={'draft': [('readonly', False)], 'sent': [('readonly', False)]},
        help='Select a non billable project on which tasks can be created.')
    project_ids = fields.Many2many('project.project', compute="_compute_project_ids", string='Projects', copy=False, groups="project.group_project_user", help="Projects used in this sales order.")

    @api.multi
    @api.depends('analytic_account_id.line_ids')
    def _compute_timesheet_ids(self):
        for order in self:
            if order.analytic_account_id:
                order.timesheet_ids = self.env['account.analytic.line'].search(
                    [('so_line', 'in', order.order_line.ids),
                        ('amount', '<=', 0.0),
                        ('project_id', '!=', False)])
            else:
                order.timesheet_ids = []
            order.timesheet_count = len(order.timesheet_ids)

    @api.multi
    @api.depends('order_line.product_id.project_id')
    def _compute_tasks_ids(self):
        for order in self:
            order.tasks_ids = self.env['project.task'].search([('sale_line_id', 'in', order.order_line.ids)])
            order.tasks_count = len(order.tasks_ids)

    @api.multi
    @api.depends('order_line.product_id.service_tracking')
    def _compute_visible_project(self):
        """ Users should be able to select a project_id on the SO if at least one SO line has a product with its service tracking
        configured as 'task_in_project' """
        for order in self:
            order.visible_project = any(
                service_tracking == 'task_in_project' for service_tracking in order.order_line.mapped('product_id.service_tracking')
            )

    @api.multi
    @api.depends('order_line.product_id', 'order_line.project_id')
    def _compute_project_ids(self):
        for order in self:
            projects = order.order_line.mapped('product_id.project_id')
            projects |= order.order_line.mapped('project_id')
            projects |= order.project_id
            order.project_ids = projects

    @api.onchange('project_id')
    def _onchange_project_id(self):
        """ Set the SO analytic account to the selected project's analytic account """
        if self.project_id.analytic_account_id:
            self.analytic_account_id = self.project_id.analytic_account_id

    @api.multi
    def _action_confirm(self):
        """ On SO confirmation, some lines should generate a task or a project. """
        result = super(SaleOrder, self)._action_confirm()
        self.mapped('order_line').sudo().with_context(
            default_company_id=self.company_id.id,
            force_company=self.company_id.id,
        )._timesheet_service_generation()
        return result

    @api.multi
    def action_view_task(self):
        self.ensure_one()

        list_view_id = self.env.ref('project.view_task_tree2').id
        form_view_id = self.env.ref('project.view_task_form2').id

        action = {'type': 'ir.actions.act_window_close'}

        task_projects = self.tasks_ids.mapped('project_id')
        if len(task_projects) == 1 and len(self.tasks_ids) > 1:  # redirect to task of the project (with kanban stage, ...)
            action = self.env.ref('project.act_project_project_2_project_task_all').read()[0]
            if action.get('context'):
                eval_context = self.env['ir.actions.actions']._get_eval_context()
                eval_context.update({'active_id': task_projects.id})
                action['context'] = safe_eval(action['context'], eval_context)
        else:
            action = self.env.ref('project.action_view_task').read()[0]
            action['context'] = {}  # erase default context to avoid default filter
            if len(self.tasks_ids) > 1:  # cross project kanban task
                action['views'] = [[False, 'kanban'], [list_view_id, 'tree'], [form_view_id, 'form'], [False, 'graph'], [False, 'calendar'], [False, 'pivot']]
            elif len(self.tasks_ids) == 1:  # single task -> form view
                action['views'] = [(form_view_id, 'form')]
                action['res_id'] = self.tasks_ids.id
        # filter on the task of the current SO
        action.setdefault('context', {})
        action['context'].update({'search_default_sale_order_id': self.id})
        return action

    @api.multi
    def action_view_project_ids(self):
        self.ensure_one()
        # redirect to form or kanban view
        billable_projects = self.project_ids.filtered(lambda project: project.sale_line_id)
        if len(billable_projects) == 1 and self.env.user.has_group('project.group_project_manager'):
            action = billable_projects[0].action_view_timesheet_plan()
        else:
            view_form_id = self.env.ref('project.edit_project').id
            view_kanban_id = self.env.ref('project.view_project_kanban').id
            action = {
                'type': 'ir.actions.act_window',
                'domain': [('id', 'in', self.project_ids.ids)],
                'views': [(view_kanban_id, 'kanban'), (view_form_id, 'form')],
                'view_mode': 'kanban,form',
                'name': _('Projects'),
                'res_model': 'project.project',
            }
        return action

    @api.multi
    def action_view_timesheet(self):
        self.ensure_one()
        action = self.env.ref('hr_timesheet.timesheet_action_all').read()[0]
        action['context'] = self.env.context  # erase default filters

        if self.timesheet_count > 0:
            action['domain'] = [('so_line', 'in', self.order_line.ids)]
        else:
            action = {'type': 'ir.actions.act_window_close'}
        return action


class SaleOrderLine(models.Model):
    _inherit = "sale.order.line"

    qty_delivered_method = fields.Selection(selection_add=[('timesheet', 'Timesheets')])
    project_id = fields.Many2one('project.project', 'Generated Project', index=True, copy=False, help="Project generated by the sales order item")
    task_id = fields.Many2one('project.task', 'Generated Task', index=True, copy=False, help="Task generated by the sales order item")
    is_service = fields.Boolean("Is a Service", compute='_compute_is_service', store=True, compute_sudo=True, help="Sales Order item should generate a task and/or a project, depending on the product settings.")
    analytic_line_ids = fields.One2many(domain=[('project_id', '=', False)])  # only analytic lines, not timesheets (since this field determine if SO line came from expense)

    @api.multi
    @api.depends('product_id')
    def _compute_qty_delivered_method(self):
        """ Sale Timesheet module compute delivered qty for product [('type', 'in', ['service']), ('service_type', '=', 'timesheet')] """
        super(SaleOrderLine, self)._compute_qty_delivered_method()
        for line in self:
            if not line.is_expense and line.product_id.type == 'service' and line.product_id.service_type == 'timesheet':
                line.qty_delivered_method = 'timesheet'

    @api.multi
    @api.depends('analytic_line_ids.project_id')
    def _compute_qty_delivered(self):
        super(SaleOrderLine, self)._compute_qty_delivered()

        lines_by_timesheet = self.filtered(lambda sol: sol.qty_delivered_method == 'timesheet')
        domain = lines_by_timesheet._timesheet_compute_delivered_quantity_domain()
        mapping = lines_by_timesheet.sudo()._get_delivered_quantity_by_analytic(domain)
        for line in lines_by_timesheet:
            line.qty_delivered = mapping.get(line.id, 0.0)

    @api.multi
    def _timesheet_compute_delivered_quantity_domain(self):
        """ Hook for validated timesheet in addionnal module """
        return [('project_id', '!=', False)]

    @api.multi
    @api.depends('product_id')
    def _compute_is_service(self):
        for so_line in self:
            so_line.is_service = so_line.product_id.type == 'service'

    @api.depends('product_id')
    def _compute_product_updatable(self):
        for line in self:
            if line.product_id.type == 'service' and line.state == 'sale':
                line.product_updatable = False
            else:
                super(SaleOrderLine, line)._compute_product_updatable()

    @api.model_create_multi
    def create(self, vals_list):
        lines = super(SaleOrderLine, self).create(vals_list)
        # Do not generate task/project when expense SO line, but allow
        # generate task with hours=0.
        for line in lines:
            if line.state == 'sale' and not line.is_expense:
                line.sudo()._timesheet_service_generation()
                # if the SO line created a task, post a message on the order
                if line.task_id:
                    msg_body = _("Task Created (%s): <a href=# data-oe-model=project.task data-oe-id=%d>%s</a>") % (line.product_id.name, line.task_id.id, line.task_id.name)
                    line.order_id.message_post(body=msg_body)
        return lines

    @api.multi
    def write(self, values):
        result = super(SaleOrderLine, self).write(values)
        # changing the ordered quantity should change the planned hours on the
        # task, whatever the SO state. It will be blocked by the super in case
        # of a locked sale order.
        if 'product_uom_qty' in values:
            for line in self:
                if line.task_id:
                    planned_hours = line._convert_qty_company_hours()
                    line.task_id.write({'planned_hours': planned_hours})
        return result

    ###########################################
    # Service : Project and task generation
    ###########################################

    def _convert_qty_company_hours(self):
        company_time_uom_id = self.env.user.company_id.project_time_mode_id
        if self.product_uom.id != company_time_uom_id.id and self.product_uom.category_id.id == company_time_uom_id.category_id.id:
            planned_hours = self.product_uom._compute_quantity(self.product_uom_qty, company_time_uom_id)
        else:
            planned_hours = self.product_uom_qty
        return planned_hours

    @api.multi
    def _timesheet_create_project(self):
        """ Generate project for the given so line, and link it.
            :param project: record of project.project in which the task should be created
            :return task: record of the created task
        """
        self.ensure_one()
        account = self.order_id.analytic_account_id
        if not account:
            self.order_id._create_analytic_account(prefix=self.product_id.default_code or None)
            account = self.order_id.analytic_account_id

        # create the project or duplicate one
        values = {
            'name': '%s - %s' % (self.order_id.client_order_ref, self.order_id.name) if self.order_id.client_order_ref else self.order_id.name,
            'allow_timesheets': True,
            'analytic_account_id': account.id,
            'partner_id': self.order_id.partner_id.id,
            'sale_line_id': self.id,
            'sale_order_id': self.order_id.id,
            'active': True,
        }
        if self.product_id.project_template_id:
            values['name'] = "%s - %s" % (values['name'], self.product_id.project_template_id.name)
            project = self.product_id.project_template_id.copy(values)
            project.tasks.write({
                'sale_line_id': self.id,
                'partner_id': self.order_id.partner_id.id,
                'email_from': self.order_id.partner_id.email,
            })
            # duplicating a project doesn't set the SO on sub-tasks
            project.tasks.filtered(lambda task: task.parent_id != False).write({
                'sale_line_id': self.id,
            })
        else:
            project = self.env['project.project'].create(values)
        # link project as generated by current so line
        self.write({'project_id': project.id})
        return project

    def _timesheet_create_task_prepare_values(self, project):
        self.ensure_one()
        planned_hours = self._convert_qty_company_hours()
        sale_line_name_parts = self.name.split('\n')
        title = sale_line_name_parts[0] or self.product_id.name
        description = '<br/>'.join(sale_line_name_parts[1:])
        return {
            'name': title if project.sale_line_id else '%s: %s' % (self.order_id.name or '', title),
            'planned_hours': planned_hours,
            'partner_id': self.order_id.partner_id.id,
            'email_from': self.order_id.partner_id.email,
            'description': description,
            'project_id': project.id,
            'sale_line_id': self.id,
            'company_id': self.company_id.id,
            'user_id': False,  # force non assigned task, as created as sudo()
        }

    @api.multi
    def _timesheet_create_task(self, project):
        """ Generate task for the given so line, and link it.
            :param project: record of project.project in which the task should be created
            :return task: record of the created task
        """
        values = self._timesheet_create_task_prepare_values(project)
        task = self.env['project.task'].sudo().create(values)
        self.write({'task_id': task.id})
        # post message on task
        task_msg = _("This task has been created from: <a href=# data-oe-model=sale.order data-oe-id=%d>%s</a> (%s)") % (self.order_id.id, self.order_id.name, self.product_id.name)
        task.message_post(body=task_msg)
        return task

    @api.multi
    def _timesheet_service_generation(self):
        """ For service lines, create the task or the project. If already exists, it simply links
            the existing one to the line.
            Note: If the SO was confirmed, cancelled, set to draft then confirmed, avoid creating a
            new project/task. This explains the searches on 'sale_line_id' on project/task. This also
            implied if so line of generated task has been modified, we may regenerate it.
        """
        so_line_task_global_project = self.filtered(lambda sol: sol.is_service and sol.product_id.service_tracking == 'task_global_project')
        so_line_new_project = self.filtered(lambda sol: sol.is_service and sol.product_id.service_tracking in ['project_only', 'task_in_project'])

        # search so lines from SO of current so lines having their project generated, in order to check if the current one can
        # create its own project, or reuse the one of its order.
        map_so_project = {}
        if so_line_new_project:
            order_ids = self.mapped('order_id').ids
            so_lines_with_project = self.search([('order_id', 'in', order_ids), ('project_id', '!=', False), ('product_id.service_tracking', 'in', ['project_only', 'task_in_project']), ('product_id.project_template_id', '=', False)])
            map_so_project = {sol.order_id.id: sol.project_id for sol in so_lines_with_project}
            so_lines_with_project_templates = self.search([('order_id', 'in', order_ids), ('project_id', '!=', False), ('product_id.service_tracking', 'in', ['project_only', 'task_in_project']), ('product_id.project_template_id', '!=', False)])
            map_so_project_templates = {(sol.order_id.id, sol.product_id.project_template_id.id): sol.project_id for sol in so_lines_with_project_templates}

        # search the global project of current SO lines, in which create their task
        map_sol_project = {}
        if so_line_task_global_project:
            map_sol_project = {sol.id: sol.product_id.with_context(force_company=sol.company_id.id).project_id for sol in so_line_task_global_project}

        def _can_create_project(sol):
            if not sol.project_id:
                if sol.product_id.project_template_id:
                    return (sol.order_id.id, sol.product_id.project_template_id.id) not in map_so_project_templates
                elif sol.order_id.id not in map_so_project:
                    return True
            return False

        def _determine_project(so_line):
            """Determine the project for this sale order line.
            Rules are different based on the service_tracking:

            - 'project_only': the project_id can only come from the sale order line itself
            - 'task_in_project': the project_id comes from the sale order line only if no project_id was configured
              on the parent sale order"""

            if so_line.product_id.service_tracking == 'project_only':
                return so_line.project_id
            elif so_line.product_id.service_tracking == 'task_in_project':
                return so_line.order_id.project_id or so_line.project_id

            return False

        # task_global_project: create task in global project
        for so_line in so_line_task_global_project:
            if not so_line.task_id:
                if map_sol_project.get(so_line.id):
                    so_line._timesheet_create_task(project=map_sol_project[so_line.id])

        # project_only, task_in_project: create a new project, based or not on a template (1 per SO). May be create a task too.
        # if 'task_in_project' and project_id configured on SO, use that one instead
        for so_line in so_line_new_project:
            project = _determine_project(so_line)
            if not project and _can_create_project(so_line):
                project = so_line._timesheet_create_project()
                if so_line.product_id.project_template_id:
                    map_so_project_templates[(so_line.order_id.id, so_line.product_id.project_template_id.id)] = project
                else:
                    map_so_project[so_line.order_id.id] = project
<<<<<<< HEAD
            if so_line.product_id.service_tracking == 'task_in_project':
=======
            elif not project:
                # Attach subsequent SO lines to the created project
                so_line.project_id = (
                    map_so_project_templates.get((so_line.order_id.id, so_line.product_id.project_template_id.id))
                    or map_so_project.get(so_line.order_id.id)
                )
            if so_line.product_id.service_tracking == 'task_new_project':
>>>>>>> 498b4b43
                if not project:
                    if so_line.product_id.project_template_id:
                        project = map_so_project_templates[(so_line.order_id.id, so_line.product_id.project_template_id.id)]
                    else:
                        project = map_so_project[so_line.order_id.id]
                if not so_line.task_id:
                    so_line._timesheet_create_task(project=project)<|MERGE_RESOLUTION|>--- conflicted
+++ resolved
@@ -365,17 +365,13 @@
                     map_so_project_templates[(so_line.order_id.id, so_line.product_id.project_template_id.id)] = project
                 else:
                     map_so_project[so_line.order_id.id] = project
-<<<<<<< HEAD
-            if so_line.product_id.service_tracking == 'task_in_project':
-=======
             elif not project:
                 # Attach subsequent SO lines to the created project
                 so_line.project_id = (
                     map_so_project_templates.get((so_line.order_id.id, so_line.product_id.project_template_id.id))
                     or map_so_project.get(so_line.order_id.id)
                 )
-            if so_line.product_id.service_tracking == 'task_new_project':
->>>>>>> 498b4b43
+            if so_line.product_id.service_tracking == 'task_in_project':
                 if not project:
                     if so_line.product_id.project_template_id:
                         project = map_so_project_templates[(so_line.order_id.id, so_line.product_id.project_template_id.id)]
