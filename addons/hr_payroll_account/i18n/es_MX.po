--- conflicted
+++ resolved
@@ -1,400 +1,119 @@
-# Spanish translation for openobject-addons
-# Copyright (c) 2010 Rosetta Contributors and Canonical Ltd 2010
-# This file is distributed under the same license as the openobject-addons package.
-# FIRST AUTHOR <EMAIL@ADDRESS>, 2010.
-#
+# Translation of Odoo Server.
+# This file contains the translation of the following modules:
+# * hr_payroll_account
+# 
+# Translators:
+# FIRST AUTHOR <EMAIL@ADDRESS>, 2010
 msgid ""
 msgstr ""
-<<<<<<< HEAD
-"Project-Id-Version: openobject-addons\n"
-"Report-Msgid-Bugs-To: FULL NAME <EMAIL@ADDRESS>\n"
-"POT-Creation-Date: 2011-01-11 11:15+0000\n"
-"PO-Revision-Date: 2011-01-13 13:54+0000\n"
-"Last-Translator: Marcelo Zunino (openerpuy.com) <Unknown>\n"
-"Language-Team: Spanish <es@li.org>\n"
-=======
 "Project-Id-Version: Odoo 8.0\n"
 "Report-Msgid-Bugs-To: \n"
 "POT-Creation-Date: 2015-01-21 14:08+0000\n"
 "PO-Revision-Date: 2016-01-15 21:41+0000\n"
 "Last-Translator: Martin Trigaux\n"
 "Language-Team: Spanish (Mexico) (http://www.transifex.com/odoo/odoo-8/language/es_MX/)\n"
->>>>>>> 1812b8f3
 "MIME-Version: 1.0\n"
 "Content-Type: text/plain; charset=UTF-8\n"
-"Content-Transfer-Encoding: 8bit\n"
-"X-Launchpad-Export-Date: 2011-09-05 05:49+0000\n"
-"X-Generator: Launchpad (build 13830)\n"
+"Content-Transfer-Encoding: \n"
+"Language: es_MX\n"
+"Plural-Forms: nplurals=2; plural=(n != 1);\n"
 
 #. module: hr_payroll_account
-#: field:hr.payslip,move_line_ids:0
-msgid "Accounting Lines"
-msgstr "Movimientos contables"
+#: view:hr.contract:hr_payroll_account.hr_contract_form_inherit
+#: view:hr.salary.rule:hr_payroll_account.hr_salary_rule_form_inherit
+msgid "Accounting"
+msgstr "Contabilidad"
 
 #. module: hr_payroll_account
-<<<<<<< HEAD
-#: field:hr.payroll.register,bank_journal_id:0
-#: field:hr.payslip,bank_journal_id:0
-msgid "Bank Journal"
-msgstr "Diario bancario"
-
-#. module: hr_payroll_account
-#: model:ir.model,name:hr_payroll_account.model_hr_contibution_register_line
-msgid "Contribution Register Line"
-msgstr "Línea de registro de contribución"
-
-#. module: hr_payroll_account
-#: model:ir.model,name:hr_payroll_account.model_hr_contibution_register
-msgid "Contribution Register"
-msgstr "Registro de Contribución"
-
-#. module: hr_payroll_account
-#: help:hr.employee,analytic_account:0
-msgid "Analytic Account for Salary Analysis"
-msgstr "Cuenta analítica para análisis de nóminas"
-
-#. module: hr_payroll_account
-#: field:hr.payroll.register,journal_id:0
-#: field:hr.payslip,journal_id:0
-msgid "Expense Journal"
-msgstr "Diario de gastos"
-
-#. module: hr_payroll_account
-#: field:hr.contibution.register.line,period_id:0
-msgid "Period"
-msgstr "Período"
-
-#. module: hr_payroll_account
-#: model:ir.model,name:hr_payroll_account.model_hr_employee
-msgid "Employee"
-msgstr "Empleado"
-
-#. module: hr_payroll_account
-#: view:hr.payslip:0
-msgid "Other Informations"
-msgstr "Otra información"
-
-#. module: hr_payroll_account
-#: field:hr.employee,salary_account:0
-msgid "Salary Account"
-msgstr "Cuenta de nómina"
-
-#. module: hr_payroll_account
-#: help:hr.employee,property_bank_account:0
-msgid "Select Bank Account from where Salary Expense will be Paid"
-msgstr ""
-"Seleccione una cuenta bancaria desde la que pagar los gastos salariales / de "
-"nóminas"
-
-#. module: hr_payroll_account
-#: model:ir.model,name:hr_payroll_account.model_hr_payroll_register
-msgid "Payroll Register"
-msgstr "Registro de nóminas"
-
-#. module: hr_payroll_account
-#: model:ir.model,name:hr_payroll_account.model_hr_payslip_account_move
-msgid "Account Move Link to Pay Slip"
-msgstr "Asiento contable enlazado a hoja de pago"
-=======
 #: field:hr.payslip,move_id:0
 msgid "Accounting Entry"
 msgstr "Entrada Contable"
->>>>>>> 1812b8f3
 
 #. module: hr_payroll_account
-#: view:hr.payslip:0
-msgid "Description"
-msgstr "Descripción"
+#: code:addons/hr_payroll_account/hr_payroll_account.py:154
+#: code:addons/hr_payroll_account/hr_payroll_account.py:170
+#, python-format
+msgid "Adjustment Entry"
+msgstr "Ajuste Entrada"
 
 #. module: hr_payroll_account
-#: code:addons/hr_payroll_account/hr_payroll_account.py:331
-#, python-format
-<<<<<<< HEAD
-msgid "Please Confirm all Expense Invoice appear for Reimbursement"
-msgstr ""
-"Por favor, confirme que todas las facturas de gastos aparecen para su "
-"reembolso"
-=======
-msgid "Adjustment Entry"
-msgstr "Ajuste Entrada"
->>>>>>> 1812b8f3
+#: field:hr.contract,analytic_account_id:0
+#: field:hr.salary.rule,analytic_account_id:0
+msgid "Analytic Account"
+msgstr "Cuenta analítica"
 
 #. module: hr_payroll_account
-#: code:addons/hr_payroll_account/hr_payroll_account.py:432
+#: code:addons/hr_payroll_account/hr_payroll_account.py:152
+#: code:addons/hr_payroll_account/hr_payroll_account.py:168
 #, python-format
-msgid "Please defined partner in bank account for %s !"
-msgstr "¡ Por favor, defina la empresa de la cuenta bancaria para %s !"
+msgid "Configuration Error!"
+msgstr "¡Error de configuración!"
 
 #. module: hr_payroll_account
-#: view:hr.payslip:0
-msgid "Accounting Informations"
-msgstr "Información contable"
+#: model:ir.model,name:hr_payroll_account.model_hr_contract
+msgid "Contract"
+msgstr "Contrato"
 
 #. module: hr_payroll_account
-#: help:hr.employee,salary_account:0
-msgid "Expense account when Salary Expense will be recorded"
-msgstr "Cuenta de gastos para registrar gastos salariales / de nóminas"
+#: field:hr.salary.rule,account_credit:0
+msgid "Credit Account"
+msgstr "Cuenta de Crédito"
 
 #. module: hr_payroll_account
-#: code:addons/hr_payroll_account/hr_payroll_account.py:429
-#, python-format
-msgid "Please defined bank account for %s !"
-msgstr "¡ Por favor, defina la cuenta bancaria para %s !"
+#: field:hr.salary.rule,account_debit:0
+msgid "Debit Account"
+msgstr ""
 
 #. module: hr_payroll_account
-#: model:ir.module.module,description:hr_payroll_account.module_meta_information
-msgid ""
-"Generic Payroll system Integrated with Accountings\n"
-"    * Expanse Encoding\n"
-"    * Payment Encoding\n"
-"    * Comany Contribution Managemet\n"
-"    "
-msgstr ""
-"Sistema genérico de pago de nóminas integrado con la contabilidad\n"
-"    * Codificación de gastos\n"
-"    * Codificación de pagos\n"
-"    * Gestión de contribuciones de la compañía. / Compañía gestora de "
-"contribuciones\n"
-"    "
+#: field:hr.payslip,period_id:0
+msgid "Force Period"
+msgstr "Forzar período"
 
 #. module: hr_payroll_account
-#: model:ir.module.module,shortdesc:hr_payroll_account.module_meta_information
-msgid "Human Resource Payroll Accounting"
-msgstr "Contabilidad de nóminas de recursos humanos."
+#: model:ir.model,name:hr_payroll_account.model_hr_payslip_employees
+msgid "Generate payslips for all selected employees"
+msgstr "Generar nóminas para todos los empleados seleccionados"
 
 #. module: hr_payroll_account
-#: view:hr.payslip:0
-#: field:hr.payslip,move_payment_ids:0
-msgid "Payment Lines"
-msgstr "Líneas de pago"
+#: help:hr.payslip,period_id:0
+msgid "Keep empty to use the period of the validation(Payslip) date."
+msgstr "Deje en blanco para usar el período de la fecha de validación de la nómina"
 
 #. module: hr_payroll_account
-#: code:addons/hr_payroll_account/hr_payroll_account.py:270
-#: code:addons/hr_payroll_account/hr_payroll_account.py:445
-#, python-format
-msgid "Please define fiscal year for perticular contract"
-msgstr "Defina el ejercicio fiscal para un contrato en concreto"
-
-#. module: hr_payroll_account
-#: field:hr.payslip.account.move,slip_id:0
 #: model:ir.model,name:hr_payroll_account.model_hr_payslip
 msgid "Pay Slip"
 msgstr "Nómina"
 
 #. module: hr_payroll_account
-#: constraint:hr.employee:0
-msgid "Error ! You cannot create recursive Hierarchy of Employees."
-msgstr "¡Error! No se puede crear una jerarquía recursiva de empleados."
-
-#. module: hr_payroll_account
-#: view:hr.payslip:0
-msgid "Account Lines"
-msgstr "Movimientos"
-
-#. module: hr_payroll_account
-#: field:hr.contibution.register,account_id:0
-#: field:hr.holidays.status,account_id:0
-#: field:hr.payroll.advice,account_id:0
-msgid "Account"
-msgstr "Cuenta"
-
-#. module: hr_payroll_account
-#: field:hr.employee,property_bank_account:0
-msgid "Bank Account"
-msgstr "Cuenta bancaria"
-
-#. module: hr_payroll_account
-#: field:hr.payslip.account.move,name:0
-msgid "Name"
-msgstr "Nombre"
-
-#. module: hr_payroll_account
-#: model:ir.model,name:hr_payroll_account.model_hr_payslip_line
-msgid "Payslip Line"
-msgstr "Línea de nómina"
-
-#. module: hr_payroll_account
-<<<<<<< HEAD
-#: view:hr.payslip:0
-msgid "Accounting Vouchers"
-msgstr "Recibos contables"
-
-#. module: hr_payroll_account
-#: constraint:hr.employee:0
-msgid ""
-"Error ! You cannot select a department for which the employee is the manager."
-msgstr ""
-"¡Error! No puede seleccionar un departamento para el cual el empleado sea el "
-"director."
-=======
-#: field:hr.salary.rule,account_credit:0
-msgid "Credit Account"
-msgstr "Cuenta de Crédito"
->>>>>>> 1812b8f3
-
-#. module: hr_payroll_account
-#: help:hr.payroll.register,period_id:0
-#: help:hr.payslip,period_id:0
-msgid "Keep empty to use the period of the validation(Payslip) date."
-msgstr ""
-"Deje en blanco para usar el período de la fecha de validación de la nómina"
-
-#. module: hr_payroll_account
-#: model:ir.model,name:hr_payroll_account.model_hr_payroll_advice
-msgid "Bank Advice Note"
-msgstr "Observación aviso bancario"
-
-#. module: hr_payroll_account
-#: field:hr.payslip.account.move,move_id:0
-msgid "Expense Entries"
-msgstr "Movimientos de gastos"
-
-#. module: hr_payroll_account
-#: field:hr.payslip,move_ids:0
-msgid "Accounting vouchers"
-msgstr "Recibos contables"
-
-#. module: hr_payroll_account
-#: code:addons/hr_payroll_account/hr_payroll_account.py:270
-#: code:addons/hr_payroll_account/hr_payroll_account.py:277
-#: code:addons/hr_payroll_account/hr_payroll_account.py:280
-#: code:addons/hr_payroll_account/hr_payroll_account.py:297
-#: code:addons/hr_payroll_account/hr_payroll_account.py:331
-#: code:addons/hr_payroll_account/hr_payroll_account.py:445
-#: code:addons/hr_payroll_account/hr_payroll_account.py:452
-#: code:addons/hr_payroll_account/hr_payroll_account.py:455
-#: code:addons/hr_payroll_account/hr_payroll_account.py:469
-#: code:addons/hr_payroll_account/hr_payroll_account.py:492
-#, python-format
-msgid "Warning !"
-msgstr "¡Aviso!"
-
-#. module: hr_payroll_account
-#: field:hr.employee,employee_account:0
-msgid "Employee Account"
-msgstr "Cuenta empleado"
-
-#. module: hr_payroll_account
-#: field:hr.payslip.line,account_id:0
-msgid "General Account"
-msgstr "Cuenta general"
-
-#. module: hr_payroll_account
-#: field:hr.contibution.register,yearly_total_by_emp:0
-msgid "Total By Employee"
-msgstr "Total por empleado"
-
-#. module: hr_payroll_account
-#: field:hr.payslip.account.move,sequence:0
-msgid "Sequence"
-msgstr "Secuencia"
-
-#. module: hr_payroll_account
-#: field:hr.payroll.register,period_id:0
-#: field:hr.payslip,period_id:0
-msgid "Force Period"
-msgstr "Forzar período"
-
-#. module: hr_payroll_account
-<<<<<<< HEAD
-#: model:ir.model,name:hr_payroll_account.model_hr_holidays_status
-msgid "Leave Type"
-msgstr "Tipo de ausencia"
-=======
-#: model:ir.model,name:hr_payroll_account.model_hr_payslip_employees
-msgid "Generate payslips for all selected employees"
-msgstr "Generar nóminas para todos los empleados seleccionados"
->>>>>>> 1812b8f3
-
-#. module: hr_payroll_account
-#: code:addons/hr_payroll_account/hr_payroll_account.py:277
-#: code:addons/hr_payroll_account/hr_payroll_account.py:452
-#, python-format
-msgid "Fiscal Year is not defined for slip date %s"
-msgstr "No se ha definido año fiscal para la nómina del %s"
-
-#. module: hr_payroll_account
-#: field:hr.contibution.register,analytic_account_id:0
-#: field:hr.employee,analytic_account:0
-#: field:hr.holidays.status,analytic_account_id:0
-#: field:hr.payroll.structure,account_id:0
-#: field:hr.payslip.line,analytic_account_id:0
-msgid "Analytic Account"
-msgstr "Cuenta analítica"
-
-#. module: hr_payroll_account
-<<<<<<< HEAD
-#: help:hr.employee,employee_account:0
-msgid "Employee Payable Account"
-msgstr "Cuenta a pagar del empleado"
-
-#. module: hr_payroll_account
-#: field:hr.contibution.register,yearly_total_by_comp:0
-msgid "Total By Company"
-msgstr "Total por compañía"
-=======
 #: model:ir.model,name:hr_payroll_account.model_hr_payslip_run
 msgid "Payslip Batches"
 msgstr "Lotes de Nómina"
->>>>>>> 1812b8f3
 
 #. module: hr_payroll_account
-#: model:ir.model,name:hr_payroll_account.model_hr_payroll_structure
-msgid "Salary Structure"
-msgstr "Estructura salarial"
+#: code:addons/hr_payroll_account/hr_payroll_account.py:97
+#, python-format
+msgid "Payslip of %s"
+msgstr "Nómina de %s"
 
 #. module: hr_payroll_account
-#: code:addons/hr_payroll_account/hr_payroll_account.py:557
-#, python-format
-<<<<<<< HEAD
-msgid "Please Configure Partners Receivable Account!!"
-msgstr "Por favor, ¡configure la cuenta a cobrar de los terceros!"
-=======
-msgid "Payslip of %s"
-msgstr "Nómina de %s"
->>>>>>> 1812b8f3
+#: field:hr.contract,journal_id:0 field:hr.payslip,journal_id:0
+#: field:hr.payslip.run,journal_id:0
+msgid "Salary Journal"
+msgstr ""
 
 #. module: hr_payroll_account
-#: view:hr.contibution.register:0
-msgid "Year"
-msgstr "Año"
+#: field:hr.salary.rule,account_tax_id:0
+msgid "Tax Code"
+msgstr "Código impuesto"
 
 #. module: hr_payroll_account
-#: code:addons/hr_payroll_account/hr_payroll_account.py:280
-#: code:addons/hr_payroll_account/hr_payroll_account.py:455
+#: code:addons/hr_payroll_account/hr_payroll_account.py:152
 #, python-format
-msgid "Period is not defined for slip date %s"
-msgstr "No se ha definido período para la nómina de fecha %s"
+msgid "The Expense Journal \"%s\" has not properly configured the Credit Account!"
+msgstr ""
 
 #. module: hr_payroll_account
-#: view:hr.payslip:0
-msgid "Accounting Details"
-msgstr "Detalles de contabilidad"
-
-#. module: hr_payroll_account
-#: code:addons/hr_payroll_account/hr_payroll_account.py:540
+#: code:addons/hr_payroll_account/hr_payroll_account.py:168
 #, python-format
-msgid "Please Configure Partners Payable Account!!"
-msgstr "Por favor, ¡configure la cuenta a pagar de partners!"
-
-#. module: hr_payroll_account
-#: code:addons/hr_payroll_account/hr_payroll_account.py:429
-#: code:addons/hr_payroll_account/hr_payroll_account.py:432
-#: code:addons/hr_payroll_account/hr_payroll_account.py:533
-#: code:addons/hr_payroll_account/hr_payroll_account.py:550
-#, python-format
-msgid "Integrity Error !"
-msgstr "¡Error de integridad!"
-
-#~ msgid ""
-#~ "Generic Payroll system Integrated with Accountings\n"
-#~ "    * Expense Encoding\n"
-#~ "    * Payment Encoding\n"
-#~ "    * Company Contribution Management\n"
-#~ "    "
-#~ msgstr ""
-#~ "Sistema Genérico de Recibos de Pago integrado con Cuentas\n"
-#~ "    * Codificación de Gastos\n"
-#~ "    * Codificación de Pagos\n"
-#~ "    * Gestión de Contribución de Compañía\n"
-#~ "    "+msgid "The Expense Journal \"%s\" has not properly configured the Debit Account!"
+msgstr ""