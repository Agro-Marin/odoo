# -*- coding: utf-8 -*-
##############################################################################
#
#    OpenERP, Open Source Management Solution
#    Copyright (C) 2004-2010 Tiny SPRL (<http://tiny.be>).
#
#    This program is free software: you can redistribute it and/or modify
#    it under the terms of the GNU Affero General Public License as
#    published by the Free Software Foundation, either version 3 of the
#    License, or (at your option) any later version.
#
#    This program is distributed in the hope that it will be useful,
#    but WITHOUT ANY WARRANTY; without even the implied warranty of
#    MERCHANTABILITY or FITNESS FOR A PARTICULAR PURPOSE.  See the
#    GNU Affero General Public License for more details.
#
#    You should have received a copy of the GNU Affero General Public License
#    along with this program.  If not, see <http://www.gnu.org/licenses/>.
#
##############################################################################

{
    'name': 'Action Rule',
    'version': '1.0',
<<<<<<< HEAD
    'category': 'Tools',
    'description': "This module allows to implement action rules for any object.",
=======
    'category': 'Generic Modules/Others',
    'description': """
    This module allows to implement action rules for any object.
    ============================================================
    """,
>>>>>>> a00f7aa9
    'author': 'OpenERP SA',
    'website': 'http://www.openerp.com',
    'depends': ['base'],
    'init_xml': [
        'base_action_rule_data.xml'
    ],
    'update_xml': [
        'base_action_rule_view.xml',
        'security/ir.model.access.csv',
    ],
    'demo_xml': [],
    'installable': True,
    'active': False,
    'certificate' : '001017908446466333429',
    'images': ['images/base_action_rule1.jpeg','images/base_action_rule2.jpeg','images/base_action_rule3.jpeg'],
}
# vim:expandtab:smartindent:tabstop=4:softtabstop=4:shiftwidth=4:<|MERGE_RESOLUTION|>--- conflicted
+++ resolved
@@ -22,16 +22,12 @@
 {
     'name': 'Action Rule',
     'version': '1.0',
-<<<<<<< HEAD
     'category': 'Tools',
-    'description': "This module allows to implement action rules for any object.",
-=======
     'category': 'Generic Modules/Others',
     'description': """
     This module allows to implement action rules for any object.
     ============================================================
     """,
->>>>>>> a00f7aa9
     'author': 'OpenERP SA',
     'website': 'http://www.openerp.com',
     'depends': ['base'],
