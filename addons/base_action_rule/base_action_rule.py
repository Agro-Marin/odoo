--- conflicted
+++ resolved
@@ -44,18 +44,6 @@
         return self.state_get(cr, uid, context=context)
 
    
-<<<<<<< HEAD
-    def _priority_get(self, cr, uid, context={}):
-        """ Get Priority
-            @param self: The object pointer
-            @param cr: the current row, from the database cursor,
-            @param uid: the current user’s ID for security checks,
-            @param context: A standard dictionary for contextual values """
-
-        return self.priority_get(cr, uid, context=context)
-
-=======
->>>>>>> 4b41a8ab
     def state_get(self, cr, uid, context={}):
         """ Get State
             @param self: The object pointer
@@ -63,11 +51,7 @@
             @param uid: the current user’s ID for security checks,
             @param context: A standard dictionary for contextual values """
 
-<<<<<<< HEAD
-        return [('','')]
-=======
         return [('', '')]
->>>>>>> 4b41a8ab
   
     def priority_get(self, cr, uid, context={}):
         """ Get Priority
@@ -76,81 +60,6 @@
             @param uid: the current user’s ID for security checks,
             @param context: A standard dictionary for contextual values """
 
-<<<<<<< HEAD
-        return [('','')]
-
-    _columns = {
-        'name': fields.many2one('ir.model', 'Model', required=True),
-        'max_level': fields.integer('Max Level', help='Specifies maximum level.'),
-        'create_date': fields.datetime('Create Date', readonly=1),
-        'active': fields.boolean('Active', help="If the active field is set to true,\
-                     it will allow you to hide the rule without removing it."),
-        'sequence': fields.integer('Sequence', help="Gives the sequence order when\
-                     displaying a list of rules."),
-
-        'trg_date_type':  fields.selection([
-            ('none','None'),
-            ('create','Creation Date'),
-            ('action_last','Last Action Date'),
-            ('date','Date'),
-            ('deadline', 'Deadline'),
-            ], 'Trigger Date', size=16),
-        'trg_date_range': fields.integer('Delay after trigger date',help="Delay After Trigger Date,\
-                             specifies you can put a negative number " \
-                             "if you need a delay before the trigger date, like sending a reminder 15 minutes before a meeting."),
-        'trg_date_range_type': fields.selection([('minutes', 'Minutes'),('hour','Hours'),\
-                                ('day','Days'),('month','Months')], 'Delay type'),
-
-
-        'trg_user_id':  fields.many2one('res.users', 'Responsible'),
-
-        'trg_partner_id': fields.many2one('res.partner', 'Partner'),
-        'trg_partner_categ_id': fields.many2one('res.partner.category', 'Partner Category'),
-        'trg_state_from': fields.selection(_state_get, 'State', size=16),
-        'trg_state_to': fields.selection(_state_get, 'Button Pressed', size=16),
-        'trg_priority_from': fields.selection(_priority_get, 'Minimum Priority'),
-        'trg_priority_to': fields.selection(_priority_get, 'Maximum Priority'),
-
-        'act_method': fields.char('Call Object Method', size=64),
-        'act_user_id': fields.many2one('res.users', 'Set responsible to'),
-        'act_state': fields.selection(_state_get, 'Set state to', size=16),
-        'act_priority': fields.selection(_priority_get, 'Set priority to'),
-        'act_email_cc': fields.char('Add watchers (Cc)', size=250, help="These people\
-                         will receive a copy of the future communication between partner and users by email"),
-
-        'act_remind_partner': fields.boolean('Remind Partner', help="Check this if\
-                         you want the rule to send a reminder by email to the partner."),
-        'act_remind_user': fields.boolean('Remind responsible', help="Check this if \
-                        you want the rule to send a reminder by email to the user."),
-        'act_reply_to': fields.char('Reply-To', size=64),
-        'act_remind_attach': fields.boolean('Remind with attachment', help="Check this if\
-                         you want that all documents attached to the object be attached \
-                        to the reminder email sent."),
-
-        'act_mail_to_user': fields.boolean('Mail to responsible',help="Check this if \
-                            you want the rule to send an email to the responsible person."),
-        'act_mail_to_watchers': fields.boolean('Mail to watchers (CC)',help="Check this\
-                                 if you want the rule to mark CC(mail to any other person\
-                                  defined in actions)."),
-        'act_mail_to_email': fields.char('Mail to these emails', size=128,help="Email-id \
-                                of the persons whom mail is to be sent"),
-        'act_mail_body': fields.text('Mail body',help="Content of mail"),
-        'regex_name': fields.char('Regular Expression on Model Name', size=128),
-        'server_action_id': fields.many2one('ir.actions.server','Server Action',help="Describes the\
-                                 action name." \
-                                "eg:on which object which action to be taken on basis of which condition"),
-    }
-
-    _defaults = {
-        'active': lambda *a: True,
-        'max_level': lambda *a: 15,
-        'trg_date_type': lambda *a: 'none',
-        'trg_date_range_type': lambda *a: 'day',
-        'act_mail_to_user': lambda *a: 0,
-        'act_remind_partner': lambda *a: 0,
-        'act_remind_user': lambda *a: 0,
-        'act_mail_to_watchers': lambda *a: 0,
-=======
         return [('', '')]
 
     _columns = {
@@ -219,7 +128,6 @@
         'act_remind_user': lambda *a: 0, 
         'act_mail_to_watchers': lambda *a: 0, 
         'domain': lambda *a: '[]'
->>>>>>> 4b41a8ab
     }
     
     _order = 'sequence'
@@ -374,13 +282,9 @@
 
         if not scrit:
             scrit = []
-<<<<<<< HEAD
-        for action in self.browse(cr, uid, ids):
-=======
         cr.execute("select id from base_action_rule order by sequence")
         rule_ids = map(lambda x: x[0], cr.fetchall())
         for action in self.browse(cr, uid, rule_ids):
->>>>>>> 4b41a8ab
             level = action.max_level
             if not level:
                 break
@@ -405,17 +309,10 @@
                     base = mx.DateTime.strptime(obj.date, '%Y-%m-%d %H:%M:%S')
                 if base:
                     fnct = {
-<<<<<<< HEAD
-                        'minutes': lambda interval: mx.DateTime.RelativeDateTime(minutes=interval),
-                        'day': lambda interval: mx.DateTime.RelativeDateTime(days=interval),
-                        'hour': lambda interval: mx.DateTime.RelativeDateTime(hours=interval),
-                        'month': lambda interval: mx.DateTime.RelativeDateTime(months=interval),
-=======
                         'minutes': lambda interval: mx.DateTime.RelativeDateTime(minutes=interval), 
                         'day': lambda interval: mx.DateTime.RelativeDateTime(days=interval), 
                         'hour': lambda interval: mx.DateTime.RelativeDateTime(hours=interval), 
                         'month': lambda interval: mx.DateTime.RelativeDateTime(months=interval), 
->>>>>>> 4b41a8ab
                     }
                     d = base + fnct[action.trg_date_range_type](action.trg_date_range)
                     dt = d.strftime('%Y-%m-%d %H:%M:%S')
