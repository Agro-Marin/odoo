--- conflicted
+++ resolved
@@ -12,11 +12,7 @@
 msgstr ""
 "Project-Id-Version: Odoo 9.0\n"
 "Report-Msgid-Bugs-To: \n"
-<<<<<<< HEAD
-"POT-Creation-Date: 2016-08-19 10:24+0000\n"
-=======
 "POT-Creation-Date: 2016-08-18 14:06+0000\n"
->>>>>>> bc1a0a32
 "PO-Revision-Date: 2016-07-06 08:35+0000\n"
 "Last-Translator: Martin Trigaux\n"
 "Language-Team: Finnish (http://www.transifex.com/odoo/odoo-9/language/fi/)\n"
@@ -27,11 +23,7 @@
 "Plural-Forms: nplurals=2; plural=(n != 1);\n"
 
 #. module: mrp
-<<<<<<< HEAD
-#: code:addons/mrp/stock.py:250
-=======
 #: code:addons/mrp/stock.py:231
->>>>>>> bc1a0a32
 #, python-format
 msgid " Manufacture"
 msgstr "Valmista"
@@ -49,21 +41,13 @@
 msgstr "# Valmistustilaukset"
 
 #. module: mrp
-<<<<<<< HEAD
-#: code:addons/mrp/mrp.py:343
-=======
 #: code:addons/mrp/mrp.py:341
->>>>>>> bc1a0a32
 #, python-format
 msgid "%s (copy)"
 msgstr "%s (kopio)"
 
 #. module: mrp
-<<<<<<< HEAD
-#: code:addons/mrp/mrp.py:1051
-=======
 #: code:addons/mrp/mrp.py:1052
->>>>>>> bc1a0a32
 #, python-format
 msgid "%s produced"
 msgstr "%s tuotettu"
@@ -243,13 +227,6 @@
 msgstr "Hyväksy"
 
 #. module: mrp
-#: model:ir.ui.view,arch_db:mrp.mrp_routing_search_view
-#: model:ir.ui.view,arch_db:mrp.view_mrp_bom_filter
-#: model:ir.ui.view,arch_db:mrp.view_mrp_workcenter_search
-msgid "Archived"
-msgstr ""
-
-#. module: mrp
 #: model:ir.model.fields,help:mrp.field_product_product_produce_delay
 #: model:ir.model.fields,help:mrp.field_product_template_produce_delay
 msgid ""
@@ -294,7 +271,7 @@
 msgstr "Käytetyn osaluettelon rivit"
 
 #. module: mrp
-#: code:addons/mrp/stock.py:44
+#: code:addons/mrp/stock.py:25
 #, python-format
 msgid ""
 "Because the product %s requires it, you must assign a serial number to your "
@@ -367,11 +344,7 @@
 msgstr "Osaluettelo"
 
 #. module: mrp
-<<<<<<< HEAD
-#: code:addons/mrp/mrp.py:318
-=======
 #: code:addons/mrp/mrp.py:316
->>>>>>> bc1a0a32
 #, python-format
 msgid "BoM \"%s\" contains a BoM line with a product recursion: \"%s\"."
 msgstr ""
@@ -404,11 +377,7 @@
 msgstr "Tuotteittain"
 
 #. module: mrp
-<<<<<<< HEAD
-#: code:addons/mrp/stock.py:247
-=======
 #: code:addons/mrp/stock.py:228
->>>>>>> bc1a0a32
 #, python-format
 msgid "Can't find any generic Manufacture route."
 msgstr "Yhtään yleistä valmistusreititystä ei löydy."
@@ -432,31 +401,19 @@
 msgstr "Peruttu"
 
 #. module: mrp
-<<<<<<< HEAD
-#: code:addons/mrp/stock.py:169
-=======
 #: code:addons/mrp/stock.py:150
->>>>>>> bc1a0a32
 #, python-format
 msgid "Cannot consume a move with negative or zero quantity."
 msgstr "Siirtomäärä ei voi olla negatiivinen tai nolla."
 
 #. module: mrp
-<<<<<<< HEAD
-#: code:addons/mrp/mrp.py:651
-=======
 #: code:addons/mrp/mrp.py:649
->>>>>>> bc1a0a32
 #, python-format
 msgid "Cannot delete a manufacturing order in state '%s'."
 msgstr "Tilassa '%s' olevaa valmistustilausta ei voi poistaa."
 
 #. module: mrp
-<<<<<<< HEAD
-#: code:addons/mrp/mrp.py:721
-=======
 #: code:addons/mrp/mrp.py:719
->>>>>>> bc1a0a32
 #, python-format
 msgid "Cannot find a bill of material for this product."
 msgstr "Tälle tuotteelle ei löydy osaluetteloa."
@@ -908,8 +865,6 @@
 msgstr ""
 "Jos aktiivisen kentän tilaksi asetetaan \"epätosi\", se sallii osaluettelon "
 "piilottamisen ilman sen poistamista."
-<<<<<<< HEAD
-=======
 
 #. module: mrp
 #: model:ir.model.fields,help:mrp.field_mrp_workcenter_active
@@ -919,7 +874,6 @@
 msgstr ""
 "Jos aktiivisen kentän arvo on epätosi (false), voit piilottaa resurssin "
 "poistamatta sitä."
->>>>>>> bc1a0a32
 
 #. module: mrp
 #: model:ir.model.fields,help:mrp.field_mrp_routing_active
@@ -934,6 +888,12 @@
 #: model:ir.ui.view,arch_db:mrp.view_mrp_production_filter
 msgid "In Production"
 msgstr "Valmistuksessa"
+
+#. module: mrp
+#: model:ir.ui.view,arch_db:mrp.mrp_routing_search_view
+#: model:ir.ui.view,arch_db:mrp.view_mrp_workcenter_search
+msgid "Inactive"
+msgstr "Passiivinen"
 
 #. module: mrp
 #: model:ir.model.fields,field_description:mrp.field_mrp_bom_position
@@ -1070,11 +1030,7 @@
 msgstr "Päällikkö"
 
 #. module: mrp
-<<<<<<< HEAD
-#: code:addons/mrp/procurement.py:15 code:addons/mrp/stock.py:244
-=======
 #: code:addons/mrp/procurement.py:15 code:addons/mrp/stock.py:225
->>>>>>> bc1a0a32
 #: model:stock.location.route,name:mrp.route_warehouse0_manufacture
 #, python-format
 msgid "Manufacture"
@@ -1123,7 +1079,7 @@
 msgstr "Valmistustilaus"
 
 #. module: mrp
-#: code:addons/mrp/procurement.py:114
+#: code:addons/mrp/procurement.py:112
 #, python-format
 msgid "Manufacturing Order <em>%s</em> created."
 msgstr "Valmistustilaus <em>%s</em> luotu."
@@ -1162,11 +1118,7 @@
 msgstr "Valmistuksen viite"
 
 #. module: mrp
-<<<<<<< HEAD
-#: code:addons/mrp/mrp.py:786
-=======
 #: code:addons/mrp/mrp.py:784
->>>>>>> bc1a0a32
 #, python-format
 msgid "Manufacturing order cancelled."
 msgstr "Valmistustilaus peruutettu."
@@ -1217,7 +1169,7 @@
 msgstr "Uusi"
 
 #. module: mrp
-#: code:addons/mrp/procurement.py:110
+#: code:addons/mrp/procurement.py:108
 #, python-format
 msgid "No BoM exists for this product!"
 msgstr "Tuotteella ei ole osaluetteloa!"
@@ -1342,11 +1294,7 @@
 msgstr "Suunnittelu"
 
 #. module: mrp
-<<<<<<< HEAD
-#: code:addons/mrp/stock.py:155
-=======
 #: code:addons/mrp/stock.py:136
->>>>>>> bc1a0a32
 #, python-format
 msgid "Please provide proper quantity."
 msgstr "Anna kelvollinen määrä."
@@ -1583,11 +1531,7 @@
 
 #. module: mrp
 #: model:ir.model,name:mrp.model_mrp_property_group
-<<<<<<< HEAD
-#: model:ir.model.fields,field_description:mrp.field_mrp_property_group_id_9622
-=======
 #: model:ir.model.fields,field_description:mrp.field_mrp_property_group_id_9665
->>>>>>> bc1a0a32
 #: model:ir.model.fields,field_description:mrp.field_mrp_property_group_name
 #: model:ir.ui.view,arch_db:mrp.view_mrp_property_search
 msgid "Property Group"
@@ -1889,11 +1833,7 @@
 msgstr "Tekninen kenttä, jota käytetään valmistetujen tuotteiden jäljitykseen"
 
 #. module: mrp
-<<<<<<< HEAD
-#: code:addons/mrp/mrp.py:353 code:addons/mrp/mrp.py:452
-=======
 #: code:addons/mrp/mrp.py:351 code:addons/mrp/mrp.py:450
->>>>>>> bc1a0a32
 #, python-format
 msgid ""
 "The Product Unit of Measure you chose has a different category than in the "
@@ -2136,11 +2076,7 @@
 msgstr "Varasto"
 
 #. module: mrp
-<<<<<<< HEAD
-#: code:addons/mrp/mrp.py:353 code:addons/mrp/mrp.py:452
-=======
 #: code:addons/mrp/mrp.py:351 code:addons/mrp/mrp.py:450
->>>>>>> bc1a0a32
 #, python-format
 msgid "Warning"
 msgstr "Varoitus"
@@ -2299,11 +2235,7 @@
 "- Tämä asentaa moduulin mrp_byproduct."
 
 #. module: mrp
-<<<<<<< HEAD
-#: code:addons/mrp/mrp.py:359
-=======
 #: code:addons/mrp/mrp.py:357
->>>>>>> bc1a0a32
 #, python-format
 msgid ""
 "You can not delete a Bill of Material with running manufacturing orders.\n"
@@ -2382,19 +2314,6 @@
 #~ msgid "If checked, new messages require your attention."
 #~ msgstr "Jos valittu, uudet viestit vaativat huomiosi."
 
-<<<<<<< HEAD
-#~ msgid ""
-#~ "If the active field is set to False, it will allow you to hide the "
-#~ "resource record without removing it."
-#~ msgstr ""
-#~ "Jos aktiivisen kentän arvo on epätosi (false), voit piilottaa resurssin "
-#~ "poistamatta sitä."
-
-#~ msgid "Inactive"
-#~ msgstr "Passiivinen"
-
-=======
->>>>>>> bc1a0a32
 #~ msgid "Is Follower"
 #~ msgstr "on seuraaja"
 
