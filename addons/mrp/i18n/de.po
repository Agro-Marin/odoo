--- conflicted
+++ resolved
@@ -7,19 +7,14 @@
 "Project-Id-Version: OpenERP Server 6.0dev\n"
 "Report-Msgid-Bugs-To: support@openerp.com\n"
 "POT-Creation-Date: 2011-01-11 11:15+0000\n"
-"PO-Revision-Date: 2011-01-18 11:32+0000\n"
-"Last-Translator: Ferdinand-chricar <Unknown>\n"
+"PO-Revision-Date: 2011-04-03 09:21+0000\n"
+"Last-Translator: Ferdinand @ Camptocamp <Unknown>\n"
 "Language-Team: \n"
 "MIME-Version: 1.0\n"
 "Content-Type: text/plain; charset=UTF-8\n"
 "Content-Transfer-Encoding: 8bit\n"
-<<<<<<< HEAD
-"X-Launchpad-Export-Date: 2011-03-12 05:00+0000\n"
-"X-Generator: Launchpad (build 12559)\n"
-=======
 "X-Launchpad-Export-Date: 2011-04-29 04:49+0000\n"
 "X-Generator: Launchpad (build 12758)\n"
->>>>>>> 19a27dbd
 
 #. module: mrp
 #: field:mrp.production,move_created_ids:0
@@ -611,7 +606,7 @@
 #. module: mrp
 #: help:mrp.workcenter,costs_cycle:0
 msgid "Specify Cost of Work Center per cycle."
-msgstr ""
+msgstr "Kosten des Arbeitsplatzes je Zyklus"
 
 #. module: mrp
 #: selection:mrp.production,state:0
@@ -854,7 +849,7 @@
 #. module: mrp
 #: model:ir.model,name:mrp.model_mrp_routing_workcenter
 msgid "Work Center Usage"
-msgstr ""
+msgstr "Arbeitsplatz Auslastung"
 
 #. module: mrp
 #: model:ir.model,name:mrp.model_mrp_production
@@ -1031,6 +1026,8 @@
 "Number of operations this Work Center can do in parallel. If this Work "
 "Center represents a team of 5 workers, the capacity per cycle is 5."
 msgstr ""
+"Anzahl der parallel durchführbaren Arbeitsgäng je Arbeitsplatz. Wenn der "
+"Arbeitsplatz 5 Mitarbeiter darstellt, dann beträgt die Kapazität 5."
 
 #. module: mrp
 #: model:process.transition,note:mrp.process_transition_servicerfq0
@@ -2287,6 +2284,10 @@
 "Routing is indicated then,the third tab of a production order (Work Centers) "
 "will be automatically pre-completed."
 msgstr ""
+"Der Fertigungsablauf bestimmt, wie lange und wieviele Zyklen der jeweiligen "
+"Arbeitsplätze verwendet werden. Wenn ein Fertigungsablauf definiert ist, "
+"wird der entsprechende Reiter eines Produktionsauftrages (Arbeitsplätze) "
+"automatisch vorausgefüllt"
 
 #. module: mrp
 #: model:ir.model,name:mrp.model_mrp_bom_revision
@@ -2316,6 +2317,8 @@
 "Description of the Work Center. Explain here what's a cycle according to "
 "this Work Center."
 msgstr ""
+"Beschreibung des Arbeitsplatzes. Was ist unter Zyklus dieses Arbetisplatzes "
+"zu verstehen."
 
 #. module: mrp
 #: model:ir.model,name:mrp.model_mrp_routing
