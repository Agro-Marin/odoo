<?xml version="1.0" encoding="utf-8"?>
<openerp>
    <data>

        <menuitem icon="terp-mrp" id="menu_mrp_root" name="Manufacturing"
            groups="group_mrp_user,group_mrp_manager" sequence="3"/>
        <menuitem id="menu_mrp_reordering" name="Automatic Procurements" parent="stock.menu_stock_root" sequence="4"/>
        <menuitem id="menu_mrp_manufacturing" name="Manufacturing" parent="menu_mrp_root" sequence="1"/>

        <menuitem name="Control" id="menu_mrp_control" parent="menu_mrp_root"  sequence="3" />
         <menuitem name="Master Data"
                  id="menu_mrp_bom"
                  parent="menu_mrp_root"
                  sequence="5" />
        <!--
        Property / Property Group
        -->

        <record id="mrp_property_group_form_view" model="ir.ui.view">
            <field name="name">mrp.property.group.form</field>
            <field name="model">mrp.property.group</field>
            <field name="type">form</field>
            <field name="arch" type="xml">
                <form string="Properties categories">
                    <separator colspan="4" string="General Information"/>
                    <field colspan="4" name="name" select="1"/>
                    <field colspan="4" name="description"/>
                </form>
            </field>
        </record>
        <record id="mrp_property_group_action" model="ir.actions.act_window">
            <field name="name">Property Categories</field>
            <field name="type">ir.actions.act_window</field>
            <field name="res_model">mrp.property.group</field>
            <field name="view_type">form</field>
            <field name="view_mode">tree,form</field>
        </record>
        <menuitem
            id="menu_mrp_configuration"
            name="Configuration"
            parent="menu_mrp_root"
            groups="group_mrp_manager"
            sequence="50" />

        <record id="mrp_property_tree_view" model="ir.ui.view">
            <field name="name">mrp.property.tree</field>
            <field name="model">mrp.property</field>
            <field name="type">tree</field>
            <field name="arch" type="xml">
                <tree string="Properties">
                    <field name="name"/>
                    <field name="composition"/>
                    <field name="group_id"/>
                </tree>
            </field>
        </record>
        <record id="mrp_property_form_view" model="ir.ui.view">
            <field name="name">mrp.property.form</field>
            <field name="model">mrp.property</field>
            <field name="type">form</field>
            <field name="arch" type="xml">
                <form string="Properties">
                    <separator colspan="4" string="General Information"/>
                    <field colspan="4" name="name" select="1"/>
                    <field name="group_id" select="1"/>
                    <field name="composition" select="1"/>
                    <separator colspan="4" string="Description"/>
                    <field colspan="4" name="description"/>
                </form>
            </field>
        </record>
        <record id="mrp_property_action" model="ir.actions.act_window">
            <field name="name">Properties</field>
            <field name="type">ir.actions.act_window</field>
            <field name="res_model">mrp.property</field>
            <field name="view_type">form</field>
            <field name="view_mode">tree,form</field>
        </record>
        <menuitem name="Properties"
            id="menu_mrp_property"
            parent="menu_mrp_configuration"
            groups="base.group_extended"
            sequence="20" />
        <menuitem
            action="mrp_property_action"
            id="menu_mrp_property_action"
            parent="menu_mrp_property"
            groups="base.group_extended" />
        <menuitem
            action="mrp_property_group_action"
            id="menu_mrp_property_group_action"
            parent="menu_mrp_property"/>

        <!--
        Work Centers
        -->

        <record id="mrp_workcenter_tree_view" model="ir.ui.view">
            <field name="name">mrp.workcenter.tree</field>
            <field name="model">mrp.workcenter</field>
            <field name="type">tree</field>
            <field name="arch" type="xml">
                <tree string="Work Center">
                    <field name="code"/>
                    <field name="name"/>
                </tree>
            </field>
        </record>
        <record id="mrp_workcenter_view" model="ir.ui.view">
            <field name="name">mrp.workcenter.form</field>
            <field name="model">mrp.workcenter</field>
            <field name="type">form</field>
            <field name="arch" type="xml">
                <form string="Work Center">
                    <group col="6" colspan="4">
                        <field name="name" select="1"/>
                        <field name="code" select="1"/>
                        <field name="active" select="2"/>
                        <field name="company_id" select="1" groups="base.group_multi_company" widget="selection"/>
                    </group>
                    <notebook colspan="4">
                        <page string="Work Center">
                            <field name="resource_type"/>
                            <field name="calendar_id"/>
                            <separator colspan="4" string="Description"/>
                            <field colspan="4" name="note" nolabel="1"/>
                            <separator colspan="4" string="Capacity Information"/>
                            <group col="4" colspan="4">
                                <field name="capacity_per_cycle"/>
                                <newline/>
                                <field name="time_cycle"/>
                                <field name="time_efficiency"/>
                                <field name="time_start"/>
                                <field name="time_stop"/>
                            </group>
                        </page>
                        <page string="Analytic Accounting">
                            <field name="costs_hour"/>
                            <field name="costs_hour_account_id"/>
                            <field name="costs_cycle"/>
                            <field name="costs_cycle_account_id"/>
                            <field name="costs_journal_id"/>
                            <field name="costs_general_account_id"/>
                        </page>
                    </notebook>
                </form>
            </field>
        </record>
        <record id="mrp_workcenter_action" model="ir.actions.act_window">
            <field name="name">Work Centers</field>
            <field name="type">ir.actions.act_window</field>
            <field name="res_model">mrp.workcenter</field>
            <field name="view_type">form</field>
            <field name="view_id" ref="mrp_workcenter_tree_view"/>
        </record>

        <!--
        Routings
        -->

        <record id="mrp_routing_workcenter_tree_view" model="ir.ui.view">
            <field name="name">mrp.routing.workcenter.tree</field>
            <field name="model">mrp.routing.workcenter</field>
            <field name="type">tree</field>
            <field name="arch" type="xml">
                <tree string="Routing Work Centers">
                    <field name="sequence"/>
                    <field name="workcenter_id" select="1"/>
                    <field name="cycle_nbr"/>
                    <field name="hour_nbr"/>
                </tree>
            </field>
        </record>

        <record id="mrp_routing_workcenter_form_view" model="ir.ui.view">
            <field name="name">mrp.routing.workcenter.form</field>
            <field name="model">mrp.routing.workcenter</field>
            <field name="type">form</field>
            <field name="arch" type="xml">
                <form string="Routing Work Centers">
                    <separator colspan="4" string="General Information"/>
                    <field colspan="4" name="name" select="1"/>
                    <field name="sequence" select="1"/>
                    <field name="workcenter_id" select="1"/>
                    <field name="cycle_nbr"/>
                    <field name="hour_nbr"/>
                    <field colspan="4" name="note"/>
                </form>
            </field>
        </record>

        <record id="mrp_routing_form_view" model="ir.ui.view">
            <field name="name">mrp.routing.form</field>
            <field name="model">mrp.routing</field>
            <field name="type">form</field>
            <field name="arch" type="xml">
                <form string="Routing">
                    <separator colspan="4" string="General Information"/>
                    <field name="name" select="1"/>
                    <field name="active" select="1"/>
                    <field name="code" select="1"/>
                    <field name="location_id"/>
                    <separator colspan="4" string="Description"/>
                    <field colspan="4" name="note" nolabel="1"/>
                    <separator colspan="4" string="Work Center Operations"/>
                    <field colspan="4" name="workcenter_lines" nolabel="1" widget="one2many_list"/>
                </form>
            </field>
        </record>
        <record id="mrp_routing_tree_view" model="ir.ui.view">
            <field name="name">mrp.routing.tree</field>
            <field name="model">mrp.routing</field>
            <field name="type">tree</field>
            <field name="arch" type="xml">
                <tree string="Routing">
                    <field name="code"/>
                    <field name="name"/>
                    <field name="location_id"/>
                </tree>
            </field>
        </record>
        <record id="mrp_routing_action" model="ir.actions.act_window">
            <field name="name">Routings</field>
            <field name="type">ir.actions.act_window</field>
            <field name="res_model">mrp.routing</field>
            <field name="view_type">form</field>
            <field name="view_id" ref="mrp_routing_tree_view"/>
        </record>
 <!--       <menuitem name="Routings" id="menu_mrp_routing_and_workcenters" parent="mrp.menu_mrp_bom" groups="base.group_extended"
                  sequence="100" />-->
        <menuitem action="mrp_workcenter_action" id="menu_mrp_workcenter_action" parent="mrp.menu_mrp_bom" groups="base.group_extended" sequence="40" />
        <menuitem action="mrp_routing_action" id="menu_mrp_routing_action" parent="mrp.menu_mrp_bom" groups="base.group_extended" sequence="30"/>

        <!--
          Bill of Materials
        -->

        <record id="mrp_bom_form_view" model="ir.ui.view">
            <field name="name">mrp.bom.form</field>
            <field name="model">mrp.bom</field>
            <field name="type">form</field>
            <field name="arch" type="xml">
                <form string="Bill of Material">
                    <group colspan="4" col="6">
                      <field name="product_id" on_change="onchange_product_id(product_id, name)" select="1"/>
                      <field name="name" select="1"/>
                      <field name="code" select="1"/>
                      <field name="company_id" select="1" groups="base.group_multi_company" widget="selection"/>
                    </group>
                    <newline/>
                    <field name="product_uom"/>
                    <field name="product_qty"/>
                    <newline/>
                    <field name="product_uos" groups="product.group_uos"/>
                    <field name="product_uos_qty" groups="product.group_uos"/>
                    <field name="routing_id" select="2" groups="base.group_extended"/>
                    <field name="type" groups="base.group_extended"/>
                    <notebook colspan="4">
                        <page string="General Information">
                            <field colspan="4" name="bom_lines" nolabel="1" widget="one2many_list"/>
                        </page>
                        <page string="Revisions" groups="base.group_extended">
                            <field colspan="4" name="revision_ids" nolabel="1" widget="one2many_list"/>
                        </page>
                        <page string="Properties">
                            <field name="position" select="2"/>
                            <field name="active" select="2"/>
                            <field name="sequence"/>
                            <field name="bom_id"/>

                            <field name="date_start" select="2"/>
                            <field name="date_stop" select="2"/>
                            <field name="product_rounding"/>
                            <field name="product_efficiency"/>
                            <field colspan="4" name="property_ids" nolabel="2" groups="base.group_extended"/>
                        </page>
                    </notebook>
                </form>
            </field>
        </record>

       <record id="mrp_bom_tree_view" model="ir.ui.view">
            <field name="name">mrp.bom.tree</field>
            <field name="model">mrp.bom</field>
            <field name="type">tree</field>
            <field name="field_parent">child_complete_ids</field>
            <field name="arch" type="xml">
                <tree string="BoM Structure" colors="blue:method">
                    <field name="name"/>
                    <field name="code"/>
                    <field name="product_id"/>
                    <field name="product_qty"/>
                    <field name="product_uom"/>
                    <field name="method"/>
                    <field name="routing_id" groups="base.group_extended"/>
                    <field name="date_start"/>
                    <field name="date_stop"/>
                </tree>
            </field>
        </record>
        <record id="mrp_bom_form_action" model="ir.actions.act_window">
            <field name="name">Master Bill of Materials</field>
            <field name="type">ir.actions.act_window</field>
            <field name="res_model">mrp.bom</field>
            <field name="view_type">form</field>
            <field name="domain">[('bom_id','=',False)]</field>
            <field name="view_id" ref="mrp_bom_tree_view"/>
        </record>
        <record id="mrp_bom_form_action2" model="ir.actions.act_window">
            <field name="name">Bill of Material Components</field>
            <field name="type">ir.actions.act_window</field>
            <field name="res_model">mrp.bom</field>
            <field name="view_type">form</field>
            <field name="domain">[('bom_id','!=',False)]</field>
        </record>

        <!-- BOM menus -->

  <!--      <menuitem name="Bill of Materials"
                  id="menu_mrp_bom"
                  parent="menu_mrp_bom"
                  sequence="50" />-->
        <menuitem action="mrp_bom_form_action"
                  id="menu_mrp_bom_form_action"
                  parent="menu_mrp_bom"
                  sequence="10"/>
        <menuitem action="mrp_bom_form_action2"
                  id="menu_mrp_bom_form_action2"
                  parent="menu_mrp_bom"
                  sequence="20"/>

        <record id="action2" model="ir.actions.act_window">
            <field name="name">Bill of Materials Structure</field>
            <field name="type">ir.actions.act_window</field>
            <field name="res_model">mrp.bom</field>
            <field name="domain">[('id','=',active_id)]</field>
            <field name="view_type">tree</field>
            <field name="view_id" ref="mrp_bom_tree_view"/>
        </record>
        <record id="ir_BOM_structure" model="ir.values">
            <field eval="'client_action_multi'" name="key2"/>
            <field eval="'mrp.bom'" name="model"/>
            <field name="name">Bill of Materials Structure</field>
            <field eval="'ir.actions.act_window,'+str(action2)" name="value"/>
            <field eval="True" name="object"/>
        </record>

        <record id="mrp_bom_revision_tree" model="ir.ui.view">
            <field name="name">mrp.bom.revision</field>
            <field name="model">mrp.bom.revision</field>
            <field name="type">tree</field>
            <field name="arch" type="xml">
                <tree string="BoM Revisions">
                    <field name="indice"/>
                    <field name="author_id"/>
                    <field name="date"/>
                    <field colspan="4" name="name"/>
                </tree>
            </field>
        </record>
        <record id="mrp_bom_revision_form" model="ir.ui.view">
            <field name="name">mrp.bom.revision</field>
            <field name="model">mrp.bom.revision</field>
            <field name="type">form</field>
            <field name="arch" type="xml">
                <form string="BoM Revisions">
                    <field colspan="4" name="name"/>
                    <field colspan="1" name="indice"/>
                    <field colspan="1" name="date"/>
                    <field name="author_id" readonly="1"/>
                    <field colspan="4" name="description"/>
                </form>
            </field>
        </record>

        <!--
    Production Management
    -->

        <record id="mrp_production_tree_view" model="ir.ui.view">
            <field name="name">mrp.production.tree</field>
            <field name="model">mrp.production</field>
            <field name="type">tree</field>
            <field name="arch" type="xml">
                <tree colors="red:date_planned&lt;current_date and state not in ('done','cancel');black:date_planned&gt;=current_date and state in ('done','cancel') " string="Manufacturing Orders">
                    <field name="name"/>
                    <field name="product_id"/>
                    <field name="product_qty" sum="Total Qty"/>
                    <field name="product_uom"/>
                    <field name="date_planned"/>
                    <field name="routing_id" groups="base.group_extended"/>
                    <field name="hour_total" sum="Total Hours" groups="base.group_extended"/>
                    <field name="cycle_total" sum="Total Cycles" groups="base.group_extended"/>
                    <field name="origin"/>
                    <field name="state"/>
                </tree>
            </field>
        </record>

        <record id="view_production_calendar" model="ir.ui.view">
            <field name="name">mrp.production.calendar</field>
            <field name="model">mrp.production</field>
            <field name="type">calendar</field>
            <field eval="2" name="priority"/>
            <field name="arch" type="xml">
                <calendar color="routing_id" date_start="date_planned" string="Manufacturing Orders">
                    <field name="origin"/>
                    <field name="product_id"/>
                    <field name="product_qty"/>
                </calendar>
            </field>
        </record>


        <record id="view_production_gantt" model="ir.ui.view">
            <field name="name">mrp.production.gantt</field>
            <field name="model">mrp.production</field>
            <field name="type">gantt</field>
            <field name="arch" type="xml">
                <gantt color="product_id" date_stop="date_finnished" date_start="date_start" string="Productions">
                    <level object="mrp.routing" link="routing_id" domain="[]">
                        <field name="name"/>
                        <field name="origin"/>
                    </level>
                </gantt>
            </field>
        </record>


        <record model="ir.ui.view" id="view_production_graph">
            <field name="name">mrp.production.graph</field>
            <field name="model">mrp.production</field>
            <field name="type">graph</field>
            <field name="arch" type="xml">
                <graph string="Manufacturing Orders" type="bar">
                    <field name="date_planned_date"/>
                    <field name="hour_total" operator="+"/>
                    <field name="cycle_total" operator="+"/>
                </graph>
            </field>
        </record>

        <wizard
            string="Change Product Qty."
            model="mrp.production"
            name="change_production_qty"
            id="mrp.wizard_change_production_qty"
            keyword="client_action_multi"
            multi="True"/>
    
        <record id="mrp_production_form_view" model="ir.ui.view">
            <field name="name">mrp.production.form</field>
            <field name="model">mrp.production</field>
            <field name="type">form</field>
            <field name="arch" type="xml">
                <form string="Manufacturing Orders">
                    <group colspan="4" col="6">
                        <field name="name" select="1" string="Reference"/>
                        <field name="date_planned" select="1"/>
                        <field name="origin" select="1"/>
                        <field name="product_id" on_change="product_id_change(product_id)" select="1"/>                        
                        <field name="product_qty"/>
                        <group colspan="2" col="3">
                        <field name="product_uom"/>
                        <button type="action" name="%(mrp.wizard_change_production_qty)d" string="Change Qty" states="ready,confirmed,in_production"/>
                        </group>
                        
                        <label string="" colspan="2"/>                          
                        <field name="product_uos_qty" groups="product.group_uos"/>                        
                        <group colspan="2" col="3" groups="product.group_uos">
                            <field name="product_uos"/>
                            <label string=""/> 
                        </group>                        
                    </group>

                    <notebook colspan="4">
                        <page string="Consumed Products">
                            <field name="bom_id" select="2" domain="[('product_id','=',product_id),('bom_id','=',False)]" on_change="bom_id_change(bom_id)"/>
                            <field name="routing_id" groups="base.group_extended" select="1"/>
                            <field name="location_src_id" select="2" domain="[('usage','=','internal')]" on_change="location_id_change(location_src_id,location_dest_id)"/>
                            <field name="location_dest_id" domain="[('usage','=','internal')]"/>
                            <separator string="" colspan="4"/>

                            <field colspan="2" name="move_lines" nolabel="1" widget="one2many_list"
                                mode="tree,form" height="275" domain="[('state','&lt;&gt;', ('done', 'cancel'))]">
                                <tree string="Products to Consume">
                                    <field name="product_id" />
                                    <field name="product_qty" />
                                    <field name="product_uom" />
                                    <field name="state" invisible="1" />
                                    <button
                                        name="%(stock.move_consume)d"
                                        string=">" type="action"
                                        icon="gtk-go-forward" context="{'consume': True}"
                                        states="draft,waiting,confirmed,assigned"/>
                                    <button name="%(stock.move_scrap)d"
                                        string="D" type="action"
                                        icon="gtk-justify-fill" context="{'scrap': True}"
                                        states="draft,waiting,confirmed,assigned" />
                                </tree>
                                <form string="Products to Consume">
                                    <field name="product_id" />
                                    <field name="product_qty" />
                                    <field name="product_uom" />
                                </form>
                            </field>

                            <field colspan="2" name="move_lines2" nolabel="1"  domain="[('state','in', ('done', 'cancel'))]"
<<<<<<< HEAD
                                       widget="one2many_list" mode="tree,form" height="275">
                                   <tree string="Consumed Products" editable="bottom">
                                       <field name="product_id" readonly="1"/>
                                       <field name="product_qty" readonly="1"/>
                                       <field name="product_uom" readonly="1" />
                                       <field name="state" invisible="1" />
                                       <field name="location_id" readonly="1"/>
                                       <field name="prodlot_id" />                                       
                                       <button
                                           name="%(stock.track_line)d"
                                           string="Split in production lots"
                                           type="action" icon="gtk-justify-fill"
                                           states="done,cancel" />
                                       <button
                                           name="%(stock.move_scrap)d"
                                           string="D" type="action"
                                           icon="gtk-convert"
                                           states="done,cancel" />
                                   </tree>
                                   <form string="Consumed Products">
                                       <field name="product_id" />
                                       <field name="product_qty" />
                                       <field name="product_uom" />
                                   </form>
                               </field>                        
=======
                           			widget="one2many_list" mode="tree,form" height="275">
                           		<tree string="Consumed Products" editable="bottom">
                           			<field name="product_id" readonly="1" string="Product"/>
                           			<field name="product_qty" readonly="1" string="Qty"/>
                           			<field name="product_uom" readonly="1" string="Prod. UOM"/>
                           			<field name="state" invisible="1" />
                           			<field name="location_id" readonly="1" string="Source Loc."/>
                           			<field name="prodlot_id" string="Production Lot"/>                           			
                           			<button
                           				name="%(stock.track_line)d"
                           				string="Split in production lots"
                           				type="action" icon="gtk-justify-fill"
                           				states="done,cancel" />
                           			<button
                           				name="%(stock.move_scrap)d"
                           				string="D" type="action"
                           				icon="gtk-convert"
                           				states="done,cancel" />
                           		</tree>                           		
                           	</field>						
>>>>>>> 42940aaa

                            <group col="9" colspan="4">
                                <field name="state" select="2"/>
                                <button name="action_compute" states="draft" string="Compute Data" type="object" icon="gtk-execute"/>
                                <button name="button_confirm" states="draft" string="Confirm Production" icon="gtk-apply"/>
                                <button name="button_produce" states="ready" string="Mark as Started" icon="gtk-execute"/>                                
                                <button name="%(act_mrp_product_produce)d" states="in_production" string="Produce" icon="gtk-ok" type="action"/>
                                <button name="force_production" states="confirmed,picking_except" string="Force Reservation" type="object" icon="gtk-jump-to"/>
                                <button name="button_cancel" states="draft,ready,confirmed,in_production,picking_except" string="Cancel" icon="gtk-cancel"/>
                                <button name="button_recreate" states="picking_except" string="Recreate Picking" icon="gtk-convert"/>
                            </group>
                        </page>                        
                        <page string="Finished Products">
                            <field colspan="2" name="move_created_ids" nolabel="1" widget="one2many_list"
                                mode="tree,form" height="275" domain="[('state','&lt;&gt;', ('done', 'cancel'))]">
                                <tree string="Products to Finish">
                                    <field name="product_id" />
                                    <field name="product_qty" />
                                    <field name="product_uom" />
                                    <field name="state" invisible="1" />
                                    <button
                                        name="%(stock.move_consume)d"
                                        string=">" type="action"
                                        icon="gtk-go-forward"
                                        states="draft,waiting,confirmed,assigned"/>
                                    <button name="%(stock.move_scrap)d"
                                        string="D" type="action"
                                        icon="gtk-justify-fill" context="{'scrap': True}"
                                        states="draft,waiting,confirmed,assigned" />
                                </tree>
                                <form string="Products to Finish">
                                    <field name="product_id" />
                                    <field name="product_qty" />
                                    <field name="product_uom" />
                                </form>
                            </field>

                            <field colspan="2" name="move_created_ids2" nolabel="1"  domain="[('state','in', ('done', 'cancel'))]"
                                       widget="one2many_list" mode="tree,form" height="275">
                                   <tree string="Finished Products" editable="bottom">
                                       <field name="product_id" readonly="1"/>
                                       <field name="product_qty" readonly="1"/>
                                       <field name="product_uom" readonly="1" />
                                       <field name="state" invisible="1" />
                                       <field name="location_id" readonly="1"/>
                                       <field name="prodlot_id" />                                       
                                       <button name="%(stock.track_line)d" 
                                            string="Split in production lots" type="action" icon="gtk-justify-fill" states="done,cancel"/>
                                       <button name="%(stock.move_scrap)d"
                                           string="D" type="action" icon="gtk-go-forward" 
                                           states="done,cancel" />
                                   </tree>
                                   <form string="Finished Products">
                                       <field name="product_id" />
                                       <field name="product_qty" />
                                       <field name="product_uom" />
                                   </form>
                               </field>
                        </page>
                        <page string="Work Orders">
                            <field colspan="4" name="workcenter_lines" nolabel="1">
                                <form string="Production Work Centers">
                                    <field colspan="4" name="name" select="1"/>
                                    <field colspan="4" name="workcenter_id" select="1"/>
                                    <field name="sequence"/>
                                    <field name="cycle"/>
                                    <field name="hour"/>
                                </form>
                                <tree string="Production Work Centers">
                                    <field name="sequence"/>
                                    <field name="name"/>
                                    <field name="workcenter_id"/>
                                    <field name="cycle"/>
                                    <field name="hour"/>
                                </tree>
                            </field>

                        </page>
                        <page string="Scheduled Products">
                            <field colspan="4" name="product_lines" nolabel="1" widget="one2many_list"/>
                        </page>
                        <page string="Extra Information">
                            <field name="company_id" select="1" groups="base.group_multi_company" widget="selection"/>
                            <field name="priority" groups="base.group_extended"/>
                            <newline/>
                            <field name="date_start" select="2"/>
                            <field name="date_finnished"/>
                            <field name="picking_id"/>
                            <field name="move_prod_id"/>
                            <field name="sale_name"/>
                            <field name="sale_ref"/>
                        </page>
                    </notebook>
                </form>
            </field>
        </record>

        <record id="view_mrp_production_filter" model="ir.ui.view">
            <field name="name">mrp.production.select</field>
            <field name="model">mrp.production</field>
            <field name="type">search</field>
            <field name="arch" type="xml">
                <search string="Search Production">
                   <group col='9' colspan='4'>
                       <filter icon="terp-mrp" string="Draft"
                           domain="[('state','=','draft')]"
                           help="Non confirmed manufacturing orders"/>
                       <filter icon="terp-mrp" string="Current"
                           default="1"
                           domain="[('state','in',('confirmed','ready'))]"
                           help="Manufacturing Orders which are waiting for raw materials"/>
                       <filter icon="terp-mrp" string="Ready"
                           domain="[('state','=','ready')]"
                           help="Manufacturing Orders which are ready to produce" />
                       <filter icon="terp-mrp" string="In Production"
                           domain="[('state','=','in_production')]"
                           help="Manufacturing Orders which are in production" />
                       <separator orientation="vertical"/>
                       <filter icon="terp-mrp" string="Late"
                           domain="['&amp;', ('date_planned::date','&lt;', current_date), ('state', 'in', ('draft', 'confirmed', 'ready'))]"
                           help="Production started late" />
                       <separator orientation="vertical"/>
                       <field name="name"/>
                       <field name="product_id"/>
                       <field name="routing_id"/>
                       <field name="origin"/>
                    </group>
                    <newline/>
                    <group expand="1" string="Group By" colspan="10" col="8">
                        <filter string="Product" icon="terp-mrp" domain="[]" context="{'group_by':'product_id'}"/>
                        <filter string="State" icon="terp-mrp" domain="[]" context="{'group_by':'state'}"/>
                        <filter string="Routing" icon="terp-mrp" domain="[]" context="{'group_by':'routing_id'}"/>
                        <separator orientation="vertical"/>
                        <filter string="Date" icon="terp-mrp" domain="[]" context="{'group_by':'date_planned'}"/>
                    </group>
               </search>
            </field>
        </record>

        <record id="mrp_production_action" model="ir.actions.act_window">
            <field name="name">Manufacturing Orders</field>
            <field name="type">ir.actions.act_window</field>
            <field name="res_model">mrp.production</field>
            <field name="view_type">form</field>
            <field name="view_mode">tree,form,calendar,graph,gantt</field>
            <field name="view_id" eval="False"/>
            <field name="search_view_id" ref="view_mrp_production_filter"/>
        </record>
        <menuitem action="mrp_production_action" id="menu_mrp_production_action" parent="menu_mrp_manufacturing" sequence="1"/>

        <record id="mrp_production_action2_gantt" model="ir.actions.act_window">
            <field name="name">Manufacturing Orders Planning</field>
            <field name="type">ir.actions.act_window</field>
            <field name="res_model">mrp.production</field>
            <field name="view_type">form</field>
            <field name="view_mode">gantt,tree,form,calendar,graph</field>
            <field name="domain">[('state','in',('ready','confirmed','in_production'))]</field>
        </record>

        <record id="mrp_production_action2" model="ir.actions.act_window">
            <field name="name">Manufacturing Orders To Start</field>
            <field name="type">ir.actions.act_window</field>
            <field name="res_model">mrp.production</field>
            <field name="view_type">form</field>
            <field name="view_mode">tree,form,calendar,graph,gantt</field>
            <field name="domain">[('state','=','ready')]</field>
            <field name="filter" eval="True"/>
            <field name="search_view_id" ref="view_mrp_production_filter"/>
        </record>

        <record id="mrp_production_action3" model="ir.actions.act_window">
            <field name="name">Manufacturing Orders in Progress</field>
            <field name="type">ir.actions.act_window</field>
            <field name="res_model">mrp.production</field>
            <field name="view_type">form</field>
            <field name="view_mode">tree,form,calendar,graph,gantt</field>
            <field name="domain">[('state','=','in_production')]</field>
            <field name="filter" eval="True"/>
            <field name="search_view_id" ref="view_mrp_production_filter"/>
        </record>

        <record id="mrp_production_action4" model="ir.actions.act_window">
            <field name="name">Manufacturing Orders Waiting Products</field>
            <field name="type">ir.actions.act_window</field>
            <field name="res_model">mrp.production</field>
            <field name="view_type">form</field>
            <field name="view_mode">tree,form,calendar,graph,gantt</field>
            <field name="domain">[('state','=','confirmed')]</field>
            <field name="filter" eval="True"/>
            <field name="search_view_id" ref="view_mrp_production_filter"/>
        </record>

        <record id="mrp_production_lot_form_view" model="ir.ui.view">
            <field name="name">mrp.production.lot.line.form</field>
            <field name="model">mrp.production.lot.line</field>
            <field name="type">form</field>
            <field name="arch" type="xml">
                <form string="Production Products">
                    <field colspan="4" name="move_id" on_change="onchange_lot_line_id(lot_id)"/>
                    <field name="name"/>
                    <field name="product_id"/>
                    <field name="product_qty"/>
                    <field name="product_uom"/>
                    <field name="product_uos_qty"/>
                    <field name="product_uos"/>
                    <field name="tracking_id"/>
                </form>
            </field>
        </record>
        <record id="mrp_production_lot_tree_view" model="ir.ui.view">
            <field name="name">mrp.production.lot.line.tree</field>
            <field name="model">mrp.production.lot.line</field>
            <field name="type">tree</field>
            <field name="arch" type="xml">
                <tree string="Production Products Consommation">
                    <field name="product_id"/>
                    <field name="product_qty"/>
                    <field name="product_uom"/>
                    <field name="product_uos_qty"/>
                    <field name="product_uos"/>
                    <field name="tracking_id"/>
                </tree>
            </field>
        </record>

        <record id="mrp_production_product_form_view" model="ir.ui.view">
            <field name="name">mrp.production.product.line.form</field>
            <field name="model">mrp.production.product.line</field>
            <field name="type">form</field>
            <field name="arch" type="xml">
                <form string="Scheduled Products">
                    <field name="name"/>
                    <field name="product_id"/>
                    <field name="product_qty"/>
                    <field name="product_uom"/>
                    <field name="product_uos_qty"/>
                    <field name="product_uos"/>
                </form>
            </field>
        </record>
        <record id="mrp_production_product_tree_view" model="ir.ui.view">
            <field name="name">mrp.production.product.line.tree</field>
            <field name="model">mrp.production.product.line</field>
            <field name="type">tree</field>
            <field name="arch" type="xml">
                <tree string="Scheduled Products">
                    <field name="product_id"/>
                    <field name="product_qty"/>
                    <field name="product_uom"/>
                    <field name="product_uos_qty"/>
                    <field name="product_uos"/>
                </tree>
            </field>
        </record>

        <!--
        Procurement
        -->

        <record id="mrp_procurement_tree_view" model="ir.ui.view">
            <field name="name">mrp.procurement.tree</field>
            <field name="model">mrp.procurement</field>
            <field name="type">tree</field>
            <field name="arch" type="xml">
                <tree string="Procurement Lines" colors="red:state=='draft';black:state=='running';green:state=='confirmed';gray:state in ['done','cancel']">
                    <field name="date_planned" widget="date"/>
                    <field name="origin"/>
                    <field name="product_id"/>
                    <field name="product_qty"/>
                    <field name="product_uom" string="UOM"/>
                    <field name="procure_method"/>
                    <field name="state"/>
                </tree>
            </field>
        </record>
        <record id="mrp_procurement_form_view" model="ir.ui.view">
            <field name="name">mrp.procurement.form</field>
            <field name="model">mrp.procurement</field>
            <field name="type">form</field>
            <field name="arch" type="xml">
                <form string="Procurement">
                    <group col="2" colspan="2">
                        <separator colspan="2" string="References"/>
                        <field name="name" select="1" string="Procurement Reason"/>
                        <field name="origin" select="2"/>
                        <field name="company_id" select="1" groups="base.group_multi_company" widget="selection"/>
                    </group>
                    <group col="2" colspan="2">
                        <separator colspan="2" string="Planification"/>
                        <field name="date_planned" select="1" widget="date"/>
                        <field name="procure_method" select="2"/>
                        <field name="priority" groups="base.group_extended"/>
                    </group>
                    <notebook colspan="4">
                    <page string="Procurement Details">
                        <separator colspan="4" string="Product &amp; Location"/>
                        <field name="product_id" select="1" on_change="onchange_product_id(product_id)"/>
                        <field name="location_id" select="2"/>
                        <field name="product_qty"/>
                        <field name="product_uom"/>

                        <field name="product_uos_qty" groups="product.group_uos"/>
                        <field name="product_uos" groups="product.group_uos"/>

                        <separator colspan="4" string="Status"/>
                        <field colspan="4" name="message" readonly="1"/>
                        <field name="state" readonly="1" select="2"/>
                        <group col="7" colspan="2">
                            <button name="button_confirm" states="draft" string="Confirm" icon="gtk-apply"/>
                            <button name="button_restart" states="exception" string="Retry" icon="gtk-convert"/>
                            <button name="button_cancel" states="draft,exception,waiting" string="Cancel" icon="gtk-cancel"/>
                            <button name="button_check" states="confirmed" string="Run     Procurement" icon="gtk-media-play"/>
                        </group>
                    </page>
                    <page string="Extra Information">
                        <separator colspan="4" string="Details"/>
                        <field name="bom_id" select="2" domain="[('product_id','=',product_id),('bom_id','=',False)]"/>
                        <field name="move_id" groups="base.group_extended"/>
                        <field name="date_close" select="2"/>
                        <field name="close_move" groups="base.group_extended"/>
                        <field name="purchase_id"/>
                        <group colspan="4"  groups="base.group_extended">
                            <separator colspan="4" string="Properties" />
                            <field colspan="4" name="property_ids" nolabel="1"/>
                        </group>
                    </page>
                    <page string="Notes">
                        <separator colspan="4" string="Note" />
                        <field name="note" colspan="4" nolabel="1"/>
                    </page>
                    </notebook>
                </form>
            </field>
        </record>
        <record id="view_mrp_procurement_filter" model="ir.ui.view">
            <field name="name">mrp.procurement.select</field>
            <field name="model">mrp.procurement</field>
            <field name="type">search</field>
            <field name="arch" type="xml">
                <search string="Search Procurement">
                    <group col='10' colspan='4'>
                       <filter icon="terp-mrp" string="Current" domain="[('state','in',('draft','confirmed'))]" default="1" help="Procurement Orders in draft or open state."/>
                       <filter icon="terp-mrp" string="Exceptions" domain="[('state','=','exception')]" help="Procurement Orders with exceptions"/>
                       <filter icon="terp-mrp" string="Late"
                           domain="['&amp;', ('date_planned::date','&lt;', current_date), ('state', 'in', ('draft', 'confirmed'))]"
                           help="Procurement started late" />
                       <separator orientation="vertical"/>
                       <field name="name"/>
                       <field name="origin"/> 
                       <field name="product_id" />
                       <field name="date_planned" widget="date"/>
                       <field name="state" />
                    </group>
                    <group expand="1" string="Group By" colspan="4" col="8">
                        <filter string="Product" icon="terp-mrp" domain="[]" context="{'group_by':'product_id'}"/>
                        <filter string="Reason" icon="terp-mrp" domain="[]" context="{'group_by':'name'}"/>
                        <filter string="Scheduled Date" icon="terp-mrp" domain="[]" context="{'group_by':'date_planned'}"/>
                    </group>
                </search>
            </field>
        </record>
        <record id="mrp_procurement_action" model="ir.actions.act_window">
            <field name="name">Procurement Orders</field>
            <field name="type">ir.actions.act_window</field>
            <field name="res_model">mrp.procurement</field>
            <field name="view_type">form</field>
            <field name="view_id" eval="False"/>
            <field name="search_view_id" ref="view_mrp_procurement_filter"/>
        </record>
        <menuitem action="mrp_procurement_action" id="menu_mrp_procurement_action" parent="mrp.menu_mrp_manufacturing"
                  sequence="2" />

        <record id="mrp_procurement_action3" model="ir.actions.act_window">
            <field name="name">Requisitions</field>
            <field name="type">ir.actions.act_window</field>
            <field name="res_model">mrp.procurement</field>
            <field name="view_type">form</field>
            <field name="view_mode">tree,form</field>
            <field name="search_view_id" ref="view_mrp_procurement_filter"/>
            <field name="domain">[]</field> 
            <field name="context">{}</field>            
        </record>

      <menuitem action="mrp_procurement_action3" id="menu_procurement_requisitions" parent="purchase.menu_procurement_management"
                  name="Requisitions" sequence="5" />    



        <record id="mrp_procurement_action5" model="ir.actions.act_window">
            <field name="name">Procurement Exceptions</field>
            <field name="type">ir.actions.act_window</field>
            <field name="res_model">mrp.procurement</field>
            <field name="view_type">form</field>
            <field name="view_mode">tree,form</field>
            <field name="domain">[('state','=','exception')]</field>
        </record>

        <menuitem action="mrp_procurement_action5" id="menu_mrp_procurement_exception_action" parent="mrp.menu_mrp_control"
                  sequence="1" />
        <record id="mrp_procurement_action4" model="ir.actions.act_window">
            <field name="name">Procurement Exceptions to Fix</field>
            <field name="type">ir.actions.act_window</field>
            <field name="res_model">mrp.procurement</field>
            <field name="view_type">form</field>
            <field name="view_mode">tree,form</field>
            <field name="domain">[('state','=','exception'), ('message', '&lt;&gt;', '')]</field>
            <field name="filter" eval="True"/>
        </record>

        <record id="mrp_procurement_action11" model="ir.actions.act_window">
            <field name="name">Temporary Procurement Exceptions</field>
            <field name="type">ir.actions.act_window</field>
            <field name="res_model">mrp.procurement</field>
            <field name="view_type">form</field>
            <field name="view_mode">tree,form</field>
            <field name="domain">[('state','=','exception'), ('message', '=', '')]</field>
        </record>

        <!-- Order Point -->
        <record id="view_warehouse_orderpoint_tree" model="ir.ui.view">
            <field name="name">stock.warehouse.orderpoint.tree</field>
            <field name="model">stock.warehouse.orderpoint</field>
            <field name="type">tree</field>
            <field name="arch" type="xml">
                <tree string="Minimum Stock Rules">
                    <field name="name"/>
                    <field name="warehouse_id"/>
                    <field name="product_id"/>
                    <field name="product_uom"/>
                    <field name="product_min_qty"/>
                    <field name="product_max_qty"/>
                </tree>
            </field>
        </record>

        <record model="ir.ui.view" id="warehouse_orderpoint_search">
            <field name="name">stock.warehouse.orderpoint.search</field>
            <field name="model">stock.warehouse.orderpoint</field>
            <field name="type">search</field>
            <field name="arch" type="xml">
                <search string="Minimum Stock Rules Search">
                    <field name="name" select="1" />
                    <field name="warehouse_id" select="1" widget="selection"/>
                    <field name="location_id" select="1" />
                    <field name="company_id" select="1" widget="selection"/>
                    <field name="product_id" select="1"/>
                </search>
            </field>
        </record>
        
        <record id="view_warehouse_orderpoint_form" model="ir.ui.view">
            <field name="name">stock.warehouse.orderpoint.form</field>
            <field name="model">stock.warehouse.orderpoint</field>
            <field name="type">form</field>
            <field name="arch" type="xml">
                <form string="Minimum Stock Rules">
                    <group col="2" colspan="2">
                        <separator string="General Information" colspan="2" />
                        <field name="name" />
                        <field name="product_id" on_change="onchange_product_id(product_id)" />
                        <field name="product_uom"/>
                    </group>
                    <group col="2" colspan="2">
                        <separator string="Locations" colspan="2" />
                        <field name="warehouse_id" on_change="onchange_warehouse_id(warehouse_id)" widget="selection"/>
                        <field name="location_id"/>
                        <field name="company_id" groups="base.group_multi_company" widget="selection"/>
                    </group>
                    <group col="2" colspan="2">
                        <separator string="Quantity Rules" colspan="2" />
                        <field name="product_min_qty"/>
                        <field name="product_max_qty"/>
                        <field name="qty_multiple"/>
                    </group>
                    <group col="2" colspan="2">
                        <separator string="Misc" colspan="2" />
                        <field name="procurement_id" readonly="1"/>
                        <field name="active" />
                    </group>
                </form>
            </field>
        </record>
        <record id="action_orderpoint_form" model="ir.actions.act_window">
            <field name="name">Minimum Stock Rules</field>
            <field name="res_model">stock.warehouse.orderpoint</field>
            <field name="type">ir.actions.act_window</field>
            <field name="view_type">form</field>
            <field name="view_id" ref="view_warehouse_orderpoint_tree"/>
            <field name="search_view_id" ref="warehouse_orderpoint_search" />
        </record>
        <menuitem action="action_orderpoint_form" id="menu_action_orderpoint_form" parent="menu_mrp_reordering"/>

        <act_window domain="[('warehouse_id', '=', active_id)]" id="act_stock_warehouse_2_stock_warehouse_orderpoint" name="Minimum Stock Rules" res_model="stock.warehouse.orderpoint" src_model="stock.warehouse"/>

        <!-- add product_uom to context to be the default value when adding new orderpoints -->
        <act_window
            context="{'product_uom': locals().has_key('uom_id') and uom_id}"
            domain="[('product_id', '=', active_id)]"
            id="act_product_product_2_stock_warehouse_orderpoint"
            name="Minimum Stock Rules"
            res_model="stock.warehouse.orderpoint"
            src_model="product.product"/>

        <act_window
            id="action_product_bom_structure"
            name="Product BoM Structure"
            domain="[('product_id', '=', active_id),('bom_id','=',False)]"
            view_type="tree"
            view_id="mrp_bom_tree_view"
            res_model="mrp.bom"
            src_model="product.product"/>

        <act_window
            domain="[('product_id', '=', active_id),('bom_id','=',False)]"
            id="act_product_product_2_mrp_bom"
            name="Bill of Materials"
            res_model="mrp.bom"
            src_model="product.product"/>
    </data>
</openerp><|MERGE_RESOLUTION|>--- conflicted
+++ resolved
@@ -506,7 +506,6 @@
                             </field>
 
                             <field colspan="2" name="move_lines2" nolabel="1"  domain="[('state','in', ('done', 'cancel'))]"
-<<<<<<< HEAD
                                        widget="one2many_list" mode="tree,form" height="275">
                                    <tree string="Consumed Products" editable="bottom">
                                        <field name="product_id" readonly="1"/>
@@ -532,29 +531,6 @@
                                        <field name="product_uom" />
                                    </form>
                                </field>                        
-=======
-                           			widget="one2many_list" mode="tree,form" height="275">
-                           		<tree string="Consumed Products" editable="bottom">
-                           			<field name="product_id" readonly="1" string="Product"/>
-                           			<field name="product_qty" readonly="1" string="Qty"/>
-                           			<field name="product_uom" readonly="1" string="Prod. UOM"/>
-                           			<field name="state" invisible="1" />
-                           			<field name="location_id" readonly="1" string="Source Loc."/>
-                           			<field name="prodlot_id" string="Production Lot"/>                           			
-                           			<button
-                           				name="%(stock.track_line)d"
-                           				string="Split in production lots"
-                           				type="action" icon="gtk-justify-fill"
-                           				states="done,cancel" />
-                           			<button
-                           				name="%(stock.move_scrap)d"
-                           				string="D" type="action"
-                           				icon="gtk-convert"
-                           				states="done,cancel" />
-                           		</tree>                           		
-                           	</field>						
->>>>>>> 42940aaa
-
                             <group col="9" colspan="4">
                                 <field name="state" select="2"/>
                                 <button name="action_compute" states="draft" string="Compute Data" type="object" icon="gtk-execute"/>
