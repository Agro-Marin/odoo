<<<<<<< HEAD
# Croatian translation for openobject-addons
# Copyright (c) 2014 Rosetta Contributors and Canonical Ltd 2014
# This file is distributed under the same license as the openobject-addons package.
# FIRST AUTHOR <EMAIL@ADDRESS>, 2014.
#
msgid ""
msgstr ""
"Project-Id-Version: openobject-addons\n"
"Report-Msgid-Bugs-To: FULL NAME <EMAIL@ADDRESS>\n"
"POT-Creation-Date: 2014-09-23 16:27+0000\n"
"PO-Revision-Date: 2014-08-14 16:10+0000\n"
"Last-Translator: FULL NAME <EMAIL@ADDRESS>\n"
"Language-Team: Croatian <hr@li.org>\n"
=======
# Translation of Odoo Server.
# This file contains the translation of the following modules:
# * analytic
# 
# Translators:
# Bole <bole@dajmi5.com>, 2016
# FIRST AUTHOR <EMAIL@ADDRESS>, 2014
msgid ""
msgstr ""
"Project-Id-Version: Odoo 8.0\n"
"Report-Msgid-Bugs-To: \n"
"POT-Creation-Date: 2015-01-21 14:07+0000\n"
"PO-Revision-Date: 2016-05-06 12:19+0000\n"
"Last-Translator: Bole <bole@dajmi5.com>\n"
"Language-Team: Croatian (http://www.transifex.com/odoo/odoo-8/language/hr/)\n"
>>>>>>> 3a320211
"MIME-Version: 1.0\n"
"Content-Type: text/plain; charset=UTF-8\n"
"Content-Transfer-Encoding: 8bit\n"
"X-Launchpad-Export-Date: 2014-09-24 08:57+0000\n"
"X-Generator: Launchpad (build 17196)\n"

#. module: analytic
#: code:addons/analytic/analytic.py:278
#, python-format
msgid "%s (copy)"
msgstr "%s (kopija)"

#. module: analytic
#: field:account.analytic.account,child_complete_ids:0
msgid "Account Hierarchy"
msgstr "Hijerarhija konta"

#. module: analytic
#: field:account.analytic.account,manager_id:0
msgid "Account Manager"
msgstr "Voditelj računovodstva"

#. module: analytic
#: field:account.analytic.account,name:0
msgid "Account/Contract Name"
msgstr "Naziv ugovora"

#. module: analytic
#: field:account.analytic.line,amount:0
msgid "Amount"
msgstr "Iznos"

#. module: analytic
#: view:account.analytic.account:analytic.view_account_analytic_account_form
#: selection:account.analytic.account,type:0
#: field:account.analytic.line,account_id:0
#: model:ir.model,name:analytic.model_account_analytic_account
msgid "Analytic Account"
msgstr "Analitički konto"

#. module: analytic
#: model:res.groups,name:analytic.group_analytic_accounting
msgid "Analytic Accounting"
msgstr "Analitičko računovodstvo"

#. module: analytic
#: field:account.analytic.account,line_ids:0
msgid "Analytic Entries"
msgstr "Stavke analitike"

#. module: analytic
#: model:ir.model,name:analytic.model_account_analytic_line
msgid "Analytic Line"
msgstr "Analitičke stavke"

#. module: analytic
#: selection:account.analytic.account,type:0
msgid "Analytic View"
msgstr "Analitički pogled"

#. module: analytic
#: field:account.analytic.account,balance:0
msgid "Balance"
msgstr "Saldo"

#. module: analytic
#: help:account.analytic.line,amount:0
msgid ""
"Calculated by multiplying the quantity and the price given in the Product's "
"cost price. Always expressed in the company main currency."
msgstr ""
"Izračunato kao umnožak količine i nabavne cijene proizvoda. Uvijek u "
"matičnoj valuti organizacije(kn)."

#. module: analytic
#: selection:account.analytic.account,state:0
msgid "Cancelled"
msgstr "Otkazano"

#. module: analytic
#: field:account.analytic.account,child_ids:0
msgid "Child Accounts"
msgstr "Podređena konta"

#. module: analytic
#: selection:account.analytic.account,state:0
msgid "Closed"
msgstr "Zatvoren"

#. module: analytic
#: field:account.analytic.account,company_id:0
#: field:account.analytic.line,company_id:0
msgid "Company"
msgstr "Organizacija"

#. module: analytic
#: model:mail.message.subtype,name:analytic.mt_account_closed
msgid "Contract Finished"
msgstr "Ugovor završen"

#. module: analytic
#: view:account.analytic.account:analytic.view_account_analytic_account_form
msgid "Contract Information"
msgstr "Informacije o ugovoru"

#. module: analytic
#: model:mail.message.subtype,name:analytic.mt_account_opened
msgid "Contract Opened"
msgstr "Ugovor je otvoren"

#. module: analytic
#: model:mail.message.subtype,description:analytic.mt_account_closed
msgid "Contract closed"
msgstr "Ugovor zatvoren"

#. module: analytic
#: model:mail.message.subtype,description:analytic.mt_account_opened
msgid "Contract opened"
msgstr "Ugovor otvoren"

#. module: analytic
#: selection:account.analytic.account,type:0
msgid "Contract or Project"
msgstr "Ugovor ili projekt"

#. module: analytic
#: model:mail.message.subtype,description:analytic.mt_account_pending
msgid "Contract pending"
msgstr "Ugovor u tijeku"

#. module: analytic
#: model:mail.message.subtype,name:analytic.mt_account_pending
msgid "Contract to Renew"
msgstr "Ugovor za obnovu"

#. module: analytic
#: code:addons/analytic/analytic.py:238
#, python-format
msgid "Contract: "
msgstr "Ugovor: "

#. module: analytic
#: field:account.analytic.line,create_date:0
msgid "Create Date"
msgstr ""

#. module: analytic
#: field:account.analytic.account,create_uid:0
#: field:account.analytic.line,create_uid:0
msgid "Created by"
msgstr ""

#. module: analytic
#: field:account.analytic.account,create_date:0
msgid "Created on"
msgstr ""

#. module: analytic
#: field:account.analytic.account,credit:0
msgid "Credit"
msgstr "Potražuje"

#. module: analytic
#: field:account.analytic.account,currency_id:0
msgid "Currency"
msgstr "Valuta"

#. module: analytic
#: field:account.analytic.account,partner_id:0
msgid "Customer"
msgstr "Partner"

#. module: analytic
#: field:account.analytic.line,date:0
msgid "Date"
msgstr "Datum"

#. module: analytic
#: help:account.analytic.account,message_last_post:0
msgid "Date of the last message posted on the record."
msgstr ""

#. module: analytic
#: field:account.analytic.account,debit:0
msgid "Debit"
msgstr "Duguje"

#. module: analytic
#: field:account.analytic.account,description:0
#: field:account.analytic.line,name:0
msgid "Description"
msgstr "Opis"

#. module: analytic
#: view:account.analytic.account:analytic.view_account_analytic_account_form
msgid "End Date"
msgstr "Datum završetka"

#. module: analytic
#: code:addons/analytic/analytic.py:160
#, python-format
msgid "Error!"
msgstr "Greška!"

#. module: analytic
#: constraint:account.analytic.account:0
msgid "Error! You cannot create recursive analytic accounts."
msgstr "Greška ! Ne možete kreirati rekurzivna analitička konta."

#. module: analytic
#: field:account.analytic.account,date:0
msgid "Expiration Date"
msgstr ""

#. module: analytic
#: field:account.analytic.account,message_follower_ids:0
msgid "Followers"
msgstr "Pratitelji"

#. module: analytic
#: field:account.analytic.account,complete_name:0
msgid "Full Name"
msgstr "Puno ime"

#. module: analytic
#: help:account.analytic.account,message_summary:0
msgid ""
"Holds the Chatter summary (number of messages, ...). This summary is "
"directly in html format in order to be inserted in kanban views."
msgstr ""
"Sadrži sažetak konverzacije (broj poruka,..). Ovaj sažetak je u html formatu "
"da bi mogao biti ubačen u kanban pogled."

#. module: analytic
#: field:account.analytic.account,id:0
#: field:account.analytic.line,id:0
msgid "ID"
msgstr ""

#. module: analytic
#: help:account.analytic.account,message_unread:0
msgid "If checked new messages require your attention."
msgstr "Ako je odabrano, nove poruke zahtijevaju Vašu pažnju."

#. module: analytic
#: help:account.analytic.account,type:0
msgid ""
"If you select the View Type, it means you won't allow to create journal "
"entries using that account.\n"
"The type 'Analytic account' stands for usual accounts that you only want to "
"use in accounting.\n"
"If you select Contract or Project, it offers you the possibility to manage "
"the validity and the invoicing options for this account.\n"
"The special type 'Template of Contract' allows you to define a template with "
"default data that you can reuse easily."
msgstr ""

#. module: analytic
#: code:addons/analytic/analytic.py:160
#, python-format
msgid ""
"If you set a company, the currency selected has to be the same as it's "
"currency. \n"
"You can remove the company belonging, and thus change the currency, only on "
"analytic account of type 'view'. This can be really useful for consolidation "
"purposes of several companies charts with different currencies, for example."
msgstr ""

#. module: analytic
#: selection:account.analytic.account,state:0
msgid "In Progress"
msgstr "U tijeku"

#. module: analytic
#: field:account.analytic.account,message_is_follower:0
msgid "Is a Follower"
msgstr "Je pratitelj"

#. module: analytic
#: field:account.analytic.account,message_last_post:0
msgid "Last Message Date"
msgstr ""

#. module: analytic
#: field:account.analytic.account,write_uid:0
#: field:account.analytic.line,write_uid:0
msgid "Last Updated by"
msgstr ""

#. module: analytic
#: field:account.analytic.account,write_date:0
#: field:account.analytic.line,write_date:0
msgid "Last Updated on"
msgstr ""

#. module: analytic
#: field:account.analytic.account,message_ids:0
msgid "Messages"
msgstr "Poruke"

#. module: analytic
#: help:account.analytic.account,message_ids:0
msgid "Messages and communication history"
msgstr "Poruke i povijest komunikacije"

#. module: analytic
#: selection:account.analytic.account,state:0
msgid "New"
msgstr "Novi"

#. module: analytic
#: view:account.analytic.account:analytic.view_account_analytic_account_form
msgid ""
"Once the end date of the contract is\n"
"                                        passed or the maximum number of "
"service\n"
"                                        units (e.g. support contract) is\n"
"                                        reached, the account manager is "
"notified \n"
"                                        by email to renew the contract with "
"the\n"
"                                        customer."
msgstr ""
"Jednom kada ugovor završi\n"
"                                        ili maksimalan broj jedinica usluga\n"
"                                        (npr. ugovor o održavanju) je "
"dosegnut,\n"
"                                        voditelj projekta dobiva obavijest\n"
"                                        putem e-maila da obnovi ugovor sa "
"kupcem."

#. module: analytic
#: field:account.analytic.account,parent_id:0
msgid "Parent Analytic Account"
msgstr "Nadređeni analitički konto"

#. module: analytic
#: field:account.analytic.account,quantity_max:0
msgid "Prepaid Service Units"
msgstr "Jedinica unaprijed plaćene usluge"

#. module: analytic
#: field:account.analytic.account,user_id:0
msgid "Project Manager"
msgstr "Voditelj projekta"

#. module: analytic
#: field:account.analytic.account,quantity:0
#: field:account.analytic.line,unit_amount:0
msgid "Quantity"
msgstr "Količina"

#. module: analytic
#: code:addons/analytic/analytic.py:272
#, python-format
msgid "Quick account creation disallowed."
msgstr ""

#. module: analytic
#: field:account.analytic.account,code:0
msgid "Reference"
msgstr "Veza"

#. module: analytic
#: view:account.analytic.account:analytic.view_account_analytic_account_form
msgid "Renewal"
msgstr "Obnova"

#. module: analytic
#: help:account.analytic.account,quantity_max:0
msgid ""
"Sets the higher limit of time to work on the contract, based on the "
"timesheet. (for instance, number of hours in a limited support contract.)"
msgstr ""

#. module: analytic
#: help:account.analytic.line,unit_amount:0
msgid "Specifies the amount of quantity to count."
msgstr "Količina"

#. module: analytic
#: field:account.analytic.account,date_start:0
msgid "Start Date"
msgstr "Datum početka"

#. module: analytic
#: field:account.analytic.account,state:0
msgid "Status"
msgstr "Status"

#. module: analytic
#: field:account.analytic.account,message_summary:0
msgid "Summary"
msgstr "Sažetak"

#. module: analytic
#: selection:account.analytic.account,state:0
msgid "Template"
msgstr "Predložak"

#. module: analytic
#: field:account.analytic.account,template_id:0
#: selection:account.analytic.account,type:0
msgid "Template of Contract"
msgstr "Predložak ugovora"

#. module: analytic
#: view:account.analytic.account:analytic.view_account_analytic_account_form
msgid "Terms and Conditions"
msgstr "Opći uvjeti"

#. module: analytic
#: selection:account.analytic.account,state:0
msgid "To Renew"
msgstr "Za obnovu"

#. module: analytic
#: field:account.analytic.account,type:0
msgid "Type of Account"
msgstr "Vrsta konta"

#. module: analytic
#: field:account.analytic.account,message_unread:0
msgid "Unread Messages"
msgstr "Nepročitane poruke"

#. module: analytic
#: field:account.analytic.line,user_id:0
msgid "User"
msgstr "Korisnik"

#. module: analytic
#: code:addons/analytic/analytic.py:272
#, python-format
msgid "Warning"
msgstr "Upozoranje"

#. module: analytic
#: constraint:account.analytic.line:0
msgid "You cannot create analytic line on view account."
msgstr "Nije moguće kreirati stavku analitike na kontu tipa 'pogled'"<|MERGE_RESOLUTION|>--- conflicted
+++ resolved
@@ -1,18 +1,3 @@
-<<<<<<< HEAD
-# Croatian translation for openobject-addons
-# Copyright (c) 2014 Rosetta Contributors and Canonical Ltd 2014
-# This file is distributed under the same license as the openobject-addons package.
-# FIRST AUTHOR <EMAIL@ADDRESS>, 2014.
-#
-msgid ""
-msgstr ""
-"Project-Id-Version: openobject-addons\n"
-"Report-Msgid-Bugs-To: FULL NAME <EMAIL@ADDRESS>\n"
-"POT-Creation-Date: 2014-09-23 16:27+0000\n"
-"PO-Revision-Date: 2014-08-14 16:10+0000\n"
-"Last-Translator: FULL NAME <EMAIL@ADDRESS>\n"
-"Language-Team: Croatian <hr@li.org>\n"
-=======
 # Translation of Odoo Server.
 # This file contains the translation of the following modules:
 # * analytic
@@ -28,12 +13,11 @@
 "PO-Revision-Date: 2016-05-06 12:19+0000\n"
 "Last-Translator: Bole <bole@dajmi5.com>\n"
 "Language-Team: Croatian (http://www.transifex.com/odoo/odoo-8/language/hr/)\n"
->>>>>>> 3a320211
 "MIME-Version: 1.0\n"
 "Content-Type: text/plain; charset=UTF-8\n"
-"Content-Transfer-Encoding: 8bit\n"
-"X-Launchpad-Export-Date: 2014-09-24 08:57+0000\n"
-"X-Generator: Launchpad (build 17196)\n"
+"Content-Transfer-Encoding: \n"
+"Language: hr\n"
+"Plural-Forms: nplurals=3; plural=n%10==1 && n%100!=11 ? 0 : n%10>=2 && n%10<=4 && (n%100<10 || n%100>=20) ? 1 : 2;\n"
 
 #. module: analytic
 #: code:addons/analytic/analytic.py:278
@@ -99,9 +83,7 @@
 msgid ""
 "Calculated by multiplying the quantity and the price given in the Product's "
 "cost price. Always expressed in the company main currency."
-msgstr ""
-"Izračunato kao umnožak količine i nabavne cijene proizvoda. Uvijek u "
-"matičnoj valuti organizacije(kn)."
+msgstr "Izračunato kao umnožak količine i nabavne cijene proizvoda. Uvijek u matičnoj valuti organizacije(kn)."
 
 #. module: analytic
 #: selection:account.analytic.account,state:0
@@ -173,18 +155,18 @@
 #. module: analytic
 #: field:account.analytic.line,create_date:0
 msgid "Create Date"
-msgstr ""
+msgstr "Kreiraj datum"
 
 #. module: analytic
 #: field:account.analytic.account,create_uid:0
 #: field:account.analytic.line,create_uid:0
 msgid "Created by"
-msgstr ""
+msgstr "Kreirao"
 
 #. module: analytic
 #: field:account.analytic.account,create_date:0
 msgid "Created on"
-msgstr ""
+msgstr "Vrijeme kreiranja"
 
 #. module: analytic
 #: field:account.analytic.account,credit:0
@@ -209,7 +191,7 @@
 #. module: analytic
 #: help:account.analytic.account,message_last_post:0
 msgid "Date of the last message posted on the record."
-msgstr ""
+msgstr "Datum zadnjeg zapisa"
 
 #. module: analytic
 #: field:account.analytic.account,debit:0
@@ -241,7 +223,7 @@
 #. module: analytic
 #: field:account.analytic.account,date:0
 msgid "Expiration Date"
-msgstr ""
+msgstr "Datum isteka roka trajanja"
 
 #. module: analytic
 #: field:account.analytic.account,message_follower_ids:0
@@ -258,15 +240,12 @@
 msgid ""
 "Holds the Chatter summary (number of messages, ...). This summary is "
 "directly in html format in order to be inserted in kanban views."
-msgstr ""
-"Sadrži sažetak konverzacije (broj poruka,..). Ovaj sažetak je u html formatu "
-"da bi mogao biti ubačen u kanban pogled."
-
-#. module: analytic
-#: field:account.analytic.account,id:0
-#: field:account.analytic.line,id:0
+msgstr "Sadrži sažetak konverzacije (broj poruka,..). Ovaj sažetak je u html formatu da bi mogao biti ubačen u kanban pogled."
+
+#. module: analytic
+#: field:account.analytic.account,id:0 field:account.analytic.line,id:0
 msgid "ID"
-msgstr ""
+msgstr "ID"
 
 #. module: analytic
 #: help:account.analytic.account,message_unread:0
@@ -276,25 +255,18 @@
 #. module: analytic
 #: help:account.analytic.account,type:0
 msgid ""
-"If you select the View Type, it means you won't allow to create journal "
-"entries using that account.\n"
-"The type 'Analytic account' stands for usual accounts that you only want to "
-"use in accounting.\n"
-"If you select Contract or Project, it offers you the possibility to manage "
-"the validity and the invoicing options for this account.\n"
-"The special type 'Template of Contract' allows you to define a template with "
-"default data that you can reuse easily."
+"If you select the View Type, it means you won't allow to create journal entries using that account.\n"
+"The type 'Analytic account' stands for usual accounts that you only want to use in accounting.\n"
+"If you select Contract or Project, it offers you the possibility to manage the validity and the invoicing options for this account.\n"
+"The special type 'Template of Contract' allows you to define a template with default data that you can reuse easily."
 msgstr ""
 
 #. module: analytic
 #: code:addons/analytic/analytic.py:160
 #, python-format
 msgid ""
-"If you set a company, the currency selected has to be the same as it's "
-"currency. \n"
-"You can remove the company belonging, and thus change the currency, only on "
-"analytic account of type 'view'. This can be really useful for consolidation "
-"purposes of several companies charts with different currencies, for example."
+"If you set a company, the currency selected has to be the same as it's currency. \n"
+"You can remove the company belonging, and thus change the currency, only on analytic account of type 'view'. This can be really useful for consolidation purposes of several companies charts with different currencies, for example."
 msgstr ""
 
 #. module: analytic
@@ -310,19 +282,19 @@
 #. module: analytic
 #: field:account.analytic.account,message_last_post:0
 msgid "Last Message Date"
-msgstr ""
+msgstr "Datum zadnje poruke"
 
 #. module: analytic
 #: field:account.analytic.account,write_uid:0
 #: field:account.analytic.line,write_uid:0
 msgid "Last Updated by"
-msgstr ""
+msgstr "Promijenio"
 
 #. module: analytic
 #: field:account.analytic.account,write_date:0
 #: field:account.analytic.line,write_date:0
 msgid "Last Updated on"
-msgstr ""
+msgstr "Vrijeme promjene"
 
 #. module: analytic
 #: field:account.analytic.account,message_ids:0
@@ -343,22 +315,12 @@
 #: view:account.analytic.account:analytic.view_account_analytic_account_form
 msgid ""
 "Once the end date of the contract is\n"
-"                                        passed or the maximum number of "
-"service\n"
+"                                        passed or the maximum number of service\n"
 "                                        units (e.g. support contract) is\n"
-"                                        reached, the account manager is "
-"notified \n"
-"                                        by email to renew the contract with "
-"the\n"
+"                                        reached, the account manager is notified \n"
+"                                        by email to renew the contract with the\n"
 "                                        customer."
-msgstr ""
-"Jednom kada ugovor završi\n"
-"                                        ili maksimalan broj jedinica usluga\n"
-"                                        (npr. ugovor o održavanju) je "
-"dosegnut,\n"
-"                                        voditelj projekta dobiva obavijest\n"
-"                                        putem e-maila da obnovi ugovor sa "
-"kupcem."
+msgstr "Jednom kada ugovor završi\n                                        ili maksimalan broj jedinica usluga\n                                        (npr. ugovor o održavanju) je dosegnut,\n                                        voditelj projekta dobiva obavijest\n                                        putem e-maila da obnovi ugovor sa kupcem."
 
 #. module: analytic
 #: field:account.analytic.account,parent_id:0
