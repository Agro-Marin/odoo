--- conflicted
+++ resolved
@@ -1,30 +1,22 @@
-# Chinese (Traditional) translation for openobject-addons
-# Copyright (c) 2014 Rosetta Contributors and Canonical Ltd 2014
-# This file is distributed under the same license as the openobject-addons package.
-# FIRST AUTHOR <EMAIL@ADDRESS>, 2014.
-#
+# Translation of Odoo Server.
+# This file contains the translation of the following modules:
+# * account_budget
+# 
+# Translators:
+# FIRST AUTHOR <EMAIL@ADDRESS>, 2014
 msgid ""
 msgstr ""
-<<<<<<< HEAD
-"Project-Id-Version: openobject-addons\n"
-"Report-Msgid-Bugs-To: FULL NAME <EMAIL@ADDRESS>\n"
-"POT-Creation-Date: 2014-08-14 13:08+0000\n"
-"PO-Revision-Date: 2014-08-14 16:10+0000\n"
-"Last-Translator: FULL NAME <EMAIL@ADDRESS>\n"
-"Language-Team: Chinese (Traditional) <zh_TW@li.org>\n"
-=======
 "Project-Id-Version: Odoo 8.0\n"
 "Report-Msgid-Bugs-To: \n"
 "POT-Creation-Date: 2015-01-21 14:07+0000\n"
 "PO-Revision-Date: 2015-12-04 06:06+0000\n"
 "Last-Translator: Martin Trigaux\n"
 "Language-Team: Chinese (Taiwan) (http://www.transifex.com/odoo/odoo-8/language/zh_TW/)\n"
->>>>>>> 83a4a582
 "MIME-Version: 1.0\n"
 "Content-Type: text/plain; charset=UTF-8\n"
-"Content-Transfer-Encoding: 8bit\n"
-"X-Launchpad-Export-Date: 2014-08-15 06:50+0000\n"
-"X-Generator: Launchpad (build 17156)\n"
+"Content-Transfer-Encoding: \n"
+"Language: zh_TW\n"
+"Plural-Forms: nplurals=1; plural=0;\n"
 
 #. module: account_budget
 #: model:ir.actions.act_window,help:account_budget.act_crossovered_budget_view
@@ -32,36 +24,19 @@
 "<p class=\"oe_view_nocontent_create\">\n"
 "                Click to create a new budget.\n"
 "              </p><p>\n"
-"                A budget is a forecast of your company's income and/or "
-"expenses\n"
-"                expected for a period in the future. A budget is defined on "
-"some\n"
-"                financial accounts and/or analytic accounts (that may "
-"represent\n"
+"                A budget is a forecast of your company's income and/or expenses\n"
+"                expected for a period in the future. A budget is defined on some\n"
+"                financial accounts and/or analytic accounts (that may represent\n"
 "                projects, departments, categories of products, etc.)\n"
 "              </p><p>\n"
 "                By keeping track of where your money goes, you may be less\n"
 "                likely to overspend, and more likely to meet your financial\n"
-"                goals. Forecast a budget by detailing the expected revenue "
-"per\n"
-"                analytic account and monitor its evolution based on the "
-"actuals\n"
+"                goals. Forecast a budget by detailing the expected revenue per\n"
+"                analytic account and monitor its evolution based on the actuals\n"
 "                realised during that period.\n"
 "              </p>\n"
 "            "
-msgstr ""
-"<p class=\"oe_view_nocontent_create\">\n"
-"                點擊以建立新的預算。\n"
-"              </p><p>\n"
-"                預算指的是對於未來某一期間內，您公司的收支預估。預算會定義\n"
-"                在某些會計科目或分析科目（可能代表專案、部門或產品分類等\n"
-"                等）。\n"
-"              </p><p>\n"
-"                藉由追蹤紀錄金錢的去向，您較不容易超支，也就更能達到您的財\n"
-"                務目標。透過細列每個分析科目的預期營收，並在期間中監控其實\n"
-"                際變化，即可建立預算。\n"
-"              </p>\n"
-"            "
+msgstr "<p class=\"oe_view_nocontent_create\">\n                點擊以建立新的預算。\n              </p><p>\n                預算指的是對於未來某一期間內，您公司的收支預估。預算會定義\n                在某些會計科目或分析科目（可能代表專案、部門或產品分類等\n                等）。\n              </p><p>\n                藉由追蹤紀錄金錢的去向，您較不容易超支，也就更能達到您的財\n                務目標。透過細列每個分析科目的預期營收，並在期間中監控其實\n                際變化，即可建立預算。\n              </p>\n            "
 
 #. module: account_budget
 #: model:ir.model,name:account_budget.model_account_budget_crossvered_summary_report
@@ -198,8 +173,7 @@
 msgstr "已刪除"
 
 #. module: account_budget
-#: field:account.budget.post,code:0
-#: field:crossovered.budget,code:0
+#: field:account.budget.post,code:0 field:crossovered.budget,code:0
 msgid "Code"
 msgstr "代碼"
 
@@ -240,7 +214,7 @@
 #: field:crossovered.budget,create_date:0
 #: field:crossovered.budget.lines,create_date:0
 msgid "Created on"
-msgstr ""
+msgstr "建立於"
 
 #. module: account_budget
 #: view:website:account_budget.report_analyticaccountbudget
@@ -283,8 +257,7 @@
 msgstr "持續時間"
 
 #. module: account_budget
-#: field:crossovered.budget,date_to:0
-#: field:crossovered.budget.lines,date_to:0
+#: field:crossovered.budget,date_to:0 field:crossovered.budget.lines,date_to:0
 msgid "End Date"
 msgstr "結束日期"
 
@@ -297,7 +270,7 @@
 msgstr "期末"
 
 #. module: account_budget
-#: code:addons/account_budget/account_budget.py:118
+#: code:addons/account_budget/account_budget.py:124
 #, python-format
 msgid "Error!"
 msgstr "錯誤!"
@@ -306,15 +279,13 @@
 #: field:account.budget.analytic,id:0
 #: field:account.budget.crossvered.report,id:0
 #: field:account.budget.crossvered.summary.report,id:0
-#: field:account.budget.post,id:0
-#: field:account.budget.report,id:0
-#: field:crossovered.budget,id:0
-#: field:crossovered.budget.lines,id:0
+#: field:account.budget.post,id:0 field:account.budget.report,id:0
+#: field:crossovered.budget,id:0 field:crossovered.budget.lines,id:0
 #: field:report.account_budget.report_analyticaccountbudget,id:0
 #: field:report.account_budget.report_budget,id:0
 #: field:report.account_budget.report_crossoveredbudget,id:0
 msgid "ID"
-msgstr ""
+msgstr "ID"
 
 #. module: account_budget
 #: field:account.budget.analytic,write_uid:0
@@ -339,8 +310,7 @@
 msgstr "最後更新於"
 
 #. module: account_budget
-#: field:account.budget.post,name:0
-#: field:crossovered.budget,name:0
+#: field:account.budget.post,name:0 field:crossovered.budget,name:0
 msgid "Name"
 msgstr "名稱"
 
@@ -453,7 +423,7 @@
 msgstr "狀態"
 
 #. module: account_budget
-#: code:addons/account_budget/account_budget.py:118
+#: code:addons/account_budget/account_budget.py:124
 #, python-format
 msgid "The Budget '%s' has no accounts!"
 msgstr "預算裏 '%s' 沒有科目!"
@@ -503,7 +473,7 @@
 #: view:website:account_budget.report_budget
 #: view:website:account_budget.report_crossoveredbudget
 msgid "Total:"
-msgstr ""
+msgstr "合計:"
 
 #. module: account_budget
 #: field:crossovered.budget,validating_user_id:0
@@ -513,4 +483,24 @@
 #. module: account_budget
 #: selection:crossovered.budget,state:0
 msgid "Validated"
-msgstr "驗證"+msgstr "驗證"
+
+#. module: account_budget
+#: view:website:account_budget.report_budget
+msgid "at"
+msgstr "在"
+
+#. module: account_budget
+#: view:account.budget.analytic:account_budget.account_budget_analytic_view
+#: view:account.budget.crossvered.report:account_budget.account_budget_crossvered_report_view
+#: view:account.budget.crossvered.summary.report:account_budget.account_budget_crossvered_summary_report_view
+#: view:account.budget.report:account_budget.account_budget_report_view
+msgid "or"
+msgstr "或"
+
+#. module: account_budget
+#: view:website:account_budget.report_analyticaccountbudget
+#: view:website:account_budget.report_budget
+#: view:website:account_budget.report_crossoveredbudget
+msgid "to"
+msgstr "到"