# -*- coding: utf-8 -*-
##############################################################################
#
#    OpenERP, Open Source Management Solution
#    Copyright (C) 2004-2010 Tiny SPRL (<http://tiny.be>).
#
#    This program is free software: you can redistribute it and/or modify
#    it under the terms of the GNU Affero General Public License as
#    published by the Free Software Foundation, either version 3 of the
#    License, or (at your option) any later version.
#
#    This program is distributed in the hope that it will be useful,
#    but WITHOUT ANY WARRANTY; without even the implied warranty of
#    MERCHANTABILITY or FITNESS FOR A PARTICULAR PURPOSE.  See the
#    GNU Affero General Public License for more details.
#
#    You should have received a copy of the GNU Affero General Public License
#    along with this program.  If not, see <http://www.gnu.org/licenses/>.
#
##############################################################################

import datetime

from osv import osv, fields
from tools.translate import _

import decimal_precision as dp

def strToDate(dt):
        dt_date=datetime.date(int(dt[0:4]),int(dt[5:7]),int(dt[8:10]))
        return dt_date

# ---------------------------------------------------------
# Budgets
# ---------------------------------------------------------
class account_budget_post(osv.osv):
    _name = 'account.budget.post'
    _description = 'Budgetary Position'
    _columns = {
        'code': fields.char('Code', size=64, required=True),
        'name': fields.char('Name', size=256, required=True),
        'dotation_ids': fields.one2many('account.budget.post.dotation', 'post_id', 'Spreading'),
        'account_ids': fields.many2many('account.account', 'account_budget_rel', 'budget_id', 'account_id', 'Accounts'),
        'crossovered_budget_line': fields.one2many('crossovered.budget.lines', 'general_budget_id', 'Budget Lines'),
        'company_id': fields.many2one('res.company', 'Company', required=True),
    }
    _defaults = {
        'company_id': lambda self, cr, uid, c: self.pool.get('res.company')._company_default_get(cr, uid, 'account.budget.post', context=c)
    }
    _order = "name"

    def spread(self, cr, uid, ids, fiscalyear_id=False, amount=0.0):
        dobj = self.pool.get('account.budget.post.dotation')
        obj_fiscalyear = self.pool.get('account.fiscalyear')
        for o in self.browse(cr, uid, ids):
            # delete dotations for this post
            dobj.unlink(cr, uid, dobj.search(cr, uid, [('post_id','=',o.id)]))

            # create one dotation per period in the fiscal year, and spread the total amount/quantity over those dotations
            fy = obj_fiscalyear.browse(cr, uid, [fiscalyear_id])[0]
            num = len(fy.period_ids)
            for p in fy.period_ids:
                dobj.create(cr, uid, {'post_id': o.id, 'period_id': p.id, 'amount': amount/num})
        return True

account_budget_post()

class account_budget_post_dotation(osv.osv):
    def _tot_planned(self, cr, uid, ids, name, args, context):
        obj_budget_lines = self.pool.get('crossovered.budget.lines')
        res = {}
        for line in self.browse(cr, uid, ids):
            if line.period_id:
                obj_period = self.pool.get('account.period').browse(cr, uid, line.period_id.id)

                total_days = strToDate(obj_period.date_stop) - strToDate(obj_period.date_start)
                budget_id = line.post_id and line.post_id.id or False
                query="SELECT id FROM crossovered_budget_lines WHERE \
                        general_budget_id= %s AND (date_from  >=%s AND date_from <= %s ) \
                        OR (date_to  >=%s AND date_to <= %s) OR (date_from  < %s  AND date_to > %s)"
                cr.execute(query, (budget_id, obj_period.date_start, obj_period.date_stop, obj_period.date_start, obj_period.date_stop, obj_period.date_start, obj_period.date_stop,))
                res1 = cr.fetchall()
                tot_planned = 0.00
                for record in res1:
                    obj_lines = obj_budget_lines.browse(cr, uid, record[0])
                    count_days = min(strToDate(obj_period.date_stop), strToDate(obj_lines.date_to)) - max(strToDate(obj_period.date_start), strToDate(obj_lines.date_from))
                    days_in_period = count_days.days + 1
                    count_days = strToDate(obj_lines.date_to) - strToDate(obj_lines.date_from)
                    total_days_of_rec = count_days.days + 1
                    tot_planned += obj_lines.planned_amount / total_days_of_rec * days_in_period
                res[line.id] = tot_planned
            else:
                res[line.id] = 0.00
        return res

    _name = 'account.budget.post.dotation'
    _description = "Budget Dotation"
    _columns = {
        'name': fields.char('Name', size=64),
        'post_id': fields.many2one('account.budget.post', 'Item', select=True),
        'period_id': fields.many2one('account.period', 'Period'),
        'amount': fields.float('Amount', digits=(16,2)),
        'tot_planned': fields.function(_tot_planned, method=True, string='Total Planned Amount', type='float', store=True),
    }

account_budget_post_dotation()

class crossovered_budget(osv.osv):
    _name = "crossovered.budget"
    _description = "Budget"

    _columns = {
        'name': fields.char('Name', size=64, required=True, states={'done':[('readonly',True)]}),
        'code': fields.char('Code', size=16, required=True, states={'done':[('readonly',True)]}),
        'creating_user_id': fields.many2one('res.users', 'Responsible User'),
        'validating_user_id': fields.many2one('res.users', 'Validate User', readonly=True),
        'date_from': fields.date('Start Date', required=True, states={'done':[('readonly',True)]}),
        'date_to': fields.date('End Date', required=True, states={'done':[('readonly',True)]}),
        'state' : fields.selection([('draft','Draft'),('confirm','Confirmed'),('validate','Validated'),('done','Done'),('cancel', 'Cancelled')], 'Status', select=True, required=True, readonly=True),
        'crossovered_budget_line': fields.one2many('crossovered.budget.lines', 'crossovered_budget_id', 'Budget Lines', states={'done':[('readonly',True)]}),
        'company_id': fields.many2one('res.company', 'Company', required=True),
    }

    _defaults = {
        'state': 'draft',
        'creating_user_id': lambda self, cr, uid, context: uid,
        'company_id': lambda self, cr, uid, c: self.pool.get('res.company')._company_default_get(cr, uid, 'account.budget.post', context=c)
    }

    def budget_confirm(self, cr, uid, ids, *args):
        self.write(cr, uid, ids, {
            'state': 'confirm'
        })
        return True

    def budget_draft(self, cr, uid, ids, *args):
        self.write(cr, uid, ids, {
            'state': 'draft'
        })
        return True

    def budget_validate(self, cr, uid, ids, *args):
        self.write(cr, uid, ids, {
            'state': 'validate',
            'validating_user_id': uid,
        })
        return True

    def budget_cancel(self, cr, uid, ids, *args):
        self.write(cr, uid, ids, {
            'state': 'cancel'
        })
        return True

    def budget_done(self, cr, uid, ids, *args):
        self.write(cr, uid, ids, {
            'state': 'done'
        })
        return True

crossovered_budget()

class crossovered_budget_lines(osv.osv):

    def _prac_amt(self, cr, uid, ids, context={}):
        res = {}
        for line in self.browse(cr, uid, ids):
            acc_ids = [x.id for x in line.general_budget_id.account_ids]
            if not acc_ids:
                raise osv.except_osv(_('Error!'),_("The General Budget '%s' has no Accounts!") % str(line.general_budget_id.name))
            date_to = line.date_to
            date_from = line.date_from
            if context.has_key('wizard_date_from'):
                date_from = context['wizard_date_from']
            if context.has_key('wizard_date_to'):
                date_to = context['wizard_date_to']
            cr.execute("SELECT SUM(amount) FROM account_analytic_line WHERE account_id=%s AND (date "
                       "between to_date(%s,'yyyy-mm-dd') AND to_date(%s,'yyyy-mm-dd')) AND "
                       "general_account_id=ANY(%s)", (line.analytic_account_id.id, date_from, date_to,acc_ids,))
            result = cr.fetchone()[0]
            if result is None:
                result = 0.00
            res[line.id] = result
        return res

    def _prac(self, cr, uid, ids, name, args, context):
        res={}
        for line in self.browse(cr, uid, ids):
            res[line.id] = self._prac_amt(cr, uid, [line.id], context=context)[line.id]
        return res

    def _theo_amt(self, cr, uid, ids, context={}):
        res = {}
        for line in self.browse(cr, uid, ids):
            today = datetime.datetime.today()
            date_to = today.strftime("%Y-%m-%d")
            date_from = line.date_from
            if context.has_key('wizard_date_from'):
                date_from = context['wizard_date_from']
            if context.has_key('wizard_date_to'):
                date_to = context['wizard_date_to']

            if line.paid_date:
                if strToDate(line.date_to) <= strToDate(line.paid_date):
                    theo_amt = 0.00
                else:
                    theo_amt = line.planned_amount
            else:
                total = strToDate(line.date_to) - strToDate(line.date_from)
                elapsed = min(strToDate(line.date_to),strToDate(date_to)) - max(strToDate(line.date_from),strToDate(date_from))
                if strToDate(date_to) < strToDate(line.date_from):
                    elapsed = strToDate(date_to) - strToDate(date_to)

                if total.days:
                    theo_amt = float(elapsed.days / float(total.days)) * line.planned_amount
                else:
                    theo_amt = line.planned_amount

            res[line.id] = theo_amt
        return res

    def _theo(self, cr, uid, ids, name, args, context):
        res = {}
        for line in self.browse(cr, uid, ids):
            res[line.id] = self._theo_amt(cr, uid, [line.id], context=context)[line.id]
        return res

    def _perc(self, cr, uid, ids, name, args, context):
        res = {}
        for line in self.browse(cr, uid, ids):
            if line.theoritical_amount <> 0.00:
                res[line.id] = float(line.practical_amount or 0.0 / line.theoritical_amount) * 100
            else:
                res[line.id] = 0.00
        return res

    _name = "crossovered.budget.lines"
    _description = "Budget Line"
    _columns = {
        'crossovered_budget_id': fields.many2one('crossovered.budget', 'Budget', ondelete='cascade', select=True, required=True),
        'analytic_account_id': fields.many2one('account.analytic.account', 'Analytic Account',required=True),
        'general_budget_id': fields.many2one('account.budget.post', 'Budgetary Position',required=True),
        'date_from': fields.date('Start Date', required=True),
        'date_to': fields.date('End Date', required=True),
        'paid_date': fields.date('Paid Date'),
<<<<<<< HEAD
        'planned_amount': fields.float('Planned Amount', required=True, digits=(16,2)),
        'practical_amount': fields.function(_prac, method=True, string='Practical Amount', type='float', digits=(16,2)),
        'theoritical_amount': fields.function(_theo, method=True, string='Theoritical Amount', type='float', digits=(16,2)),
        'percentage': fields.function(_perc, method=True, string='Percentage', type='float'),
=======
        'planned_amount':fields.float('Planned Amount', required=True, digits_compute=dp.get_precision('Account')),
        'practical_amount':fields.function(_prac, method=True, string='Practical Amount', type='float', digits_compute=dp.get_precision('Account')),
        'theoritical_amount':fields.function(_theo, method=True, string='Theoritical Amount', type='float', digits_compute=dp.get_precision('Account')),
        'percentage':fields.function(_perc, method=True, string='Percentage', type='float'),
>>>>>>> 6976b690
        'company_id': fields.related('crossovered_budget_id', 'company_id', type='many2one', relation='res.company', string='Company', store=True, readonly=True)
    }

crossovered_budget_lines()

class account_analytic_account(osv.osv):
    _inherit = 'account.analytic.account'

    _columns = {
    'crossovered_budget_line': fields.one2many('crossovered.budget.lines', 'analytic_account_id', 'Budget Lines'),
    }

account_analytic_account()

# vim:expandtab:smartindent:tabstop=4:softtabstop=4:shiftwidth=4:<|MERGE_RESOLUTION|>--- conflicted
+++ resolved
@@ -243,17 +243,10 @@
         'date_from': fields.date('Start Date', required=True),
         'date_to': fields.date('End Date', required=True),
         'paid_date': fields.date('Paid Date'),
-<<<<<<< HEAD
-        'planned_amount': fields.float('Planned Amount', required=True, digits=(16,2)),
-        'practical_amount': fields.function(_prac, method=True, string='Practical Amount', type='float', digits=(16,2)),
-        'theoritical_amount': fields.function(_theo, method=True, string='Theoritical Amount', type='float', digits=(16,2)),
-        'percentage': fields.function(_perc, method=True, string='Percentage', type='float'),
-=======
         'planned_amount':fields.float('Planned Amount', required=True, digits_compute=dp.get_precision('Account')),
         'practical_amount':fields.function(_prac, method=True, string='Practical Amount', type='float', digits_compute=dp.get_precision('Account')),
         'theoritical_amount':fields.function(_theo, method=True, string='Theoritical Amount', type='float', digits_compute=dp.get_precision('Account')),
         'percentage':fields.function(_perc, method=True, string='Percentage', type='float'),
->>>>>>> 6976b690
         'company_id': fields.related('crossovered_budget_id', 'company_id', type='many2one', relation='res.company', string='Company', store=True, readonly=True)
     }
 
