<?xml version="1.0" encoding="utf-8"?>
<odoo>
        <record id="group_sale_salesman" model="res.groups">
            <field name="name">User: Own Documents Only</field>
            <field name="category_id" ref="base.module_category_sales_management"/>
            <field name="implied_ids" eval="[(4, ref('base.group_user'))]"/>
            <field name="comment">the user will have access to his own data in the sales application.</field>
        </record>

        <record id="group_sale_salesman_all_leads" model="res.groups">
            <field name="name">User: All Documents</field>
            <field name="category_id" ref="base.module_category_sales_management"/>
            <field name="implied_ids" eval="[(4, ref('group_sale_salesman'))]"/>
            <field name="comment">the user will have access to all records of everyone in the sales application.</field>
        </record>

        <record id="group_sale_manager" model="res.groups">
            <field name="name">Manager</field>
            <field name="comment">the user will have an access to the sales configuration as well as statistic reports.</field>
            <field name="category_id" ref="base.module_category_sales_management"/>
            <field name="implied_ids" eval="[(4, ref('group_sale_salesman_all_leads'))]"/>
            <field name="users" eval="[(4, ref('base.user_root'))]"/>
        </record>

<<<<<<< HEAD

        <record id="crm_rule_own_salesteam" model="ir.rule">
            <field name="name">Own Salesteam</field>
            <field ref="sales_team.model_crm_team" name="model_id"/>
            <field name="domain_force">[('member_ids', 'in', user.id)]</field>
            <field name="groups" eval="[(4, ref('sales_team.group_sale_salesman'))]"/>
        </record>

        <record id="crm_rule_all_salesteam" model="ir.rule">
            <field name="name">All Salesteam</field>
            <field ref="sales_team.model_crm_team" name="model_id"/>
            <field name="domain_force">[('team_type','in', ['sales', 'website'])]</field>
            <field name="groups" eval="[(4, ref('sales_team.group_sale_salesman_all_leads'))]"/>
        </record>

=======
>>>>>>> 0440e253
        <record model="ir.rule" id="sale_team_comp_rule">
            <field name="name">Sales Channel multi-company</field>
            <field name="model_id" ref="model_crm_team"/>
            <field name="domain_force">['|',('company_id','=',False),('company_id','child_of',[user.company_id.id])]</field>
        </record>

        <record model="ir.ui.menu" id="sales_team.menu_sale_config">
            <field name="name">Configuration</field>
            <field eval="[(6,0,[ref('base.group_system')])]" name="groups_id"/>
        </record>

        <record model="ir.ui.menu" id="menu_config_address_book">
            <field name="name">Contacts</field>
            <field eval="[(6,0,[ref('base.group_system'), ref('base.group_partner_manager')])]" name="groups_id"/>
        </record>

    <data noupdate="1">
        <record id="base.default_user" model="res.users">
            <field name="groups_id" eval="[(4,ref('sales_team.group_sale_manager'))]"/>
        </record>
    </data>
</odoo><|MERGE_RESOLUTION|>--- conflicted
+++ resolved
@@ -22,15 +22,6 @@
             <field name="users" eval="[(4, ref('base.user_root'))]"/>
         </record>
 
-<<<<<<< HEAD
-
-        <record id="crm_rule_own_salesteam" model="ir.rule">
-            <field name="name">Own Salesteam</field>
-            <field ref="sales_team.model_crm_team" name="model_id"/>
-            <field name="domain_force">[('member_ids', 'in', user.id)]</field>
-            <field name="groups" eval="[(4, ref('sales_team.group_sale_salesman'))]"/>
-        </record>
-
         <record id="crm_rule_all_salesteam" model="ir.rule">
             <field name="name">All Salesteam</field>
             <field ref="sales_team.model_crm_team" name="model_id"/>
@@ -38,8 +29,6 @@
             <field name="groups" eval="[(4, ref('sales_team.group_sale_salesman_all_leads'))]"/>
         </record>
 
-=======
->>>>>>> 0440e253
         <record model="ir.rule" id="sale_team_comp_rule">
             <field name="name">Sales Channel multi-company</field>
             <field name="model_id" ref="model_crm_team"/>
