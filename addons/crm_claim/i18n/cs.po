--- conflicted
+++ resolved
@@ -1,30 +1,21 @@
-# Czech translation for openobject-addons
-# Copyright (c) 2014 Rosetta Contributors and Canonical Ltd 2014
-# This file is distributed under the same license as the openobject-addons package.
-# FIRST AUTHOR <EMAIL@ADDRESS>, 2014.
-#
-msgid ""
-msgstr ""
-<<<<<<< HEAD
-"Project-Id-Version: openobject-addons\n"
-"Report-Msgid-Bugs-To: FULL NAME <EMAIL@ADDRESS>\n"
-"POT-Creation-Date: 2014-09-23 16:27+0000\n"
-"PO-Revision-Date: 2014-08-14 16:10+0000\n"
-"Last-Translator: FULL NAME <EMAIL@ADDRESS>\n"
-"Language-Team: Czech <cs@li.org>\n"
-=======
+# Translation of Odoo Server.
+# This file contains the translation of the following modules:
+# * crm_claim
+# 
+# Translators:
+msgid ""
+msgstr ""
 "Project-Id-Version: Odoo 8.0\n"
 "Report-Msgid-Bugs-To: \n"
 "POT-Creation-Date: 2015-01-21 14:07+0000\n"
 "PO-Revision-Date: 2016-05-14 16:47+0000\n"
 "Last-Translator: Martin Trigaux\n"
 "Language-Team: Czech (http://www.transifex.com/odoo/odoo-8/language/cs/)\n"
->>>>>>> 393c14d3
 "MIME-Version: 1.0\n"
 "Content-Type: text/plain; charset=UTF-8\n"
-"Content-Transfer-Encoding: 8bit\n"
-"X-Launchpad-Export-Date: 2014-09-24 09:03+0000\n"
-"X-Generator: Launchpad (build 17196)\n"
+"Content-Transfer-Encoding: \n"
+"Language: cs\n"
+"Plural-Forms: nplurals=3; plural=(n==1) ? 0 : (n>=2 && n<=4) ? 1 : 2;\n"
 
 #. module: crm_claim
 #: field:res.partner,claim_count:0
@@ -45,17 +36,13 @@
 #: code:addons/crm_claim/crm_claim.py:167
 #, python-format
 msgid "%s (copy)"
-msgstr ""
+msgstr "%s (kopie)"
 
 #. module: crm_claim
 #: model:ir.actions.act_window,help:crm_claim.crm_case_categ_claim0
 msgid ""
 "<p class=\"oe_view_nocontent_create\">\n"
-"                    Record and track your customers' claims. Claims may be "
-"linked to a sales order or a lot.You can send emails with attachments and "
-"keep the full history for a claim (emails sent, intervention type and so "
-"on).Claims may automatically be linked to an email address using the mail "
-"gateway module.\n"
+"                    Record and track your customers' claims. Claims may be linked to a sales order or a lot.You can send emails with attachments and keep the full history for a claim (emails sent, intervention type and so on).Claims may automatically be linked to an email address using the mail gateway module.\n"
 "                </p>\n"
 "            "
 msgstr ""
@@ -77,13 +64,10 @@
 #: model:ir.actions.act_window,help:crm_claim.crm_claim_stage_act
 msgid ""
 "<p class=\"oe_view_nocontent_create\">\n"
-"                Click to setup a new stage in the processing of the claims. "
-"\n"
+"                Click to setup a new stage in the processing of the claims. \n"
 "              </p><p>\n"
-"                You can create claim stages to categorize the status of "
-"every\n"
-"                claim entered in the system. The stages define all the "
-"steps\n"
+"                You can create claim stages to categorize the status of every\n"
+"                claim entered in the system. The stages define all the steps\n"
 "                required for the resolution of a claim.\n"
 "              </p>\n"
 "            "
@@ -95,20 +79,19 @@
 msgstr ""
 
 #. module: crm_claim
-#: field:crm.claim,type_action:0
-#: field:crm.claim.report,type_action:0
+#: field:crm.claim,type_action:0 field:crm.claim.report,type_action:0
 msgid "Action Type"
-msgstr ""
+msgstr "Typ akce"
 
 #. module: crm_claim
 #: view:crm.claim:crm_claim.crm_case_claims_form_view
 msgid "Actions"
-msgstr ""
+msgstr "Akce"
 
 #. module: crm_claim
 #: field:crm.claim,active:0
 msgid "Active"
-msgstr ""
+msgstr "Aktivní"
 
 #. module: crm_claim
 #: model:ir.model,name:crm_claim.model_crm_claim_report
@@ -118,14 +101,14 @@
 #. module: crm_claim
 #: model:ir.ui.menu,name:crm_claim.menu_crm_case_claim-act
 msgid "Categories"
-msgstr ""
+msgstr "Kategorie"
 
 #. module: crm_claim
 #: field:crm.claim,categ_id:0
 #: view:crm.claim.report:crm_claim.view_report_crm_claim_filter
 #: field:crm.claim.report,categ_id:0
 msgid "Category"
-msgstr ""
+msgstr "Kategorie"
 
 #. module: crm_claim
 #: view:crm.claim:crm_claim.crm_case_claims_form_view
@@ -140,8 +123,7 @@
 msgstr ""
 
 #. module: crm_claim
-#: field:crm.claim,date:0
-#: field:crm.claim.report,claim_date:0
+#: field:crm.claim,date:0 field:crm.claim.report,claim_date:0
 msgid "Claim Date"
 msgstr ""
 
@@ -178,8 +160,7 @@
 msgstr ""
 
 #. module: crm_claim
-#: field:crm.claim,name:0
-#: field:crm.claim.report,subject:0
+#: field:crm.claim,name:0 field:crm.claim.report,subject:0
 msgid "Claim Subject"
 msgstr ""
 
@@ -203,7 +184,7 @@
 #: model:ir.ui.menu,name:crm_claim.menu_crm_case_claims
 #: view:res.partner:crm_claim.view_claim_res_partner_info_form
 msgid "Claims"
-msgstr ""
+msgstr "Reklamace"
 
 #. module: crm_claim
 #: model:ir.actions.act_window,name:crm_claim.action_report_crm_claim
@@ -214,12 +195,12 @@
 #. module: crm_claim
 #: field:crm.claim.report,date_closed:0
 msgid "Close Date"
-msgstr ""
+msgstr "Datum uzavření"
 
 #. module: crm_claim
 #: field:crm.claim,date_closed:0
 msgid "Closed"
-msgstr ""
+msgstr "Uzavřeno"
 
 #. module: crm_claim
 #: view:crm.claim:crm_claim.view_crm_case_claims_filter
@@ -236,7 +217,7 @@
 #: view:crm.claim.report:crm_claim.view_report_crm_claim_filter
 #: field:crm.claim.report,company_id:0
 msgid "Company"
-msgstr ""
+msgstr "Firma"
 
 #. module: crm_claim
 #: model:crm.tracking.campaign,name:crm_claim.claim_source1
@@ -244,63 +225,60 @@
 msgstr ""
 
 #. module: crm_claim
-#: selection:crm.claim,type_action:0
-#: selection:crm.claim.report,type_action:0
+#: selection:crm.claim,type_action:0 selection:crm.claim.report,type_action:0
 msgid "Corrective Action"
 msgstr ""
 
 #. module: crm_claim
 #: field:crm.claim.report,create_date:0
 msgid "Create Date"
-msgstr ""
-
-#. module: crm_claim
-#: field:crm.claim,create_uid:0
-#: field:crm.claim.stage,create_uid:0
+msgstr "Datum vytvoření"
+
+#. module: crm_claim
+#: field:crm.claim,create_uid:0 field:crm.claim.stage,create_uid:0
 msgid "Created by"
-msgstr ""
+msgstr "Vytvořil(a)"
 
 #. module: crm_claim
 #: field:crm.claim.stage,create_date:0
 msgid "Created on"
-msgstr ""
+msgstr "Vytvořeno"
 
 #. module: crm_claim
 #: field:crm.claim,create_date:0
 msgid "Creation Date"
-msgstr ""
+msgstr "Datum vytvoření"
 
 #. module: crm_claim
 #: view:crm.claim:crm_claim.view_crm_case_claims_filter
 msgid "Date Closed"
-msgstr ""
+msgstr "Datum uzavření"
 
 #. module: crm_claim
 #: help:crm.claim,message_last_post:0
 msgid "Date of the last message posted on the record."
-msgstr ""
+msgstr "Datum posledního vzkazu u tohoto záznamu."
 
 #. module: crm_claim
 #: view:crm.claim:crm_claim.crm_case_claims_form_view
 msgid "Dates"
-msgstr ""
-
-#. module: crm_claim
-#: view:crm.claim:crm_claim.view_crm_case_claims_filter
-#: field:crm.claim,date_deadline:0
-#: field:crm.claim.report,date_deadline:0
+msgstr "Data"
+
+#. module: crm_claim
+#: view:crm.claim:crm_claim.view_crm_case_claims_filter
+#: field:crm.claim,date_deadline:0 field:crm.claim.report,date_deadline:0
 msgid "Deadline"
-msgstr ""
+msgstr "Termín dokončení"
 
 #. module: crm_claim
 #: field:crm.claim.report,delay_close:0
 msgid "Delay to close"
-msgstr ""
+msgstr "Doba do ukončení"
 
 #. module: crm_claim
 #: field:crm.claim,description:0
 msgid "Description"
-msgstr ""
+msgstr "Popis"
 
 #. module: crm_claim
 #: help:crm.claim,email_from:0
@@ -310,12 +288,12 @@
 #. module: crm_claim
 #: field:crm.claim,email_from:0
 msgid "Email"
-msgstr ""
+msgstr "Email"
 
 #. module: crm_claim
 #: view:crm.claim.report:crm_claim.view_report_crm_claim_filter
 msgid "Extended Filters..."
-msgstr ""
+msgstr "Rozšířené filtry..."
 
 #. module: crm_claim
 #: model:crm.case.categ,name:crm_claim.categ_claim1
@@ -330,13 +308,13 @@
 #. module: crm_claim
 #: field:crm.claim,message_follower_ids:0
 msgid "Followers"
-msgstr ""
+msgstr "Sledující"
 
 #. module: crm_claim
 #: view:crm.claim:crm_claim.view_crm_case_claims_filter
 #: view:crm.claim.report:crm_claim.view_report_crm_claim_filter
 msgid "Group By"
-msgstr ""
+msgstr "Seskupit podle"
 
 #. module: crm_claim
 #: model:ir.actions.act_window,help:crm_claim.action_report_crm_claim
@@ -346,85 +324,80 @@
 msgstr ""
 
 #. module: crm_claim
-#: selection:crm.claim,priority:0
-#: selection:crm.claim.report,priority:0
+#: selection:crm.claim,priority:0 selection:crm.claim.report,priority:0
 msgid "High"
-msgstr ""
+msgstr "Vysoká"
 
 #. module: crm_claim
 #: help:crm.claim,message_summary:0
 msgid ""
 "Holds the Chatter summary (number of messages, ...). This summary is "
 "directly in html format in order to be inserted in kanban views."
-msgstr ""
-
-#. module: crm_claim
-#: field:crm.claim,id:0
-#: field:crm.claim.report,id:0
-#: field:crm.claim.stage,id:0
+msgstr "Udržuje záznamy o komunikaci (počet zpráv, …). Tento souhrn je přímo v HTML formátu aby mohl být vložen do zobrazení kanban."
+
+#. module: crm_claim
+#: field:crm.claim,id:0 field:crm.claim.report,id:0 field:crm.claim.stage,id:0
 msgid "ID"
-msgstr ""
+msgstr "ID"
 
 #. module: crm_claim
 #: help:crm.claim,message_unread:0
 msgid "If checked new messages require your attention."
-msgstr ""
+msgstr "Pokud je zaškrtnuto, nové zprávy vyžadují vaši pozornost."
 
 #. module: crm_claim
 #: help:crm.claim.stage,case_default:0
 msgid ""
 "If you check this field, this stage will be proposed by default on each "
 "sales team. It will not assign this stage to existing teams."
-msgstr ""
+msgstr "Zaškrtnete-li toto pole, bude tato fáze navrhována jako výchozí pro všechny obchodní týmy. neprovede se to u stávajících týmů."
 
 #. module: crm_claim
 #: model:crm.claim.stage,name:crm_claim.stage_claim5
 msgid "In Progress"
-msgstr ""
+msgstr "Probíhá"
 
 #. module: crm_claim
 #: field:crm.claim,message_is_follower:0
 msgid "Is a Follower"
-msgstr ""
+msgstr "Sleduje"
 
 #. module: crm_claim
 #: field:crm.claim,message_last_post:0
 msgid "Last Message Date"
-msgstr ""
-
-#. module: crm_claim
-#: field:crm.claim,write_uid:0
-#: field:crm.claim.stage,write_uid:0
+msgstr "Datum posledního vzkazu"
+
+#. module: crm_claim
+#: field:crm.claim,write_uid:0 field:crm.claim.stage,write_uid:0
 msgid "Last Updated by"
-msgstr ""
+msgstr "Naposled upraveno"
 
 #. module: crm_claim
 #: field:crm.claim.stage,write_date:0
 msgid "Last Updated on"
-msgstr ""
+msgstr "Naposled upraveno"
 
 #. module: crm_claim
 #: help:crm.claim.stage,section_ids:0
 msgid ""
 "Link between stages and sales teams. When set, this limitate the current "
 "stage to the selected sales teams."
-msgstr ""
-
-#. module: crm_claim
-#: selection:crm.claim,priority:0
-#: selection:crm.claim.report,priority:0
+msgstr "Propojení mezi fázemi a obchodními týmy. Je-li nastaveno, omezí současnou fázi na vybrané obchodní týmy."
+
+#. module: crm_claim
+#: selection:crm.claim,priority:0 selection:crm.claim.report,priority:0
 msgid "Low"
-msgstr ""
+msgstr "Nízká"
 
 #. module: crm_claim
 #: field:crm.claim,message_ids:0
 msgid "Messages"
-msgstr ""
+msgstr "Zprávy"
 
 #. module: crm_claim
 #: help:crm.claim,message_ids:0
 msgid "Messages and communication history"
-msgstr ""
+msgstr "Zprávy a historie komunikace"
 
 #. module: crm_claim
 #: view:crm.claim.report:crm_claim.view_report_crm_claim_filter
@@ -434,7 +407,7 @@
 #. module: crm_claim
 #: view:crm.claim.report:crm_claim.view_report_crm_claim_filter
 msgid "My Case(s)"
-msgstr ""
+msgstr "Mé případy"
 
 #. module: crm_claim
 #: view:crm.claim.report:crm_claim.view_report_crm_claim_filter
@@ -444,44 +417,43 @@
 #. module: crm_claim
 #: view:crm.claim.report:crm_claim.view_report_crm_claim_filter
 msgid "My Sales Team(s)"
-msgstr ""
+msgstr "Mé obchodní týmy"
 
 #. module: crm_claim
 #: model:crm.claim.stage,name:crm_claim.stage_claim1
 msgid "New"
-msgstr ""
+msgstr "Nový"
 
 #. module: crm_claim
 #: field:crm.claim,action_next:0
 msgid "Next Action"
-msgstr ""
+msgstr "Další akce"
 
 #. module: crm_claim
 #: field:crm.claim,date_action_next:0
 msgid "Next Action Date"
-msgstr ""
+msgstr "Datum další akce"
 
 #. module: crm_claim
 #: code:addons/crm_claim/crm_claim.py:183
 #, python-format
 msgid "No Subject"
-msgstr ""
-
-#. module: crm_claim
-#: selection:crm.claim,priority:0
-#: selection:crm.claim.report,priority:0
+msgstr "Bez předmětu"
+
+#. module: crm_claim
+#: selection:crm.claim,priority:0 selection:crm.claim.report,priority:0
 msgid "Normal"
-msgstr ""
+msgstr "Normální"
 
 #. module: crm_claim
 #: help:crm.claim.report,delay_close:0
 msgid "Number of Days to close the case"
-msgstr ""
+msgstr "Počet dnů do uzavření případu"
 
 #. module: crm_claim
 #: field:crm.claim.report,delay_expected:0
 msgid "Overpassed Deadline"
-msgstr ""
+msgstr "Překročený krajní termín"
 
 #. module: crm_claim
 #: view:crm.claim:crm_claim.crm_case_claims_form_view
@@ -491,12 +463,12 @@
 #: field:crm.claim.report,partner_id:0
 #: model:ir.model,name:crm_claim.model_res_partner
 msgid "Partner"
-msgstr ""
+msgstr "Kontakt"
 
 #. module: crm_claim
 #: field:crm.claim,partner_phone:0
 msgid "Phone"
-msgstr ""
+msgstr "Telefon"
 
 #. module: crm_claim
 #: model:crm.case.categ,name:crm_claim.categ_claim3
@@ -509,21 +481,19 @@
 msgstr ""
 
 #. module: crm_claim
-#: selection:crm.claim,type_action:0
-#: selection:crm.claim.report,type_action:0
+#: selection:crm.claim,type_action:0 selection:crm.claim.report,type_action:0
 msgid "Preventive Action"
 msgstr ""
 
 #. module: crm_claim
-#: field:crm.claim,priority:0
-#: field:crm.claim.report,priority:0
+#: field:crm.claim,priority:0 field:crm.claim.report,priority:0
 msgid "Priority"
-msgstr ""
+msgstr "Priorita"
 
 #. module: crm_claim
 #: field:crm.claim,ref:0
 msgid "Reference"
-msgstr ""
+msgstr "Variabilní symbol"
 
 #. module: crm_claim
 #: model:crm.claim.stage,name:crm_claim.stage_claim3
@@ -549,12 +519,12 @@
 #: view:crm.claim:crm_claim.view_crm_case_claims_filter
 #: field:crm.claim,user_id:0
 msgid "Responsible"
-msgstr ""
+msgstr "Zodpovídá"
 
 #. module: crm_claim
 #: view:crm.claim:crm_claim.view_crm_case_claims_filter
 msgid "Responsible User"
-msgstr ""
+msgstr "Odpovědný uživatel"
 
 #. module: crm_claim
 #: help:crm.claim,section_id:0
@@ -577,17 +547,17 @@
 #: field:crm.claim,section_id:0
 #: view:crm.claim.report:crm_claim.view_report_crm_claim_filter
 msgid "Sales Team"
-msgstr ""
+msgstr "Obchodní tým"
 
 #. module: crm_claim
 #: view:crm.claim.report:crm_claim.view_report_crm_claim_filter
 msgid "Salesperson"
-msgstr ""
+msgstr "Obchodník"
 
 #. module: crm_claim
 #: view:crm.claim.report:crm_claim.view_report_crm_claim_filter
 msgid "Search"
-msgstr ""
+msgstr "Hledat"
 
 #. module: crm_claim
 #: view:crm.claim:crm_claim.view_crm_case_claims_filter
@@ -597,17 +567,17 @@
 #. module: crm_claim
 #: field:crm.claim.report,section_id:0
 msgid "Section"
-msgstr ""
+msgstr "Sekce"
 
 #. module: crm_claim
 #: field:crm.claim.stage,section_ids:0
 msgid "Sections"
-msgstr ""
+msgstr "Sekce"
 
 #. module: crm_claim
 #: field:crm.claim.stage,sequence:0
 msgid "Sequence"
-msgstr ""
+msgstr "Číselná řada"
 
 #. module: crm_claim
 #: model:crm.claim.stage,name:crm_claim.stage_claim2
@@ -620,22 +590,22 @@
 #: view:crm.claim.report:crm_claim.view_report_crm_claim_filter
 #: field:crm.claim.report,stage_id:0
 msgid "Stage"
-msgstr ""
+msgstr "Fáze"
 
 #. module: crm_claim
 #: field:crm.claim.stage,name:0
 msgid "Stage Name"
-msgstr ""
+msgstr "Název fáze"
 
 #. module: crm_claim
 #: model:ir.ui.menu,name:crm_claim.menu_claim_stage_view
 msgid "Stages"
-msgstr ""
+msgstr "Fáze"
 
 #. module: crm_claim
 #: field:crm.claim,message_summary:0
 msgid "Summary"
-msgstr ""
+msgstr "Shrnutí"
 
 #. module: crm_claim
 #: help:crm.claim,email_cc:0
@@ -643,7 +613,7 @@
 "These email addresses will be added to the CC field of all inbound and "
 "outbound emails for this record before being sent. Separate multiple email "
 "addresses with a comma"
-msgstr ""
+msgstr "Tyto emailové adresy budou přidány do pole CC všech příchozích a odchozích emailů pro tento záznam před odesláním. Oddělte více emailových adres pomocí čárky"
 
 #. module: crm_claim
 #: field:crm.claim,user_fault:0
@@ -654,7 +624,7 @@
 #: view:crm.claim:crm_claim.crm_case_claims_tree_view
 #: view:crm.claim:crm_claim.view_crm_case_claims_filter
 msgid "Type"
-msgstr ""
+msgstr "Druh"
 
 #. module: crm_claim
 #: view:crm.claim:crm_claim.view_crm_case_claims_filter
@@ -664,22 +634,22 @@
 #. module: crm_claim
 #: field:crm.claim,message_unread:0
 msgid "Unread Messages"
-msgstr ""
+msgstr "Nepřečtené zprávy"
 
 #. module: crm_claim
 #: field:crm.claim,write_date:0
 msgid "Update Date"
-msgstr ""
+msgstr "Datum aktualizace"
 
 #. module: crm_claim
 #: help:crm.claim.stage,sequence:0
 msgid "Used to order stages. Lower is better."
-msgstr ""
+msgstr "Používá se pro stav objednávky. Nižší je lepší."
 
 #. module: crm_claim
 #: field:crm.claim.report,user_id:0
 msgid "User"
-msgstr ""
+msgstr "Uživatel"
 
 #. module: crm_claim
 #: model:crm.case.categ,name:crm_claim.categ_claim2
@@ -704,4 +674,4 @@
 #. module: crm_claim
 #: model:ir.filters,name:crm_claim.filter_report_crm_claim_workload
 msgid "Workload"
-msgstr ""+msgstr "Pracovní zátěž"