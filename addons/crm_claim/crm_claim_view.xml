<?xml version="1.0"?>
<openerp>
    <data>

        <menuitem id="menu_config_claim" name="Claim"
            groups="base.group_no_one"
            parent="base.menu_base_config" sequence="55"/>

        <!-- Claims categories  -->

        <record id="crm_claim_categ_action" model="ir.actions.act_window">
            <field name="name">Claim Categories</field>
            <field name="res_model">crm.case.categ</field>
            <field name="view_type">form</field>
            <field name="view_id" ref="crm.crm_case_categ_tree-view"/>
            <field name="domain">[('object_id.model', '=', 'crm.claim')]</field>
            <field name="context" eval="{'object_id': ref('model_crm_claim')}"/>
            <field name="help" type="html">
              <p class="oe_view_nocontent_create">
                Click to create a claim category.
              </p><p>
                Create claim categories to better manage and classify your
                claims. Some example of claims can be: preventive action,
                corrective action.
              </p>
            </field>
        </record>

        <menuitem action="crm_claim_categ_action" name="Categories"
            id="menu_crm_case_claim-act" parent="menu_config_claim" groups="base.group_no_one"/>

        <!-- Claim Stages -->

        <record id="crm_claim_stage_tree" model="ir.ui.view">
            <field name="name">crm.claim.stage.tree</field>
            <field name="model">crm.claim.stage</field>
            <field name="arch" type="xml">
                <tree string="Claim Stages">
                    <field name="sequence"/>
                    <field name="name"/>
                    <field name="state"/>
                </tree>
            </field>
        </record>

        <record id="crm_claim_stage_form" model="ir.ui.view">
            <field name="name">crm.claim.stage.form</field>
            <field name="model">crm.claim.stage</field>
            <field name="arch" type="xml">
                <form string="Claim Stage">
                    <field name="name"/>
                    <field name="case_default"/>
                    <field name="sequence"/>
                    <field name="state"/>
                    <field name="case_refused"/>
                    <field name="fold"/>
                </form>
            </field>
        </record>

        <record id="crm_claim_stage_act" model="ir.actions.act_window">
            <field name="name">Claim Stages</field>
            <field name="res_model">crm.claim.stage</field>
            <field name="view_type">form</field>
            <field name="view_id" ref="crm_claim_stage_tree"/>
            <field name="help" type="html">
              <p class="oe_view_nocontent_create">
                Click to setup a new stage in the processing of the claims. 
              </p><p>
                You can create claim stages to categorize the status of every
                claim entered in the system. The stages define all the steps
                required for the resolution of a claim.
              </p>
            </field>
        </record>

        <!-- Claims    -->

        <record model="ir.ui.view" id="crm_case_claims_tree_view">
            <field name="name">CRM - Claims Tree</field>
            <field name="model">crm.claim</field>
            <field name="arch" type="xml">
                <tree string="Claims" colors="blue:state=='pending' and not(date_deadline and (date_deadline &lt; current_date));gray:state in ('close', 'cancel');red:date_deadline and (date_deadline &lt; current_date)">
                    <field name="name"/>
                    <field name="partner_id"/>
                    <field name="user_id"/>
                    <field name="date"/>
                    <field name="stage_id"/>
                    <field name="date_action_next"/>
                    <field name="action_next"/>
                    <field name="categ_id" string="Type"/>
                    <field name="date_deadline" invisible="1"/>
                    <field name="date_closed" invisible="1"/>
                    <field name="state" groups="base.group_no_one"/>
                </tree>
            </field>
        </record>

        <record model="ir.ui.view" id="crm_case_claims_form_view">
            <field name="name">CRM - Claims Form</field>
            <field name="model">crm.claim</field>
            <field name="arch" type="xml">
                <form string="Claim" version="7.0">
                <header>
<<<<<<< HEAD
                    <span groups="base.group_user">
                        <button name="case_open" string="Open" type="object" class="oe_highlight"
                                states="draft,pending" />
                        <button name="case_close" string="Done" type="object" class="oe_highlight"
                                states="open,pending"/>
                        <button name="case_reset" string="Reset to Draft" type="object" 
                                states="cancel,done"/>
                        <button name="case_cancel" string="Cancel" type="object" 
                                states="draft,open,pending"/>
                    </span>
=======
                    <button name="case_open" string="Open" type="object" class="oe_highlight"
                            states="draft,pending" groups="base.group_user"/>
                    <button name="case_close" string="Done" type="object" class="oe_highlight"
                            states="open,pending" groups="base.group_user"/>
                    <button name="case_refuse" string="Refuse" type="object" class="oe_highlight"
                            states="draft,open,pending" groups="base.group_user"/>
                    <button name="stage_previous" string="Previous Stage" type="object" groups="base.group_user" 
                            states="open,pending" icon="gtk-go-back" attrs="{'invisible': [('stage_id','=', False)]}"/>
                    <button name="stage_next" string="Next Stage" type="object" groups="base.group_user"
                            states="open,pending" icon="gtk-go-forward" attrs="{'invisible': [('stage_id','=', False)]}"/>
                    <button name="case_reset" string="Reset to Draft" type="object" groups="base.group_user"
                            states="cancel,done"/>
                    <button name="case_cancel" string="Cancel" type="object"  groups="base.group_user"
                            states="draft,open,pending"/>
>>>>>>> 013f1493
                    <field name="stage_id" widget="statusbar"
                            on_change="onchange_stage_id(stage_id)"/>
                </header>
                <sheet string="Claims">
                    <group>
                        <field name="name"/>
                        <field name="date"/>
                    </group>
                    <group colspan="4" col="6">
                        <field name="user_id"/>
                        <field name="section_id" widget="selection"/>
                        <field name="state" groups="base.group_no_one"/>
                        <newline/>
                        <field name="priority" groups="base.group_user"/>
                        <field name="date_deadline"/>
                    </group>
                    <group colspan="4" col="4">
                        <notebook>
                            <page string="Claim Description">
                                <group colspan="2" col="2" groups="base.group_user">
                                    <separator colspan="2" string="Claim Reporter"/>
                                    <field name="partner_id" string="Partner"
                                        on_change="onchange_partner_id(partner_id)"/>
                                    <field name="partner_phone"/>
                                    <field name="email_from" widget="email"/>
                                </group>
                                <group colspan="2" col="2">
                                    <separator colspan="2" string="Responsibilities"/>
                                    <field name="user_fault"/>
                                    <field name="categ_id" widget="selection"
                                        domain="[('object_id.model', '=', 'crm.claim')]"/>
                                    <field name="ref"/>
                                </group>
                                <separator colspan="4" string="Claim/Action Description"/>
                                <field name="description" colspan="4" nolabel="1"/>
                            </page>
                            <page string="Follow Up">
                                <group colspan="2" col="2">
                                    <separator colspan="2" string="Actions"/>
                                    <field name="date_action_next"/>
                                    <field name="action_next"/>
                                </group>
                                <group colspan="2" col="2" groups="base.group_no_one">
                                    <separator colspan="2" string="Dates"/>
                                    <field name="create_date"/>
                                    <field name="date_closed"/>
                                    <field name="write_date"/>
                                </group>

                                <group colspan="2" col="2">
                                    <separator colspan="2" string="Root Causes"/>
                                    <field name="cause" colspan="2" nolabel="1"/>
                                </group>
                                <group colspan="2" col="2">
                                    <separator colspan="2" string="Resolution Actions"/>
                                    <field name="type_action"/>
                                    <field name="resolution" colspan="2" nolabel="1"/>
                                </group>
                            </page>
                        </notebook>
                    </group>
                </sheet>
                <div class="oe_chatter">
                    <field name="message_ids" colspan="4" widget="mail_thread" nolabel="1"/>
                    <field name="message_follower_ids" widget="mail_followers"/>
                </div>
                </form>
            </field>
        </record>

        <!-- Claim Calendar view -->

        <record model="ir.ui.view" id="crm_case_claims_calendar_view">
            <field name="name">Claims Actions</field>
            <field name="model">crm.claim</field>
            <field name="priority" eval="2"/>
            <field name="arch" type="xml">
                <calendar string="Claims" date_start="date_action_next" color="user_id">
                    <field name="name"/>
                </calendar>
            </field>
        </record>


        <!-- Crm claim Search view -->

        <record id="view_crm_case_claims_filter" model="ir.ui.view">
            <field name="name">CRM - Claims Search</field>
            <field name="model">crm.claim</field>
            <field name="arch" type="xml">
                <search string="Search Claims">
                    <field name="name" string="Claims"/>
                    <filter icon="terp-check" string="New" name="current" domain="[('state','=','draft')]" help="New Claims"/>
                    <filter icon="terp-camera_test" string="In Progress" domain="[('state','=','open')]" help="In Progress Claims"/>
                    <filter icon="terp-gtk-media-pause" string="Pending" domain="[('state','=','pending')]"/>
                    <separator/>
                    <filter string="Unassigned Claims" icon="terp-personal-" domain="[('user_id','=', False)]" help="Unassigned Claims" />
                    <field name="partner_id"/>
                    <field name="user_id"/>
                    <group expand="0" string="Group By...">
                        <filter string="Partner" icon="terp-partner" domain="[]" help="Partner" context="{'group_by':'partner_id'}"/>
                        <filter string="Responsible" icon="terp-personal" domain="[]" help="Responsible User" context="{'group_by':'user_id'}"/>
                        <filter string="Stage" icon="terp-stage" domain="[]" context="{'group_by':'stage_id'}"/>
                        <filter string="Type" icon="terp-stock_symbol-selection" domain="[]" context="{'group_by':'categ_id'}"/>
                        <filter string="Status" icon="terp-stock_effects-object-colorize" domain="[]" context="{'group_by':'state'}" groups="base.group_no_one"/>
                        <filter string="Claim Date" icon="terp-go-month" domain="[]" help="Claim Date" context="{'group_by':'date'}"/>
                        <filter string="Deadline" icon="terp-go-month" domain="[]" context="{'group_by':'date_deadline'}"/>
                        <filter string="Closure" icon="terp-go-month" domain="[]" help="Date Closed" context="{'group_by':'date_closed'}"  groups="base.group_no_one"/>
                    </group>
                </search>
            </field>
        </record>

        <record id="view_claim_partner_info_form1" model="ir.ui.view">
            <field name="name">res.partner.claim.info.form</field>
            <field name="model">res.partner</field>
            <field name="inherit_id" ref="base.view_partner_form"/>
            <field name="priority">20</field>
            <field name="arch" type="xml">
                <xpath expr="//page[@name='page_history']" position="attributes">
                    <attribute name="invisible">False</attribute>
                </xpath>
                <xpath expr="//page[@name='page_history']" position="inside">
                    <group name="grp_claim" string="Claims">
                        <field name="claims_ids" colspan="4" nolabel="1">
                            <tree string="Partners Claim" editable="bottom">
                                <field name="name"/>
                            </tree>
                        </field>
                    </group>
                </xpath>
            </field>
        </record>

        <act_window
            context="{'search_default_partner_id': [active_id], 'default_partner_id': active_id}"
            id="act_claim_partner"
            name="Claims"
            view_mode="tree,form"
            res_model="crm.claim"
            src_model="res.partner"/>

     </data>
</openerp><|MERGE_RESOLUTION|>--- conflicted
+++ resolved
@@ -102,18 +102,6 @@
             <field name="arch" type="xml">
                 <form string="Claim" version="7.0">
                 <header>
-<<<<<<< HEAD
-                    <span groups="base.group_user">
-                        <button name="case_open" string="Open" type="object" class="oe_highlight"
-                                states="draft,pending" />
-                        <button name="case_close" string="Done" type="object" class="oe_highlight"
-                                states="open,pending"/>
-                        <button name="case_reset" string="Reset to Draft" type="object" 
-                                states="cancel,done"/>
-                        <button name="case_cancel" string="Cancel" type="object" 
-                                states="draft,open,pending"/>
-                    </span>
-=======
                     <button name="case_open" string="Open" type="object" class="oe_highlight"
                             states="draft,pending" groups="base.group_user"/>
                     <button name="case_close" string="Done" type="object" class="oe_highlight"
@@ -128,7 +116,6 @@
                             states="cancel,done"/>
                     <button name="case_cancel" string="Cancel" type="object"  groups="base.group_user"
                             states="draft,open,pending"/>
->>>>>>> 013f1493
                     <field name="stage_id" widget="statusbar"
                             on_change="onchange_stage_id(stage_id)"/>
                 </header>
