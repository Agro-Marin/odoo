--- conflicted
+++ resolved
@@ -1,18 +1,3 @@
-<<<<<<< HEAD
-# Finnish translation for openobject-addons
-# Copyright (c) 2014 Rosetta Contributors and Canonical Ltd 2014
-# This file is distributed under the same license as the openobject-addons package.
-# FIRST AUTHOR <EMAIL@ADDRESS>, 2014.
-#
-msgid ""
-msgstr ""
-"Project-Id-Version: openobject-addons\n"
-"Report-Msgid-Bugs-To: FULL NAME <EMAIL@ADDRESS>\n"
-"POT-Creation-Date: 2014-08-14 13:09+0000\n"
-"PO-Revision-Date: 2014-08-14 16:10+0000\n"
-"Last-Translator: FULL NAME <EMAIL@ADDRESS>\n"
-"Language-Team: Finnish <fi@li.org>\n"
-=======
 # Translation of Odoo Server.
 # This file contains the translation of the following modules:
 # * google_calendar
@@ -31,81 +16,90 @@
 "PO-Revision-Date: 2016-02-24 22:30+0000\n"
 "Last-Translator: Jarmo Kortetjärvi <jarmo.kortetjarvi@gmail.com>\n"
 "Language-Team: Finnish (http://www.transifex.com/odoo/odoo-8/language/fi/)\n"
->>>>>>> feedb0f1
 "MIME-Version: 1.0\n"
 "Content-Type: text/plain; charset=UTF-8\n"
-"Content-Transfer-Encoding: 8bit\n"
-"X-Launchpad-Export-Date: 2014-08-15 07:09+0000\n"
-"X-Generator: Launchpad (build 17156)\n"
-
-#. module: google_calendar
-#: view:base.config.settings:google_calendar.view_calendar_config_settings
-msgid "\"/google_account/authentication\""
-msgstr ""
-
-#. module: google_calendar
-#: view:base.config.settings:google_calendar.view_calendar_config_settings
-<<<<<<< HEAD
-msgid "\"Calendar API\""
-msgstr ""
-=======
+"Content-Transfer-Encoding: \n"
+"Language: fi\n"
+"Plural-Forms: nplurals=2; plural=(n != 1);\n"
+
+#. module: google_calendar
+#: view:base.config.settings:google_calendar.view_calendar_config_settings
+msgid "\"Authorized redirect URI\""
+msgstr "\"Autorisoitu uudelleenohjauksen osoite\""
+
+#. module: google_calendar
+#: view:base.config.settings:google_calendar.view_calendar_config_settings
 msgid "'/google_account/authentication'"
 msgstr "'/google_account/authentication'"
->>>>>>> feedb0f1
-
-#. module: google_calendar
-#: view:base.config.settings:google_calendar.view_calendar_config_settings
-msgid "\"Consent Screen\""
-msgstr ""
-
-#. module: google_calendar
-#: view:base.config.settings:google_calendar.view_calendar_config_settings
-msgid "\"Create Project\""
-msgstr ""
-
-#. module: google_calendar
-#: view:base.config.settings:google_calendar.view_calendar_config_settings
-msgid "\"Redirect RI\""
+
+#. module: google_calendar
+#: view:base.config.settings:google_calendar.view_calendar_config_settings
+msgid "'Calendar API'"
+msgstr ""
+
+#. module: google_calendar
+#: view:base.config.settings:google_calendar.view_calendar_config_settings
+msgid "'Configure consent screen'"
 msgstr ""
 
 #. module: google_calendar
 #: view:base.config.settings:google_calendar.view_calendar_config_settings
 msgid "'Create Client ID'"
-msgstr ""
-
-#. module: google_calendar
-#: view:base.config.settings:google_calendar.view_calendar_config_settings
-msgid "'Create New Client ID'"
+msgstr "'Create Client ID'"
+
+#. module: google_calendar
+#: view:base.config.settings:google_calendar.view_calendar_config_settings
+msgid "'Create Project'"
+msgstr ""
+
+#. module: google_calendar
+#: view:base.config.settings:google_calendar.view_calendar_config_settings
+msgid "'Create new Client ID'"
 msgstr ""
 
 #. module: google_calendar
 #: view:base.config.settings:google_calendar.view_calendar_config_settings
 msgid "'Credentials'"
+msgstr "'Credentials'"
+
+#. module: google_calendar
+#: view:base.config.settings:google_calendar.view_calendar_config_settings
+msgid "'Enable API'"
 msgstr ""
 
 #. module: google_calendar
 #: view:base.config.settings:google_calendar.view_calendar_config_settings
 msgid "'Web Application'"
-msgstr ""
+msgstr "'Web Application'"
 
 #. module: google_calendar
 #: view:base.config.settings:google_calendar.view_calendar_config_settings
 msgid "(from menu APIs and auth) and click on button"
-msgstr ""
-
-#. module: google_calendar
-#: view:base.config.settings:google_calendar.view_calendar_config_settings
-msgid ") that you need to insert in the 2 fields below !"
+msgstr "(päävalinnasta APIs and auth) ja paina nappulaa"
+
+#. module: google_calendar
+#: view:base.config.settings:google_calendar.view_calendar_config_settings
+msgid ") that you need to insert in the 2 fields below!"
+msgstr ""
+
+#. module: google_calendar
+#: view:base.config.settings:google_calendar.view_calendar_config_settings
+msgid ", then click on"
 msgstr ""
 
 #. module: google_calendar
 #: model:ir.actions.act_window,name:google_calendar.action_config_settings_google_calendar
 msgid "API Configuration"
-msgstr ""
+msgstr "API asetukset"
 
 #. module: google_calendar
 #: model:ir.ui.menu,name:google_calendar.menu_calendar_google_tech_config
 msgid "API Credentials"
+msgstr "API tunnisteet"
+
+#. module: google_calendar
+#: view:base.config.settings:google_calendar.view_calendar_config_settings
+msgid "Activate the Calendar API by clicking on the blue button"
 msgstr ""
 
 #. module: google_calendar
@@ -115,7 +109,7 @@
 msgid ""
 "All events have been disconnected from your previous account. You can now "
 "restart the synchronization"
-msgstr ""
+msgstr "Kaikki tapahtumat on irrotettu aiemmasta tilistäsi. Voit nyt käynnistää synkronoinnin uudelleen"
 
 #. module: google_calendar
 #. openerp-web
@@ -124,7 +118,7 @@
 msgid ""
 "An administrator needs to configure Google Synchronization before you can "
 "use it!"
-msgstr ""
+msgstr "Ylläpitäjän pitää tehdä Google-synkronoinnin asetukset, jotta voit ottaa sen käyttöön!"
 
 #. module: google_calendar
 #. openerp-web
@@ -133,102 +127,101 @@
 msgid ""
 "An error occured while disconnecting events from your previous account. "
 "Please retry or contact your administrator."
-msgstr ""
+msgstr "Tapahtui virhe irrotettaessa tapahtumia aikaisemmasta tilistäsi.  Yritä uudelleen ja ota tarvittaessa yhteys ylläpitäjään."
 
 #. module: google_calendar
 #: model:ir.model,name:google_calendar.model_calendar_attendee
 msgid "Attendee information"
-msgstr ""
+msgstr "Osallistujan tiedot"
 
 #. module: google_calendar
 #: view:res.users:google_calendar.view_users_form
 msgid "Calendar"
-msgstr ""
+msgstr "Kalenteri"
 
 #. module: google_calendar
 #: field:res.users,google_calendar_cal_id:0
 msgid "Calendar ID"
+msgstr "Calendar ID"
+
+#. module: google_calendar
+#: view:base.config.settings:google_calendar.view_calendar_config_settings
+msgid "Check that the Application type is set on"
 msgstr ""
 
 #. module: google_calendar
 #: view:base.config.settings:google_calendar.view_calendar_config_settings
 msgid "Click on"
-msgstr ""
+msgstr "Klikkaa"
 
 #. module: google_calendar
 #: view:base.config.settings:google_calendar.view_calendar_config_settings
 msgid "Client ID"
-msgstr ""
+msgstr "Client ID"
 
 #. module: google_calendar
 #: view:base.config.settings:google_calendar.view_calendar_config_settings
 msgid "Client Secret"
-msgstr ""
+msgstr "Client Secret"
 
 #. module: google_calendar
 #: field:base.config.settings,cal_client_id:0
 msgid "Client_id"
-msgstr ""
+msgstr "Client_id"
 
 #. module: google_calendar
 #: field:base.config.settings,cal_client_secret:0
 msgid "Client_key"
-msgstr ""
+msgstr "Client_key"
 
 #. module: google_calendar
 #: view:base.config.settings:google_calendar.view_calendar_config_settings
 msgid "Connect on your google account and go to"
-msgstr ""
+msgstr "Kirjaudu  Google-tilillesi ja mene"
 
 #. module: google_calendar
 #. openerp-web
 #: code:addons/google_calendar/static/src/js/calendar_sync.js:47
 #, python-format
 msgid "Do you want to do this now?"
-msgstr ""
+msgstr "Tahdotko tehdä tämän nyt?"
 
 #. module: google_calendar
 #: model:ir.model,name:google_calendar.model_calendar_event
 msgid "Event"
-msgstr ""
-
-#. module: google_calendar
-#: view:base.config.settings:google_calendar.view_calendar_config_settings
-msgid ""
-"Fill in the Name of application and check that the platform is well on"
-msgstr ""
+msgstr "Tapahtuma"
 
 #. module: google_calendar
 #. openerp-web
 #: code:addons/google_calendar/static/src/xml/web_calendar.xml:8
 #, python-format
 msgid "Google"
-msgstr ""
+msgstr "Google"
 
 #. module: google_calendar
 #: field:calendar.attendee,google_internal_event_id:0
 msgid "Google Calendar Event Id"
-msgstr ""
+msgstr "Google Calendar Event Id"
 
 #. module: google_calendar
 #: view:base.config.settings:google_calendar.view_calendar_config_settings
 msgid "Google Client ID"
-msgstr ""
+msgstr "Google Client ID"
 
 #. module: google_calendar
 #: view:base.config.settings:google_calendar.view_calendar_config_settings
 msgid "Google Client Secret"
-msgstr ""
+msgstr "Google Client Secret"
 
 #. module: google_calendar
 #: sql_constraint:calendar.attendee:0
 msgid "Google ID should be unique!"
-msgstr ""
+msgstr "Google ID:n pitää olla yksilöllinen!"
 
 #. module: google_calendar
 #: field:google.calendar,id:0
 msgid "ID"
-msgstr ""
+msgstr "ID"
 
 #. module: google_calendar
 #. openerp-web
@@ -237,18 +230,18 @@
 msgid ""
 "In order to do this, you first need to disconnect all existing events from "
 "the old account."
-msgstr ""
+msgstr "Voidaksesi tehdä tämä irrota ensin kaikki tapahtumat vanhasta tilistä."
 
 #. module: google_calendar
 #: view:base.config.settings:google_calendar.view_calendar_config_settings
 msgid "In the menu on left side, select the sub menu"
-msgstr ""
-
-#. module: google_calendar
-#: view:base.config.settings:google_calendar.view_calendar_config_settings
-msgid ""
-"In the menu on left side, select the sub menu APIs (from menu APIs and auth) "
-"and activate"
+msgstr "Valitse vasemmalla olevasta valikosta alavalikko"
+
+#. module: google_calendar
+#: view:base.config.settings:google_calendar.view_calendar_config_settings
+msgid ""
+"In the menu on left side, select the sub menu APIs (from menu APIs and auth)"
+" and click on"
 msgstr ""
 
 #. module: google_calendar
@@ -256,39 +249,32 @@
 msgid ""
 "Last Calendar ID who has been synchronized. If it is changed, we remove all "
 "links between GoogleID and Odoo Google Internal ID"
-msgstr ""
+msgstr "Viimeinen Calendar ID, joka on synkronoitu.  Jos tätä muutetaan, kaikki linkitykset poistetaan GoogleID:n ja Odoon sisäisen Google Internal ID:n väliltä"
 
 #. module: google_calendar
 #: field:res.users,google_calendar_last_sync_date:0
 msgid "Last synchro date"
-msgstr ""
+msgstr "Viimeisin synkronointi päivä"
 
 #. module: google_calendar
 #: field:calendar.attendee,oe_synchro_date:0
 msgid "Odoo Synchro Date"
-msgstr ""
+msgstr "Odoo synkronointi päivä"
 
 #. module: google_calendar
 #: field:calendar.event,oe_update_date:0
 msgid "Odoo Update Date"
-msgstr ""
+msgstr "Odoo päivityspäivä"
 
 #. module: google_calendar
 #: view:base.config.settings:google_calendar.view_calendar_config_settings
 msgid "Once done, you will have the both informations ("
-msgstr ""
+msgstr "Lopuksi saat molemmat tarvitsemasi arvot ("
 
 #. module: google_calendar
 #: field:res.users,google_calendar_rtoken:0
 msgid "Refresh Token"
-msgstr ""
-
-#. module: google_calendar
-#: view:base.config.settings:google_calendar.view_calendar_config_settings
-msgid ""
-"Remark : You can, if you want, personalize the consent screen that your "
-"users will see by clicking on"
-msgstr ""
+msgstr "Uudista Token"
 
 #. module: google_calendar
 #: view:base.config.settings:google_calendar.view_calendar_config_settings
@@ -297,16 +283,20 @@
 
 #. module: google_calendar
 #: field:base.config.settings,google_cal_sync:0
-msgid ""
-"Show tutorial to know how to get my 'Client ID' and my 'Client Secret'"
-msgstr ""
+msgid "Show tutorial to know how to get my 'Client ID' and my 'Client Secret'"
+msgstr "Näytä ohjeet kuinka hankin tarvitsemani  'ClientID' ja 'ClientSecret\"-arvot."
+
+#. module: google_calendar
+#: view:base.config.settings:google_calendar.view_calendar_config_settings
+msgid "Specify an email address and a product name, then save."
+msgstr "Anna sähköpostiosoite ja tuotenimi, sitten tallenna."
 
 #. module: google_calendar
 #. openerp-web
 #: code:addons/google_calendar/static/src/xml/web_calendar.xml:8
 #, python-format
 msgid "Sync with"
-msgstr ""
+msgstr "Synkronoi"
 
 #. module: google_calendar
 #. openerp-web
@@ -315,7 +305,7 @@
 msgid ""
 "The Google Synchronization needs to be configured before you can use it, do "
 "you want to do it now?"
-msgstr ""
+msgstr "Google-synkronoinnin asetukset tulee määritellä ennen käyttöönottoa. Haluatko tehdä sen nyt?"
 
 #. module: google_calendar
 #. openerp-web
@@ -324,100 +314,77 @@
 msgid ""
 "The account you are trying to synchronize (%s) is not the same as the last "
 "one used (%s)!"
-msgstr ""
+msgstr "Tili (%s), jota yrität synkronoida ei ole sama kuin viimeksi käytetty tili (%s)!"
 
 #. module: google_calendar
 #: view:base.config.settings:google_calendar.view_calendar_config_settings
 msgid ""
 "To setup the signin process with Google, first you have to perform the "
 "following steps"
-msgstr ""
+msgstr "Luodaksesi kirjautumisprosessin Googlen kanssa, sinun täytyy ensin tehdä seuraavat toimenpiteet"
 
 #. module: google_calendar
 #: field:res.users,google_calendar_token_validity:0
 msgid "Token Validity"
-msgstr ""
+msgstr "Token kelpoisuus"
 
 #. module: google_calendar
 #: field:base.config.settings,server_uri:0
 msgid "URI for tuto"
-msgstr ""
+msgstr "URI tutoriaaliin"
 
 #. module: google_calendar
 #: field:res.users,google_calendar_token:0
 msgid "User token"
-msgstr ""
+msgstr "User token"
 
 #. module: google_calendar
 #: model:ir.model,name:google_calendar.model_res_users
 msgid "Users"
-msgstr ""
-
-#. module: google_calendar
-#: view:base.config.settings:google_calendar.view_calendar_config_settings
-msgid "When it's done, check that the button of"
+msgstr "Käyttäjät"
+
+#. module: google_calendar
+#: view:base.config.settings:google_calendar.view_calendar_config_settings
+msgid "When it's done, the Calendar API overview will be available"
 msgstr ""
 
 #. module: google_calendar
 #: view:base.config.settings:google_calendar.view_calendar_config_settings
 msgid "You can now click on"
-msgstr ""
+msgstr "Voit nyt klikata"
 
 #. module: google_calendar
 #: view:base.config.settings:google_calendar.view_calendar_config_settings
 msgid ""
 "You should now configure the allowed pages on which you will be redirected. "
 "To do it, you need to complete the field"
-msgstr ""
+msgstr "Aseta sallitut sivut, joille käyttäjä ohjataan. Sinun pitää ensin täyttää kenttä."
 
 #. module: google_calendar
 #. openerp-web
 #: code:addons/google_calendar/static/src/js/calendar_sync.js:28
 #, python-format
-msgid ""
-"You will be redirected to Google to authorize access to your calendar!"
-msgstr ""
-
-#. module: google_calendar
-#: view:base.config.settings:google_calendar.view_calendar_config_settings
-msgid ""
-"You will need to accept again the \"Google APIs Terms of services\" and "
-"\"Calendar API Terms of service\""
-msgstr ""
+msgid "You will be redirected to Google to authorize access to your calendar!"
+msgstr "Sinut ohjataan nyt Googlen sivulle, jotta voit valtuuttaa pääsyn kalenteriisi."
 
 #. module: google_calendar
 #: view:base.config.settings:google_calendar.view_calendar_config_settings
 msgid "and"
-msgstr ""
+msgstr "ja"
 
 #. module: google_calendar
 #: view:base.config.settings:google_calendar.view_calendar_config_settings
 msgid ""
 "and enter a project name and change your id if you want. Don't forget to "
 "accept the Terms of Services"
-msgstr ""
+msgstr "ja syötä projektin nimi, muuta oma tunnisteesi. Älä unohda hyväksyä käyttöehtoja."
 
 #. module: google_calendar
 #: view:base.config.settings:google_calendar.view_calendar_config_settings
 msgid "and set as value  (your own domain followed by"
-msgstr ""
-
-#. module: google_calendar
-#: view:base.config.settings:google_calendar.view_calendar_config_settings
-msgid "by clicking on button \"OFF\"."
-msgstr ""
-
-#. module: google_calendar
-#: view:base.config.settings:google_calendar.view_calendar_config_settings
-msgid "https://cloud.google.com/console"
-msgstr ""
-
-#. module: google_calendar
-#: view:base.config.settings:google_calendar.view_calendar_config_settings
-msgid "in the left menu."
-msgstr ""
-
-#. module: google_calendar
-#: view:base.config.settings:google_calendar.view_calendar_config_settings
-msgid "is well in green and with text \"ON\""
+msgstr "ja aseta arvoksi (oma domain/host-osoitteesi ja vakio-osoite"
+
+#. module: google_calendar
+#: view:base.config.settings:google_calendar.view_calendar_config_settings
+msgid "https://console.developers.google.com/"
 msgstr ""