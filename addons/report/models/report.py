# -*- coding: utf-8 -*-
##############################################################################
#
#    OpenERP, Open Source Management Solution
#    Copyright (C) 2014-Today OpenERP SA (<http://www.openerp.com>).
#
#    This program is free software: you can redistribute it and/or modify
#    it under the terms of the GNU Affero General Public License as
#    published by the Free Software Foundation, either version 3 of the
#    License, or (at your option) any later version.
#
#    This program is distributed in the hope that it will be useful,
#    but WITHOUT ANY WARRANTY; without even the implied warranty of
#    MERCHANTABILITY or FITNESS FOR A PARTICULAR PURPOSE.  See the
#    GNU Affero General Public License for more details.
#
#    You should have received a copy of the GNU Affero General Public License
#    along with this program.  If not, see <http://www.gnu.org/licenses/>.
#
##############################################################################

from openerp.osv import osv
from openerp.tools import config
from openerp.tools.translate import _
from openerp.addons.web.http import request
from openerp.tools.safe_eval import safe_eval as eval

import os
import time
import psutil
import signal
import base64
import logging
import tempfile
import lxml.html
import cStringIO
import subprocess
from distutils.version import LooseVersion
try:
    from pyPdf import PdfFileWriter, PdfFileReader
except ImportError:
    PdfFileWriter = PdfFileReader = None


_logger = logging.getLogger(__name__)


"""Check the presence of wkhtmltopdf and return its version at OpnerERP start-up."""
wkhtmltopdf_state = 'install'
try:
    process = subprocess.Popen(
        ['wkhtmltopdf', '--version'], stdout=subprocess.PIPE, stderr=subprocess.PIPE
    )
except OSError:
    _logger.error('You need wkhtmltopdf to print a pdf version of the reports.')
else:
    out, err = process.communicate()
    version = out.splitlines()[1].strip()
    version = version.split(' ')[1]
    if LooseVersion(version) < LooseVersion('0.12.0'):
        _logger.warning('Upgrade wkhtmltopdf to (at least) 0.12.0')
        wkhtmltopdf_state = 'upgrade'
    wkhtmltopdf_state = 'ok'


class Report(osv.Model):
    _name = "report"
    _description = "Report"

    public_user = None

    MINIMAL_HTML_PAGE = """
<base href="{base_url}">
<!DOCTYPE html>
<html style="height: 0;">
    <head>
        <link href="/report/static/src/css/reset.min.css" rel="stylesheet"/>
        <link href="/web/static/lib/bootstrap/css/bootstrap.css" rel="stylesheet"/>
        <link href="/website/static/src/css/website.css" rel="stylesheet"/>
        <link href="/web/static/lib/fontawesome/css/font-awesome.css" rel="stylesheet"/>
        <style type='text/css'>{css}</style>
        {subst}
    </head>
    <body class="container" onload="subst()">
        {body}
    </body>
</html>"""

    #--------------------------------------------------------------------------
    # Extension of ir_ui_view.render with arguments frequently used in reports
    #--------------------------------------------------------------------------
    def render(self, cr, uid, ids, template, values=None, context=None):
        """Allow to render a QWeb template python-side. This function returns the 'ir.ui.view'
        render but embellish it with some variables/methods used in reports.

        :param values: additionnal methods/variables used in the rendering
        :returns: html representation of the template
        """
        if values is None:
            values = {}

        if context is None:
            context = {}

        view_obj = self.pool['ir.ui.view']

        def translate_doc(doc_id, model, lang_field, template):
            """Helper used when a report should be translated into a specific lang.

            <t t-foreach="doc_ids" t-as="doc_id">
            <t t-raw="translate_doc(doc_id, doc_model, 'partner_id.lang', account.report_invoice_document')"/>
            </t>

            :param doc_id: id of the record to translate
            :param model: model of the record to translate
            :param lang_field': field of the record containing the lang
            :param template: name of the template to translate into the lang_field
            """
            ctx = context.copy()
            doc = self.pool[model].browse(cr, uid, doc_id, context=ctx)
            qcontext = values.copy()
            # Do not force-translate if we chose to display the report in a specific lang
            if ctx.get('translatable') is True:
                qcontext['o'] = doc
            else:
                # Reach the lang we want to translate the doc into
                ctx['lang'] = eval('doc.%s' % lang_field, {'doc': doc})
                qcontext['o'] = self.pool[model].browse(cr, uid, doc_id, context=ctx)
            return view_obj.render(cr, uid, template, qcontext, context=ctx)

        user = self.pool['res.users'].browse(cr, uid, uid)
        website = None
        if request and hasattr(request, 'website'):
            website = request.website
        values.update({
            'time': time,
            'translate_doc': translate_doc,
            'editable': True,  # Will active inherit_branding
            'user': user,
            'res_company': user.company_id,
            'website': website,
        })
        return view_obj.render(cr, uid, template, values, context=context)

    #--------------------------------------------------------------------------
    # Main report methods
    #--------------------------------------------------------------------------
    def get_html(self, cr, uid, ids, report_name, data=None, context=None):
        """This method generates and returns html version of a report.
        """
        # If the report is using a custom model to render its html, we must use it.
        # Otherwise, fallback on the generic html rendering.
        try:
            report_model_name = 'report.%s' % report_name
            particularreport_obj = self.pool[report_model_name]
            return particularreport_obj.render_html(cr, uid, ids, data=data, context=context)
        except KeyError:
            report = self._get_report_from_name(cr, uid, report_name)
            report_obj = self.pool[report.model]
            docs = report_obj.browse(cr, uid, ids, context=context)
            docargs = {
                'doc_ids': ids,
                'doc_model': report.model,
                'docs': docs,
            }
            return self.render(cr, uid, [], report.report_name, docargs, context=context)

    def get_pdf(self, cr, uid, ids, report_name, html=None, data=None, context=None):
        """This method generates and returns pdf version of a report.
        """
        if context is None:
            context = {}

        if html is None:
            html = self.get_html(cr, uid, ids, report_name, data=data, context=context)

        html = html.decode('utf-8')  # Ensure the current document is utf-8 encoded.

        # Get the ir.actions.report.xml record we are working on.
        report = self._get_report_from_name(cr, uid, report_name)
        # Check if we have to save the report or if we have to get one from the db.
        save_in_attachment = self._check_attachment_use(cr, uid, ids, report)
        # Get the paperformat associated to the report, otherwise fallback on the company one.
        if not report.paperformat_id:
            user = self.pool['res.users'].browse(cr, uid, uid)
            paperformat = user.company_id.paperformat_id
        else:
            paperformat = report.paperformat_id

        # Preparing the minimal html pages
        subst = "<script src='/report/static/src/js/subst.js'></script> "
        css = ''  # Will contain local css
        headerhtml = []
        contenthtml = []
        footerhtml = []
        base_url = self.pool['ir.config_parameter'].get_param(cr, uid, 'web.base.url')

        # The received html report must be simplified. We convert it in a xml tree
        # in order to extract headers, bodies and footers.
        try:
            root = lxml.html.fromstring(html)

            for node in root.xpath("//html/head/style"):
                css += node.text

            for node in root.xpath("//div[@class='header']"):
                body = lxml.html.tostring(node)
                header = self.MINIMAL_HTML_PAGE.format(css=css, subst=subst, body=body, base_url=base_url)
                headerhtml.append(header)

            for node in root.xpath("//div[@class='footer']"):
                body = lxml.html.tostring(node)
                footer = self.MINIMAL_HTML_PAGE.format(css=css, subst=subst, body=body, base_url=base_url)
                footerhtml.append(footer)

            for node in root.xpath("//div[@class='page']"):
                # Previously, we marked some reports to be saved in attachment via their ids, so we
                # must set a relation between report ids and report's content. We use the QWeb
                # branding in order to do so: searching after a node having a data-oe-model
                # attribute with the value of the current report model and read its oe-id attribute
                oemodelnode = node.find(".//*[@data-oe-model='%s']" % report.model)
                if oemodelnode is not None:
                    reportid = oemodelnode.get('data-oe-id')
                    if reportid:
                        reportid = int(reportid)
                else:
                    reportid = False

                body = lxml.html.tostring(node)
                reportcontent = self.MINIMAL_HTML_PAGE.format(css=css, subst='', body=body, base_url=base_url)

                # FIXME: imo the best way to extract record id from html reports is by using the
                # qweb branding. As website editor is not yet splitted in a module independant from
                # website, when we print a unique report we can use the id passed in argument to
                # identify it.
                if ids and len(ids) == 1:
                    reportid = ids[0]

                contenthtml.append(tuple([reportid, reportcontent]))

        except lxml.etree.XMLSyntaxError:
            contenthtml = []
            contenthtml.append(html)
            save_in_attachment = {}  # Don't save this potentially malformed document

        # Get paperformat arguments set in the root html tag. They are prioritized over
        # paperformat-record arguments.
        specific_paperformat_args = {}
        for attribute in root.items():
            if attribute[0].startswith('data-report-'):
                specific_paperformat_args[attribute[0]] = attribute[1]

        # Run wkhtmltopdf process
        pdf = self._generate_wkhtml_pdf(
            cr, uid, headerhtml, footerhtml, contenthtml, context.get('landscape'),
            paperformat, specific_paperformat_args, save_in_attachment
        )
        return pdf

    def get_action(self, cr, uid, ids, report_name, data=None, context=None):
        """Return an action of type ir.actions.report.xml.

        :param ids: Ids of the records to print (if not used, pass an empty list)
        :param report_name: Name of the template to generate an action for
        """
<<<<<<< HEAD
=======
        if context is None:
            context = {}

        if ids:
            if not isinstance(ids, list):
                ids = [ids]
            context['active_ids'] = ids

>>>>>>> 9a271eef
        report_obj = self.pool['ir.actions.report.xml']
        idreport = report_obj.search(cr, uid, [('report_name', '=', report_name)], context=context)
        try:
            report = report_obj.browse(cr, uid, idreport[0], context=context)
        except IndexError:
            raise osv.except_osv(
                _('Bad Report Reference'),
                _('This report is not loaded into the database: %s.' % report_name)
            )

        return {
            'context': context,
            'data': data,
            'type': 'ir.actions.report.xml',
            'report_name': report.report_name,
            'report_type': report.report_type,
            'report_file': report.report_file,
        }

    #--------------------------------------------------------------------------
    # Report generation helpers
    #--------------------------------------------------------------------------
    def _check_attachment_use(self, cr, uid, ids, report):
        """ Check attachment_use field. If set to true and an existing pdf is already saved, load
        this one now. Else, mark save it.
        """
        save_in_attachment = {}
        if report.attachment_use is True:
            save_in_attachment['model'] = report.model
            save_in_attachment['loaded_documents'] = {}

            for record_id in ids:
                obj = self.pool[report.model].browse(cr, uid, record_id)
                filename = eval(report.attachment, {'object': obj, 'time': time})

                if filename is False:  # May be false if, for instance, the record is in draft state
                    continue
                else:
                    alreadyindb = [('datas_fname', '=', filename),
                                   ('res_model', '=', report.model),
                                   ('res_id', '=', record_id)]

                    attach_ids = self.pool['ir.attachment'].search(cr, uid, alreadyindb)
                    if attach_ids:
                        # Add the loaded pdf in the loaded_documents list
                        pdf = self.pool['ir.attachment'].browse(cr, uid, attach_ids[0]).datas
                        pdf = base64.decodestring(pdf)
                        save_in_attachment['loaded_documents'][record_id] = pdf
                        _logger.info('The PDF document %s was loaded from the database' % filename)
                    else:
                        # Mark current document to be saved
                        save_in_attachment[record_id] = filename
        return save_in_attachment

    def _check_wkhtmltopdf(self):
        return wkhtmltopdf_state

    def _generate_wkhtml_pdf(self, cr, uid, headers, footers, bodies, landscape, paperformat, spec_paperformat_args=None, save_in_attachment=None):
        """Execute wkhtmltopdf as a subprocess in order to convert html given in input into a pdf
        document.

        :param header: list of string containing the headers
        :param footer: list of string containing the footers
        :param bodies: list of string containing the reports
        :param landscape: boolean to force the pdf to be rendered under a landscape format
        :param paperformat: ir.actions.report.paperformat to generate the wkhtmltopf arguments
        :param specific_paperformat_args: dict of prioritized paperformat arguments
        :param save_in_attachment: dict of reports to save/load in/from the db
        :returns: Content of the pdf as a string
        """
        command = ['wkhtmltopdf']
        command_args = []
        tmp_dir = tempfile.gettempdir()

        # Passing the cookie to wkhtmltopdf in order to resolve URL.
        try:
            if request:
                command_args.extend(['--cookie', 'session_id', request.session.sid])
        except AttributeError:
            pass

        # Display arguments
        if paperformat:
            command_args.extend(self._build_wkhtmltopdf_args(paperformat, spec_paperformat_args))

        command_args.extend(['--load-error-handling', 'ignore'])

        if landscape and '--orientation' in command_args:
            command_args_copy = list(command_args)
            for index, elem in enumerate(command_args_copy):
                if elem == '--orientation':
                    del command_args[index]
                    del command_args[index]
                    command_args.extend(['--orientation', 'landscape'])
        elif landscape and not '--orientation' in command_args:
            command_args.extend(['--orientation', 'landscape'])

        pdfdocuments = []
        # HTML to PDF thanks to WKhtmltopdf
        for index, reporthtml in enumerate(bodies):
            command_arg_local = []
            pdfreport = tempfile.NamedTemporaryFile(suffix='.pdf', prefix='report.tmp.',
                                                    mode='w+b')
            # Directly load the document if we have it
            if save_in_attachment and save_in_attachment['loaded_documents'].get(reporthtml[0]):
                pdfreport.write(save_in_attachment['loaded_documents'].get(reporthtml[0]))
                pdfreport.seek(0)
                pdfdocuments.append(pdfreport)
                continue

            # Header stuff
            if headers:
                head_file = tempfile.NamedTemporaryFile(suffix='.html', prefix='report.header.tmp.',
                                                        dir=tmp_dir, mode='w+')
                head_file.write(headers[index])
                head_file.seek(0)
                command_arg_local.extend(['--header-html', head_file.name])

            # Footer stuff
            if footers:
                foot_file = tempfile.NamedTemporaryFile(suffix='.html', prefix='report.footer.tmp.',
                                                        dir=tmp_dir, mode='w+')
                foot_file.write(footers[index])
                foot_file.seek(0)
                command_arg_local.extend(['--footer-html', foot_file.name])

            # Body stuff
            content_file = tempfile.NamedTemporaryFile(suffix='.html', prefix='report.body.tmp.',
                                                       dir=tmp_dir, mode='w+')
            content_file.write(reporthtml[1])
            content_file.seek(0)

            try:
                # If the server is running with only one worker, ask to create a secund to be able
                # to serve the http request of wkhtmltopdf subprocess.
                if config['workers'] == 1:
                    ppid = psutil.Process(os.getpid()).ppid
                    os.kill(ppid, signal.SIGTTIN)

                wkhtmltopdf = command + command_args + command_arg_local
                wkhtmltopdf += [content_file.name] + [pdfreport.name]

                process = subprocess.Popen(wkhtmltopdf, stdout=subprocess.PIPE,
                                           stderr=subprocess.PIPE)
                out, err = process.communicate()

                if config['workers'] == 1:
                    os.kill(ppid, signal.SIGTTOU)

                if process.returncode != 0:
                    raise osv.except_osv(_('Report (PDF)'),
                                         _('wkhtmltopdf failed with error code = %s. '
                                           'Message: %s') % (str(process.returncode), err))

                # Save the pdf in attachment if marked
                if reporthtml[0] is not False and save_in_attachment.get(reporthtml[0]):
                    attachment = {
                        'name': save_in_attachment.get(reporthtml[0]),
                        'datas': base64.encodestring(pdfreport.read()),
                        'datas_fname': save_in_attachment.get(reporthtml[0]),
                        'res_model': save_in_attachment.get('model'),
                        'res_id': reporthtml[0],
                    }
                    self.pool['ir.attachment'].create(cr, uid, attachment)
                    _logger.info('The PDF document %s is now saved in the '
                                 'database' % attachment['name'])

                pdfreport.seek(0)
                pdfdocuments.append(pdfreport)

                if headers:
                    head_file.close()
                if footers:
                    foot_file.close()
            except:
                raise

        # Get and return the full pdf
        if len(pdfdocuments) == 1:
            content = pdfdocuments[0].read()
            pdfdocuments[0].close()
        else:
            content = self._merge_pdf(pdfdocuments)

        return content

    def _get_report_from_name(self, cr, uid, report_name):
        """Get the first record of ir.actions.report.xml having the ``report_name`` as value for
        the field report_name.
        """
        report_obj = self.pool['ir.actions.report.xml']
        qwebtypes = ['qweb-pdf', 'qweb-html']
        conditions = [('report_type', 'in', qwebtypes), ('report_name', '=', report_name)]
        idreport = report_obj.search(cr, uid, conditions)[0]
        return report_obj.browse(cr, uid, idreport)

    def _build_wkhtmltopdf_args(self, paperformat, specific_paperformat_args=None):
        """Build arguments understandable by wkhtmltopdf from a report.paperformat record.

        :paperformat: report.paperformat record
        :specific_paperformat_args: a dict containing prioritized wkhtmltopdf arguments
        :returns: list of string representing the wkhtmltopdf arguments
        """
        command_args = []
        if paperformat.format and paperformat.format != 'custom':
            command_args.extend(['--page-size', paperformat.format])

        if paperformat.page_height and paperformat.page_width and paperformat.format == 'custom':
            command_args.extend(['--page-width', str(paperformat.page_width) + 'mm'])
            command_args.extend(['--page-height', str(paperformat.page_height) + 'mm'])

        if specific_paperformat_args and specific_paperformat_args.get('data-report-margin-top'):
            command_args.extend(['--margin-top', str(specific_paperformat_args['data-report-margin-top'])])
        elif paperformat.margin_top:
            command_args.extend(['--margin-top', str(paperformat.margin_top)])

        if specific_paperformat_args and specific_paperformat_args.get('data-report-dpi'):
            command_args.extend(['--dpi', str(specific_paperformat_args['data-report-dpi'])])
        elif paperformat.dpi:
            command_args.extend(['--dpi', str(paperformat.dpi)])

        if specific_paperformat_args and specific_paperformat_args.get('data-report-header-spacing'):
            command_args.extend(['--header-spacing', str(specific_paperformat_args['data-report-header-spacing'])])
        elif paperformat.header_spacing:
            command_args.extend(['--header-spacing', str(paperformat.header_spacing)])

        if paperformat.margin_left:
            command_args.extend(['--margin-left', str(paperformat.margin_left)])
        if paperformat.margin_bottom:
            command_args.extend(['--margin-bottom', str(paperformat.margin_bottom)])
        if paperformat.margin_right:
            command_args.extend(['--margin-right', str(paperformat.margin_right)])
        if paperformat.orientation:
            command_args.extend(['--orientation', str(paperformat.orientation)])
        if paperformat.header_line:
            command_args.extend(['--header-line'])

        return command_args

    def _merge_pdf(self, documents):
        """Merge PDF files into one.

        :param documents: list of pdf files
        :returns: string containing the merged pdf
        """
        writer = PdfFileWriter()
        for document in documents:
            reader = PdfFileReader(file(document.name, "rb"))
            for page in range(0, reader.getNumPages()):
                writer.addPage(reader.getPage(page))
            document.close()
        merged = cStringIO.StringIO()
        writer.write(merged)
        merged.seek(0)
        content = merged.read()
        merged.close()
        return content<|MERGE_RESOLUTION|>--- conflicted
+++ resolved
@@ -263,17 +263,11 @@
         :param ids: Ids of the records to print (if not used, pass an empty list)
         :param report_name: Name of the template to generate an action for
         """
-<<<<<<< HEAD
-=======
-        if context is None:
-            context = {}
-
         if ids:
             if not isinstance(ids, list):
                 ids = [ids]
             context['active_ids'] = ids
 
->>>>>>> 9a271eef
         report_obj = self.pool['ir.actions.report.xml']
         idreport = report_obj.search(cr, uid, [('report_name', '=', report_name)], context=context)
         try:
