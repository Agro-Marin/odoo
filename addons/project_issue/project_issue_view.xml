--- conflicted
+++ resolved
@@ -188,11 +188,7 @@
                     <separator orientation="vertical"/>
                     <group>
                         <field name="name" select='1' string="Subject"/>
-<<<<<<< HEAD
-                        <field name="user_id" widget="selection"/>
-=======
                         <field name="user_id" select="1" widget="selection"/>
->>>>>>> 8728f6bd
                         <field name="state" select="1">
                             <filter icon="gtk-new" domain="[('state','in',('open','draft'))]" help="Current Bugs" name="current_bugs"/>
                             <filter icon="gtk-yes" domain="[('state','=','open')]" help="Open Bugs"/>
