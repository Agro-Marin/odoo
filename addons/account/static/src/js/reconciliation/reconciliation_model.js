odoo.define('account.ReconciliationModel', function (require) {
"use strict";

var BasicModel = require('web.BasicModel');
var field_utils = require('web.field_utils');
var utils = require('web.utils');
var session = require('web.session');
var CrashManager = require('web.CrashManager');
var core = require('web.core');
var _t = core._t;


/**
 * Model use to fetch, format and update 'account.reconciliation.widget',
 * datas allowing reconciliation
 *
 * The statement internal structure::
 *
 *  {
 *      valuenow: integer
 *      valuenow: valuemax
 *      [bank_statement_id]: {
 *          id: integer
 *          display_name: string
 *      }
 *      reconcileModels: [object]
 *      accounts: {id: code}
 *  }
 *
 * The internal structure of each line is::
 *
 *   {
 *      balance: {
 *          type: number - show/hide action button
 *          amount: number - real amount
 *          amount_str: string - formated amount
 *          account_code: string
 *      },
 *      st_line: {
 *          partner_id: integer
 *          partner_name: string
 *      }
 *      mode: string ('inactive', 'match', 'create')
 *      reconciliation_proposition: {
 *          id: number|string
 *          partial_amount: number
 *          invalid: boolean - through the invalid line (without account, label...)
 *          is_tax: boolean
 *          account_code: string
 *          date: string
 *          date_maturity: string
 *          label: string
 *          amount: number - real amount
 *          amount_str: string - formated amount
 *          [already_paid]: boolean
 *          [partner_id]: integer
 *          [partner_name]: string
 *          [account_code]: string
 *          [journal_id]: {
 *              id: integer
 *              display_name: string
 *          }
 *          [ref]: string
 *          [is_partially_reconciled]: boolean
 *          [to_check]: boolean
 *          [amount_currency_str]: string|false (amount in record currency)
 *      }
 *      mv_lines: object - idem than reconciliation_proposition
 *      offset: integer
 *      limitMoveLines: integer
 *      filter: string
 *      [createForm]: {
 *          account_id: {
 *              id: integer
 *              display_name: string
 *          }
 *          tax_ids: {
 *              id: integer
 *              display_name: string
 *          }
 *          analytic_account_id: {
 *              id: integer
 *              display_name: string
 *          }
 *          analytic_tag_ids: {
 *          }
 *          label: string
 *          amount: number,
 *          [journal_id]: {
 *              id: integer
 *              display_name: string
 *          }
 *      }
 *   }
 */
var StatementModel = BasicModel.extend({
    avoidCreate: false,
    quickCreateFields: ['account_id', 'amount', 'analytic_account_id', 'label', 'tax_ids', 'force_tax_included', 'analytic_tag_ids', 'to_check'],

    /**
     * @override
     *
     * @param {Widget} parent
     * @param {object} options
     */
    init: function (parent, options) {
        this._super.apply(this, arguments);
        this.reconcileModels = [];
        this.lines = {};
        this.valuenow = 0;
        this.valuemax = 0;
        this.alreadyDisplayed = [];
        this.defaultDisplayQty = options && options.defaultDisplayQty || 10;
        this.limitMoveLines = options && options.limitMoveLines || 15;
    },

    //--------------------------------------------------------------------------
    // Public
    //--------------------------------------------------------------------------

    /**
     * add a reconciliation proposition from the matched lines
     * We also display a warning if the user tries to add 2 line with different
     * account type
     *
     * @param {string} handle
     * @param {number} mv_line_id
     * @returns {Promise}
     */
    addProposition: function (handle, mv_line_id) {
        var self = this;
        var line = this.getLine(handle);
        var prop = _.clone(_.find(line.mv_lines, {'id': mv_line_id}));
        this._addProposition(line, prop);
        line.limit_override = (line.offset + 1) * this.limitMoveLines;

        // Onchange the partner if not already set on the statement line.
        if(!line.st_line.partner_id && line.reconciliation_proposition
            && line.reconciliation_proposition.length == 1 && prop.partner_id && line.type === undefined){
            return this.changePartner(handle, {'id': prop.partner_id, 'display_name': prop.partner_name}, true)
                .then(function () {
                    return Promise.all([self._computeLine(line), self._performMoveLine(handle)]);
                });
        }

        return Promise.all([this._computeLine(line), this._performMoveLine(handle)]);
    },
    /**
     * change the filter for the target line and fetch the new matched lines
     *
     * @param {string} handle
     * @param {string} filter
     * @returns {Promise}
     */
    changeFilter: function (handle, filter) {
        var line = this.getLine(handle);
        line.filter = filter;
        line.offset = 0;
        return this._performMoveLine(handle);
    },
    /**
     * change the mode line ('inactive', 'match', 'create'), and fetch the new
     * matched lines or prepare to create a new line
     *
     * ``match``
     *   display the matched lines, the user can select the lines to apply
     *   there as proposition
     * ``create``
     *   display fields and quick create button to create a new proposition
     *   for the reconciliation
     *
     * @param {string} handle
     * @param {'inactive' | 'match' | 'create'} mode
     * @returns {Promise}
     */
    changeMode: function (handle, mode) {
        var line = this.getLine(handle);
        if (line.mode  === 'create') {
            this._blurProposition(handle);
            line.createForm = null;
        }
        if (mode  === 'create' && this.avoidCreate) {
            mode = 'match';
        }
        line.mode = mode;
        if (mode === 'match') {
            return this._performMoveLine(handle);
        }
        if (line.mode === 'create') {
            return this.createProposition(handle);
        }
        return Promise.resolve();
    },
    /**
     * call 'write' method on the 'account.bank.statement'
     *
     * @param {string} name
     * @returns {Promise}
     */
    changeName: function (name) {
        return this._rpc({
                model: 'account.bank.statement',
                method: 'write',
                args: [this.bank_statement_id.id, {name: name}],
            });
    },
    /**
     * change the offset for the matched lines, and fetch the new matched lines
     *
     * @param {string} handle
     * @param {number} offset
     * @returns {Promise}
     */
    changeOffset: function (handle, offset) {
        this.getLine(handle).offset += (offset > 0 ? 1 : -1) * this.limitMoveLines;
        return this._performMoveLine(handle);
    },
    /**
     * change the partner on the line and fetch the new matched lines
     *
     * @param {string} handle
     * @param {bool} preserveMode
     * @param {Object} partner
     * @param {string} partner.display_name
     * @param {number} partner.id
     * @returns {Promise}
     */
    changePartner: function (handle, partner, preserveMode) {
        var self = this;
        var line = this.getLine(handle);
        line.st_line.partner_id = partner && partner.id;
        line.st_line.partner_name = partner && partner.display_name || '';
        return Promise.resolve(partner && this._changePartner(handle, partner.id))
                .then(function() {
                    if(line.st_line.partner_id){
                        _.each(line.reconciliation_proposition, function(prop){
                            if(prop.partner_id != line.st_line.partner_id){
                                line.reconciliation_proposition = [];
                                return false;
                            }
                        });
                    }
                    return self._computeLine(line);
                })
                .then(function () {
                    if (!preserveMode)
                        return self.changeMode(handle, 'match');
                    return false;
                })
                .then(function () {
                    return line.mode === 'create' ? self.createProposition(handle) : false;
                });

    },
    /**
     * close the statement
     * @returns {Promise<number>} resolves to the res_id of the closed statements
     */
    closeStatement: function () {
        var self = this;
        return this._rpc({
                model: 'account.bank.statement',
                method: 'button_confirm_bank',
                args: [self.bank_statement_id.id],
            })
            .then(function () {
                return self.bank_statement_id.id;
            });
    },
    /**
     *
     * then open the first available line
     *
     * @param {string} handle
     * @returns {Promise}
     */
    createProposition: function (handle) {
        var line = this.getLine(handle);
        var prop = _.filter(line.reconciliation_proposition, '__focus');
        var last = prop[prop.length-1];
        if (last && !this._isValid(last)) {
            return Promise.resolve(false);
        }
        prop = this._formatQuickCreate(line);
        line.reconciliation_proposition.push(prop);
        line.createForm = _.pick(prop, this.quickCreateFields);
        return this._computeLine(line);
    },
    /**
     * Return context information and journal_id
     * @returns {Object} context
     */
    getContext: function () {
        return this.context;
    },
    /**
     * Return the lines that needs to be displayed by the widget
     *
     * @returns {Object} lines that are loaded and not yet displayed
     */
    getStatementLines: function () {
        var self = this;
        var linesToDisplay = _.pick(this.lines, function(value, key, object) {
            if (value.visible === true && self.alreadyDisplayed.indexOf(key) === -1) {
                self.alreadyDisplayed.push(key);
                return object;
            }
        });
        return linesToDisplay;
    },
    /**
     * Return a boolean telling if load button needs to be displayed or not
     *
     * @returns {boolean} true if load more button needs to be displayed
     */
    hasMoreLines: function () {
        var notDisplayed = _.filter(this.lines, function(line) { return !line.visible; });
        if (notDisplayed.length > 0) {
            return true;
        }
        return false;
    },
    /**
     * get the line data for this handle
     *
     * @param {Object} handle
     * @returns {Object}
     */
    getLine: function (handle) {
        return this.lines[handle];
    },
    /**
     * load data from
     *
     * - 'account.bank.statement' fetch the line id and bank_statement_id info
     * - 'account.reconcile.model'  fetch all reconcile model (for quick add)
     * - 'account.account' fetch all account code
     * - 'account.reconciliation.widget' fetch each line data
     *
     * @param {Object} context
     * @param {number[]} context.statement_line_ids
     * @returns {Promise}
     */
    load: function (context) {
        var self = this;
        this.statement_line_ids = context.statement_line_ids;
        if (!this.statement_line_ids) {
            return Promise.resolve();
        }
        this.context = context;
        return self.reload();

    },
    /**
     * Load more bank statement line
     *
     * @param {integer} qty quantity to load
     * @returns {Promise}
     */
    loadMore: function(qty) {
        if (qty === undefined) {
            qty = this.defaultDisplayQty;
        }
        var ids = _.pluck(this.lines, 'id');
        ids = ids.splice(this.pagerIndex, qty);
        this.pagerIndex += qty;
        return this.loadData(ids, this._getExcludedIds());
    },
    /**
     * RPC method to load informations on lines
     *
     * @param {Array} ids ids of bank statement line passed to rpc call
     * @param {Array} excluded_ids list of move_line ids that needs to be excluded from search
     * @returns {Promise}
     */
    loadData: function(ids, excluded_ids) {
        var self = this;
        return self._rpc({
            model: 'account.reconciliation.widget',
            method: 'get_bank_statement_line_data',
            args: [ids, excluded_ids],
            context: self.context,
        })
        .then(self._formatLine.bind(self));
    },
    /**
     * Reload all data
     */
    reload: function() {
        var self = this;
        self.alreadyDisplayed = [];
        self.lines = {};
        self.pagerIndex = 0;
        // FIXME: model should not be tied to the DOM !
        self.search_str = $('.reconciliation_search_input').val();
        var def_statement = this._rpc({
                model: 'account.reconciliation.widget',
                method: 'get_bank_statement_data',
                kwargs: {"bank_statement_line_ids":self.statement_line_ids, "search_str":self.search_str},
                context: self.context,
            })
            .then(function (statement) {
                self.statement = statement;
                self.bank_statement_id = self.statement_line_ids.length === 1 ? {id: self.statement_line_ids[0], display_name: statement.statement_name} : false;
                self.valuenow = self.valuenow || statement.value_min;
                self.valuemax = self.valuemax || statement.value_max;
                self.context.journal_id = statement.journal_id;
                _.each(statement.lines, function (res) {
                    var handle = _.uniqueId('rline');
                    self.lines[handle] = {
                        id: res.st_line.id,
                        partner_id: res.st_line.partner_id,
                        handle: handle,
                        reconciled: false,
                        mode: 'inactive',
                        mv_lines: [],
                        offset: 0,
                        filter: "",
                        reconciliation_proposition: [],
                        reconcileModels: [],
                    };
                });
            });
        var domainReconcile = [];
        if (self.context && self.context.company_ids) {
            domainReconcile.push(['company_id', 'in', self.context.company_ids]);
        }
        if (self.context && self.context.active_model === 'account.journal' && self.context.active_ids) {
            domainReconcile.push(['journal_id', 'in', [false].concat(self.context.active_ids)]);
        }
        var def_reconcileModel = this._rpc({
                model: 'account.reconcile.model',
                method: 'search_read',
                domain: domainReconcile,
            })
            .then(function (reconcileModels) {
                self.reconcileModels = reconcileModels;
            });
        var def_account = this._rpc({
                model: 'account.account',
                method: 'search_read',
                fields: ['code'],
            })
            .then(function (accounts) {
                self.accounts = _.object(_.pluck(accounts, 'id'), _.pluck(accounts, 'code'));
            });
        var def_taxes = self._loadTaxes();
        return Promise.all([def_statement, def_reconcileModel, def_account, def_taxes]).then(function () {
            _.each(self.lines, function (line) {
                line.reconcileModels = self.reconcileModels;
            });
            var ids = _.pluck(self.lines, 'id');
            ids = ids.splice(0, self.defaultDisplayQty);
            self.pagerIndex = ids.length;
            return self._formatLine(self.statement.lines);
        });
    },

    _loadTaxes: function(){
        var self = this;
        self.taxes = {};
        return this._rpc({
                model: 'account.tax',
                method: 'search_read',
                fields: ['price_include', 'name'],
            }).then(function (taxes) {
                _.each(taxes, function(tax){
                    self.taxes[tax.id] = {
                        price_include: tax.price_include,
                        display_name: tax.name,
                    };
                });
                return taxes;
            });
    },
    /**
     * Add lines into the propositions from the reconcile model
     * Can add 2 lines, and each with its taxes. The second line become editable
     * in the create mode.
     *
     * @see 'updateProposition' method for more informations about the
     * 'amount_type'
     *
     * @param {string} handle
     * @param {integer} reconcileModelId
     * @returns {Promise}
     */
    quickCreateProposition: function (handle, reconcileModelId) {
        var line = this.getLine(handle);
        var reconcileModel = _.find(this.reconcileModels, function (r) {return r.id === reconcileModelId;});
        var fields = ['account_id', 'amount', 'amount_type', 'analytic_account_id', 'journal_id', 'label', 'force_tax_included', 'tax_ids', 'analytic_tag_ids', 'to_check'];
        this._blurProposition(handle);
        var focus = this._formatQuickCreate(line, _.pick(reconcileModel, fields));
        focus.reconcileModelId = reconcileModelId;
<<<<<<< HEAD
        if (!line.reconciliation_proposition.every(function(prop) {return prop.to_check == focus.to_check;})) {
            new CrashManager().show_warning({data: {
                exception_type: _t("Incorrect Operation"),
                message: _t("You cannot mix items with and without the 'To Check' checkbox ticked.")
            }});
            return Promise.resolve();
        }
=======
>>>>>>> 498b4b43
        line.reconciliation_proposition.push(focus);
        if (reconcileModel.has_second_line) {
            var second = {};
            _.each(fields, function (key) {
                second[key] = ("second_"+key) in reconcileModel ? reconcileModel["second_"+key] : reconcileModel[key];
            });
            focus = this._formatQuickCreate(line, second);
            focus.reconcileModelId = reconcileModelId;
            line.reconciliation_proposition.push(focus);
            this._computeReconcileModels(handle, reconcileModelId);
        }
        line.createForm = _.pick(focus, this.quickCreateFields);
        return this._computeLine(line);
    },
    /**
     * Remove a proposition and switch to an active mode ('create' or 'match')
     *
     * @param {string} handle
     * @param {number} id (move line id)
     * @returns {Promise}
     */
    removeProposition: function (handle, id) {
        var self = this;
        var line = this.getLine(handle);
        var defs = [];
        // new limit = previous limit + 1, the one put back
        line.limit_override = (line.offset + 1) * this.limitMoveLines;
        var prop = _.find(line.reconciliation_proposition, {'id' : id});
        if (prop) {
            line.reconciliation_proposition = _.filter(line.reconciliation_proposition, function (p) {
                return p.id !== prop.id && p.id !== prop.link && p.link !== prop.id && (!p.link || p.link !== prop.link);
            });

            // No proposition left and then, reset the st_line partner.
            if(line.reconciliation_proposition.length == 0 && line.st_line.has_no_partner)
                defs.push(self.changePartner(line.handle));
        }
        line.mode = (id || line.mode !== "create") && isNaN(id) && !this.avoidCreate ? 'create' : 'match';
        defs.push(this._computeLine(line));
        if (line.mode === 'create') {
            return Promise.all(defs).then(function () {
                return self.createProposition(handle);
            });
        } else if (line.mode === 'match') {
            return Promise.all(defs).then(function () {
                return self._performMoveLine(handle);
            });
        }
        return Promise.all(defs);
    },
    getPartialReconcileAmount: function(handle, data) {
        var line = this.getLine(handle);
        var prop = _.find(line.reconciliation_proposition, {'id': data.data});
        if (prop) {
            var amount = prop.partial_amount || prop.amount;
            // Check if we can get a partial amount that would directly set balance to zero
            var partial = Math.abs(line.balance.amount + amount);
            if (Math.abs(line.balance.amount) >= Math.abs(amount)) {
                return Math.abs(amount);
            }
            if (partial <= Math.abs(prop.amount) && partial >= 0) {
                return partial;
            }
            return Math.abs(amount);
        }
    },
    /**
     * Force the partial reconciliation to display the reconciliate button.
     *
     * @param {string} handle
     * @returns {Promise}
     */
    partialReconcile: function(handle, data) {
        var line = this.getLine(handle);
        var prop = _.find(line.reconciliation_proposition, {'id' : data.mvLineId});
        if (prop) {
            var amount = data.amount;
            try {
                amount = field_utils.parse.float(data.amount);
            }
            catch (err) {
                amount = NaN;
            }
            // Amount can't be greater than line.amount and can not be negative and must be a number
            // the amount we receive will be a string, so take sign of previous line amount in consideration in order to put
            // the amount in the correct left or right column
            if (amount >= Math.abs(prop.amount) || amount <= 0 || isNaN(amount)) {
                delete prop.partial_amount_str;
                delete prop.partial_amount;
                if (isNaN(amount) || amount < 0) {
                    this.do_warn(_.str.sprintf(_t('The amount %s is not a valid partial amount'), data.amount));
                }
                return this._computeLine(line);
            }
            else {
                var format_options = { currency_id: line.st_line.currency_id };
                prop.partial_amount = (prop.amount > 0 ? 1 : -1)*amount;
                prop.partial_amount_str = field_utils.format.monetary(Math.abs(prop.partial_amount), {}, format_options);
            }
        }
        return this._computeLine(line);
    },
    /**
     * Change the value of the editable proposition line or create a new one.
     *
     * If the editable line comes from a reconcile model with 2 lines
     * and their 'amount_type' is "percent"
     * and their total equals 100% (this doesn't take into account the taxes
     * who can be included or not)
     * Then the total is recomputed to have 100%.
     *
     * @param {string} handle
     * @param {*} values
     * @returns {Promise}
     */
    updateProposition: function (handle, values) {
        var self = this;
        var line = this.getLine(handle);
        var prop = _.last(_.filter(line.reconciliation_proposition, '__focus'));
        if ('to_check' in values && values.to_check === false) {
            // check if we have another line with to_check and if yes don't change value of this proposition
            prop.to_check = line.reconciliation_proposition.some(function(rec_prop, index) {
                return rec_prop.id !== prop.id && rec_prop.to_check;
            });
        }
        if (!prop) {
            prop = this._formatQuickCreate(line);
            line.reconciliation_proposition.push(prop);
        }
<<<<<<< HEAD
        if ('to_check' in values && !line.reconciliation_proposition.slice(0,-1).every(function(prop) {return prop.to_check == values.to_check;})) {
            new CrashManager().show_warning({data: {
                exception_type: _t("Incorrect Operation"),
                message: _t("You cannot mix items with and without the 'To Check' checkbox ticked.")
            }});
            // FIXME: model should not be tied to the DOM !
            $('.create_to_check input:visible').prop('checked', !values.to_check).change();
            return Promise.resolve();
        }
=======
>>>>>>> 498b4b43
        _.each(values, function (value, fieldName) {
            if (fieldName === 'analytic_tag_ids') {
                switch (value.operation) {
                    case "ADD_M2M":
                        if (!_.findWhere(prop.analytic_tag_ids, {id: value.ids.id})) {
                            prop.analytic_tag_ids.push(value.ids);
                        }
                        break;
                    case "FORGET":
                        var id = self.localData[value.ids[0]].ref;
                        prop.analytic_tag_ids = _.filter(prop.analytic_tag_ids, function (val) {
                            return val.id !== id;
                        });
                        break;
                }
            } 
            else if (fieldName === 'tax_ids') {
                switch(value.operation) {
                    case "ADD_M2M":
                        prop.__tax_to_recompute = true;
                        if (!_.findWhere(prop.tax_ids, {id: value.ids.id})) {
                            value.ids.price_include = self.taxes[value.ids.id] ? self.taxes[value.ids.id].price_include : false;
                            prop.tax_ids.push(value.ids);
                        }
                        break;
                    case "FORGET":
                        prop.__tax_to_recompute = true;
                        var id = self.localData[value.ids[0]].ref;
                        prop.tax_ids = _.filter(prop.tax_ids, function (val) {
                            return val.id !== id;
                        });
                        break;
                }
            }
            else {
                prop[fieldName] = values[fieldName];
            }
        });
        if ('account_id' in values) {
            prop.account_code = prop.account_id ? this.accounts[prop.account_id.id] : '';
        }
        if ('amount' in values) {
            prop.base_amount = values.amount;
            if (prop.reconcileModelId) {
                this._computeReconcileModels(handle, prop.reconcileModelId);
            }
        }
        if ('force_tax_included' in values || 'amount' in values || 'account_id' in values) {
            prop.__tax_to_recompute = true;
        }
        line.createForm = _.pick(prop, this.quickCreateFields);
        // If you check/uncheck the force_tax_included box, reset the createForm amount.
        if(prop.base_amount)
            line.createForm.amount = prop.base_amount;
        if (prop.tax_ids.length !== 1 ) {
            // When we have 0 or more than 1 taxes, reset the base_amount and force_tax_included, otherwise weird behavior can happen
            prop.amount = prop.base_amount;
            line.createForm.force_tax_included = false;
        }
        return this._computeLine(line);
    },
    /**
     * Format the value and send it to 'account.reconciliation.widget' model
     * Update the number of validated lines
     *
     * @param {(string|string[])} handle
     * @returns {Promise<Object>} resolved with an object who contains
     *   'handles' key
     */
    validate: function (handle) {
        var self = this;
        var handles = [];
        if (handle) {
            handles = [handle];
        } else {
            _.each(this.lines, function (line, handle) {
                if (!line.reconciled && line.balance && !line.balance.amount && line.reconciliation_proposition.length) {
                    handles.push(handle);
                }
            });
        }
        var ids = [];
        var values = [];
        var handlesPromises = [];
        _.each(handles, function (handle) {
            var line = self.getLine(handle);
            var props = _.filter(line.reconciliation_proposition, function (prop) {return !prop.invalid;});
            var computeLinePromise;
            if (props.length === 0) {
                // Usability: if user has not choosen any lines and click validate, it has the same behavior
                // as creating a write-off of the same amount.
                props.push(self._formatQuickCreate(line, {
                    account_id: [line.st_line.open_balance_account_id, self.accounts[line.st_line.open_balance_account_id]],
                }));
                // update balance of line otherwise it won't be to zero and another line will be added
                line.reconciliation_proposition.push(props[0]);
                computeLinePromise = self._computeLine(line);
            }
            ids.push(line.id);
<<<<<<< HEAD
            handlesPromises.push(Promise.resolve(computeLinePromise).then(function() {
                var values_dict = {
                    "partner_id": line.st_line.partner_id,
                    "counterpart_aml_dicts": _.map(_.filter(props, function (prop) {
                        return !isNaN(prop.id) && !prop.already_paid;
                    }), self._formatToProcessReconciliation.bind(self, line)),
                    "payment_aml_ids": _.pluck(_.filter(props, function (prop) {
                        return !isNaN(prop.id) && prop.already_paid;
                    }), 'id'),
                    "new_aml_dicts": _.map(_.filter(props, function (prop) {
                        return isNaN(prop.id) && prop.display;
                    }), self._formatToProcessReconciliation.bind(self, line)),
                };
                line.reconciliation_proposition.some(function(prop) {
                    if (prop.to_check) {
                        values_dict['to_check'] = true;
                        return true;
                    }
                });
                if (line.reconciliation_proposition[0].to_check) {
                    values_dict['to_check'] = true;
                }
=======
            var values_dict = {
                "partner_id": line.st_line.partner_id,
                "counterpart_aml_dicts": _.map(_.filter(props, function (prop) {
                    return !isNaN(prop.id) && !prop.already_paid;
                }), self._formatToProcessReconciliation.bind(self, line)),
                "payment_aml_ids": _.pluck(_.filter(props, function (prop) {
                    return !isNaN(prop.id) && prop.already_paid;
                }), 'id'),
                "new_aml_dicts": _.map(_.filter(props, function (prop) {
                    return isNaN(prop.id) && prop.display;
                }), self._formatToProcessReconciliation.bind(self, line)),
                "to_check": line.to_check,
            };
>>>>>>> 498b4b43

                // If the lines are not fully balanced, create an unreconciled amount.
                // line.st_line.currency_id is never false here because its equivalent to
                // statement_line.currency_id or statement_line.journal_id.currency_id or statement_line.journal_id.company_id.currency_id (Python-side).
                // see: get_statement_line_for_reconciliation_widget method in account/models/account_bank_statement.py for more details
                var currency = session.get_currency(line.st_line.currency_id);
                var balance = line.balance.amount;
                if (!utils.float_is_zero(balance, currency.digits[1])) {
                    var unreconciled_amount_dict = {
                        'account_id': line.st_line.open_balance_account_id,
                        'credit': balance > 0 ? balance : 0,
                        'debit': balance < 0 ? -balance : 0,
                        'name': line.st_line.name + ' : ' + _t("Open balance"),
                    };
                    values_dict['new_aml_dicts'].push(unreconciled_amount_dict);
                }
                values.push(values_dict);
                line.reconciled = true;
                self.valuenow++;
            }));
        });

        return Promise.all(handlesPromises).then(function() {
            return self._rpc({
                    model: 'account.reconciliation.widget',
                    method: 'process_bank_statement_line',
                    args: [ids, values],
                    context: self.context,
                })
                .then(self._validatePostProcess.bind(self))
                .then(function () {
                    return {handles: handles};
                });
        });
    },

    //--------------------------------------------------------------------------
    // Private
    //--------------------------------------------------------------------------

    /**
     * add a line proposition after checking receivable and payable accounts constraint
     *
     * @private
     * @param {Object} line
     * @param {Object} prop
     */
    _addProposition: function (line, prop) {
        line.reconciliation_proposition.push(prop);
    },
    /**
     * stop the editable proposition line and remove it if it's invalid then
     * compute the line
     *
     * See :func:`_computeLine`
     *
     * @private
     * @param {string} handle
     * @returns {Promise}
     */
    _blurProposition: function (handle) {
        var line = this.getLine(handle);
        line.reconciliation_proposition = _.filter(line.reconciliation_proposition, function (l) {
            l.__focus = false;
            return !l.invalid;
        });
        return this._computeLine(line);
    },
    /**
     * When changing partner, read property_account_receivable and payable
     * of that partner because the counterpart account might cahnge depending
     * on the partner
     *
     * @private
     * @param {string} handle
     * @param {integer} partner_id
     * @returns {Promise}
     */
    _changePartner: function (handle, partner_id) {
        var self = this;
        return this._rpc({
                model: 'res.partner',
                method: 'read',
                args: [partner_id, ["property_account_receivable_id", "property_account_payable_id", "customer", "supplier"]],
            }).then(function (result) {
                if (result.length > 0) {
                    var line = self.getLine(handle);
                    if (result[0]['supplier'] && !result[0]['customer']) {
                        self.lines[handle].st_line.open_balance_account_id = result[0]['property_account_payable_id'][0];
                    } else if (!result[0]['supplier'] && result[0]['customer']) {
                        self.lines[handle].st_line.open_balance_account_id = result[0]['property_account_receivable_id'][0];
                    } else {
                        self.lines[handle].st_line.open_balance_account_id = line.balance.amount < 0 ? result[0]['property_account_payable_id'][0] : result[0]['property_account_receivable_id'][0];
                    }
                }
            });
    },
    /**
     * Calculates the balance; format each proposition amount_str and mark as
     * invalid the line with empty account_id, amount or label
     * Check the taxes server side for each updated propositions with tax_ids
     *
     * @private
     * @param {Object} line
     * @returns {Promise}
     */
    _computeLine: function (line) {
        //balance_type
        var self = this;

        // compute taxes
        var tax_defs = [];
        var reconciliation_proposition = [];
        var formatOptions = {
            currency_id: line.st_line.currency_id,
        };
        line.to_check = false;
        _.each(line.reconciliation_proposition, function (prop) {
            if (prop.to_check) {
                // If one of the proposition is to_check, set the global to_check flag to true
                line.to_check = true;
            }
            if (prop.is_tax) {
                if (!_.find(line.reconciliation_proposition, {'id': prop.link}).__tax_to_recompute) {
                    reconciliation_proposition.push(prop);
                }
                return;
            }
            if (!prop.already_paid && parseInt(prop.id)) {
                prop.is_move_line = true;
            }
            reconciliation_proposition.push(prop);

            if (prop.tax_ids && prop.tax_ids.length && prop.__tax_to_recompute && prop.base_amount) {
                reconciliation_proposition = _.filter(reconciliation_proposition, function (p) {
                    return !p.is_tax || p.link !== prop.id;
                });
                var args = [prop.tax_ids.map(function(el){return el.id;}), prop.base_amount, formatOptions.currency_id];
                var add_context = {'round': true};
                if(prop.tax_ids.length === 1 && line.createForm.force_tax_included)
                    add_context.force_price_include = true;
                tax_defs.push(self._rpc({
                        model: 'account.tax',
                        method: 'json_friendly_compute_all',
                        args: args,
                        context: $.extend({}, self.context || {}, add_context),
                    })
                    .then(function (result) {
                        _.each(result.taxes, function(tax){
                            var tax_prop = self._formatQuickCreate(line, {
                                'link': prop.id,
                                'tax_ids': [tax.id],
                                'amount': tax.amount,
                                'label': tax.name,
                                'date': prop.date,
                                'account_id': tax.account_id ? [tax.account_id, null] : prop.account_id,
                                'analytic': tax.analytic,
                                'is_tax': true,
                                '__focus': false
                            });

                            prop.tax_exigible = tax.tax_exigibility === 'on_payment' ? true : undefined;
                            prop.amount = tax.base;
                            prop.amount_str = field_utils.format.monetary(Math.abs(prop.amount), {}, formatOptions);
                            prop.invalid = !self._isValid(prop);

                            tax_prop.amount_str = field_utils.format.monetary(Math.abs(tax_prop.amount), {}, formatOptions);
                            tax_prop.invalid = prop.invalid;

                            reconciliation_proposition.push(tax_prop);
                        });
                    }));
            } else {
                prop.amount_str = field_utils.format.monetary(Math.abs(prop.amount), {}, formatOptions);
                prop.display = self._isDisplayedProposition(prop);
                prop.invalid = !self._isValid(prop);
            }
        });

        return Promise.all(tax_defs).then(function () {
            _.each(reconciliation_proposition, function (prop) {
                prop.__tax_to_recompute = false;
            });
            line.reconciliation_proposition = reconciliation_proposition;

            var amount_currency = 0;
            var total = line.st_line.amount || 0;
            var isOtherCurrencyId = _.uniq(_.pluck(_.reject(reconciliation_proposition, 'invalid'), 'currency_id'));
            isOtherCurrencyId = isOtherCurrencyId.length === 1 && !total && isOtherCurrencyId[0] !== formatOptions.currency_id ? isOtherCurrencyId[0] : false;

            _.each(reconciliation_proposition, function (prop) {
                if (!prop.invalid) {
                    total -= prop.partial_amount || prop.amount;
                    if (isOtherCurrencyId) {
                        amount_currency -= (prop.amount < 0 ? -1 : 1) * Math.abs(prop.amount_currency);
                    }
                }
            });
            var company_currency = session.get_currency(line.st_line.currency_id);
            var company_precision = company_currency && company_currency.digits[1] || 2;
            total = utils.round_decimals(total, company_precision) || 0;
            if(isOtherCurrencyId){
                var other_currency = session.get_currency(isOtherCurrencyId);
                var other_precision = other_currency && other_currency.digits[1] || 2;
                amount_currency = utils.round_decimals(amount_currency, other_precision);
            }
            line.balance = {
                amount: total,
                amount_str: field_utils.format.monetary(Math.abs(total), {}, formatOptions),
                currency_id: isOtherCurrencyId,
                amount_currency: isOtherCurrencyId ? amount_currency : total,
                amount_currency_str: isOtherCurrencyId ? field_utils.format.monetary(Math.abs(amount_currency), {}, {
                    currency_id: isOtherCurrencyId
                }) : false,
                account_code: self.accounts[line.st_line.open_balance_account_id],
            };
            line.balance.show_balance = line.balance.amount_currency != 0;
            line.balance.type = line.balance.amount_currency ? (line.st_line.partner_id ? 0 : -1) : 1;
        });
    },
    /**
     *
     *
     * @private
     * @param {string} handle
     * @param {integer} reconcileModelId
     */
    _computeReconcileModels: function (handle, reconcileModelId) {
        var line = this.getLine(handle);
        // if quick create with 2 lines who use 100%, change the both values in same time
        var props = _.filter(line.reconciliation_proposition, {'reconcileModelId': reconcileModelId, '__focus': true});
        if (props.length === 2 && props[0].percent && props[1].percent) {
            if (props[0].percent + props[1].percent === 100) {
                props[0].base_amount = props[0].amount = line.st_line.amount - props[1].base_amount;
                props[0].__tax_to_recompute = true;
            }
        }
    },
    /**
     * format a name_get into an object {id, display_name}, idempotent
     *
     * @private
     * @param {Object|Array} [value] data or name_get
     */
    _formatNameGet: function (value) {
        return value ? (value.id ? value : {'id': value[0], 'display_name': value[1]}) : false;
    },
    _formatMany2ManyTags: function (value) {
        var res = [];
        for (var i=0, len=value.length; i<len; i++) {
            res[i] = {data: {'id': value[i][0], 'display_name': value[i][1]}};
        }
        return res;
    },
    _formatMany2ManyTagsTax: function(value) {
        var res = [];
        for (var i=0; i<value.length; i++) {
            res.push({id: value[i], display_name: this.taxes[value[i]] ? this.taxes[value[i]].display_name : ''});
        }
        return res;
    },
    /**
     * Format each propositions (amount, label, account_id)
     *
     * @private
     * @param {Object} line
     * @param {Object[]} props
     */
    _formatLineProposition: function (line, props) {
        var self = this;
        if (props.length) {
            _.each(props, function (prop) {
                prop.amount = prop.debit || -prop.credit;
                prop.label = prop.name;
                prop.account_id = self._formatNameGet(prop.account_id || line.account_id);
                prop.is_partially_reconciled = prop.amount_str !== prop.total_amount_str;
                prop.to_check = !!prop.to_check;
            });
        }
    },
    /**
     * Format each server lines and propositions and compute all lines
     *
     * @see '_computeLine'
     *
     * @private
     * @param {Object[]} lines
     * @returns {Promise}
     */
    _formatLine: function (lines) {
        var self = this;
        var defs = [];
        _.each(lines, function (data) {
            var line = _.find(self.lines, function (l) {
                return l.id === data.st_line.id;
            });
            line.visible = true;
            line.limitMoveLines = self.limitMoveLines;
            _.extend(line, data);
            self._formatLineProposition(line, line.reconciliation_proposition);
            if (!line.reconciliation_proposition.length) {
                delete line.reconciliation_proposition;
            }

            // No partner set on st_line and all matching amls have the same one: set it on the st_line.
            defs.push(
                self._computeLine(line)
                .then(function(){
                    if(!line.st_line.partner_id && line.reconciliation_proposition.length > 0){
                        var hasDifferentPartners = function(prop){
                            return !prop.partner_id || prop.partner_id != line.reconciliation_proposition[0].partner_id;
                        };

                        if(!_.any(line.reconciliation_proposition, hasDifferentPartners)){
                            return self.changePartner(line.handle, {
                                'id': line.reconciliation_proposition[0].partner_id,
                                'display_name': line.reconciliation_proposition[0].partner_name,
                            }, true);
                        }
                    }else if(!line.st_line.partner_id && line.partner_id && line.partner_name){
                        return self.changePartner(line.handle, {
                            'id': line.partner_id,
                            'display_name': line.partner_name,
                        }, true);
                    }
                    return true;
                })
                .then(function(){
                    return data.write_off ? self.quickCreateProposition(line.handle, data.model_id) : true;
                })
                .then(function() {
                    // If still no partner set, take the one from context, if it exists
                    if (!line.st_line.partner_id && self.context.partner_id && self.context.partner_name) {
                        return self.changePartner(line.handle, {
                            'id': self.context.partner_id,
                            'display_name': self.context.partner_name,
                        }, true);
                    }
                    return true;
                })
            );
        });
        return Promise.all(defs);
    },
    /**
     * Format the server value then compute the line
     *
     * @see '_computeLine'
     *
     * @private
     * @param {string} handle
     * @param {Object[]} mv_lines
     * @returns {Promise}
     */
    _formatMoveLine: function (handle, mv_lines) {
        var self = this;
        var line = this.getLine(handle);
        if (line.offset === 0 || line.limit_override) {
            line.mv_lines = mv_lines;
            delete line.limit_override;
        } else {
            line.mv_lines = line.mv_lines.concat(mv_lines);
        }
        this._formatLineProposition(line, mv_lines);

        if (line.mode !== 'create' && !line.mv_lines.length && !line.filter.length) {
            line.mode = this.avoidCreate || !line.balance.amount ? 'inactive' : 'create';
            if (line.mode === 'create') {
                return this._computeLine(line).then(function () {
                    return self.createProposition(handle);
                });
            }
        } else {
            return this._computeLine(line);
        }
    },
    /**
     * Apply default values for the proposition, format datas and format the
     * base_amount with the decimal number from the currency
     *
     * @private
     * @param {Object} line
     * @param {Object} values
     * @returns {Object}
     */
    _formatQuickCreate: function (line, values) {
        values = values || {};
        var today = new moment().utc().format();
        var account = this._formatNameGet(values.account_id);
        var formatOptions = {
            currency_id: line.st_line.currency_id,
        };
        var amount = values.amount !== undefined ? values.amount : line.balance.amount;
        var prop = {
            'id': _.uniqueId('createLine'),
            'label': values.label || line.st_line.name,
            'account_id': account,
            'account_code': account ? this.accounts[account.id] : '',
            'analytic_account_id': this._formatNameGet(values.analytic_account_id),
            'analytic_tag_ids': this._formatMany2ManyTags(values.analytic_tag_ids || []),
            'journal_id': this._formatNameGet(values.journal_id),
            'tax_ids': this._formatMany2ManyTagsTax(values.tax_ids || []),
            'debit': 0,
            'credit': 0,
            'date': values.date ? values.date : field_utils.parse.date(today, {}, {isUTC: true}),
            'force_tax_included': values.force_tax_included || false,
            'base_amount': values.amount_type !== "percentage" ?
                (amount) : line.balance.amount * values.amount / 100,
            'percent': values.amount_type === "percentage" ? values.amount : null,
            'link': values.link,
            'display': true,
            'invalid': true,
            'to_check': !!values.to_check,
            '__tax_to_recompute': true,
            'is_tax': values.is_tax,
            '__focus': '__focus' in values ? values.__focus : true,
        };
        if (prop.base_amount) {
            // Call to format and parse needed to round the value to the currency precision
            var sign = prop.base_amount < 0 ? -1 : 1;
            var amount = field_utils.format.monetary(Math.abs(prop.base_amount), {}, formatOptions);
            prop.base_amount = sign * field_utils.parse.monetary(amount, {}, formatOptions);
        }

        prop.amount = prop.base_amount;
        return prop;
    },
    /**
     * Return list of account_move_line that has been selected and needs to be removed
     * from other calls.
     *
     * @private
     * @returns {Array} list of excluded ids
     */
    _getExcludedIds: function () {
        var excludedIds = [];
        _.each(this.lines, function(line) {
            if (line.reconciliation_proposition) {
                _.each(line.reconciliation_proposition, function(prop) {
                    if (parseInt(prop['id'])) {
                        excludedIds.push(prop['id']);
                    }
                });
            }
        });
        return excludedIds;
    },
    /**
     * Defined whether the line is to be displayed or not. Here, we only display
     * the line if it comes from the server or if an account is defined when it
     * is created
     *
     * @private
     * @param {object} prop
     * @returns {Boolean}
     */
    _isDisplayedProposition: function (prop) {
        return !isNaN(prop.id) || !!prop.account_id;
    },
    /**
     * @private
     * @param {object} prop
     * @returns {Boolean}
     */
    _isValid: function (prop) {
        return !isNaN(prop.id) || prop.account_id && prop.amount && prop.label && !!prop.label.length;
    },
    /**
     * Fetch 'account.reconciliation.widget' propositions.
     *
     * @see '_formatMoveLine'
     *
     * @private
     * @param {string} handle
     * @returns {Promise}
     */
    _performMoveLine: function (handle) {
        var line = this.getLine(handle);
        var excluded_ids = _.compact(_.flatten(_.map(this.lines, function (line) {
            return _.map(line.reconciliation_proposition, function (prop) {
                return _.isNumber(prop.id) ? prop.id : null;
            });
        })));
        var filter = line.filter || "";
        var limit = this.limitMoveLines;
        var offset = line.offset;
        if (line.limit_override) {
            // If we have a limit_override, it means we are either adding/removing
            // a line from the matching table, hence keep same number of displayed
            // proposition below by setting offset to 0 and limit to the current
            // number of proposition loaded
            offset = 0;
            limit = line.limit_override;
        }
        return this._rpc({
                model: 'account.reconciliation.widget',
                method: 'get_move_lines_for_bank_statement_line',
                args: [line.id, line.st_line.partner_id, excluded_ids, filter, offset, limit],
                context: this.context,
            })
            .then(this._formatMoveLine.bind(this, handle));
    },
    /**
     * format the proposition to send information server side
     *
     * @private
     * @param {object} line
     * @param {object} prop
     * @returns {object}
     */
    _formatToProcessReconciliation: function (line, prop) {
        var amount = -prop.amount;
        if (prop.partial_amount) {
            amount = -prop.partial_amount;
        }

        var result = {
            name : prop.label,
            debit : amount > 0 ? amount : 0,
            credit : amount < 0 ? -amount : 0,
            tax_exigible: prop.tax_exigible,
            analytic_tag_ids: [[6, null, _.pluck(prop.analytic_tag_ids, 'id')]]
        };
        if (!isNaN(prop.id)) {
            result.counterpart_aml_id = prop.id;
        } else {
            result.account_id = prop.account_id.id;
            if (prop.journal_id) {
                result.journal_id = prop.journal_id.id;
            }
        }
        if (!isNaN(prop.id)) result.counterpart_aml_id = prop.id;
        if (prop.analytic_account_id) result.analytic_account_id = prop.analytic_account_id.id;
        if (prop.tax_ids && prop.tax_ids.length && !prop.is_tax) result.tax_ids = [[6, null, _.pluck(prop.tax_ids, 'id')]];
        if (prop.tax_ids && prop.tax_ids.length && prop.is_tax) result.tax_line_id = prop.tax_ids[0].id;
        if (prop.reconcileModelId) result.reconcile_model_id = prop.reconcileModelId
        return result;
    },
    /**
     * Hook to handle return values of the validate's line process.
     *
     * @private
     * @param {Object} data
     * @param {Object[]} data.moves list of processed account.move
     * @returns {Deferred}
     */
    _validatePostProcess: function (data) {
        return Promise.resolve();
    },
});


/**
 * Model use to fetch, format and update 'account.move.line' and 'res.partner'
 * datas allowing manual reconciliation
 */
var ManualModel = StatementModel.extend({
    quickCreateFields: ['account_id', 'journal_id', 'amount', 'analytic_account_id', 'label', 'tax_ids', 'force_tax_included', 'analytic_tag_ids', 'date', 'to_check'],

    //--------------------------------------------------------------------------
    // Public
    //--------------------------------------------------------------------------

    /**
     * Return a boolean telling if load button needs to be displayed or not
     *
     * @returns {boolean} true if load more button needs to be displayed
     */
    hasMoreLines: function () {
        if (this.manualLines.length > this.pagerIndex) {
            return true;
        }
        return false;
    },
    /**
     * load data from
     * - 'account.reconciliation.widget' fetch the lines to reconciliate
     * - 'account.account' fetch all account code
     *
     * @param {Object} context
     * @param {string} [context.mode] 'customers', 'suppliers' or 'accounts'
     * @param {integer[]} [context.company_ids]
     * @param {integer[]} [context.partner_ids] used for 'customers' and
     *   'suppliers' mode
     * @returns {Promise}
     */
    load: function (context) {
        var self = this;
        this.context = context;

        var domain_account_id = [];
        if (context && context.company_ids) {
            domain_account_id.push(['company_id', 'in', context.company_ids]);
        }

        var def_account = this._rpc({
                model: 'account.account',
                method: 'search_read',
                domain: domain_account_id,
                fields: ['code'],
            })
            .then(function (accounts) {
                self.account_ids = _.pluck(accounts, 'id');
                self.accounts = _.object(self.account_ids, _.pluck(accounts, 'code'));
            });

        var domainReconcile = [];
        var company_ids = context && context.company_ids || [session.company_id];
        if (company_ids) {
            domainReconcile.push(['company_id', 'in', company_ids]);
        }
        var def_reconcileModel = this._rpc({
                model: 'account.reconcile.model',
                method: 'search_read',
                domain: domainReconcile,
            })
            .then(function (reconcileModels) {
                self.reconcileModels = reconcileModels;
            });

        var def_taxes = this._loadTaxes();

        return Promise.all([def_reconcileModel, def_account, def_taxes]).then(function () {
            switch(context.mode) {
                case 'customers':
                case 'suppliers':
                    var mode = context.mode === 'customers' ? 'receivable' : 'payable';
                    var args = ['partner', context.partner_ids || null, mode];
                    return self._rpc({
                            model: 'account.reconciliation.widget',
                            method: 'get_data_for_manual_reconciliation',
                            args: args,
                            context: context,
                        })
                        .then(function (result) {
                            self.manualLines = result;
                            self.valuenow = 0;
                            self.valuemax = Object.keys(self.manualLines).length;
                            var lines = self.manualLines.splice(0, self.defaultDisplayQty);
                            self.pagerIndex = lines.length;
                            return self.loadData(lines);
                        });
                case 'accounts':
                    return self._rpc({
                            model: 'account.reconciliation.widget',
                            method: 'get_data_for_manual_reconciliation',
                            args: ['account', context.account_ids || self.account_ids],
                            context: context,
                        })
                        .then(function (result) {
                            self.manualLines = result;
                            self.valuenow = 0;
                            self.valuemax = Object.keys(self.manualLines).length;
                            var lines = self.manualLines.splice(0, self.defaultDisplayQty);
                            self.pagerIndex = lines.length;
                            return self.loadData(lines);
                        });
                default:
                    var partner_ids = context.partner_ids || null;
                    var account_ids = context.account_ids || self.account_ids || null;
                    return self._rpc({
                            model: 'account.reconciliation.widget',
                            method: 'get_all_data_for_manual_reconciliation',
                            args: [partner_ids, account_ids],
                            context: context,
                        })
                        .then(function (result) {
                            // Flatten the result
                            self.manualLines = [].concat(result.accounts, result.customers, result.suppliers);
                            self.valuenow = 0;
                            self.valuemax = Object.keys(self.manualLines).length;
                            var lines = self.manualLines.splice(0, self.defaultDisplayQty);
                            self.pagerIndex = lines.length;
                            return self.loadData(lines);
                        });
            }
        });
    },
    /**
     * Load more partners/accounts
     *
     * @param {integer} qty quantity to load
     * @returns {Promise}
     */
    loadMore: function(qty) {
        if (qty === undefined) {
            qty = this.defaultDisplayQty;
        }
        var lines = this.manualLines.splice(this.pagerIndex, qty);
        this.pagerIndex += qty;
        return this.loadData(lines);
    },
    /**
     * Method to load informations on lines
     *
     * @param {Array} lines manualLines to load
     * @returns {Promise}
     */
    loadData: function(lines) {
        var self = this;
        var defs = [];
        _.each(lines, function (l) {
            defs.push(self._formatLine(l.mode, l));
        });
        return Promise.all(defs);

    },
    /**
     * Mark the account or the partner as reconciled
     *
     * @param {(string|string[])} handle
     * @returns {Promise<Array>} resolved with the handle array
     */
    validate: function (handle) {
        var self = this;
        var handles = [];
        if (handle) {
            handles = [handle];
        } else {
            _.each(this.lines, function (line, handle) {
                if (!line.reconciled && !line.balance.amount && line.reconciliation_proposition.length) {
                    handles.push(handle);
                }
            });
        }

        var def = Promise.resolve();
        var process_reconciliations = [];
        var reconciled = [];
        _.each(handles, function (handle) {
            var line = self.getLine(handle);
            if(line.reconciled) {
                return;
            }
            var props = line.reconciliation_proposition;
            if (!props.length) {
                self.valuenow++;
                reconciled.push(handle);
                line.reconciled = true;
                process_reconciliations.push({
                    id: line.type === 'accounts' ? line.account_id : line.partner_id,
                    type: line.type,
                    mv_line_ids: [],
                    new_mv_line_dicts: [],
                });
            } else {
                var mv_line_ids = _.pluck(_.filter(props, function (prop) {return !isNaN(prop.id);}), 'id');
                var new_mv_line_dicts = _.map(_.filter(props, function (prop) {return isNaN(prop.id) && prop.display;}), self._formatToProcessReconciliation.bind(self, line));
                process_reconciliations.push({
                    id: null,
                    type: null,
                    mv_line_ids: mv_line_ids,
                    new_mv_line_dicts: new_mv_line_dicts
                });
            }
            line.reconciliation_proposition = [];
        });
        if (process_reconciliations.length) {
            def = self._rpc({
                    model: 'account.reconciliation.widget',
                    method: 'process_move_lines',
                    args: [process_reconciliations],
                });
        }

        return def.then(function() {
            var defs = [];
            var account_ids = [];
            var partner_ids = [];
            _.each(handles, function (handle) {
                var line = self.getLine(handle);
                if (line.reconciled) {
                    return;
                }
                line.filter = "";
                line.offset = 0;
                defs.push(self._performMoveLine(handle).then(function () {
                    if(!line.mv_lines.length) {
                        self.valuenow++;
                        reconciled.push(handle);
                        line.reconciled = true;
                        if (line.type === 'accounts') {
                            account_ids.push(line.account_id.id);
                        } else {
                            partner_ids.push(line.partner_id.id);
                        }
                    }
                }));
            });
            return Promise.all(defs).then(function () {
                if (partner_ids.length) {
                    self._rpc({
                            model: 'res.partner',
                            method: 'mark_as_reconciled',
                            args: [partner_ids],
                        });
                }
                return {reconciled: reconciled, updated: _.difference(handles, reconciled)};
            });
        });
    },

    //--------------------------------------------------------------------------
    // Private
    //--------------------------------------------------------------------------

    /**
     * override change the balance type to display or not the reconcile button
     *
     * @override
     * @private
     * @param {Object} line
     * @returns {Promise}
     */
    _computeLine: function (line) {
        return this._super(line).then(function () {
            var props = _.reject(line.reconciliation_proposition, 'invalid');
            _.each(line.reconciliation_proposition, function(p) {
                delete p.is_move_line;
            });
            line.balance.type = -1;
            if (!line.balance.amount_currency && props.length) {
                line.balance.type = 1;
            } else if(_.any(props, function (prop) {return prop.amount > 0;}) &&
                     _.any(props, function (prop) {return prop.amount < 0;})) {
                line.balance.type = 0;
            }
        });
    },
    /**
     * Format each server lines and propositions and compute all lines
     *
     * @see '_computeLine'
     *
     * @private
     * @param {'customers' | 'suppliers' | 'accounts'} type
     * @param {Object} data
     * @returns {Promise}
     */
    _formatLine: function (type, data) {
        var line = this.lines[_.uniqueId('rline')] = _.extend(data, {
            type: type,
            reconciled: false,
            mode: 'inactive',
            offset: 0,
            limitMoveLines: this.limitMoveLines,
            filter: "",
            reconcileModels: this.reconcileModels,
            account_id: this._formatNameGet([data.account_id, data.account_name]),
            st_line: data,
            visible: true
        });
        this._formatLineProposition(line, line.reconciliation_proposition);
        if (!line.reconciliation_proposition.length) {
            delete line.reconciliation_proposition;
        }
        return this._computeLine(line);
    },
    /**
     * override to add journal_id
     *
     * @override
     * @private
     * @param {Object} line
     * @param {Object} props
     */
    _formatLineProposition: function (line, props) {
        var self = this;
        this._super(line, props);
        if (props.length) {
            _.each(props, function (prop) {
                var tmp_value = prop.debit || prop.credit;
                prop.credit = prop.credit !== 0 ? 0 : tmp_value;
                prop.debit = prop.debit !== 0 ? 0 : tmp_value;
                prop.amount = -prop.amount;
                prop.journal_id = self._formatNameGet(prop.journal_id || line.journal_id);
                prop.to_check = !!prop.to_check;
            });
        }
    },
    /**
     * override to add journal_id on tax_created_line
     *
     * @private
     * @param {Object} line
     * @param {Object} values
     * @returns {Object}
     */
    _formatQuickCreate: function (line, values) {
        // Add journal to created line
        if (values && values.journal_id === undefined && line && line.createForm && line.createForm.journal_id) {
            values.journal_id = line.createForm.journal_id;
        }
        return this._super(line, values);
    },
    /**
     * @override
     * @param {object} prop
     * @returns {Boolean}
     */
    _isDisplayedProposition: function (prop) {
        return !!prop.journal_id && this._super(prop);
    },
    /**
     * @override
     * @param {object} prop
     * @returns {Boolean}
     */
    _isValid: function (prop) {
        return prop.journal_id && this._super(prop);
    },
    /**
     * Fetch 'account.move.line' propositions.
     *
     * @see '_formatMoveLine'
     *
     * @override
     * @private
     * @param {string} handle
     * @returns {Promise}
     */
    _performMoveLine: function (handle) {
        var line = this.getLine(handle);
        var excluded_ids = _.compact(_.flatten(_.map(this.lines, function (line) {
            return _.map(line.reconciliation_proposition, function (prop) {
                return _.isNumber(prop.id) ? prop.id : null;
            });
        })));
        var filter = line.filter || "";
        var limit = this.limitMoveLines;
        var offset = line.offset;
        if (line.limit_override) {
            limit = line.limit_override;
            offset = 0;
        }
        var args = [line.account_id.id, line.partner_id, excluded_ids, filter, offset, limit];
        return this._rpc({
                model: 'account.reconciliation.widget',
                method: 'get_move_lines_for_manual_reconciliation',
                args: args,
                context: this.context,
            })
            .then(this._formatMoveLine.bind(this, handle));
    },

    _formatToProcessReconciliation: function (line, prop) {
        var result = this._super(line, prop);
        result['date'] = prop.date;
        return result;
    },
});

return {
    StatementModel: StatementModel,
    ManualModel: ManualModel,
};
});<|MERGE_RESOLUTION|>--- conflicted
+++ resolved
@@ -492,16 +492,6 @@
         this._blurProposition(handle);
         var focus = this._formatQuickCreate(line, _.pick(reconcileModel, fields));
         focus.reconcileModelId = reconcileModelId;
-<<<<<<< HEAD
-        if (!line.reconciliation_proposition.every(function(prop) {return prop.to_check == focus.to_check;})) {
-            new CrashManager().show_warning({data: {
-                exception_type: _t("Incorrect Operation"),
-                message: _t("You cannot mix items with and without the 'To Check' checkbox ticked.")
-            }});
-            return Promise.resolve();
-        }
-=======
->>>>>>> 498b4b43
         line.reconciliation_proposition.push(focus);
         if (reconcileModel.has_second_line) {
             var second = {};
@@ -631,18 +621,6 @@
             prop = this._formatQuickCreate(line);
             line.reconciliation_proposition.push(prop);
         }
-<<<<<<< HEAD
-        if ('to_check' in values && !line.reconciliation_proposition.slice(0,-1).every(function(prop) {return prop.to_check == values.to_check;})) {
-            new CrashManager().show_warning({data: {
-                exception_type: _t("Incorrect Operation"),
-                message: _t("You cannot mix items with and without the 'To Check' checkbox ticked.")
-            }});
-            // FIXME: model should not be tied to the DOM !
-            $('.create_to_check input:visible').prop('checked', !values.to_check).change();
-            return Promise.resolve();
-        }
-=======
->>>>>>> 498b4b43
         _.each(values, function (value, fieldName) {
             if (fieldName === 'analytic_tag_ids') {
                 switch (value.operation) {
@@ -742,7 +720,6 @@
                 computeLinePromise = self._computeLine(line);
             }
             ids.push(line.id);
-<<<<<<< HEAD
             handlesPromises.push(Promise.resolve(computeLinePromise).then(function() {
                 var values_dict = {
                     "partner_id": line.st_line.partner_id,
@@ -755,31 +732,8 @@
                     "new_aml_dicts": _.map(_.filter(props, function (prop) {
                         return isNaN(prop.id) && prop.display;
                     }), self._formatToProcessReconciliation.bind(self, line)),
+                    "to_check": line.to_check,
                 };
-                line.reconciliation_proposition.some(function(prop) {
-                    if (prop.to_check) {
-                        values_dict['to_check'] = true;
-                        return true;
-                    }
-                });
-                if (line.reconciliation_proposition[0].to_check) {
-                    values_dict['to_check'] = true;
-                }
-=======
-            var values_dict = {
-                "partner_id": line.st_line.partner_id,
-                "counterpart_aml_dicts": _.map(_.filter(props, function (prop) {
-                    return !isNaN(prop.id) && !prop.already_paid;
-                }), self._formatToProcessReconciliation.bind(self, line)),
-                "payment_aml_ids": _.pluck(_.filter(props, function (prop) {
-                    return !isNaN(prop.id) && prop.already_paid;
-                }), 'id'),
-                "new_aml_dicts": _.map(_.filter(props, function (prop) {
-                    return isNaN(prop.id) && prop.display;
-                }), self._formatToProcessReconciliation.bind(self, line)),
-                "to_check": line.to_check,
-            };
->>>>>>> 498b4b43
 
                 // If the lines are not fully balanced, create an unreconciled amount.
                 // line.st_line.currency_id is never false here because its equivalent to
