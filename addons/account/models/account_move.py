--- conflicted
+++ resolved
@@ -370,13 +370,8 @@
             counterpart = list(counterpart)[0:2] + ["..."]
         self.counterpart = ",".join(counterpart)
 
-<<<<<<< HEAD
     name = fields.Char(string="Label")
-    quantity = fields.Float(digits=(16, 2),
-=======
-    name = fields.Char(required=True, string="Label")
     quantity = fields.Float(digits=dp.get_precision('Product Unit of Measure'),
->>>>>>> 8f30e707
         help="The optional quantity expressed by this line, eg: number of product sold. The quantity is not a legal requirement but is very useful for some reports.")
     product_uom_id = fields.Many2one('product.uom', string='Unit of Measure')
     product_id = fields.Many2one('product.product', string='Product')
