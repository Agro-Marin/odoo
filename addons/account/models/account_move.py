--- conflicted
+++ resolved
@@ -1527,50 +1527,6 @@
             created_lines |= line_to_rec
         return created_lines, partial_rec
 
-    # Do not forwardport in master as of 2017-07-20
-    def _fix_multiple_exchange_rates_diff(self, amls_to_fix, amount_diff, diff_in_currency, currency, move):
-        self.ensure_one()
-        move_lines = self.env['account.move.line'].with_context(check_move_validity=False)
-        partial_reconciles = self.with_context(skip_full_reconcile_check=True)
-        amount_diff = self.company_id.currency_id.round(amount_diff)
-        diff_in_currency = currency.round(diff_in_currency)
-
-        for aml in amls_to_fix:
-            account_payable_line = move_lines.create({
-                'name': _('Currency exchange rate difference'),
-                'debit': amount_diff < 0 and -aml.amount_residual or 0.0,
-                'credit': amount_diff > 0 and aml.amount_residual or 0.0,
-                'account_id': self.debit_move_id.account_id.id,
-                'move_id': move.id,
-                'currency_id': currency.id,
-                'amount_currency': -aml.amount_residual_currency,
-                'partner_id': self.debit_move_id.partner_id.id,
-            })
-
-            move_lines.create({
-                'name': _('Currency exchange rate difference'),
-                'debit': amount_diff > 0 and aml.amount_residual or 0.0,
-                'credit': amount_diff < 0 and -aml.amount_residual or 0.0,
-                'account_id': amount_diff > 0 and self.company_id.currency_exchange_journal_id.default_debit_account_id.id or self.company_id.currency_exchange_journal_id.default_credit_account_id.id,
-                'move_id': move.id,
-                'currency_id': currency.id,
-                'amount_currency': aml.amount_residual_currency,
-                'partner_id': self.debit_move_id.partner_id.id})
-
-            partial_rec = super(AccountPartialReconcile, partial_reconciles).create({
-                    'debit_move_id': aml.credit and account_payable_line.id or aml.id,
-                    'credit_move_id': aml.debit and account_payable_line.id or aml.id,
-                    'amount': abs(aml.amount_residual),
-                    'amount_currency': abs(aml.amount_residual_currency),
-                    'currency_id': currency.id,
-            })
-
-            move_lines |= account_payable_line
-            partial_reconciles |= partial_rec
-
-        partial_reconciles._compute_partial_lines()
-        return move_lines, partial_reconciles
-
     def create_tax_cash_basis_entry(self, percentage_before_rec):
         self.ensure_one()
         move_date = self.debit_move_id.date
@@ -1673,7 +1629,6 @@
         }
         return self.env['account.move'].create(move_vals)
 
-    # Do not forwardport in master as of 2017-07-20
     def _compute_partial_lines(self):
         if self._context.get('skip_full_reconcile_check'):
             #when running the manual reconciliation wizard, don't check the partials separately for full
@@ -1689,13 +1644,8 @@
         #make sure that all partial reconciliations share the same secondary currency otherwise it's not
         #possible to compute the exchange difference entry and it has to be done manually.
         currency = list(partial_rec_set)[0].currency_id
-<<<<<<< HEAD
         maxdate = '0000-00-00'
-        aml_to_balance = self.env['account.move.line']
-=======
-        maxdate = None
-
->>>>>>> 48b2ce60
+
         for partial_rec in partial_rec_set:
             if partial_rec.currency_id != currency:
                 #no exchange rate entry will be created
@@ -1725,7 +1675,6 @@
         if (currency and float_is_zero(total_amount_currency, precision_rounding=currency.rounding)) or float_compare(total_debit, total_credit, precision_rounding=digits_rounding_precision) == 0:
             exchange_move_id = False
             if currency and aml_to_balance:
-<<<<<<< HEAD
                 exchange_move = self.env['account.move'].create(
                     self.env['account.full.reconcile']._prepare_exchange_diff_move(move_date=maxdate, company=aml_to_balance[0].company_id))
                 #eventually create a journal entry to book the difference due to foreign currency's exchange rate that fluctuates
@@ -1734,18 +1683,6 @@
                 partial_rec_ids += rate_diff_partial_rec.ids
                 exchange_move.post()
                 exchange_move_id = exchange_move.id
-=======
-                exchange_move = (self.env['account.move']
-                                 .create(self.env['account.full.reconcile']
-                                         ._prepare_exchange_diff_move(move_date=maxdate, company=aml_to_balance[0].company_id)))
-                #eventually create a journal entry to book the difference due to foreign currency's exchange rate that fluctuates
-                rate_diff_amls, rate_diff_partial_recs = partial_rec._fix_multiple_exchange_rates_diff(aml_to_balance, total_debit - total_credit, total_amount_currency, currency, exchange_move)
-                aml_ids += rate_diff_amls.ids
-                partial_rec_ids += rate_diff_partial_recs.ids
-                exchange_move.post()
-                exchange_move_id = exchange_move.id
-                exchange_partial_rec_id = rate_diff_partial_recs[-1:].id
->>>>>>> 48b2ce60
             #mark the reference of the full reconciliation on the partial ones and on the entries
             self.env['account.full.reconcile'].create({
                 'partial_reconcile_ids': [(6, 0, partial_rec_ids)],
@@ -1753,7 +1690,6 @@
                 'exchange_move_id': exchange_move_id,
             })
 
-    # Do not forwardport in master as of 2017-07-20
     @api.model
     def create(self, vals):
         aml = []
@@ -1769,7 +1705,7 @@
         res = super(AccountPartialReconcile, self).create(vals)
         # if the reconciliation is a matching on a receivable or payable account, eventually create a tax cash basis entry
         if lines[0].account_id.internal_type in ('receivable', 'payable'):
-            res.create_tax_cash_basis_entry(percentage_before_rec)    
+            res.create_tax_cash_basis_entry(percentage_before_rec)
         res._compute_partial_lines()
         return res
 
@@ -1816,10 +1752,6 @@
                 to_reverse.reverse_moves()
         return super(AccountFullReconcile, self).unlink()
 
-<<<<<<< HEAD
-=======
-    # Do not forwardport in master as of 2017-07-20
->>>>>>> 48b2ce60
     @api.model
     def _prepare_exchange_diff_move(self, move_date, company):
         if not company.currency_exchange_journal_id:
