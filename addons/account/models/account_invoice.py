--- conflicted
+++ resolved
@@ -475,8 +475,7 @@
                 account_id = pay_account.id
                 payment_term_id = p.property_supplier_payment_term_id.id
             fiscal_position = p.property_account_position_id.id
-<<<<<<< HEAD
-            bank_id = p.bank_ids and p.bank_ids.ids[0] or False
+
 
             # If partner has no warning, check its company
             if p.invoice_warn == 'no-message' and p.parent_id:
@@ -492,8 +491,6 @@
                 if p.invoice_warn == 'block':
                     self.partner_id = False
                 return {'warning': warning}
-=======
->>>>>>> 6f29e730
 
         self.account_id = account_id
         self.payment_term_id = payment_term_id
