# -*- coding: utf-8 -*-

import json
import re
import uuid
from functools import partial

from lxml import etree
from dateutil.relativedelta import relativedelta
from werkzeug.urls import url_encode

from odoo import api, exceptions, fields, models, _
from odoo.tools import float_is_zero, float_compare, pycompat
from odoo.tools.misc import formatLang

from odoo.exceptions import AccessError, UserError, RedirectWarning, ValidationError, Warning

from odoo.addons import decimal_precision as dp
import logging

_logger = logging.getLogger(__name__)

# mapping invoice type to journal type
TYPE2JOURNAL = {
    'out_invoice': 'sale',
    'in_invoice': 'purchase',
    'out_refund': 'sale',
    'in_refund': 'purchase',
}

# mapping invoice type to refund type
TYPE2REFUND = {
    'out_invoice': 'out_refund',        # Customer Invoice
    'in_invoice': 'in_refund',          # Vendor Bill
    'out_refund': 'out_invoice',        # Customer Credit Note
    'in_refund': 'in_invoice',          # Vendor Credit Note
}

MAGIC_COLUMNS = ('id', 'create_uid', 'create_date', 'write_uid', 'write_date')


class AccountInvoice(models.Model):
    _name = "account.invoice"
    _inherit = ['mail.thread', 'mail.activity.mixin', 'portal.mixin']
    _description = "Invoice"
    _order = "date_invoice desc, number desc, id desc"

    def _get_default_access_token(self):
        return str(uuid.uuid4())

    @api.one
    @api.depends('invoice_line_ids.price_subtotal', 'tax_line_ids.amount', 'tax_line_ids.amount_rounding',
                 'currency_id', 'company_id', 'date_invoice', 'type')
    def _compute_amount(self):
        round_curr = self.currency_id.round
        self.amount_untaxed = sum(line.price_subtotal for line in self.invoice_line_ids)
        self.amount_tax = sum(round_curr(line.amount_total) for line in self.tax_line_ids)
        self.amount_total = self.amount_untaxed + self.amount_tax
        amount_total_company_signed = self.amount_total
        amount_untaxed_signed = self.amount_untaxed
        if self.currency_id and self.company_id and self.currency_id != self.company_id.currency_id:
            currency_id = self.currency_id.with_context(date=self.date_invoice)
            amount_total_company_signed = currency_id.compute(self.amount_total, self.company_id.currency_id)
            amount_untaxed_signed = currency_id.compute(self.amount_untaxed, self.company_id.currency_id)
        sign = self.type in ['in_refund', 'out_refund'] and -1 or 1
        self.amount_total_company_signed = amount_total_company_signed * sign
        self.amount_total_signed = self.amount_total * sign
        self.amount_untaxed_signed = amount_untaxed_signed * sign

    @api.onchange('amount_total')
    def _onchange_amount_total(self):
        for inv in self:
            if inv.amount_total < 0:
                raise Warning(_('You cannot validate an invoice with a negative total amount. You should create a credit note instead.'))

    @api.model
    def _default_journal(self):
        if self._context.get('default_journal_id', False):
            return self.env['account.journal'].browse(self._context.get('default_journal_id'))
        inv_type = self._context.get('type', 'out_invoice')
        inv_types = inv_type if isinstance(inv_type, list) else [inv_type]
        company_id = self._context.get('company_id', self.env.user.company_id.id)
        domain = [
            ('type', 'in', [TYPE2JOURNAL[ty] for ty in inv_types if ty in TYPE2JOURNAL]),
            ('company_id', '=', company_id),
        ]
        return self.env['account.journal'].search(domain, limit=1)

    @api.model
    def _default_currency(self):
        journal = self._default_journal()
        return journal.currency_id or journal.company_id.currency_id or self.env.user.company_id.currency_id

    @api.model
    def _get_reference_type(self):
        return [('none', _('Free Reference'))]

    @api.one
    @api.depends(
        'state', 'currency_id', 'invoice_line_ids.price_subtotal',
        'move_id.line_ids.amount_residual',
        'move_id.line_ids.currency_id')
    def _compute_residual(self):
        residual = 0.0
        residual_company_signed = 0.0
        sign = self.type in ['in_refund', 'out_refund'] and -1 or 1
        for line in self.sudo().move_id.line_ids:
            if line.account_id == self.account_id:
                residual_company_signed += line.amount_residual
                if line.currency_id == self.currency_id:
                    residual += line.amount_residual_currency if line.currency_id else line.amount_residual
                else:
                    from_currency = (line.currency_id and line.currency_id.with_context(date=line.date)) or line.company_id.currency_id.with_context(date=line.date)
                    residual += from_currency.compute(line.amount_residual, self.currency_id)
        self.residual_company_signed = abs(residual_company_signed) * sign
        self.residual_signed = abs(residual) * sign
        self.residual = abs(residual)
        digits_rounding_precision = self.currency_id.rounding
        if float_is_zero(self.residual, precision_rounding=digits_rounding_precision):
            self.reconciled = True
        else:
            self.reconciled = False

    @api.one
    def _get_outstanding_info_JSON(self):
        self.outstanding_credits_debits_widget = json.dumps(False)
        if self.state == 'open':
            domain = [('account_id', '=', self.account_id.id), ('partner_id', '=', self.env['res.partner']._find_accounting_partner(self.partner_id).id), ('reconciled', '=', False), '|', ('amount_residual', '!=', 0.0), ('amount_residual_currency', '!=', 0.0)]
            if self.type in ('out_invoice', 'in_refund'):
                domain.extend([('credit', '>', 0), ('debit', '=', 0)])
                type_payment = _('Outstanding credits')
            else:
                domain.extend([('credit', '=', 0), ('debit', '>', 0)])
                type_payment = _('Outstanding debits')
            info = {'title': '', 'outstanding': True, 'content': [], 'invoice_id': self.id}
            lines = self.env['account.move.line'].search(domain)
            currency_id = self.currency_id
            if len(lines) != 0:
                for line in lines:
                    # get the outstanding residual value in invoice currency
                    if line.currency_id and line.currency_id == self.currency_id:
                        amount_to_show = abs(line.amount_residual_currency)
                    else:
                        amount_to_show = line.company_id.currency_id.with_context(date=line.date).compute(abs(line.amount_residual), self.currency_id)
                    if float_is_zero(amount_to_show, precision_rounding=self.currency_id.rounding):
                        continue
                    info['content'].append({
                        'journal_name': line.ref or line.move_id.name,
                        'amount': amount_to_show,
                        'currency': currency_id.symbol,
                        'id': line.id,
                        'position': currency_id.position,
                        'digits': [69, self.currency_id.decimal_places],
                    })
                info['title'] = type_payment
                self.outstanding_credits_debits_widget = json.dumps(info)
                self.has_outstanding = True

    @api.model
    def _get_payments_vals(self):
        if not self.payment_move_line_ids:
            return []
        payment_vals = []
        currency_id = self.currency_id
        for payment in self.payment_move_line_ids:
            payment_currency_id = False
            if self.type in ('out_invoice', 'in_refund'):
                amount = sum([p.amount for p in payment.matched_debit_ids if p.debit_move_id in self.move_id.line_ids])
                amount_currency = sum(
                    [p.amount_currency for p in payment.matched_debit_ids if p.debit_move_id in self.move_id.line_ids])
                if payment.matched_debit_ids:
                    payment_currency_id = all([p.currency_id == payment.matched_debit_ids[0].currency_id for p in
                                               payment.matched_debit_ids]) and payment.matched_debit_ids[
                                              0].currency_id or False
            elif self.type in ('in_invoice', 'out_refund'):
                amount = sum(
                    [p.amount for p in payment.matched_credit_ids if p.credit_move_id in self.move_id.line_ids])
                amount_currency = sum([p.amount_currency for p in payment.matched_credit_ids if
                                       p.credit_move_id in self.move_id.line_ids])
                if payment.matched_credit_ids:
                    payment_currency_id = all([p.currency_id == payment.matched_credit_ids[0].currency_id for p in
                                               payment.matched_credit_ids]) and payment.matched_credit_ids[
                                              0].currency_id or False
            # get the payment value in invoice currency
            if payment_currency_id and payment_currency_id == self.currency_id:
                amount_to_show = amount_currency
            else:
                amount_to_show = payment.company_id.currency_id.with_context(date=self.date).compute(amount,
                                                                                                        self.currency_id)
            if float_is_zero(amount_to_show, precision_rounding=self.currency_id.rounding):
                continue
            payment_ref = payment.move_id.name
            if payment.move_id.ref:
                payment_ref += ' (' + payment.move_id.ref + ')'
            payment_vals.append({
                'name': payment.name,
                'journal_name': payment.journal_id.name,
                'amount': amount_to_show,
                'currency': currency_id.symbol,
                'digits': [69, currency_id.decimal_places],
                'position': currency_id.position,
                'date': payment.date,
                'payment_id': payment.id,
                'account_payment_id': payment.payment_id.id,
                'invoice_id': payment.invoice_id.id,
                'move_id': payment.move_id.id,
                'ref': payment_ref,
            })
        return payment_vals

    @api.one
    @api.depends('payment_move_line_ids.amount_residual')
    def _get_payment_info_JSON(self):
        self.payments_widget = json.dumps(False)
        if self.payment_move_line_ids:
            info = {'title': _('Less Payment'), 'outstanding': False, 'content': self._get_payments_vals()}
            self.payments_widget = json.dumps(info)

    @api.one
    @api.depends('move_id.line_ids.amount_residual')
    def _compute_payments(self):
        payment_lines = set()
        for line in self.move_id.line_ids:
            payment_lines.update(line.mapped('matched_credit_ids.credit_move_id.id'))
            payment_lines.update(line.mapped('matched_debit_ids.debit_move_id.id'))
        self.payment_move_line_ids = self.env['account.move.line'].browse(list(payment_lines))

    name = fields.Char(string='Reference/Description', index=True,
        readonly=True, states={'draft': [('readonly', False)]}, copy=False, help='The name that will be used on account move lines')

    origin = fields.Char(string='Source Document',
        help="Reference of the document that produced this invoice.",
        readonly=True, states={'draft': [('readonly', False)]})
    type = fields.Selection([
            ('out_invoice','Customer Invoice'),
            ('in_invoice','Vendor Bill'),
            ('out_refund','Customer Credit Note'),
            ('in_refund','Vendor Credit Note'),
        ], readonly=True, index=True, change_default=True,
        default=lambda self: self._context.get('type', 'out_invoice'),
        track_visibility='always')
    access_token = fields.Char(
        'Security Token', copy=False,
        default=_get_default_access_token)

    refund_invoice_id = fields.Many2one('account.invoice', string="Invoice for which this invoice is the credit note")
    number = fields.Char(related='move_id.name', store=True, readonly=True, copy=False)
    move_name = fields.Char(string='Journal Entry Name', readonly=False,
        default=False, copy=False,
        help="Technical field holding the number given to the invoice, automatically set when the invoice is validated then stored to set the same number again if the invoice is cancelled, set to draft and re-validated.")
    reference = fields.Char(string='Vendor Reference', copy=False,
        help="The partner reference of this invoice.", readonly=True, states={'draft': [('readonly', False)]})
    reference_type = fields.Selection('_get_reference_type', string='Payment Reference',
        required=True, readonly=True, states={'draft': [('readonly', False)]},
        default='none')
    comment = fields.Text('Additional Information', readonly=True, states={'draft': [('readonly', False)]})

    state = fields.Selection([
            ('draft','Draft'),
            ('open', 'Open'),
            ('paid', 'Paid'),
            ('cancel', 'Cancelled'),
        ], string='Status', index=True, readonly=True, default='draft',
        track_visibility='onchange', copy=False,
        help=" * The 'Draft' status is used when a user is encoding a new and unconfirmed Invoice.\n"
             " * The 'Pro-forma' status is used when the invoice does not have an invoice number.\n"
             " * The 'Open' status is used when user creates invoice, an invoice number is generated. It stays in the open status till the user pays the invoice.\n"
             " * The 'Paid' status is set automatically when the invoice is paid. Its related journal entries may or may not be reconciled.\n"
             " * The 'Cancelled' status is used when user cancel invoice.")
    sent = fields.Boolean(readonly=True, default=False, copy=False,
        help="It indicates that the invoice has been sent.")
    date_invoice = fields.Date(string='Invoice Date',
        readonly=True, states={'draft': [('readonly', False)]}, index=True,
        help="Keep empty to use the current date", copy=False)
    date_due = fields.Date(string='Due Date',
        readonly=True, states={'draft': [('readonly', False)]}, index=True, copy=False,
        help="If you use payment terms, the due date will be computed automatically at the generation "
             "of accounting entries. The Payment terms may compute several due dates, for example 50% "
             "now and 50% in one month, but if you want to force a due date, make sure that the payment "
             "term is not set on the invoice. If you keep the Payment terms and the due date empty, it "
             "means direct payment.")
    partner_id = fields.Many2one('res.partner', string='Partner', change_default=True,
        required=True, readonly=True, states={'draft': [('readonly', False)]},
        track_visibility='always')
    payment_term_id = fields.Many2one('account.payment.term', string='Payment Terms', oldname='payment_term',
        readonly=True, states={'draft': [('readonly', False)]},
        help="If you use payment terms, the due date will be computed automatically at the generation "
             "of accounting entries. If you keep the payment terms and the due date empty, it means direct payment. "
             "The payment terms may compute several due dates, for example 50% now, 50% in one month.")
    date = fields.Date(string='Accounting Date',
        copy=False,
        help="Keep empty to use the invoice date.",
        readonly=True, states={'draft': [('readonly', False)]})

    account_id = fields.Many2one('account.account', string='Account',
        required=True, readonly=True, states={'draft': [('readonly', False)]},
        domain=[('deprecated', '=', False)], help="The partner account used for this invoice.")
    invoice_line_ids = fields.One2many('account.invoice.line', 'invoice_id', string='Invoice Lines', oldname='invoice_line',
        readonly=True, states={'draft': [('readonly', False)]}, copy=True)
    tax_line_ids = fields.One2many('account.invoice.tax', 'invoice_id', string='Tax Lines', oldname='tax_line',
        readonly=True, states={'draft': [('readonly', False)]}, copy=True)
    refund_invoice_ids = fields.One2many('account.invoice', 'refund_invoice_id', string='Refund Invoices', readonly=True)
    move_id = fields.Many2one('account.move', string='Journal Entry',
        readonly=True, index=True, ondelete='restrict', copy=False,
        help="Link to the automatically generated Journal Items.")

    amount_untaxed = fields.Monetary(string='Untaxed Amount',
        store=True, readonly=True, compute='_compute_amount', track_visibility='always')
    amount_untaxed_signed = fields.Monetary(string='Untaxed Amount in Company Currency', currency_field='company_currency_id',
        store=True, readonly=True, compute='_compute_amount')
    amount_tax = fields.Monetary(string='Tax',
        store=True, readonly=True, compute='_compute_amount')
    amount_total = fields.Monetary(string='Total',
        store=True, readonly=True, compute='_compute_amount')
    amount_total_signed = fields.Monetary(string='Total in Invoice Currency', currency_field='currency_id',
        store=True, readonly=True, compute='_compute_amount',
        help="Total amount in the currency of the invoice, negative for credit notes.")
    amount_total_company_signed = fields.Monetary(string='Total in Company Currency', currency_field='company_currency_id',
        store=True, readonly=True, compute='_compute_amount',
        help="Total amount in the currency of the company, negative for credit notes.")
    currency_id = fields.Many2one('res.currency', string='Currency',
        required=True, readonly=True, states={'draft': [('readonly', False)]},
        default=_default_currency, track_visibility='always')
    company_currency_id = fields.Many2one('res.currency', related='company_id.currency_id', string="Company Currency", readonly=True)
    journal_id = fields.Many2one('account.journal', string='Journal',
        required=True, readonly=True, states={'draft': [('readonly', False)]},
        default=_default_journal,
        domain="[('type', 'in', {'out_invoice': ['sale'], 'out_refund': ['sale'], 'in_refund': ['purchase'], 'in_invoice': ['purchase']}.get(type, [])), ('company_id', '=', company_id)]")
    company_id = fields.Many2one('res.company', string='Company', change_default=True,
        required=True, readonly=True, states={'draft': [('readonly', False)]},
        default=lambda self: self.env['res.company']._company_default_get('account.invoice'))

    reconciled = fields.Boolean(string='Paid/Reconciled', store=True, readonly=True, compute='_compute_residual',
        help="It indicates that the invoice has been paid and the journal entry of the invoice has been reconciled with one or several journal entries of payment.")
    partner_bank_id = fields.Many2one('res.partner.bank', string='Bank Account',
        help='Bank Account Number to which the invoice will be paid. A Company bank account if this is a Customer Invoice or Vendor Credit Note, otherwise a Partner bank account number.',
        readonly=True, states={'draft': [('readonly', False)]}) #Default value computed in default_get for out_invoices

    residual = fields.Monetary(string='Amount Due',
        compute='_compute_residual', store=True, help="Remaining amount due.")
    residual_signed = fields.Monetary(string='Amount Due in Invoice Currency', currency_field='currency_id',
        compute='_compute_residual', store=True, help="Remaining amount due in the currency of the invoice.")
    residual_company_signed = fields.Monetary(string='Amount Due in Company Currency', currency_field='company_currency_id',
        compute='_compute_residual', store=True, help="Remaining amount due in the currency of the company.")
    payment_ids = fields.Many2many('account.payment', 'account_invoice_payment_rel', 'invoice_id', 'payment_id', string="Payments", copy=False, readonly=True)
    payment_move_line_ids = fields.Many2many('account.move.line', string='Payment Move Lines', compute='_compute_payments', store=True)
    user_id = fields.Many2one('res.users', string='Salesperson', track_visibility='onchange',
        readonly=True, states={'draft': [('readonly', False)]},
        default=lambda self: self.env.user)
    fiscal_position_id = fields.Many2one('account.fiscal.position', string='Fiscal Position', oldname='fiscal_position',
        readonly=True, states={'draft': [('readonly', False)]})
    commercial_partner_id = fields.Many2one('res.partner', string='Commercial Entity', compute_sudo=True,
        related='partner_id.commercial_partner_id', store=True, readonly=True,
        help="The commercial entity that will be used on Journal Entries for this invoice")

    outstanding_credits_debits_widget = fields.Text(compute='_get_outstanding_info_JSON', groups="account.group_account_invoice")
    payments_widget = fields.Text(compute='_get_payment_info_JSON', groups="account.group_account_invoice")
    has_outstanding = fields.Boolean(compute='_get_outstanding_info_JSON', groups="account.group_account_invoice")
    cash_rounding_id = fields.Many2one('account.cash.rounding', string='Cash Rounding Method',
        readonly=True, states={'draft': [('readonly', False)]},
        help='Defines the smallest coinage of the currency that can be used to pay by cash.')

    #fields use to set the sequence, on the first invoice of the journal
    sequence_number_next = fields.Char(string='Next Number', compute="_get_sequence_number_next", inverse="_set_sequence_next")
    sequence_number_next_prefix = fields.Char(string='Next Number', compute="_get_sequence_prefix")

    _sql_constraints = [
        ('number_uniq', 'unique(number, company_id, journal_id, type)', 'Invoice Number must be unique per Company!'),
    ]

    def _get_seq_number_next_stuff(self):
        self.ensure_one()
        journal_sequence = self.journal_id.sequence_id
        if self.journal_id.refund_sequence:
            domain = [('type', '=', self.type)]
            journal_sequence = self.type in ['in_refund', 'out_refund'] and self.journal_id.refund_sequence_id or self.journal_id.sequence_id
        elif self.type in ['in_invoice', 'in_refund']:
            domain = [('type', 'in', ['in_invoice', 'in_refund'])]
        else:
            domain = [('type', 'in', ['out_invoice', 'out_refund'])]
        if self.id:
            domain += [('id', '<>', self.id)]
        domain += [('journal_id', '=', self.journal_id.id), ('state', 'not in', ['draft', 'cancel'])]
        return journal_sequence, domain

    def _compute_portal_url(self):
        super(AccountInvoice, self)._compute_portal_url()
        for order in self:
            order.portal_url = '/my/invoices/%s' % (order.id)

    @api.depends('state', 'journal_id', 'date_invoice')
    def _get_sequence_prefix(self):
        """ computes the prefix of the number that will be assigned to the first invoice/bill/refund of a journal, in order to
        let the user manually change it.
        """
        if not self.env.user._is_admin():
            for invoice in self:
                invoice.sequence_number_next_prefix = False
                invoice.sequence_number_next = ''
            return
        for invoice in self:
            journal_sequence, domain = invoice._get_seq_number_next_stuff()
            if (invoice.state == 'draft') and not self.search(domain, limit=1):
                prefix, dummy = journal_sequence.with_context(ir_sequence_date=invoice.date_invoice,
                                                              ir_sequence_date_range=invoice.date_invoice)._get_prefix_suffix()
                invoice.sequence_number_next_prefix = prefix
            else:
                invoice.sequence_number_next_prefix = False

    @api.depends('state', 'journal_id')
    def _get_sequence_number_next(self):
        """ computes the number that will be assigned to the first invoice/bill/refund of a journal, in order to
        let the user manually change it.
        """
        for invoice in self:
            journal_sequence, domain = invoice._get_seq_number_next_stuff()
            if (invoice.state == 'draft') and not self.search(domain, limit=1):
                number_next = journal_sequence._get_current_sequence().number_next_actual
                invoice.sequence_number_next = '%%0%sd' % journal_sequence.padding % number_next
            else:
                invoice.sequence_number_next = ''

    @api.multi
    def _set_sequence_next(self):
        ''' Set the number_next on the sequence related to the invoice/bill/refund'''
        self.ensure_one()
        journal_sequence, domain = self._get_seq_number_next_stuff()
        if not self.env.user._is_admin() or not self.sequence_number_next or self.search_count(domain):
            return
        nxt = re.sub("[^0-9]", '', self.sequence_number_next)
        result = re.match("(0*)([0-9]+)", nxt)
        if result and journal_sequence:
            # use _get_current_sequence to manage the date range sequences
            sequence = journal_sequence._get_current_sequence()
            sequence.number_next = int(result.group(2))

    @api.multi
    def _get_printed_report_name(self):
        self.ensure_one()
        return  self.type == 'out_invoice' and self.state == 'draft' and _('Draft Invoice') or \
                self.type == 'out_invoice' and self.state in ('open','paid') and _('Invoice - %s') % (self.number) or \
                self.type == 'out_refund' and self.state == 'draft' and _('Credit Note') or \
                self.type == 'out_refund' and _('Credit Note - %s') % (self.number) or \
                self.type == 'in_invoice' and self.state == 'draft' and _('Vendor Bill') or \
                self.type == 'in_invoice' and self.state in ('open','paid') and _('Vendor Bill - %s') % (self.number) or \
                self.type == 'in_refund' and self.state == 'draft' and _('Vendor Credit Note') or \
                self.type == 'in_refund' and _('Vendor Credit Note - %s') % (self.number)

    @api.model
    def create(self, vals):
        onchanges = {
            '_onchange_partner_id': ['account_id', 'payment_term_id', 'fiscal_position_id', 'partner_bank_id'],
            '_onchange_journal_id': ['currency_id'],
        }
        for onchange_method, changed_fields in onchanges.items():
            if any(f not in vals for f in changed_fields):
                invoice = self.new(vals)
                getattr(invoice, onchange_method)()
                for field in changed_fields:
                    if field not in vals and invoice[field]:
                        vals[field] = invoice._fields[field].convert_to_write(invoice[field], invoice)
        if not vals.get('account_id',False):
            raise UserError(_('Configuration error!\nCould not find any account to create the invoice, are you sure you have a chart of account installed?'))

        invoice = super(AccountInvoice, self.with_context(mail_create_nolog=True)).create(vals)

        if any(line.invoice_line_tax_ids for line in invoice.invoice_line_ids) and not invoice.tax_line_ids:
            invoice.compute_taxes()

        return invoice

    @api.multi
    def _write(self, vals):
        pre_not_reconciled = self.filtered(lambda invoice: not invoice.reconciled)
        pre_reconciled = self - pre_not_reconciled
        res = super(AccountInvoice, self)._write(vals)
        reconciled = self.filtered(lambda invoice: invoice.reconciled)
        not_reconciled = self - reconciled
        (reconciled & pre_reconciled).filtered(lambda invoice: invoice.state == 'open').action_invoice_paid()
        (not_reconciled & pre_not_reconciled).filtered(lambda invoice: invoice.state == 'paid').action_invoice_re_open()
        return res

    @api.model
    def default_get(self,default_fields):
        """ Compute default partner_bank_id field for 'out_invoice' type,
        using the default values computed for the other fields.
        """
        res = super(AccountInvoice, self).default_get(default_fields)

        if not res.get('type', False) == 'out_invoice' or not 'company_id' in res:
            return res

        company = self.env['res.company'].browse(res['company_id'])
        if company.partner_id:
            partner_bank_result = self.env['res.partner.bank'].search([('partner_id', '=', company.partner_id.id)], limit=1)
            if partner_bank_result:
                res['partner_bank_id'] = partner_bank_result.id
        return res

    @api.model
    def fields_view_get(self, view_id=None, view_type='form', toolbar=False, submenu=False):
        def get_view_id(xid, name):
            try:
                return self.env.ref('account.' + xid)
            except ValueError:
                view = self.env['ir.ui.view'].search([('name', '=', name)], limit=1)
                if not view:
                    return False
                return view.id

        context = self._context
        if context.get('active_model') == 'res.partner' and context.get('active_ids'):
            partner = self.env['res.partner'].browse(context['active_ids'])[0]
            if not view_type:
                view_id = get_view_id('invoice_tree', 'account.invoice.tree')
                view_type = 'tree'
            elif view_type == 'form':
                if partner.supplier and not partner.customer:
                    view_id = get_view_id('invoice_supplier_form', 'account.invoice.supplier.form').id
                elif partner.customer and not partner.supplier:
                    view_id = get_view_id('invoice_form', 'account.invoice.form').id
        return super(AccountInvoice, self).fields_view_get(view_id=view_id, view_type=view_type, toolbar=toolbar, submenu=submenu)

    @api.model_cr_context
    def _init_column(self, column_name):
        """ Initialize the value of the given column for existing rows.

            Overridden here because we need to generate different access tokens
            and by default _init_column calls the default method once and applies
            it for every record.
        """
        if column_name != 'access_token':
            super(AccountInvoice, self)._init_column(column_name)
        else:
            query = """UPDATE %(table_name)s
                          SET %(column_name)s = md5(md5(random()::varchar || id::varchar) || clock_timestamp()::varchar)::uuid::varchar
                        WHERE %(column_name)s IS NULL
                    """ % {'table_name': self._table, 'column_name': column_name}
            self.env.cr.execute(query)

    def _generate_access_token(self):
        for invoice in self:
            invoice.access_token = self._get_default_access_token()

    @api.multi
    def invoice_print(self):
        """ Print the invoice and mark it as sent, so that we can see more
            easily the next step of the workflow
        """
        self.ensure_one()
        self.sent = True
        return self.env.ref('account.account_invoices').report_action(self)

    @api.multi
    def action_invoice_sent(self):
        """ Open a window to compose an email, with the edi invoice template
            message loaded by default
        """
        self.ensure_one()
        template = self.env.ref('account.email_template_edi_invoice', False)
        compose_form = self.env.ref('mail.email_compose_message_wizard_form', False)
        ctx = dict(
            default_model='account.invoice',
            default_res_id=self.id,
            default_use_template=bool(template),
            default_template_id=template and template.id or False,
            default_composition_mode='comment',
            mark_invoice_as_sent=True,
            custom_layout="account.mail_template_data_notification_email_account_invoice",
            force_email=True
        )
        return {
            'name': _('Compose Email'),
            'type': 'ir.actions.act_window',
            'view_type': 'form',
            'view_mode': 'form',
            'res_model': 'mail.compose.message',
            'views': [(compose_form.id, 'form')],
            'view_id': compose_form.id,
            'target': 'new',
            'context': ctx,
        }

    @api.multi
    def compute_taxes(self):
        """Function used in other module to compute the taxes on a fresh invoice created (onchanges did not applied)"""
        account_invoice_tax = self.env['account.invoice.tax']
        ctx = dict(self._context)
        for invoice in self:
            # Delete non-manual tax lines
            self._cr.execute("DELETE FROM account_invoice_tax WHERE invoice_id=%s AND manual is False", (invoice.id,))
            self.invalidate_cache()

            # Generate one tax line per tax, however many invoice lines it's applied to
            tax_grouped = invoice.get_taxes_values()

            # Create new tax lines
            for tax in tax_grouped.values():
                account_invoice_tax.create(tax)

        # dummy write on self to trigger recomputations
        return self.with_context(ctx).write({'invoice_line_ids': []})

    @api.multi
    def unlink(self):
        for invoice in self:
            if invoice.state not in ('draft', 'cancel'):
                raise UserError(_('You cannot delete an invoice which is not draft or cancelled. You should create a credit note instead.'))
            elif invoice.move_name:
                raise UserError(_('You cannot delete an invoice after it has been validated (and received a number). You can set it back to "Draft" state and modify its content, then re-confirm it.'))
        return super(AccountInvoice, self).unlink()

    @api.onchange('invoice_line_ids')
    def _onchange_invoice_line_ids(self):
        taxes_grouped = self.get_taxes_values()
        tax_lines = self.tax_line_ids.filtered('manual')
        for tax in taxes_grouped.values():
            tax_lines += tax_lines.new(tax)
        self.tax_line_ids = tax_lines
        return

    @api.onchange('partner_id', 'company_id')
    def _onchange_partner_id(self):
        account_id = False
        payment_term_id = False
        fiscal_position = False
        bank_id = False
        warning = {}
        domain = {}
        company_id = self.company_id.id
        p = self.partner_id if not company_id else self.partner_id.with_context(force_company=company_id)
        type = self.type
        if p:
            rec_account = p.property_account_receivable_id
            pay_account = p.property_account_payable_id
            if not rec_account and not pay_account:
                action = self.env.ref('account.action_account_config')
                msg = _('Cannot find a chart of accounts for this company, You should configure it. \nPlease go to Account Configuration.')
                raise RedirectWarning(msg, action.id, _('Go to the configuration panel'))

            if type in ('out_invoice', 'out_refund'):
                account_id = rec_account.id
                payment_term_id = p.property_payment_term_id.id
            else:
                account_id = pay_account.id
                payment_term_id = p.property_supplier_payment_term_id.id

            delivery_partner_id = self.get_delivery_partner_id()
            fiscal_position = self.env['account.fiscal.position'].get_fiscal_position(self.partner_id.id, delivery_id=delivery_partner_id)

            # If partner has no warning, check its company
            if p.invoice_warn == 'no-message' and p.parent_id:
                p = p.parent_id
            if p.invoice_warn != 'no-message':
                # Block if partner only has warning but parent company is blocked
                if p.invoice_warn != 'block' and p.parent_id and p.parent_id.invoice_warn == 'block':
                    p = p.parent_id
                warning = {
                    'title': _("Warning for %s") % p.name,
                    'message': p.invoice_warn_msg
                    }
                if p.invoice_warn == 'block':
                    self.partner_id = False

        self.account_id = account_id
        self.payment_term_id = payment_term_id
        self.date_due = False
        self.fiscal_position_id = fiscal_position

        if type in ('in_invoice', 'out_refund'):
            bank_ids = p.commercial_partner_id.bank_ids
            bank_id = bank_ids[0].id if bank_ids else False
            self.partner_bank_id = bank_id
            domain = {'partner_bank_id': [('id', 'in', bank_ids.ids)]}

        res = {}
        if warning:
            res['warning'] = warning
        if domain:
            res['domain'] = domain
        return res

    @api.multi
    def get_delivery_partner_id(self):
        self.ensure_one()
        return self.partner_id.address_get(['delivery'])['delivery']

    @api.onchange('journal_id')
    def _onchange_journal_id(self):
        if self.journal_id:
            self.currency_id = self.journal_id.currency_id.id or self.journal_id.company_id.currency_id.id

    @api.onchange('payment_term_id', 'date_invoice')
    def _onchange_payment_term_date_invoice(self):
        date_invoice = self.date_invoice
        if not date_invoice:
            date_invoice = fields.Date.context_today(self)
        if self.payment_term_id:
            pterm = self.payment_term_id
            pterm_list = pterm.with_context(currency_id=self.company_id.currency_id.id).compute(value=1, date_ref=date_invoice)[0]
            self.date_due = max(line[0] for line in pterm_list)
        elif self.date_due and (date_invoice > self.date_due):
            self.date_due = date_invoice

    @api.onchange('cash_rounding_id', 'invoice_line_ids', 'tax_line_ids')
    def _onchange_cash_rounding(self):
        # Drop previous cash rounding lines
        lines_to_remove = self.invoice_line_ids.filtered(lambda l: l.is_rounding_line)
        if lines_to_remove:
            self.invoice_line_ids -= lines_to_remove

        # Clear previous rounded amounts
        for tax_line in self.tax_line_ids:
            if tax_line.amount_rounding != 0.0:
                tax_line.amount_rounding = 0.0

        if self.cash_rounding_id and self.type in ('out_invoice', 'out_refund'):
            rounding_amount = self.cash_rounding_id.compute_difference(self.currency_id, self.amount_total)
            if not self.currency_id.is_zero(rounding_amount):
                if self.cash_rounding_id.strategy == 'biggest_tax':
                    # Search for the biggest tax line and add the rounding amount to it.
                    # If no tax found, an error will be raised by the _check_cash_rounding method.
                    if not self.tax_line_ids:
                        return
                    biggest_tax_line = None
                    for tax_line in self.tax_line_ids:
                        if not biggest_tax_line or tax_line.amount > biggest_tax_line.amount:
                            biggest_tax_line = tax_line
                    biggest_tax_line.amount_rounding += rounding_amount
                elif self.cash_rounding_id.strategy == 'add_invoice_line':
                    # Create a new invoice line to perform the rounding
                    rounding_line = self.env['account.invoice.line'].new({
                        'name': self.cash_rounding_id.name,
                        'invoice_id': self.id,
                        'account_id': self.cash_rounding_id.account_id.id,
                        'price_unit': rounding_amount,
                        'quantity': 1,
                        'is_rounding_line': True,
                        'sequence': 9999  # always last line
                    })

                    # To be able to call this onchange manually from the tests,
                    # ensure the inverse field is updated on account.invoice.
                    if not rounding_line in self.invoice_line_ids:
                        self.invoice_line_ids += rounding_line

    @api.multi
    def action_invoice_draft(self):
        if self.filtered(lambda inv: inv.state != 'cancel'):
            raise UserError(_("Invoice must be cancelled in order to reset it to draft."))
        # go from canceled state to draft state
        self.write({'state': 'draft', 'date': False})
        # Delete former printed invoice
        try:
            report_invoice = self.env['ir.actions.report']._get_report_from_name('account.report_invoice')
        except IndexError:
            report_invoice = False
        if report_invoice and report_invoice.attachment:
            for invoice in self:
                with invoice.env.do_in_draft():
                    invoice.number, invoice.state = invoice.move_name, 'open'
                    attachment = self.env.ref('account.account_invoices').retrieve_attachment(invoice)
                if attachment:
                    attachment.unlink()
        return True

    @api.multi
    def action_invoice_open(self):
        # lots of duplicate calls to action_invoice_open, so we remove those already open
        to_open_invoices = self.filtered(lambda inv: inv.state != 'open')
        if to_open_invoices.filtered(lambda inv: inv.state != 'draft'):
            raise UserError(_("Invoice must be in draft state in order to validate it."))
        if to_open_invoices.filtered(lambda inv: inv.amount_total < 0):
            raise UserError(_("You cannot validate an invoice with a negative total amount. You should create a credit note instead."))
        to_open_invoices.action_date_assign()
        to_open_invoices.action_move_create()
        return to_open_invoices.invoice_validate()

    @api.multi
    def action_invoice_paid(self):
        # lots of duplicate calls to action_invoice_paid, so we remove those already paid
        to_pay_invoices = self.filtered(lambda inv: inv.state != 'paid')
        if to_pay_invoices.filtered(lambda inv: inv.state != 'open'):
            raise UserError(_('Invoice must be validated in order to set it to register payment.'))
        if to_pay_invoices.filtered(lambda inv: not inv.reconciled):
            raise UserError(_('You cannot pay an invoice which is partially paid. You need to reconcile payment entries first.'))
        return to_pay_invoices.write({'state': 'paid'})

    @api.multi
    def action_invoice_re_open(self):
        if self.filtered(lambda inv: inv.state != 'paid'):
            raise UserError(_('Invoice must be paid in order to set it to register payment.'))
        return self.write({'state': 'open'})

    @api.multi
    def action_invoice_cancel(self):
        if self.filtered(lambda inv: inv.state not in ['draft', 'open']):
            raise UserError(_("Invoice must be in draft or open state in order to be cancelled."))
        return self.action_cancel()

    @api.multi
    def _notification_recipients(self, message, groups):
        groups = super(AccountInvoice, self)._notification_recipients(message, groups)

        for group_name, group_method, group_data in groups:
            if group_name == 'customer':
                continue
            group_data['has_button_access'] = True

        return groups

    @api.multi
    def get_access_action(self, access_uid=None):
        """ Instead of the classic form view, redirect to the online invoice for portal users. """
        self.ensure_one()
        user, record = self.env.user, self
        if access_uid:
            user = self.env['res.users'].sudo().browse(access_uid)
            record = self.sudo(user)

        if user.share or self.env.context.get('force_website'):
            try:
                record.check_access_rule('read')
            except exceptions.AccessError:
                if self.env.context.get('force_website'):
                    return {
                        'type': 'ir.actions.act_url',
                        'url': '/my/invoices/%s' % self.id,
                        'target': 'self',
                        'res_id': self.id,
                    }
                else:
                    pass
            else:
                return {
                    'type': 'ir.actions.act_url',
                    'url': '/my/invoices/%s?access_token=%s' % (self.id, self.access_token),
                    'target': 'self',
                    'res_id': self.id,
                }
        return super(AccountInvoice, self).get_access_action(access_uid)

    def get_mail_url(self):
        return self.get_share_url()

    @api.multi
    def get_formview_id(self, access_uid=None):
        """ Update form view id of action to open the invoice """
        if self.type in ('in_invoice', 'in_refund'):
            return self.env.ref('account.invoice_supplier_form').id
        else:
            return self.env.ref('account.invoice_form').id

    def _prepare_tax_line_vals(self, line, tax):
        """ Prepare values to create an account.invoice.tax line

        The line parameter is an account.invoice.line, and the
        tax parameter is the output of account.tax.compute_all().
        """
        vals = {
            'invoice_id': self.id,
            'name': tax['name'],
            'tax_id': tax['id'],
            'amount': tax['amount'],
            'base': tax['base'],
            'manual': False,
            'sequence': tax['sequence'],
            'account_analytic_id': tax['analytic'] and line.account_analytic_id.id or False,
            'account_id': self.type in ('out_invoice', 'in_invoice') and (tax['account_id'] or line.account_id.id) or (tax['refund_account_id'] or line.account_id.id),
        }

        # If the taxes generate moves on the same financial account as the invoice line,
        # propagate the analytic account from the invoice line to the tax line.
        # This is necessary in situations were (part of) the taxes cannot be reclaimed,
        # to ensure the tax move is allocated to the proper analytic account.
        if not vals.get('account_analytic_id') and line.account_analytic_id and vals['account_id'] == line.account_id.id:
            vals['account_analytic_id'] = line.account_analytic_id.id

        return vals

    @api.multi
    def get_taxes_values(self):
        tax_grouped = {}
        for line in self.invoice_line_ids:
            price_unit = line.price_unit * (1 - (line.discount or 0.0) / 100.0)
            taxes = line.invoice_line_tax_ids.compute_all(price_unit, self.currency_id, line.quantity, line.product_id, self.partner_id)['taxes']
            for tax in taxes:
                val = self._prepare_tax_line_vals(line, tax)
                key = self.env['account.tax'].browse(tax['id']).get_grouping_key(val)

                if key not in tax_grouped:
                    tax_grouped[key] = val
                else:
                    tax_grouped[key]['amount'] += val['amount']
                    tax_grouped[key]['base'] += val['base']
        return tax_grouped

    @api.multi
    def register_payment(self, payment_line, writeoff_acc_id=False, writeoff_journal_id=False):
        """ Reconcile payable/receivable lines from the invoice with payment_line """
        line_to_reconcile = self.env['account.move.line']
        for inv in self:
            line_to_reconcile += inv.move_id.line_ids.filtered(lambda r: not r.reconciled and r.account_id.internal_type in ('payable', 'receivable'))
        return (line_to_reconcile + payment_line).reconcile(writeoff_acc_id, writeoff_journal_id)

    @api.multi
    def assign_outstanding_credit(self, credit_aml_id):
        self.ensure_one()
        credit_aml = self.env['account.move.line'].browse(credit_aml_id)
        if not credit_aml.currency_id and self.currency_id != self.company_id.currency_id:
            credit_aml.with_context(allow_amount_currency=True, check_move_validity=False).write({
                'amount_currency': self.company_id.currency_id.with_context(date=credit_aml.date).compute(credit_aml.balance, self.currency_id),
                'currency_id': self.currency_id.id})
        if credit_aml.payment_id:
            credit_aml.payment_id.write({'invoice_ids': [(4, self.id, None)]})
        return self.register_payment(credit_aml)

    @api.multi
    def action_date_assign(self):
        for inv in self:
            # Here the onchange will automatically write to the database
            inv._onchange_payment_term_date_invoice()
        return True

    @api.multi
    def finalize_invoice_move_lines(self, move_lines):
        """ finalize_invoice_move_lines(move_lines) -> move_lines

            Hook method to be overridden in additional modules to verify and
            possibly alter the move lines to be created by an invoice, for
            special cases.
            :param move_lines: list of dictionaries with the account.move.lines (as for create())
            :return: the (possibly updated) final move_lines to create for this invoice
        """
        return move_lines

    @api.multi
    def compute_invoice_totals(self, company_currency, invoice_move_lines):
        total = 0
        total_currency = 0
        for line in invoice_move_lines:
            if self.currency_id != company_currency:
                currency = self.currency_id.with_context(date=self._get_currency_rate_date() or fields.Date.context_today(self))
                if not (line.get('currency_id') and line.get('amount_currency')):
                    line['currency_id'] = currency.id
                    line['amount_currency'] = currency.round(line['price'])
                    line['price'] = currency.compute(line['price'], company_currency)
            else:
                line['currency_id'] = False
                line['amount_currency'] = False
                line['price'] = self.currency_id.round(line['price'])
            if self.type in ('out_invoice', 'in_refund'):
                total += line['price']
                total_currency += line['amount_currency'] or line['price']
                line['price'] = - line['price']
            else:
                total -= line['price']
                total_currency -= line['amount_currency'] or line['price']
        return total, total_currency, invoice_move_lines

    @api.model
    def invoice_line_move_line_get(self):
        res = []
        for line in self.invoice_line_ids:
            if line.quantity==0:
                continue
            tax_ids = []
            for tax in line.invoice_line_tax_ids:
                tax_ids.append((4, tax.id, None))
                for child in tax.children_tax_ids:
                    if child.type_tax_use != 'none':
                        tax_ids.append((4, child.id, None))
            analytic_tag_ids = [(4, analytic_tag.id, None) for analytic_tag in line.analytic_tag_ids]

            move_line_dict = {
                'invl_id': line.id,
                'type': 'src',
                'name': line.name.split('\n')[0][:64],
                'price_unit': line.price_unit,
                'quantity': line.quantity,
                'price': line.price_subtotal,
                'account_id': line.account_id.id,
                'product_id': line.product_id.id,
                'uom_id': line.uom_id.id,
                'account_analytic_id': line.account_analytic_id.id,
                'tax_ids': tax_ids,
                'invoice_id': self.id,
                'analytic_tag_ids': analytic_tag_ids
            }
            if line['account_analytic_id']:
                move_line_dict['analytic_line_ids'] = [(0, 0, line._get_analytic_line())]
            res.append(move_line_dict)
        return res

    @api.model
    def tax_line_move_line_get(self):
        res = []
        # keep track of taxes already processed
        done_taxes = []
        # loop the invoice.tax.line in reversal sequence
        for tax_line in sorted(self.tax_line_ids, key=lambda x: -x.sequence):
            if tax_line.amount_total:
                tax = tax_line.tax_id
                if tax.amount_type == "group":
                    for child_tax in tax.children_tax_ids:
                        done_taxes.append(child_tax.id)
                res.append({
                    'invoice_tax_line_id': tax_line.id,
                    'tax_line_id': tax_line.tax_id.id,
                    'type': 'tax',
                    'name': tax_line.name,
                    'price_unit': tax_line.amount_total,
                    'quantity': 1,
                    'price': tax_line.amount_total,
                    'account_id': tax_line.account_id.id,
                    'account_analytic_id': tax_line.account_analytic_id.id,
                    'invoice_id': self.id,
                    'tax_ids': [(6, 0, list(done_taxes))] if tax_line.tax_id.include_base_amount else []
                })
                done_taxes.append(tax.id)
        return res

    def inv_line_characteristic_hashcode(self, invoice_line):
        """Overridable hashcode generation for invoice lines. Lines having the same hashcode
        will be grouped together if the journal has the 'group line' option. Of course a module
        can add fields to invoice lines that would need to be tested too before merging lines
        or not."""
        return "%s-%s-%s-%s-%s-%s-%s" % (
            invoice_line['account_id'],
            invoice_line.get('tax_ids', 'False'),
            invoice_line.get('tax_line_id', 'False'),
            invoice_line.get('product_id', 'False'),
            invoice_line.get('analytic_account_id', 'False'),
            invoice_line.get('date_maturity', 'False'),
            invoice_line.get('analytic_tag_ids', 'False'),
        )

    def group_lines(self, iml, line):
        """Merge account move lines (and hence analytic lines) if invoice line hashcodes are equals"""
        if self.journal_id.group_invoice_lines:
            line2 = {}
            for x, y, l in line:
                tmp = self.inv_line_characteristic_hashcode(l)
                if tmp in line2:
                    am = line2[tmp]['debit'] - line2[tmp]['credit'] + (l['debit'] - l['credit'])
                    line2[tmp]['debit'] = (am > 0) and am or 0.0
                    line2[tmp]['credit'] = (am < 0) and -am or 0.0
                    line2[tmp]['amount_currency'] += l['amount_currency']
                    line2[tmp]['analytic_line_ids'] += l['analytic_line_ids']
                    qty = l.get('quantity')
                    if qty:
                        line2[tmp]['quantity'] = line2[tmp].get('quantity', 0.0) + qty
                else:
                    line2[tmp] = l
            line = []
            for key, val in line2.items():
                line.append((0, 0, val))
        return line

    @api.multi
    def action_move_create(self):
        """ Creates invoice related analytics and financial move lines """
        account_move = self.env['account.move']

        for inv in self:
            if not inv.journal_id.sequence_id:
                raise UserError(_('Please define sequence on the journal related to this invoice.'))
            if not inv.invoice_line_ids:
                raise UserError(_('Please create some invoice lines.'))
            if inv.move_id:
                continue

            ctx = dict(self._context, lang=inv.partner_id.lang)

            if not inv.date_invoice:
                inv.with_context(ctx).write({'date_invoice': fields.Date.context_today(self)})
            if not inv.date_due:
                inv.with_context(ctx).write({'date_due': inv.date_invoice})
            company_currency = inv.company_id.currency_id

            # create move lines (one per invoice line + eventual taxes and analytic lines)
            iml = inv.invoice_line_move_line_get()
            iml += inv.tax_line_move_line_get()

            diff_currency = inv.currency_id != company_currency
            # create one move line for the total and possibly adjust the other lines amount
            total, total_currency, iml = inv.with_context(ctx).compute_invoice_totals(company_currency, iml)

            name = inv.name or '/'
            if inv.payment_term_id:
                totlines = inv.with_context(ctx).payment_term_id.with_context(currency_id=company_currency.id).compute(total, inv.date_invoice)[0]
                res_amount_currency = total_currency
                ctx['date'] = inv._get_currency_rate_date()
                for i, t in enumerate(totlines):
                    if inv.currency_id != company_currency:
                        amount_currency = company_currency.with_context(ctx).compute(t[1], inv.currency_id)
                    else:
                        amount_currency = False

                    # last line: add the diff
                    res_amount_currency -= amount_currency or 0
                    if i + 1 == len(totlines):
                        amount_currency += res_amount_currency

                    iml.append({
                        'type': 'dest',
                        'name': name,
                        'price': t[1],
                        'account_id': inv.account_id.id,
                        'date_maturity': t[0],
                        'amount_currency': diff_currency and amount_currency,
                        'currency_id': diff_currency and inv.currency_id.id,
                        'invoice_id': inv.id
                    })
            else:
                iml.append({
                    'type': 'dest',
                    'name': name,
                    'price': total,
                    'account_id': inv.account_id.id,
                    'date_maturity': inv.date_due,
                    'amount_currency': diff_currency and total_currency,
                    'currency_id': diff_currency and inv.currency_id.id,
                    'invoice_id': inv.id
                })
            part = self.env['res.partner']._find_accounting_partner(inv.partner_id)
            line = [(0, 0, self.line_get_convert(l, part.id)) for l in iml]
            line = inv.group_lines(iml, line)

            journal = inv.journal_id.with_context(ctx)
            line = inv.finalize_invoice_move_lines(line)

            date = inv.date or inv.date_invoice
            move_vals = {
                'ref': inv.reference,
                'line_ids': line,
                'journal_id': journal.id,
                'date': date,
                'narration': inv.comment,
            }
            ctx['company_id'] = inv.company_id.id
            ctx['invoice'] = inv
            ctx_nolang = ctx.copy()
            ctx_nolang.pop('lang', None)
            move = account_move.with_context(ctx_nolang).create(move_vals)
            # Pass invoice in context in method post: used if you want to get the same
            # account move reference when creating the same invoice after a cancelled one:
            move.post()
            # make the invoice point to that move
            vals = {
                'move_id': move.id,
                'date': date,
                'move_name': move.name,
            }
            inv.with_context(ctx).write(vals)
        return True

    @api.constrains('cash_rounding_id', 'tax_line_ids')
    def _check_cash_rounding(self):
        for inv in self:
            if inv.cash_rounding_id:
                rounding_amount = inv.cash_rounding_id.compute_difference(inv.currency_id, inv.amount_total)
                if rounding_amount != 0.0:
                    raise UserError(_('The cash rounding cannot be computed because the difference must '
                                      'be added on the biggest tax found and no tax are specified.\n'
                                      'Please set up a tax or change the cash rounding method.'))

    @api.multi
    def _check_duplicate_supplier_reference(self):
        for invoice in self:
            # refuse to validate a vendor bill/credit note if there already exists one with the same reference for the same partner,
            # because it's probably a double encoding of the same bill/credit note
            if invoice.type in ('in_invoice', 'in_refund') and invoice.reference:
                if self.search([('type', '=', invoice.type), ('reference', '=', invoice.reference), ('company_id', '=', invoice.company_id.id), ('commercial_partner_id', '=', invoice.commercial_partner_id.id), ('id', '!=', invoice.id)]):
                    raise UserError(_("Duplicated vendor reference detected. You probably encoded twice the same vendor bill/credit note."))

    @api.multi
    def invoice_validate(self):
        for invoice in self.filtered(lambda invoice: invoice.partner_id not in invoice.message_partner_ids):
            invoice.message_subscribe([invoice.partner_id.id])
        self._check_duplicate_supplier_reference()
        return self.write({'state': 'open'})

    @api.model
    def line_get_convert(self, line, part):
        return {
            'date_maturity': line.get('date_maturity', False),
            'partner_id': part,
            'name': line['name'],
            'debit': line['price'] > 0 and line['price'],
            'credit': line['price'] < 0 and -line['price'],
            'account_id': line['account_id'],
            'analytic_line_ids': line.get('analytic_line_ids', []),
            'amount_currency': line['price'] > 0 and abs(line.get('amount_currency', False)) or -abs(line.get('amount_currency', False)),
            'currency_id': line.get('currency_id', False),
            'quantity': line.get('quantity', 1.00),
            'product_id': line.get('product_id', False),
            'product_uom_id': line.get('uom_id', False),
            'analytic_account_id': line.get('account_analytic_id', False),
            'invoice_id': line.get('invoice_id', False),
            'tax_ids': line.get('tax_ids', False),
            'tax_line_id': line.get('tax_line_id', False),
            'analytic_tag_ids': line.get('analytic_tag_ids', False),
        }

    @api.multi
    def action_cancel(self):
        moves = self.env['account.move']
        for inv in self:
            if inv.move_id:
                moves += inv.move_id
            if inv.payment_move_line_ids:
                raise UserError(_('You cannot cancel an invoice which is partially paid. You need to unreconcile related payment entries first.'))

        # First, set the invoices as cancelled and detach the move ids
        self.write({'state': 'cancel', 'move_id': False})
        if moves:
            # second, invalidate the move(s)
            moves.button_cancel()
            # delete the move this invoice was pointing to
            # Note that the corresponding move_lines and move_reconciles
            # will be automatically deleted too
            moves.unlink()
        return True

    ###################

    @api.multi
    def name_get(self):
        TYPES = {
            'out_invoice': _('Invoice'),
            'in_invoice': _('Vendor Bill'),
            'out_refund': _('Credit Note'),
            'in_refund': _('Vendor Credit note'),
        }
        result = []
        for inv in self:
            result.append((inv.id, "%s %s" % (inv.number or TYPES[inv.type], inv.name or '')))
        return result

    @api.model
    def name_search(self, name, args=None, operator='ilike', limit=100):
        args = args or []
        recs = self.browse()
        if name:
            recs = self.search([('number', '=', name)] + args, limit=limit)
        if not recs:
            recs = self.search([('name', operator, name)] + args, limit=limit)
        return recs.name_get()

    @api.model
    def _refund_cleanup_lines(self, lines):
        """ Convert records to dict of values suitable for one2many line creation

            :param recordset lines: records to convert
            :return: list of command tuple for one2many line creation [(0, 0, dict of valueis), ...]
        """
        result = []
        for line in lines:
            values = {}
            for name, field in line._fields.items():
                if name in MAGIC_COLUMNS:
                    continue
                elif field.type == 'many2one':
                    values[name] = line[name].id
                elif field.type not in ['many2many', 'one2many']:
                    values[name] = line[name]
                elif name == 'invoice_line_tax_ids':
                    values[name] = [(6, 0, line[name].ids)]
            result.append((0, 0, values))
        return result

    @api.model
    def _get_refund_common_fields(self):
        return ['partner_id', 'payment_term_id', 'account_id', 'currency_id', 'journal_id']

    @api.model
    def _get_refund_prepare_fields(self):
        return ['name', 'reference', 'comment', 'date_due']

    @api.model
    def _get_refund_modify_read_fields(self):
        read_fields = ['type', 'number', 'invoice_line_ids', 'tax_line_ids',
                       'date', 'partner_insite', 'partner_contact', 'partner_ref']
        return self._get_refund_common_fields() + self._get_refund_prepare_fields() + read_fields

    @api.model
    def _get_refund_copy_fields(self):
        copy_fields = ['company_id', 'user_id', 'fiscal_position_id']
        return self._get_refund_common_fields() + self._get_refund_prepare_fields() + copy_fields

    def _get_currency_rate_date(self):
        return self.date or self.date_invoice

    @api.model
    def _prepare_refund(self, invoice, date_invoice=None, date=None, description=None, journal_id=None):
        """ Prepare the dict of values to create the new credit note from the invoice.
            This method may be overridden to implement custom
            credit note generation (making sure to call super() to establish
            a clean extension chain).

            :param record invoice: invoice as credit note
            :param string date_invoice: credit note creation date from the wizard
            :param integer date: force date from the wizard
            :param string description: description of the credit note from the wizard
            :param integer journal_id: account.journal from the wizard
            :return: dict of value to create() the credit note
        """
        values = {}
        for field in self._get_refund_copy_fields():
            if invoice._fields[field].type == 'many2one':
                values[field] = invoice[field].id
            else:
                values[field] = invoice[field] or False

        values['invoice_line_ids'] = self._refund_cleanup_lines(invoice.invoice_line_ids)

        tax_lines = invoice.tax_line_ids
        values['tax_line_ids'] = self._refund_cleanup_lines(tax_lines)

        if journal_id:
            journal = self.env['account.journal'].browse(journal_id)
        elif invoice['type'] == 'in_invoice':
            journal = self.env['account.journal'].search([('type', '=', 'purchase')], limit=1)
        else:
            journal = self.env['account.journal'].search([('type', '=', 'sale')], limit=1)
        values['journal_id'] = journal.id

        values['type'] = TYPE2REFUND[invoice['type']]
        values['date_invoice'] = date_invoice or fields.Date.context_today(invoice)
        values['state'] = 'draft'
        values['number'] = False
        values['origin'] = invoice.number
        values['refund_invoice_id'] = invoice.id

        if date:
            values['date'] = date
        if description:
            values['name'] = description
        return values

    @api.multi
    @api.returns('self')
    def refund(self, date_invoice=None, date=None, description=None, journal_id=None):
        new_invoices = self.browse()
        for invoice in self:
            # create the new invoice
            values = self._prepare_refund(invoice, date_invoice=date_invoice, date=date,
                                    description=description, journal_id=journal_id)
            refund_invoice = self.create(values)
            invoice_type = {'out_invoice': ('customer invoices credit note'),
                'in_invoice': ('vendor bill credit note')}
            message = _("This %s has been created from: <a href=# data-oe-model=account.invoice data-oe-id=%d>%s</a>") % (invoice_type[invoice.type], invoice.id, invoice.number)
            refund_invoice.message_post(body=message)
            new_invoices += refund_invoice
        return new_invoices

    @api.multi
    def pay_and_reconcile(self, pay_journal, pay_amount=None, date=None, writeoff_acc=None):
        """ Create and post an account.payment for the invoice self, which creates a journal entry that reconciles the invoice.

            :param pay_journal: journal in which the payment entry will be created
            :param pay_amount: amount of the payment to register, defaults to the residual of the invoice
            :param date: payment date, defaults to fields.Date.context_today(self)
            :param writeoff_acc: account in which to create a writeoff if pay_amount < self.residual, so that the invoice is fully paid
        """
        if isinstance(pay_journal, pycompat.integer_types):
            pay_journal = self.env['account.journal'].browse([pay_journal])
        assert len(self) == 1, "Can only pay one invoice at a time."
        payment_type = self.type in ('out_invoice', 'in_refund') and 'inbound' or 'outbound'
        if payment_type == 'inbound':
            payment_method = self.env.ref('account.account_payment_method_manual_in')
            journal_payment_methods = pay_journal.inbound_payment_method_ids
        else:
            payment_method = self.env.ref('account.account_payment_method_manual_out')
            journal_payment_methods = pay_journal.outbound_payment_method_ids
        if payment_method not in journal_payment_methods:
            raise UserError(_('No appropriate payment method enabled on journal %s') % pay_journal.name)

        communication = self.type in ('in_invoice', 'in_refund') and self.reference or self.number
        if self.origin:
            communication = '%s (%s)' % (communication, self.origin)

        payment_vals = {
            'invoice_ids': [(6, 0, self.ids)],
            'amount': pay_amount or self.residual,
            'payment_date': date or fields.Date.context_today(self),
            'communication': communication,
            'partner_id': self.partner_id.id,
            'partner_type': self.type in ('out_invoice', 'out_refund') and 'customer' or 'supplier',
            'journal_id': pay_journal.id,
            'payment_type': payment_type,
            'payment_method_id': payment_method.id,
            'payment_difference_handling': writeoff_acc and 'reconcile' or 'open',
            'writeoff_account_id': writeoff_acc and writeoff_acc.id or False,
        }

        payment = self.env['account.payment'].create(payment_vals)
        payment.post()

        return True

    @api.multi
    def _track_subtype(self, init_values):
        self.ensure_one()
        if 'state' in init_values and self.state == 'paid' and self.type in ('out_invoice', 'out_refund'):
            return 'account.mt_invoice_paid'
        elif 'state' in init_values and self.state == 'open' and self.type in ('out_invoice', 'out_refund'):
            return 'account.mt_invoice_validated'
        elif 'state' in init_values and self.state == 'draft' and self.type in ('out_invoice', 'out_refund'):
            return 'account.mt_invoice_created'
        return super(AccountInvoice, self)._track_subtype(init_values)

    @api.multi
    def _get_tax_amount_by_group(self):
        self.ensure_one()
        currency = self.currency_id or self.company_id.currency_id
        fmt = partial(formatLang, self.with_context(lang=self.partner_id.lang).env, currency_obj=currency)
        res = {}
        for line in self.tax_line_ids:
            res.setdefault(line.tax_id.tax_group_id, {'base': 0.0, 'amount': 0.0})
            res[line.tax_id.tax_group_id]['amount'] += line.amount
            res[line.tax_id.tax_group_id]['base'] += line.base
        res = sorted(res.items(), key=lambda l: l[0].sequence)
        res = [(
            r[0].name, r[1]['amount'], r[1]['base'],
            fmt(r[1]['amount']), fmt(r[1]['base']),
        ) for r in res]
        return res


class AccountInvoiceLine(models.Model):
    _name = "account.invoice.line"
    _description = "Invoice Line"
    _order = "invoice_id,sequence,id"

    @api.multi
    def _get_analytic_line(self):
        ref = self.invoice_id.number
        return {
            'name': self.name,
            'date': self.invoice_id.date_invoice,
            'account_id': self.account_analytic_id.id,
            'unit_amount': self.quantity,
            'amount': self.price_subtotal_signed,
            'product_id': self.product_id.id,
            'product_uom_id': self.uom_id.id,
            'general_account_id': self.account_id.id,
            'ref': ref,
        }

    @api.one
    @api.depends('price_unit', 'discount', 'invoice_line_tax_ids', 'quantity',
        'product_id', 'invoice_id.partner_id', 'invoice_id.currency_id', 'invoice_id.company_id',
        'invoice_id.date_invoice', 'invoice_id.date')
    def _compute_price(self):
        currency = self.invoice_id and self.invoice_id.currency_id or None
        price = self.price_unit * (1 - (self.discount or 0.0) / 100.0)
        taxes = False
        if self.invoice_line_tax_ids:
            taxes = self.invoice_line_tax_ids.compute_all(price, currency, self.quantity, product=self.product_id, partner=self.invoice_id.partner_id)
        self.price_subtotal = price_subtotal_signed = taxes['total_excluded'] if taxes else self.quantity * price
<<<<<<< HEAD
        self.price_total = taxes['total_included'] if taxes else self.price_subtotal
        if self.invoice_id.currency_id and self.invoice_id.currency_id != self.invoice_id.company_id.currency_id:
            price_subtotal_signed = self.invoice_id.currency_id.with_context(date=self.invoice_id.date_invoice).compute(price_subtotal_signed, self.invoice_id.company_id.currency_id)
=======
        if self.invoice_id.currency_id and self.invoice_id.company_id and self.invoice_id.currency_id != self.invoice_id.company_id.currency_id:
            price_subtotal_signed = self.invoice_id.currency_id.with_context(date=self.invoice_id._get_currency_rate_date()).compute(price_subtotal_signed, self.invoice_id.company_id.currency_id)
>>>>>>> 0af13af5
        sign = self.invoice_id.type in ['in_refund', 'out_refund'] and -1 or 1
        self.price_subtotal_signed = price_subtotal_signed * sign

    @api.model
    def _default_account(self):
        if self._context.get('journal_id'):
            journal = self.env['account.journal'].browse(self._context.get('journal_id'))
            if self._context.get('type') in ('out_invoice', 'in_refund'):
                return journal.default_credit_account_id.id
            return journal.default_debit_account_id.id

    name = fields.Text(string='Description', required=True)
    origin = fields.Char(string='Source Document',
        help="Reference of the document that produced this invoice.")
    sequence = fields.Integer(default=10,
        help="Gives the sequence of this line when displaying the invoice.")
    invoice_id = fields.Many2one('account.invoice', string='Invoice Reference',
        ondelete='cascade', index=True)
    uom_id = fields.Many2one('product.uom', string='Unit of Measure',
        ondelete='set null', index=True, oldname='uos_id')
    product_id = fields.Many2one('product.product', string='Product',
        ondelete='restrict', index=True)
    product_image = fields.Binary('Product Image', related="product_id.image", store=False)
    account_id = fields.Many2one('account.account', string='Account',
        required=True, domain=[('deprecated', '=', False)],
        default=_default_account,
        help="The income or expense account related to the selected product.")
    price_unit = fields.Float(string='Unit Price', required=True, digits=dp.get_precision('Product Price'))
    price_subtotal = fields.Monetary(string='Amount',
        store=True, readonly=True, compute='_compute_price', help="Total amount without taxes")
    price_total = fields.Monetary(string='Amount',
        store=True, readonly=True, compute='_compute_price', help="Total amount with taxes")
    price_subtotal_signed = fields.Monetary(string='Amount Signed', currency_field='company_currency_id',
        store=True, readonly=True, compute='_compute_price',
        help="Total amount in the currency of the company, negative for credit note.")
    quantity = fields.Float(string='Quantity', digits=dp.get_precision('Product Unit of Measure'),
        required=True, default=1)
    discount = fields.Float(string='Discount (%)', digits=dp.get_precision('Discount'),
        default=0.0)
    invoice_line_tax_ids = fields.Many2many('account.tax',
        'account_invoice_line_tax', 'invoice_line_id', 'tax_id',
        string='Taxes', domain=[('type_tax_use','!=','none'), '|', ('active', '=', False), ('active', '=', True)], oldname='invoice_line_tax_id')
    account_analytic_id = fields.Many2one('account.analytic.account',
        string='Analytic Account')
    analytic_tag_ids = fields.Many2many('account.analytic.tag', string='Analytic Tags')
    company_id = fields.Many2one('res.company', string='Company',
        related='invoice_id.company_id', store=True, readonly=True, related_sudo=False)
    partner_id = fields.Many2one('res.partner', string='Partner',
        related='invoice_id.partner_id', store=True, readonly=True, related_sudo=False)
    currency_id = fields.Many2one('res.currency', related='invoice_id.currency_id', store=True, related_sudo=False)
    company_currency_id = fields.Many2one('res.currency', related='invoice_id.company_currency_id', readonly=True, related_sudo=False)
    is_rounding_line = fields.Boolean(string='Rounding Line', help='Is a rounding line in case of cash rounding.')

    @api.model
    def fields_view_get(self, view_id=None, view_type='form', toolbar=False, submenu=False):
        res = super(AccountInvoiceLine, self).fields_view_get(
            view_id=view_id, view_type=view_type, toolbar=toolbar, submenu=submenu)
        if self._context.get('type'):
            doc = etree.XML(res['arch'])
            for node in doc.xpath("//field[@name='product_id']"):
                if self._context['type'] in ('in_invoice', 'in_refund'):
                    # Hack to fix the stable version 8.0 -> saas-12
                    # purchase_ok will be moved from purchase to product in master #13271
                    if 'purchase_ok' in self.env['product.template']._fields:
                        node.set('domain', "[('purchase_ok', '=', True)]")
                else:
                    node.set('domain', "[('sale_ok', '=', True)]")
            res['arch'] = etree.tostring(doc, encoding='unicode')
        return res

    @api.v8
    def get_invoice_line_account(self, type, product, fpos, company):
        accounts = product.product_tmpl_id.get_product_accounts(fpos)
        if type in ('out_invoice', 'out_refund'):
            return accounts['income']
        return accounts['expense']

    def _set_taxes(self):
        """ Used in on_change to set taxes and price."""
        if self.invoice_id.type in ('out_invoice', 'out_refund'):
            taxes = self.product_id.taxes_id or self.account_id.tax_ids
        else:
            taxes = self.product_id.supplier_taxes_id or self.account_id.tax_ids

        # Keep only taxes of the company
        company_id = self.company_id or self.env.user.company_id
        taxes = taxes.filtered(lambda r: r.company_id == company_id)

        self.invoice_line_tax_ids = fp_taxes = self.invoice_id.fiscal_position_id.map_tax(taxes, self.product_id, self.invoice_id.partner_id)

        fix_price = self.env['account.tax']._fix_tax_included_price
        if self.invoice_id.type in ('in_invoice', 'in_refund'):
            prec = self.env['decimal.precision'].precision_get('Product Price')
            if not self.price_unit or float_compare(self.price_unit, self.product_id.standard_price, precision_digits=prec) == 0:
                self.price_unit = fix_price(self.product_id.standard_price, taxes, fp_taxes)
        else:
            self.price_unit = fix_price(self.product_id.lst_price, taxes, fp_taxes)

    @api.onchange('product_id')
    def _onchange_product_id(self):
        domain = {}
        if not self.invoice_id:
            return

        part = self.invoice_id.partner_id
        fpos = self.invoice_id.fiscal_position_id
        company = self.invoice_id.company_id
        currency = self.invoice_id.currency_id
        type = self.invoice_id.type

        if not part:
            warning = {
                    'title': _('Warning!'),
                    'message': _('You must first select a partner!'),
                }
            return {'warning': warning}

        if not self.product_id:
            if type not in ('in_invoice', 'in_refund'):
                self.price_unit = 0.0
            domain['uom_id'] = []
        else:
            if part.lang:
                product = self.product_id.with_context(lang=part.lang)
            else:
                product = self.product_id

            self.name = product.partner_ref
            account = self.get_invoice_line_account(type, product, fpos, company)
            if account:
                self.account_id = account.id
            self._set_taxes()

            if type in ('in_invoice', 'in_refund'):
                if product.description_purchase:
                    self.name += '\n' + product.description_purchase
            else:
                if product.description_sale:
                    self.name += '\n' + product.description_sale

            if not self.uom_id or product.uom_id.category_id.id != self.uom_id.category_id.id:
                self.uom_id = product.uom_id.id
            domain['uom_id'] = [('category_id', '=', product.uom_id.category_id.id)]

            if company and currency:
                if company.currency_id != currency:
                    self.price_unit = self.price_unit * currency.with_context(dict(self._context or {}, date=self.invoice_id.date_invoice)).rate

                if self.uom_id and self.uom_id.id != product.uom_id.id:
                    self.price_unit = product.uom_id._compute_price(self.price_unit, self.uom_id)
        return {'domain': domain}

    @api.onchange('account_id')
    def _onchange_account_id(self):
        if not self.account_id:
            return
        if not self.product_id:
            fpos = self.invoice_id.fiscal_position_id
            self.invoice_line_tax_ids = fpos.map_tax(self.account_id.tax_ids, partner=self.partner_id).ids
        elif not self.price_unit:
            self._set_taxes()

    @api.onchange('uom_id')
    def _onchange_uom_id(self):
        warning = {}
        result = {}
        if not self.uom_id:
            self.price_unit = 0.0
        if self.product_id and self.uom_id:
            if self.product_id.uom_id.category_id.id != self.uom_id.category_id.id:
                warning = {
                    'title': _('Warning!'),
                    'message': _('The selected unit of measure is not compatible with the unit of measure of the product.'),
                }
                self.uom_id = self.product_id.uom_id.id
        if warning:
            result['warning'] = warning
        return result

    def _set_additional_fields(self, invoice):
        """ Some modules, such as Purchase, provide a feature to add automatically pre-filled
            invoice lines. However, these modules might not be aware of extra fields which are
            added by extensions of the accounting module.
            This method is intended to be overridden by these extensions, so that any new field can
            easily be auto-filled as well.
            :param invoice : account.invoice corresponding record
            :rtype line : account.invoice.line record
        """
        pass

    @api.multi
    def unlink(self):
        if self.filtered(lambda r: r.invoice_id and r.invoice_id.state != 'draft'):
            raise UserError(_('You can only delete an invoice line if the invoice is in draft state.'))
        return super(AccountInvoiceLine, self).unlink()

class AccountInvoiceTax(models.Model):
    _name = "account.invoice.tax"
    _description = "Invoice Tax"
    _order = 'sequence'

    @api.depends('invoice_id.invoice_line_ids')
    def _compute_base_amount(self):
        tax_grouped = {}
        for invoice in self.mapped('invoice_id'):
            tax_grouped[invoice.id] = invoice.get_taxes_values()
        for tax in self:
            tax.base = 0.0
            if tax.tax_id:
                key = tax.tax_id.get_grouping_key({
                    'tax_id': tax.tax_id.id,
                    'account_id': tax.account_id.id,
                    'account_analytic_id': tax.account_analytic_id.id,
                })
                if tax.invoice_id and key in tax_grouped[tax.invoice_id.id]:
                    tax.base = tax_grouped[tax.invoice_id.id][key]['base']
                else:
                    _logger.warning('Tax Base Amount not computable probably due to a change in an underlying tax (%s).', tax.tax_id.name)

    invoice_id = fields.Many2one('account.invoice', string='Invoice', ondelete='cascade', index=True)
    name = fields.Char(string='Tax Description', required=True)
    tax_id = fields.Many2one('account.tax', string='Tax', ondelete='restrict')
    account_id = fields.Many2one('account.account', string='Tax Account', required=True, domain=[('deprecated', '=', False)])
    account_analytic_id = fields.Many2one('account.analytic.account', string='Analytic account')
    amount = fields.Monetary()
    amount_rounding = fields.Monetary()
    amount_total = fields.Monetary(string="Amount", compute='_compute_amount_total')
    manual = fields.Boolean(default=True)
    sequence = fields.Integer(help="Gives the sequence order when displaying a list of invoice tax.")
    company_id = fields.Many2one('res.company', string='Company', related='account_id.company_id', store=True, readonly=True)
    currency_id = fields.Many2one('res.currency', related='invoice_id.currency_id', store=True, readonly=True)
    base = fields.Monetary(string='Base', compute='_compute_base_amount', store=True)

    @api.depends('amount', 'amount_rounding')
    def _compute_amount_total(self):
        for tax_line in self:
            tax_line.amount_total = tax_line.amount + tax_line.amount_rounding


class AccountPaymentTerm(models.Model):
    _name = "account.payment.term"
    _description = "Payment Terms"
    _order = "sequence, id"

    def _default_line_ids(self):
        return [(0, 0, {'value': 'balance', 'value_amount': 0.0, 'sequence': 9, 'days': 0, 'option': 'day_after_invoice_date'})]

    name = fields.Char(string='Payment Terms', translate=True, required=True)
    active = fields.Boolean(default=True, help="If the active field is set to False, it will allow you to hide the payment terms without removing it.")
    note = fields.Text(string='Description on the Invoice', translate=True)
    line_ids = fields.One2many('account.payment.term.line', 'payment_id', string='Terms', copy=True, default=_default_line_ids)
    company_id = fields.Many2one('res.company', string='Company', required=True, default=lambda self: self.env.user.company_id)
    sequence = fields.Integer(required=True, default=10)

    @api.constrains('line_ids')
    @api.one
    def _check_lines(self):
        payment_term_lines = self.line_ids.sorted()
        if payment_term_lines and payment_term_lines[-1].value != 'balance':
            raise ValidationError(_('A Payment Terms should have its last line of type Balance.'))
        lines = self.line_ids.filtered(lambda r: r.value == 'balance')
        if len(lines) > 1:
            raise ValidationError(_('A Payment Terms should have only one line of type Balance.'))

    @api.one
    def compute(self, value, date_ref=False):
        date_ref = date_ref or fields.Date.today()
        amount = value
        result = []
        if self.env.context.get('currency_id'):
            currency = self.env['res.currency'].browse(self.env.context['currency_id'])
        else:
            currency = self.env.user.company_id.currency_id
        for line in self.line_ids:
            if line.value == 'fixed':
                amt = currency.round(line.value_amount)
            elif line.value == 'percent':
                amt = currency.round(value * (line.value_amount / 100.0))
            elif line.value == 'balance':
                amt = currency.round(amount)
            if amt:
                next_date = fields.Date.from_string(date_ref)
                if line.option == 'day_after_invoice_date':
                    next_date += relativedelta(days=line.days)
                elif line.option == 'fix_day_following_month':
                    next_first_date = next_date + relativedelta(day=1, months=1)  # Getting 1st of next month
                    next_date = next_first_date + relativedelta(days=line.days - 1)
                elif line.option == 'last_day_following_month':
                    next_date += relativedelta(day=31, months=1)  # Getting last day of next month
                elif line.option == 'last_day_current_month':
                    next_date += relativedelta(day=31, months=0)  # Getting last day of next month
                result.append((fields.Date.to_string(next_date), amt))
                amount -= amt
        amount = sum(amt for _, amt in result)
        dist = currency.round(value - amount)
        if dist:
            last_date = result and result[-1][0] or fields.Date.today()
            result.append((last_date, dist))
        return result

    @api.multi
    def unlink(self):
        property_recs = self.env['ir.property'].search([('value_reference', 'in', ['account.payment.term,%s'%payment_term.id for payment_term in self])])
        property_recs.unlink()
        return super(AccountPaymentTerm, self).unlink()


class AccountPaymentTermLine(models.Model):
    _name = "account.payment.term.line"
    _description = "Payment Terms Line"
    _order = "sequence, id"

    value = fields.Selection([
            ('balance', 'Balance'),
            ('percent', 'Percent'),
            ('fixed', 'Fixed Amount')
        ], string='Type', required=True, default='balance',
        help="Select here the kind of valuation related to this payment terms line.")
    value_amount = fields.Float(string='Value', digits=dp.get_precision('Payment Terms'), help="For percent enter a ratio between 0-100.")
    days = fields.Integer(string='Number of Days', required=True, default=0)
    option = fields.Selection([
            ('day_after_invoice_date', 'Day(s) after the invoice date'),
            ('fix_day_following_month', 'Day(s) after the end of the invoice month (Net EOM)'),
            ('last_day_following_month', 'Last day of following month'),
            ('last_day_current_month', 'Last day of current month'),
        ],
        default='day_after_invoice_date', required=True, string='Options'
        )
    payment_id = fields.Many2one('account.payment.term', string='Payment Terms', required=True, index=True, ondelete='cascade')
    sequence = fields.Integer(default=10, help="Gives the sequence order when displaying a list of payment terms lines.")

    @api.one
    @api.constrains('value', 'value_amount')
    def _check_percent(self):
        if self.value == 'percent' and (self.value_amount < 0.0 or self.value_amount > 100.0):
            raise ValidationError(_('Percentages for Payment Terms Line must be between 0 and 100.'))

    @api.onchange('option')
    def _onchange_option(self):
        if self.option in ('last_day_current_month', 'last_day_following_month'):
            self.days = 0


class MailComposeMessage(models.TransientModel):
    _inherit = 'mail.compose.message'

    @api.multi
    def send_mail(self, auto_commit=False):
        context = self._context
        if context.get('default_model') == 'account.invoice' and \
                context.get('default_res_id') and context.get('mark_invoice_as_sent'):
            invoice = self.env['account.invoice'].browse(context['default_res_id'])
            if not invoice.sent:
                invoice.sent = True
            self = self.with_context(mail_post_autofollow=True)
        return super(MailComposeMessage, self).send_mail(auto_commit=auto_commit)<|MERGE_RESOLUTION|>--- conflicted
+++ resolved
@@ -1460,14 +1460,9 @@
         if self.invoice_line_tax_ids:
             taxes = self.invoice_line_tax_ids.compute_all(price, currency, self.quantity, product=self.product_id, partner=self.invoice_id.partner_id)
         self.price_subtotal = price_subtotal_signed = taxes['total_excluded'] if taxes else self.quantity * price
-<<<<<<< HEAD
         self.price_total = taxes['total_included'] if taxes else self.price_subtotal
         if self.invoice_id.currency_id and self.invoice_id.currency_id != self.invoice_id.company_id.currency_id:
-            price_subtotal_signed = self.invoice_id.currency_id.with_context(date=self.invoice_id.date_invoice).compute(price_subtotal_signed, self.invoice_id.company_id.currency_id)
-=======
-        if self.invoice_id.currency_id and self.invoice_id.company_id and self.invoice_id.currency_id != self.invoice_id.company_id.currency_id:
             price_subtotal_signed = self.invoice_id.currency_id.with_context(date=self.invoice_id._get_currency_rate_date()).compute(price_subtotal_signed, self.invoice_id.company_id.currency_id)
->>>>>>> 0af13af5
         sign = self.invoice_id.type in ['in_refund', 'out_refund'] and -1 or 1
         self.price_subtotal_signed = price_subtotal_signed * sign
 
