<?xml version="1.0" encoding="utf-8"?>
<odoo>
    <data>


        <!-- Accounts -->

        <record id="view_account_form" model="ir.ui.view">
            <field name="name">account.account.form</field>
            <field name="model">account.account</field>
            <field name="arch" type="xml">
                <form string="Account">
                   <sheet>
                       <group>
                           <group>
                             <field name="code" placeholder="code"/>
                             <field name="name"/>
                             <field name="user_type_id" widget="selection"/>
                             <field name="tax_ids" widget="many2many_tags" domain="[('company_id','=',company_id)]"/>
                             <field name="tag_ids" widget="many2many_tags" domain="[('applicability', '!=', 'taxes')]" context="{'default_applicability': 'accounts'}" options="{'no_create_edit': True}"/>
                             <field name="group_id"/>
                             <field name="company_id" options="{'no_create': True}" groups="base.group_multi_company"/>
                             <field name="currency_id" options="{'no_create': True}" groups="base.group_multi_currency"/>
                             <field name="internal_type" invisible="1" readonly="1"/>
                             <label for="reconcile" attrs="{'invisible': [('internal_type','=','liquidity')]}"/>
                             <div attrs="{'invisible': [('internal_type','=','liquidity')]}">
                                <field name="reconcile"/>
                                <button name="action_open_reconcile" class="oe_link" type="object" string=" -> Reconcile" attrs="{'invisible': [('reconcile', '=', False)]}"/>
                             </div>
                             <field name="deprecated"/>
                           </group>
                       </group>
                    </sheet>
                </form>
            </field>
        </record>
        <record id="view_account_list" model="ir.ui.view">
            <field name="name">account.account.list</field>
            <field name="model">account.account</field>
            <field name="arch" type="xml">
                <tree string="Chart of accounts" toolbar="1" >
                    <field name="code"/>
                    <field name="name"/>
                    <field name="user_type_id"/>
                    <field name="currency_id" options="{'no_create': True}" groups="base.group_multi_currency"/>
                    <field name="company_id" options="{'no_create': True}" groups="base.group_multi_company"/>
                </tree>
            </field>
        </record>

        <record id="view_account_account_kanban" model="ir.ui.view">
            <field name="name">account.account.kanban</field>
            <field name="model">account.account</field>
            <field name="arch" type="xml">
                <kanban class="o_kanban_mobile">
                    <field name="name"/>
                    <field name="code"/>
                    <field name="user_type_id"/>
                    <templates>
                        <t t-name="kanban-box">
                            <div t-attf-class="oe_kanban_global_click">
                                <div class="row">
                                    <div class="col-6">
                                        <strong><field name="name"/></strong>
                                    </div>
                                    <div class="col-6 text-right">
                                        <span class="badge badge-pill"><t t-esc="record.code.value"/></span>
                                    </div>
                                </div>
                                <div>
                                    <strong>Type: </strong><t t-esc="record.user_type_id.value"/>
                                </div>
                            </div>
                        </t>
                    </templates>
                </kanban>
            </field>
        </record>

        <record id="view_account_search" model="ir.ui.view">
            <field name="name">account.account.search</field>
            <field name="model">account.account</field>
            <field name="arch" type="xml">
                <search string="Accounts">
                    <field name="name" filter_domain="['|', ('name','ilike',self), ('code','=like',str(self)+'%')]" string="Account"/>
                    <filter string="Receivable Accounts" name="receivableacc" domain="[('internal_type','=','receivable')]"/>
                    <filter string="Payable Accounts" name="payableacc" domain="[('internal_type','=','payable')]"/>
                    <filter string="Equity" name="equityacc" domain="[('internal_group','=', 'equity')]"/>
                    <filter string="Assets" name="assetsacc" domain="[('internal_group','=', 'asset')]"/>
                    <filter string="Liability" name="liabilityacc" domain="[('internal_group','=', 'liability')]"/>
                    <filter string="Income" name="incomeacc" domain="[('internal_group','=', 'income')]"/>
                    <filter string="Expenses" name="expensesacc" domain="[('internal_group','=', 'expense')]"/>
                    <field name="user_type_id"/>
                    <group expand="0" string="Group By">
                        <filter string="Account Type" name="accounttype" domain="" context="{'group_by':'user_type_id'}"/>
                    </group>
                </search>
            </field>
        </record>
        <record id="action_account_form" model="ir.actions.act_window">
            <field name="name">Chart of Accounts</field>
            <field name="res_model">account.account</field>
            <field name="view_type">form</field>
            <field name="view_mode">tree,kanban,form</field>
            <field name="search_view_id" ref="view_account_search"/>
            <field name="view_id" ref="view_account_list"/>
            <field name="help" type="html">
              <p class="o_view_nocontent_smiling_face">
                Add a new account
              </p><p>
                An account is part of a ledger allowing your company
                to register all kinds of debit and credit transactions.
                Companies present their annual accounts in two main parts: the
                balance sheet and the income statement (profit and loss
                account). The annual accounts of a company are required by law
                to disclose a certain amount of information.
              </p>
            </field>
        </record>
        <menuitem action="action_account_form" id="menu_action_account_form" parent="account.account_account_menu" groups="account.group_account_user" sequence="2"/>

        <act_window
            id="act_account_acount_move_line_open_unreconciled"
            name="Unreconciled Entries"
            res_model="account.move.line"
            context="{'search_default_account_id':[active_id], 'search_default_unreconciled':1, 'default_account_id': active_id}"
            src_model="account.account"/>

        <act_window
            id="action_move_line_select"
            name="Journal Items"
            context="{'search_default_account_id': [active_id]}"
            res_model="account.move.line"
            src_model="account.account"/>

        <act_window
            id="action_move_select"
            name="Journal Entries"
            context="{'search_default_dummy_account_id': [active_id]}"
            res_model="account.move"/>

        <act_window
            id="action_move_line_select_by_type"
            name="Journal Items"
            context="{'search_default_user_type_id': [active_id]}"
            res_model="account.move.line"
            src_model="account.account.type"/>

        <act_window
            id="action_move_line_select_by_partner"
            name="Journal Items"
            context="{'search_default_partner_id': [active_id]}"
            res_model="account.move.line"/>

        <!-- Reconciliation action -->
        <record id="action_view_account_move_line_reconcile" model="ir.actions.client">
             <field name="name">Reconcile Entries</field>
             <field name="tag">manual_reconciliation_view</field>
             <field name="binding_model_id" ref="account.model_account_move_line"/>
             <field name="binding_type">action</field>
         </record>

        <!-- Account Journal -->
        <record id="view_account_journal_tree" model="ir.ui.view">
            <field name="name">account.journal.tree</field>
            <field name="model">account.journal</field>
            <field name="priority">1</field>
            <field name="arch" type="xml">
                <tree string="Account Journal">
                    <field name='sequence' widget='handle'/>
                    <field name="name"/>
                    <field name="type"/>
                    <field name="belongs_to_company" invisible="1"/>
                    <field name="company_id" groups="base.group_multi_company"/>
                </tree>
            </field>
        </record>
        <record id="account_journal_view_kanban" model="ir.ui.view">
            <field name="name">account.journal.kanban</field>
            <field name="model">account.journal</field>
            <field name="priority">1</field>
            <field name="arch" type="xml">
                <kanban class="o_kanban_mobile">
                    <templates>
                        <t t-name="kanban-box">
                            <div t-attf-class="oe_kanban_content oe_kanban_global_click">
                                <div class="row">
                                    <div class="col-6">
                                        <strong><field name="name"/></strong>
                                    </div>
                                    <div class="col-6">
                                        <span class="float-right"><field name="type"/></span>
                                    </div>
                                </div>
                            </div>
                        </t>
                    </templates>
                </kanban>
            </field>
        </record>
        <record id="view_account_journal_search" model="ir.ui.view">
            <field name="name">account.journal.search</field>
            <field name="model">account.journal</field>
            <field name="priority">1</field>
            <field name="arch" type="xml">
                <search string="Search Account Journal">
                    <field name="name" filter_domain="['|', ('name','ilike',self), ('code','ilike',self)]" string="Journal"/>
                    <filter string="Archived" name="inactive" domain="[('active','=',False)]"/>
                    <filter name="sales" domain="[('type', '=', 'sale')]" string="Sales"/>
                    <filter name="purchases" domain="[('type', '=', 'purchase')]" string="Purchases"/>
                    <filter name="liquidity" domain="['|', ('type', '=', 'cash'), ('type', '=', 'bank')]" string="Liquidity"/>
                    <filter name="miscellaneous" domain="[('type', 'not in', ['sale', 'purchase', 'cash', 'bank'])]" string="Miscellaneous"/>
                    <filter name="dashboard" string="Favorites" domain="[('show_on_dashboard', '=', True)]"/>
                </search>
            </field>
        </record>
        <record id="view_account_journal_form" model="ir.ui.view">
            <field name="name">account.journal.form</field>
            <field name="model">account.journal</field>
            <field name="priority">1</field>
            <field name="arch" type="xml">
                <form string="Account Journal">
                    <sheet>
                        <div class="oe_button_box" name="button_box">
                            <button class="oe_stat_button" type="object" name="toggle_active" icon="fa-archive">
                                <field name="active" widget="boolean_button" options='{"terminology": "archive"}'/>
                            </button>
                        </div>
                        <div class="oe_title">
                            <label for="name" class="oe_edit_only"/>
                            <h1><field name="name" class="oe_inline"/></h1>
                        </div>
                        <group>
                            <group>
                                <field name="type"/>
                            </group>
                            <group>
                                <field name="company_id" options="{'no_create': True}" groups="base.group_multi_company"/>
                                <field name="company_partner_id" invisible="1"/>
                            </group>
                        </group>
                        <notebook>
                            <page name="journal_entries" string="Journal Entries">
                                <group>
                                    <group>
                                        <field name="code"/>
                                        <label for="sequence_number_next"/>
                                        <div>
                                            <field name="sequence_number_next" style="padding-right: 1.0em"/>
                                            <field name="sequence_id" required="0"
                                                   attrs="{'readonly': 1}" groups="base.group_no_one"/>
                                        </div>
                                        <field name="refund_sequence"
                                               attrs="{'invisible': [('type', 'not in', ['sale', 'purchase'])]}"
                                               groups="base.group_no_one"/>
                                        <label for="refund_sequence_number_next"
                                               attrs="{'invisible': ['|',('type', 'not in', ['sale', 'purchase']), ('refund_sequence', '!=', True)]}"/>
                                        <div attrs="{'invisible': ['|',('type', 'not in', ['sale', 'purchase']), ('refund_sequence', '!=', True)]}">
                                            <field name="refund_sequence_number_next" style="padding-right: 1.0em"/>
                                            <field name="refund_sequence_id" required="0"
                                                   attrs="{'readonly': 1}" groups="base.group_no_one"/>
                                        </div>
                                    </group>
                                    <group>
                                        <field name="default_debit_account_id" domain="[('deprecated', '=', False)]" groups="account.group_account_user"/>
                                        <field name="default_credit_account_id" domain="[('deprecated', '=', False)]" groups="account.group_account_user"/>
                                        <field name="currency_id" options="{'no_create': True}" groups="base.group_multi_currency"/>
                                    </group>
                                </group>
                            </page>
                            <page name="bank_account" string="Bank Account" attrs="{'invisible': [('type', '!=', 'bank')]}">
                                <group>
                                    <group>
                                        <field name="company_partner_id" invisible="1"/>
                                        <field name="bank_account_id" context="{'default_partner_id': company_partner_id, 'form_view_ref': 'account.view_company_partner_bank_form'}"/>
                                        <field name="bank_id"/>
                                    </group>
                                    <group >
                                        <field name="bank_statements_source" widget="radio" attrs="{'required': [('type', '=', 'bank')]}"  groups="account.group_account_user"/>
                                    </group>
                                </group>
                            </page>
                            <page name="advanced_settings" string="Advanced Settings">
                                <group>
                                    <group string="Control-Access" groups="base.group_no_one">
                                        <div class="text-muted" colspan="2">Keep empty for no control</div>
                                        <field name="type_control_ids" widget="many2many_tags"/>
                                        <field name="account_control_ids" widget="many2many_tags"/>
                                    </group>
                                    <group string="Payment Method Types" attrs="{'invisible': [('type', 'not in', ['bank', 'cash'])]}">
                                        <field name="inbound_payment_method_ids" widget="many2many_checkboxes"/>
                                        <field name="outbound_payment_method_ids" widget="many2many_checkboxes"/>
                                    </group>
                                    <group string="Accounting App Options">
                                        <field name="profit_account_id" attrs="{'invisible': [('type', '!=', 'cash')]}"/>
                                        <field name="loss_account_id" attrs="{'invisible': [('type', '!=', 'cash')]}"/>
                                        <field name="group_invoice_lines" attrs="{'invisible': [('type', 'not in', ['sale', 'purchase'])]}"/>
                                        <field name="post_at_bank_rec" attrs="{'invisible': [('type', 'not in', ['bank', 'cash'])]}"/>
                                    </group>
                                    <group name="group_alias" string="Email your Vendor Bills" attrs="{'invisible': [('type', '!=',  'purchase')]}">
                                        <label string="Email Alias" attrs="{'invisible': [('alias_domain', '=', False)]}" for="alias_id"/>
                                        <div name="alias_def" attrs="{'invisible': [('alias_domain', '=', False)]}">
                                            <field name="alias_id" class="oe_read_only oe_inline"/>
                                            <div class="oe_edit_only oe_inline" name="edit_alias" style="display: inline;" >
                                                <field name="alias_name" class="oe_inline"/>@<field name="alias_domain" class="oe_inline" readonly="1"/>
                                            </div>
                                        </div>
                                        <div class="content-group" attrs="{'invisible': [('alias_domain', '!=', False)]}">
                                            <a type='action' name='%(action_open_settings)d' class="btn btn-link" role="button"><i class="fa fa-fw o_button_icon fa-arrow-right"/> Configure Email Servers</a>
                                        </div>
                                    </group>
                                </group>
                            </page>
                        </notebook>
                    </sheet>
                </form>
            </field>
        </record>

        <record id="view_company_partner_bank_form" model="ir.ui.view">
            <field name="name">company.res.partner.bank.form</field>
            <field name="model">res.partner.bank</field>
            <field name="inherit_id" ref="base.view_partner_bank_form"/>
            <field name="mode">primary</field>
            <field name="priority">20</field>
            <field name="arch" type="xml">
                <xpath expr="//field[@name='partner_id']" position="attributes">
                    <attribute name="invisible">1</attribute>
                </xpath>
            </field>
        </record>

        <record id="view_account_bank_journal_tree" model="ir.ui.view">
            <field name="name">account.bank.journal.tree</field>
            <field name="model">account.journal</field>
            <field name="priority">10</field>
            <field name="arch" type="xml">
                <tree string="Account Journal">
                    <field name='sequence' widget='handle'/>
                    <field name="name"/>
                    <field name="bank_acc_number"/>
                    <field name="company_id" groups="base.group_multi_company"/>
                </tree>
            </field>
        </record>
        <record id="account_bank_journal_view_kanban" model="ir.ui.view">
            <field name="name">account.bank.journal.kanban</field>
            <field name="model">account.journal</field>
            <field name="priority">10</field>
            <field name="arch" type="xml">
                <kanban class="o_kanban_mobile">
                    <templates>
                        <t t-name="kanban-box">
                            <div t-attf-class="oe_kanban_content oe_kanban_global_click">
                                <div class="row">
                                    <div class="col-12">
                                        <strong><field name="name"/></strong>
                                    </div>
                                </div>
                            </div>
                        </t>
                    </templates>
                </kanban>
            </field>
        </record>
        <record id="view_account_bank_journal_form" model="ir.ui.view">
            <field name="name">account.bank.journal.form</field>
            <field name="model">account.journal</field>
            <field name="priority">10</field>
            <field name="arch" type="xml">
                <form string="Bank Account">
                    <sheet>
                        <field name="type" invisible="1"/>
                        <div class="oe_title">
                            <label for="name" class="oe_edit_only" string="Bank Account Name"/>
                            <h1><field name="name"/></h1>
                        </div>
                        <group>
                            <group>
                                <field name="company_partner_id" invisible="1"/>
                                <field name="bank_account_id"/>
                                <field name="bank_acc_number" attrs="{'readonly': [('bank_account_id', '!=', False)]}"/>
                                <field name="bank_id" attrs="{'readonly': [('bank_account_id', '!=', False)]}"/>
                            </group>
                            <group>
                                <field name="company_id" options="{'no_create': True}" groups="base.group_multi_company"/>
                                <field name="currency_id" options="{'no_create': True}" groups="base.group_multi_currency"/>
                            </group>
                        </group>
                        <group>
                            <div name="advanced_info"> <!--The content of this div is hidden in the setup wizard inheriting this form view-->
                                <group string="Payment Method Types">
                                    <field name="inbound_payment_method_ids" widget="many2many_checkboxes"/>
                                    <field name="outbound_payment_method_ids" widget="many2many_checkboxes"/>
                                </group>
                            </div>

                            <group name="bank_statement" string="Bank Statements" groups="account.group_account_user">
                                <field name="post_at_bank_rec"/>
                                <label for="bank_statements_source"/>
                                <div name="bank_source">
                                    <field name="bank_statements_source" widget="radio" attrs="{'required': [('type', '=', 'bank')]}"/>
                                </div>
                            </group>
                        </group>
                    </sheet>
                </form>
            </field>
        </record>
        <record id="action_account_bank_journal_form" model="ir.actions.act_window">
            <field name="name">Bank Accounts</field>
            <field name="res_model">account.journal</field>
            <field name="view_mode">tree,kanban,form</field>
            <field name="view_ids" eval="[(5, 0, 0),
                (0, 0, {'view_mode': 'tree', 'view_id': ref('view_account_bank_journal_tree')}),
                (0, 0, {'view_mode': 'kanban', 'view_id': ref('account_bank_journal_view_kanban')}),
                (0, 0, {'view_mode': 'form', 'view_id': ref('view_account_bank_journal_form')})]"/>
            <field name="domain">[('type', '=', 'bank')]</field>
            <field name="context">{'default_type': 'bank'}</field>
            <field name="help" type="html">
              <p class="o_view_nocontent_smiling_face">
                Create a bank account
              </p>
            </field>
        </record>
        <menuitem action="action_account_bank_journal_form" id="menu_action_account_bank_journal_form" parent="account_account_menu" groups="account.group_account_manager" sequence="8"/>

        <record id="action_account_journal_form" model="ir.actions.act_window">
            <field name="name">Journals</field>
            <field name="res_model">account.journal</field>
            <field name="view_type">form</field>
            <field name="view_mode">tree,kanban,form</field>
            <field name="view_ids" eval="[(5, 0, 0),
                (0, 0, {'view_mode': 'tree', 'view_id': ref('view_account_journal_tree')}),
                (0, 0, {'view_mode': 'kanban', 'view_id': ref('account_journal_view_kanban')}),
                (0, 0, {'view_mode': 'form', 'view_id': ref('view_account_journal_form')})]"/>
            <field name="help" type="html">
              <p class="o_view_nocontent_smiling_face">
                Add a journal
              </p><p>
                A journal is used to record transactions of all accounting data
                related to the day-to-day business.
              </p>
            </field>
        </record>
        <menuitem action="action_account_journal_form" id="menu_action_account_journal_form" parent="account_account_menu" groups="account.group_account_manager"/>

        <act_window
           id="act_account_journal_2_account_bank_statement"
           name="Bank statements"
           context="{'search_default_journal_id': active_id, 'default_journal_id': active_id}"
           res_model="account.bank.statement"
           src_model="account.journal"/>

        <act_window
           id="act_account_journal_2_account_move_line"
           name="Journal Items"
           context="{'search_default_journal_id': active_id, 'default_journal_id': active_id}"
           res_model="account.move.line"
           src_model="account.journal"
           view_mode="tree"/>

        <!-- Tags -->
        <record id="account_tag_view_form" model="ir.ui.view">
            <field name="name">Tags</field>
            <field name="model">account.account.tag</field>
            <field name="arch" type="xml">
                <form string="Tags">
                    <sheet>
                        <div class="oe_button_box" name="button_box">
                            <button class="oe_stat_button" type="object" name="toggle_active" icon="fa-archive">
                                <field name="active" widget="boolean_button" options='{"terminology": "archive"}'/>
                            </button>
                        </div>
                        <group>
                            <field name="name"/>
                        </group>
                    </sheet>
                </form>
            </field>
        </record>
        <record id="account_tag_action" model="ir.actions.act_window">
            <field name="name">Account Tags</field>
            <field name="res_model">account.account.tag</field>
            <field name="view_type">form</field>
            <field name="help" type="html">
              <p class="o_view_nocontent_smiling_face">
                Add a new tag
              </p>
            </field>
        </record>

        <!-- Bank statement -->

        <record id="view_account_bnk_stmt_cashbox" model="ir.ui.view">
            <field name="name">account.bnk_stmt_cashbox.form</field>
            <field name="model">account.bank.statement.cashbox</field>
            <field name="arch" type="xml">
                <form>
                    <group>
                        <field name="cashbox_lines_ids" nolabel="1">
                            <tree editable="bottom">
                                <field name="coin_value"/>
                                <field name="number"/>
                                <field name="subtotal" sum="Total"/>
                            </tree>
                        </field>
                    </group>
                    <footer>
                        <button string="Confirm" name="validate" type="object" class="btn-primary"/>
                        <button string="Cancel" class="btn-secondary" special="cancel"/>
                    </footer>
                </form>
            </field>
        </record>

        <record id="action_view_account_bnk_stmt_cashbox" model="ir.actions.act_window">
            <field name="name">Cash Control</field>
            <field name="res_model">account.bank.statement.cashbox</field>
            <field name="view_type">form</field>
            <field name="view_mode">tree,form</field>
            <field name="view_id" ref="view_account_bnk_stmt_cashbox"/>
            <field name="target">new</field>
        </record>

        <record id="view_account_bnk_stmt_check" model="ir.ui.view">
            <field name="name">account.bnk_stmt_check.form</field>
            <field name="model">account.bank.statement.closebalance</field>
            <field name="arch" type="xml">
                <form>
                <div>
                    <p>The closing balance is different than the computed one!</p>
                    <p>Confirming this will create automatically a journal entry with the difference in the profit/loss account set on the cash journal.</p>
                    <footer>
                        <button string="Confirm" name="validate" type="object" class="btn-primary"/>
                        <button string="Cancel" class="btn-secondary" special="cancel"/>
                    </footer>
                </div>
                </form>
            </field>
        </record>

        <record id="action_view_account_bnk_stmt_check" model="ir.actions.act_window">
            <field name="name">Check Closing Balance</field>
            <field name="res_model">account.bank.statement.closebalance</field>
            <field name="view_type">form</field>
            <field name="view_mode">tree,form</field>
            <field name="view_id" ref="view_account_bnk_stmt_check"/>
            <field name="target">new</field>
        </record>

        <record id="action_bank_reconcile_bank_statements" model="ir.actions.client">
            <field name="name">Reconciliation on Bank Statements</field>
            <field name="tag">bank_statement_reconciliation_view</field>
            <field name="context">{'statement_ids': [active_id]}</field>
        </record>

        <record id="view_bank_statement_tree" model="ir.ui.view">
            <field name="name">account.bank.statement.tree</field>
            <field name="model">account.bank.statement</field>
            <field name="arch" type="xml">
                <tree decoration-danger="not is_difference_zero and state=='open'" decoration-info="state=='open' and is_difference_zero" string="Statements">
                    <field name="name"/>
                    <field name="date"/>
                    <field name="journal_id"/>
                    <field name="balance_start"/>
                    <field name="balance_end_real"/>
                    <field name="balance_end" invisible="1"/>
                    <field name="currency_id" invisible="1"/>
                    <field name="state"/>
                    <field name="is_difference_zero" invisible="1"/>
                </tree>
            </field>
        </record>

        <record id="view_bank_statement_search" model="ir.ui.view">
            <field name="name">account.bank.statement.search</field>
            <field name="model">account.bank.statement</field>
            <field name="arch" type="xml">
                <search string="Search Bank Statements">
                    <field name="name" string="Bank Statement"/>
                    <field name="date"/>
                    <filter string="Draft" name="draft" domain="[('state','=','open')]"/>
                    <filter string="Confirmed" name="confirmed" domain="[('state','=','confirm')]"/>
                    <field name="journal_id" domain="[('type', '=', 'bank')]" />
                    <group expand="0" string="Group By">
                        <filter string="Journal" name="journal" context="{'group_by': 'journal_id'}"/>
                        <filter string="Status" name="status" context="{'group_by': 'state'}"/>
                        <filter string="Date" name="date" context="{'group_by': 'date'}"/>
                    </group>
                </search>
            </field>
        </record>

        <record id="view_bank_statement_form" model="ir.ui.view">
            <field name="name">account.bank.statement.form</field>
            <field name="model">account.bank.statement</field>
            <field name="priority">1</field>
            <field name="arch" type="xml">
                <form string="Bank Statement">
                <header>
                    <field name="all_lines_reconciled" invisible="1" />
                    <button name="%(action_bank_reconcile_bank_statements)d" string="Reconcile" type="action" class="oe_highlight" attrs="{'invisible':['|','|',('all_lines_reconciled','=',True),('line_ids','=',[]),('state', '!=', 'open')]}"/>
                    <button name="check_confirm_bank" string="Validate" type="object" class="oe_highlight" attrs="{'invisible':['|','|',('all_lines_reconciled','=',False),('line_ids','=',[]),('state', '!=', 'open')]}"/>
                    <field name="state" widget="statusbar" statusbar_visible="open,confirm"/>
                </header>
                <sheet>
                    <div class="oe_button_box" name="button_box">
                        <button class="oe_stat_button" name="button_journal_entries"
                                string="Journal Entries" type="object"
                                attrs="{'invisible':[('move_line_count','=', 0)]}" icon="fa-bars" />
                        <field name="move_line_count" invisible="1"/>

                    </div>
                    <div class="oe_title oe_inline">
                        <label for="name" class="oe_edit_only"/>
                        <h1><field name="name"/></h1>
                    </div>
                    <group>
                        <group>
                            <field name="journal_type" invisible="1"/>
                            <field name="cashbox_start_id" invisible="1"/>
                            <field name="cashbox_end_id" invisible="1"/>
                            <field name="journal_id" domain="[('type', '=', journal_type)]" attrs="{'readonly': [('move_line_count','!=', 0)]}" widget="selection"/>
                            <field name="date" options="{'datepicker': {'warn_future': true}}" />
                            <field name="accounting_date" groups="base.group_no_one"/>
                            <field name='company_id' options="{'no_create': True}" groups="base.group_multi_company" />
                            <field name="currency_id" invisible="1"/>
                        </group><group>
                            <label for="balance_start"/>
                            <div>
                                <field class="oe_inline" name="balance_start"/>
                                <button class="oe_inline oe_link oe_edit_only" name="%(action_view_account_bnk_stmt_cashbox)d"
                                string="&#8594; Count" type="action"
                                attrs="{'invisible':['|','|',('state','!=','open'),('journal_type','!=','cash'),('cashbox_start_id','!=',False)]}" context="{'balance':'start'}"/>
                                <button name="open_cashbox_id" attrs="{'invisible': ['|','|',('state','!=','open'),('journal_type','!=','cash'),('cashbox_start_id', '=', False)]}" string="&#8594; Count" type="object" class="oe_edit_only oe_link oe_inline" context="{'balance':'start', 'cashbox_id': cashbox_start_id}"/>
                            </div>
                            <label for="balance_end_real"/>
                            <div>
                                <field class="oe_inline" name="balance_end_real"/>
                                <button class="oe_inline oe_link oe_edit_only" name="%(action_view_account_bnk_stmt_cashbox)d"
                                string="&#8594; Count" type="action"
                                attrs="{'invisible':['|','|',('state','!=','open'),('journal_type','!=','cash'),('cashbox_end_id','!=',False)]}" context="{'balance':'close'}"/>
                                <button name="open_cashbox_id" attrs="{'invisible': ['|','|',('state','!=','open'),('journal_type','!=','cash'),('cashbox_end_id', '=', False)]}" string="&#8594; Count" type="object" class="oe_edit_only oe_link oe_inline" context="{'balance':'close', 'cashbox_id': cashbox_end_id}"/>
                            </div>
                        </group>
                    </group>

                    <notebook>
                        <page string="Transactions" name="statement_line_ids">
                            <field name="line_ids" context="{'date':date}">
                                <tree editable="bottom" string="Statement lines" decoration-muted="journal_entry_ids" limit="500">
                                    <field name="sequence"  widget="handle"/>
                                    <field name="journal_entry_ids" invisible="1"/>
                                    <field name="date" attrs="{'readonly' : [('journal_entry_ids', '!=', [])] }"/>
                                    <field name="name" attrs="{'readonly' : [('journal_entry_ids', '!=', [])] }"/>
                                    <field name="partner_id" domain="['|',('parent_id','=',False),('is_company','=',True)]"
                                         context="{'default_supplier': 1}"
                                         attrs="{'readonly' : [('journal_entry_ids', '!=', [])] }"/>
                                    <field name="ref" attrs="{'readonly' : [('journal_entry_ids', '!=', [])] }" groups="base.group_no_one"/>
                                    <field name="amount" attrs="{'readonly' : [('journal_entry_ids', '!=', [])] }"/>
                                    <field name="journal_currency_id" invisible="1"/>
                                    <field name="amount_currency" invisible="1"/>
                                    <field name="currency_id" invisible="1" />
                                    <field name="bank_account_id" invisible="1" />
                                </tree>
                            </field>
                        </page>
                    </notebook>
                    <group class="oe_subtotal_footer oe_right" colspan="2" name="sale_total">
                        <div class="oe_subtotal_footer_separator oe_inline">
                            <label for="balance_end" />
                        </div>
                        <field name="balance_end" nolabel="1" class="oe_subtotal_footer_separator"/>
                    </group>
                    <div class="oe_clear"/>
                </sheet>
                </form>
            </field>
        </record>

        <record id="action_bank_statement_tree" model="ir.actions.act_window">
            <field name="name">Bank Statements</field>
            <field name="res_model">account.bank.statement</field>
            <field name="view_type">form</field>
            <field name="view_mode">tree,form,pivot,graph</field>
            <field name="domain">[('journal_id.type', '=', 'bank')]</field>
            <field name="context">{'journal_type':'bank'}</field>
            <field name="search_view_id" ref="view_bank_statement_search"/>
            <field name="help" type="html">
              <p class="o_view_nocontent_smiling_face">
                Register a bank statement
              </p><p>
                A bank statement is a summary of all financial transactions
                occurring over a given period of time on a bank account. You
                should receive this periodicaly from your bank.
              </p><p>
                Odoo allows you to reconcile a statement line directly with
                the related sale or puchase invoices.
              </p>
            </field>
        </record>
        <record model="ir.actions.act_window.view" id="action_bank_statement_tree_bank">
            <field name="sequence" eval="1"/>
            <field name="view_mode">tree</field>
            <field name="view_id" ref="view_bank_statement_tree"/>
            <field name="act_window_id" ref="action_bank_statement_tree"/>
        </record>
        <record model="ir.actions.act_window.view" id="action_bank_statement_form_bank">
            <field name="sequence" eval="2"/>
            <field name="view_mode">form</field>
            <field name="view_id" ref="view_bank_statement_form"/>
            <field name="act_window_id" ref="action_bank_statement_tree"/>
        </record>

        <record id="view_bank_statement_line_search" model="ir.ui.view">
            <field name="name">account.bank.statement.line.search</field>
            <field name="model">account.bank.statement.line</field>
            <field name="arch" type="xml">
                <search string="Search Bank Statements Line">
                    <field name="name"/>
                    <field name="statement_id"/>
                    <field name="partner_id"/>
                    <field name="date"/>
                    <field name="journal_id" domain="[('type', 'in', ('bank', 'cash'))]" />
                </search>
            </field>
        </record>

        <record id="view_bank_statement_line_form" model="ir.ui.view">
            <field name="name">bank.statement.line.form</field>
            <field name="model">account.bank.statement.line</field>
            <field name="priority">8</field>
            <field name="arch" type="xml">
            <form string="Statement Line" create="false">
                <group col="4">
                    <field name="statement_id"/>
                    <field name="date"/>
                    <field name="name"/>
                    <field name="ref"/>
                    <field name="partner_id"/>
                    <field name="amount"/>
                    <field name="journal_currency_id" invisible="1"/>
                    <field name="sequence"/>
                    <field name="note"/>
                </group>
            </form>
            </field>
        </record>
        <record id="view_bank_statement_line_tree" model="ir.ui.view">
            <field name="name">account.bank.statement.line.tree</field>
            <field name="model">account.bank.statement.line</field>
            <field name="priority">8</field>
            <field name="arch" type="xml">
                <tree string="Statement lines" create="false">
                    <field name="sequence" readonly="1" invisible="1"/>
                    <field name="statement_id" />
                    <field name="journal_id" invisible="1" />
                    <field name="date"/>
                    <field name="name"/>
                    <field name="ref"/>
                    <field name="partner_id"/>
                    <field name="amount"/>
                    <field name="journal_currency_id" invisible="1"/>
                </tree>
            </field>
        </record>

        <record id="action_bank_statement_line" model="ir.actions.act_window">
            <field name="name">Bank Statement Lines</field>
            <field name="res_model">account.bank.statement.line</field>
            <field name="view_type">form</field>
            <field name="view_mode">tree,form</field>
            <field name="domain">[]</field>
            <field name="context">{}</field>
            <field name="search_view_id" ref="view_bank_statement_line_search"/>
            <field name="help" type="html">
              <p class="o_view_nocontent_empty_folder">
                A bank statement line is a financial transaction on a bank account
              </p><p>
                Odoo allows you to reconcile a statement line directly with
                the related sale or puchase invoice(s).
              </p>
            </field>
        </record>

        <record id="action_bank_statement_draft_tree" model="ir.actions.act_window">
            <field name="name">Draft statements</field>
            <field name="res_model">account.bank.statement</field>
            <field name="view_type">form</field>
            <field name="view_mode">tree,form</field>
            <field name="domain">[('state','=','draft')]</field>
            <field name="filter" eval="True"/>
        </record>

        <record id="action_bank_reconcile" model="ir.actions.client">
            <field name="name">Reconciliation on Bank Statements</field>
            <field name="res_model">account.bank.statement.line</field>
            <field name="tag">bank_statement_reconciliation_view</field>
        </record>

        <record id="action_manual_reconcile" model="ir.actions.client">
            <field name="name">Journal Items to Reconcile</field>
            <field name="res_model">account.move.line</field>
            <field name="tag">manual_reconciliation_view</field>
        </record>

        <record id="view_account_reconcile_model_form" model="ir.ui.view">
            <field name="name">account.reconcile.model.form</field>
            <field name="model">account.reconcile.model</field>
            <field name="arch" type="xml">
                <form string="Operation Templates">
                    <sheet>
                        <div class="oe_title">
                            <label for="name" class="oe_edit_only"/>
                            <h1><field name="name" placeholder="e.g. Bank Fees"/></h1>
                        </div>
                        <group>
                            <group>
                                <field name="rule_type" widget="radio"/>
                            </group>
                            <group>
                                <field name="auto_reconcile" attrs="{'invisible': [('rule_type', '=', 'writeoff_button')]}"/>
                            </group>
                        </group>
                        <group string="Conditions on Bank Statement Line">
                            <group>
                                <field name="match_journal_ids"
                                       options="{'no_create': True}"
                                       widget="many2many_tags"/>
                                <field name="match_nature" widget="radio"
                                       attrs="{'invisible': [('rule_type', '=', 'writeoff_button')]}"/>
                            </group>
                            <group attrs="{'invisible': [('rule_type', '=', 'writeoff_button')]}">
                                <label for="match_amount"/>
                                <div>
                                    <field name="match_amount" style="width: 30% !important" class="oe_inline"/>
                                    <span class="o_form_label" style="width: 2% !important">   </span> <!-- Make a little space. -->
                                    <field name="match_amount_min" style="width: 30% !important;" class="oe_inline"
                                           attrs="{'invisible': [('match_amount', 'in', (False, 'lower'))], 'required': [('match_amount', '!=', False)]}"/>
                                    <span class="o_form_label"
                                          attrs="{'invisible': [('match_amount', '!=', 'between')]}">and</span>
                                    <field name="match_amount_max" style="width: 30% !important;" class="oe_inline"
                                           attrs="{'invisible': [('match_amount', 'in', (False, 'greater'))], 'required': [('match_amount', '=', 'between')]}"/>
                                </div>
                                <label for="match_label"/>
                                <div>
                                    <field name="match_label" style="width: 30% !important" class="oe_inline"/>
                                    <span class="o_form_label" style="width: 2% !important">   </span> <!-- Make a little space. -->
                                    <field name="match_label_param" style="width: 68% !important;" class="oe_inline"
                                           attrs="{'invisible': [('match_label', '=', False)], 'required': [('match_label', '!=', False)]}"/>
                                </div>
                                <field name="match_same_currency" attrs="{'invisible': [('rule_type', '!=', 'invoice_matching')]}"/>
                                <label for="match_total_amount"
                                       attrs="{'invisible': ['|', ('rule_type', '!=', 'invoice_matching'), ('match_same_currency', '=', False)]}"/>
                                <div attrs="{'invisible': ['|', ('rule_type', '!=', 'invoice_matching'), ('match_same_currency', '=', False)]}">
                                    <field name="match_total_amount" class="oe_inline"/>
                                    <field name="match_total_amount_param" class="oe_inline"
                                           attrs="{'invisible': [('match_total_amount', '=', False)]}"/>
                                    <span class="o_form_label oe_inline"
                                          attrs="{'invisible': [('match_total_amount', '=', False)]}">%</span>
                                    <div class="text-muted" attrs="{'invisible': ['|', ('rule_type', '!=', 'invoice_matching'), ('match_total_amount', '=', False)]}">
                                    This parameter will be bypassed in case of a statement line communication matching exactly existing entries</div>
                                </div>
                            </group>
                            <group attrs="{'invisible': [('rule_type', '=', 'writeoff_button')]}">
                                <field name="match_partner"
                                       attrs="{'invisible': [('rule_type', '!=', 'writeoff_suggestion')]}"/>
                                <field name="match_partner"
                                       string="Partner Is Set &amp; Matches"
                                       attrs="{'invisible': [('rule_type', '!=', 'invoice_matching')]}"/>
                                <label for="match_partner_ids" class="ml16"
                                       attrs="{'invisible': [('match_partner', '=', False)]}"/>
                                <field name="match_partner_ids" nolabel="1"
                                       widget="many2many_tags"
                                       attrs="{'invisible': [('match_partner', '=', False)]}"/>
                                <label for="match_partner_category_ids" class="ml16"
                                       attrs="{'invisible': [('match_partner', '=', False)]}"/>
                                <field name="match_partner_category_ids" nolabel="1"
                                       widget="many2many_tags"
                                       attrs="{'invisible': [('match_partner', '=', False)]}"/>
                            </group>
                        </group>
                        <group string="Counterpart Values"
                               attrs="{'invisible': [('rule_type', '=', 'invoice_matching'), '|', ('match_total_amount', '=', False), '&amp;', ('match_total_amount', '=', True), ('match_total_amount_param', '=', 100.0)]}">
                            <group>
                                <field name="account_id" domain="[('company_id', '=', company_id)]"
                                       attrs="{'required': ['|', ('rule_type', '!=', 'invoice_matching'), '&amp;', '&amp;', ('rule_type', '=', 'invoice_matching'), ('match_total_amount', '=', True), ('match_total_amount_param', '!=', 100.0)]}"/>
                                <field name="amount_type"/>
                                <field name="tax_id"
                                       domain="[('company_id', '=', company_id)]"
                                       options="{'no_create': True}"
                                       context="{'append_type_to_tax_name': True}"/>
                                <field name="is_tax_price_included" invisible="1"/>
                                <field name="tax_amount_type" invisible="1"/>
                                <field name="force_tax_included"
                                       attrs="{'invisible': ['|', ('tax_id', '=', False), ('tax_amount_type', '=', 'group')], 'readonly': [('is_tax_price_included', '=', True)]}" force_save="1"/>
                                <field name="analytic_account_id" groups="analytic.group_analytic_accounting"/>
                                <field name="analytic_tag_ids" groups="analytic.group_analytic_tags" widget="many2many_tags"/>
                                <field name="company_id" groups="base.group_multi_company"/>
                            </group>
                            <group>
                                <field name="label"/>
                                <label for="amount"/>
                                <div>
                                    <field name="amount" class="oe_inline"/>
                                    <span class="o_form_label oe_inline" attrs="{'invisible':[('amount_type','!=','percentage')]}">%</span>
                                </div>
                                <field name="journal_id" domain="[('type', '!=', 'general'), ('company_id', '=', company_id)]" widget="selection"
                                       attrs="{'invisible': [('rule_type', '!=', 'writeoff_button')]}"/>
                            </group>
                        </group>
                        <div class="oe_edit_only"
                             attrs="{'invisible': [('rule_type', '=', 'invoice_matching'), '|', ('match_total_amount', '=', False), '&amp;', ('match_total_amount', '=', True), ('match_total_amount_param', '=', 100.0)]}">
                            <field name="has_second_line" />
                            <label for="has_second_line" string="Add a second line"/>
                        </div>
                        <group attrs="{'invisible':['|', ('has_second_line', '=', False), '&amp;', ('rule_type', '=', 'invoice_matching'), '|', ('match_total_amount', '=', False), '&amp;', ('match_total_amount', '=', True), ('match_total_amount_param', '=', 100.0)]}">
                            <group>
                                <field name="second_account_id" string="Account" domain="[('company_id', '=', company_id)]"
                                       attrs="{'required': [('has_second_line', '=', True), '|', ('rule_type', '!=', 'invoice_matching'), '&amp;', '&amp;', ('rule_type', '=', 'invoice_matching'), ('match_total_amount', '=', True), ('match_total_amount_param', '!=', 100.0)]}"/>
                                <field name="second_amount_type" string="Amount type"/>
                                <field name="second_tax_id"
                                       string="Tax"
                                       domain="[('company_id', '=', company_id)]"
                                       widget="selection"
                                       context="{'append_type_to_tax_name': True}"/>
                                <field name="is_second_tax_price_included" invisible="1"/>
                                <field name="second_tax_amount_type" invisible="1"/>
                                <field name="force_second_tax_included"
                                       attrs="{'invisible': ['|', ('second_tax_id', '=', False), ('second_tax_amount_type', '=', 'group')], 'readonly': [('is_second_tax_price_included', '=', True)]}" force_save="1"/>
                                <field name="second_analytic_account_id" string="Analytic Account" groups="analytic.group_analytic_accounting"/>
                                <field name="second_analytic_tag_ids" groups="analytic.group_analytic_tags" widget="many2many_tags"/>
                            </group>
                            <group>
                                <field name="second_label" string="Journal Item Label"/>
                                <label for="second_amount" string="Amount"/>
                                <div>
                                    <field name="second_amount" class="oe_inline"/>
                                    <span class="o_form_label oe_inline" attrs="{'invisible':[('amount_type','!=','percentage')]}">%</span>
                                </div>
                                <field name="second_journal_id" string="Journal" domain="[('type', '!=', 'general'), ('company_id', '=', company_id)]" widget="selection"
                                       attrs="{'invisible': [('rule_type', '!=', 'writeoff_button')]}"/>
                            </group>
                        </group>
                    </sheet>
                </form>
            </field>
        </record>
        <record id="view_account_reconcile_model_tree" model="ir.ui.view">
            <field name="name">account.reconcile.model.tree</field>
            <field name="model">account.reconcile.model</field>
            <field name="arch" type="xml">
                <tree string="Bank Reconciliation Move Presets">
                    <field name="sequence" widget="handle" />
                    <field name="name"/>
                    <field name="account_id"/>
                    <field name="amount_type"/>
                    <field name="journal_id" invisible="1"/>
                </tree>
            </field>
        </record>
        <record id="view_account_reconcile_model_search" model="ir.ui.view">
            <field name="name">account.reconcile.model.search</field>
            <field name="model">account.reconcile.model</field>
            <field name="arch" type="xml">
                <search string="Bank Reconciliation Move preset">
                        <filter string="With tax" name="withtax" domain="[('tax_id','!=',False)]"/>
                        <field name="amount_type"/>
                        <field name="journal_id"/>
                </search>
            </field>
        </record>
        <record id="action_account_reconcile_model" model="ir.actions.act_window">
            <field name="name">Reconciliation Models</field>
            <field name="res_model">account.reconcile.model</field>
            <field name="view_type">form</field>
            <field name="view_mode">tree,form</field>
            <field name="search_view_id" ref="view_account_reconcile_model_search"/>
            <field name="help" type="html">
              <p class="o_view_nocontent_smiling_face">
                Create a new reconciliation model
              </p><p>
                Those can be used to quickly create a journal items when reconciling
                a bank statement or an account.
              </p>
            </field>
        </record>
        <menuitem id="action_account_reconcile_model_menu" parent="account.account_account_menu"
                action="account.action_account_reconcile_model" sequence="100" />

        <menuitem
            id="account_report_folder"
            name="Reporting"
            parent="account_account_menu"
            groups="account.group_account_manager"
            sequence="4"/>

        <!-- Account Types -->
        <record id="view_account_type_search" model="ir.ui.view">
            <field name="name">account.account.type.search</field>
            <field name="model">account.account.type</field>
            <field name="arch" type="xml">
                <search string="Account Type">
                    <field name="name" filter_domain="['|', ('name','ilike',self), ('type','ilike',self)]" string="Account Type"/>
                </search>
            </field>
        </record>
        <record id="view_account_type_tree" model="ir.ui.view">
            <field name="name">account.account.type.tree</field>
            <field name="model">account.account.type</field>
            <field name="arch" type="xml">
                <tree string="Account Type">
                    <field name="name"/>
                    <field name="type"/>
                </tree>
            </field>
        </record>
        <record id="view_account_type_form" model="ir.ui.view">
            <field name="name">account.account.type.form</field>
            <field name="model">account.account.type</field>
            <field name="arch" type="xml">
                <form string="Account Type">
                    <group>
                        <group>
                            <field name="name"/>
                            <field name="type"/>
                        </group>
                        <group>
                            <field name="include_initial_balance"/>
                        </group>
                    </group>
                    <separator string="Description"/>
                    <field name="note"/>
                </form>
            </field>
        </record>
        <record id="action_account_type_form" model="ir.actions.act_window">
            <field name="name">Account Types</field>
            <field name="res_model">account.account.type</field>
            <field name="view_type">form</field>
            <field name="view_mode">tree,form</field>
            <field name="search_view_id" ref="view_account_type_search"/>
            <field name="help" type="html">
              <p class="o_view_nocontent_smiling_face">
                Define a new account type
              </p><p>
                An account type is used to determine how an account is used in
                each journal. The deferral method of an account type determines
                the process for the annual closing. Reports such as the Balance
                Sheet and the Profit and Loss report use the category
                (profit/loss or balance sheet).
              </p>
            </field>
        </record>

        <!-- Tax -->

        <record id="view_tax_tree" model="ir.ui.view">
            <field name="name">account.tax.tree</field>
            <field name="model">account.tax</field>
            <field name="arch" type="xml">
                <tree string="Account Tax" decoration-muted="not active">
                    <field name="sequence" widget="handle"/>
                    <field name="name"/>
                    <field name="type_tax_use"/>
                    <field name="description"/>
                    <field name="company_id" options="{'no_create': True}" groups="base.group_multi_company"/>
                    <field name="active" widget="boolean_toggle"/>
                </tree>
            </field>
        </record>

        <record id="account_tax_view_tree" model="ir.ui.view">
            <field name="name">account.invoice.line.tax.search</field>
            <field name="model">account.tax</field>
            <field name="arch" type="xml">
                <tree string="Account Tax">
                    <field name="name"/>
                    <field name="description"/>
                </tree>
            </field>
        </record>

        <record id="view_tax_kanban" model="ir.ui.view">
            <field name="name">account.tax.kanban</field>
            <field name="model">account.tax</field>
            <field name="arch" type="xml">
                <kanban class="o_kanban_mobile">
                    <field name="name"/>
                    <field name="type_tax_use"/>
                    <templates>
                        <t t-name="kanban-box">
                            <div t-attf-class="oe_kanban_card oe_kanban_global_click">
                                <div class="row mb4">
                                    <div class="col-6">
                                        <strong><span><t t-esc="record.name.value"/></span></strong>
                                    </div>
                                    <div class="col-6 text-right">
                                        <span class="badge badge-pill"><t t-esc="record.type_tax_use.value"/></span>
                                    </div>
                                </div>
                            </div>
                        </t>
                    </templates>
                </kanban>
            </field>
        </record>
        <record id="view_account_tax_search" model="ir.ui.view">
            <field name="name">account.tax.search</field>
            <field name="model">account.tax</field>
            <field name="arch" type="xml">
                <search string="Search Taxes">
                    <field name="name" filter_domain="['|', ('name','ilike',self), ('description','ilike',self)]" string="Tax"/>
                    <field name="company_id" groups="base.group_multi_company"/>
                    <filter string="Sale" name="sale" domain="[('type_tax_use','=','sale')]" />
                    <filter string="Purchase" name="purchase" domain="[('type_tax_use','=','purchase')]" />
                    <separator/>
                    <filter name="active" string="Active" domain="[('active','=',True)]" help="Show active taxes"/>
                    <filter name="inactive" string="Inactive" domain="[('active','=',False)]" help="Show inactive taxes"/>
                    <group string="Group By">
                        <filter string="Company" name="company" domain="[]" context="{'group_by':'company_id'}" groups="base.group_multi_company"/>
                        <filter string="Tax Application" name="taxapp" domain="[]" context="{'group_by':'type_tax_use'}"/>
                    </group>
                </search>
            </field>
        </record>
        <record id="account_tax_view_search" model="ir.ui.view">
            <field name="name">account.tax.search.filters</field>
            <field name="model">account.tax</field>
            <field name="arch" type="xml">
                <search string="Search Taxes">
                    <field name="name" filter_domain="['|', ('name','ilike',self), ('description','ilike',self)]" string="Tax"/>
                    <field name="company_id" groups="base.group_multi_company"/>
                </search>
            </field>
        </record>

        <record id="view_tax_form" model="ir.ui.view">
            <field name="name">account.tax.form</field>
            <field name="model">account.tax</field>
            <field name="arch" type="xml">
                <form string="Account Tax">
                    <sheet>
                    <div class="oe_button_box" name="button_box">
                        <button name="toggle_active" type="object" class="oe_stat_button" icon="fa-archive">
                            <field name="active" widget="boolean_button" options='{"terminology": "archive"}'/>
                        </button>
                    </div>
                    <group>
                        <group>
                            <field name="name"/>
                        </group>
                        <group>
                            <field name="type_tax_use"/>
                        </group>
                    </group>
                    <notebook>
                        <page string="Definition">
                            <group>
                                <group>
                                    <field name="amount_type" />
                                    <label for="amount" attrs="{'invisible':[('amount_type','not in', ('fixed', 'percent', 'division'))]}"/>
                                    <div attrs="{'invisible':[('amount_type','not in', ('fixed', 'percent', 'division'))]}">
                                        <field name="amount" class="oe_inline" />
                                        <span class="o_form_label oe_inline" attrs="{'invisible':[('amount_type','=','fixed')]}">%</span>
                                    </div>
                                </group>
                                <group attrs="{'invisible':[('amount_type','=', 'group')]}" groups="account.group_account_user">
                                    <field name="account_id"/>
                                    <field name="refund_account_id"/>
                                </group>
                            </group>
                            <field name="children_tax_ids"
                                attrs="{'invisible':['|', ('amount_type','!=','group'), ('type_tax_use','=','none')]}"
                                domain="[('type_tax_use','in',('none',type_tax_use)), ('amount_type','!=','group')]">
                                <tree string="Children Taxes">
                                    <field name="sequence" widget="handle" />
                                    <field name="name"/>
                                    <field name="amount_type" />
                                    <field name="amount" />
                                </tree>
                            </field>
                        </page>
                        <page string="Advanced Options">
                            <group>
                                <group>
                                    <field name="description" attrs="{'invisible':[('amount_type','=', 'group')]}"/>
                                    <field name="tax_group_id"/>
                                    <field name="tag_ids" domain="[('applicability', '!=', 'accounts')]" widget="many2many_tags" context="{'default_applicability': 'taxes'}"/>
                                    <field name="analytic" attrs="{'invisible':[('amount_type','=', 'group')]}" groups="analytic.group_analytic_accounting" />
                                    <field name="company_id" options="{'no_create': True}" groups="base.group_multi_company"/>
                                </group>
                                <group name="advanced_booleans">
                                    <field name="price_include" attrs="{'invisible':[('amount_type','=', 'group')]}" />
                                    <field name="include_base_amount" attrs="{'invisible':[('amount_type','=', 'group')]}" />
                                    <field name="hide_tax_exigibility" invisible="1"/>
                                    <field name="tax_exigibility" widget="radio" attrs="{'invisible':['|', ('amount_type','=', 'group'), ('hide_tax_exigibility', '=', False)]}" groups="account.group_account_user"/>
                                    <field name="cash_basis_account_id" attrs="{'invisible': [('tax_exigibility', '=', 'on_invoice')], 'required': [('tax_exigibility', '=', 'on_payment')]}" groups="account.group_account_user"/>
                                    <field name="cash_basis_base_account_id" attrs="{'invisible': [('tax_exigibility', '=', 'on_invoice')], 'required': [('tax_exigibility', '=', 'on_payment')]}" groups="account.group_account_user"/>
                                </group>
                            </group>
                        </page>
                    </notebook>
                </sheet>
                </form>
              </field>
        </record>
        <record id="action_tax_form" model="ir.actions.act_window">
            <field name="name">Taxes</field>
            <field name="res_model">account.tax</field>
            <field name="view_type">form</field>
            <field name="view_mode">tree,kanban,form</field>
            <field name="domain" eval="False"/> <!-- Force empty -->
            <field name="context">{'search_default_sale': True, 'search_default_purchase': True, 'active_test': False}</field>
            <field name="view_id" ref="view_tax_tree"/>
            <field name="help" type="html">
              <p class="o_view_nocontent_smiling_face">
                Create a new tax
              </p>
            </field>
        </record>
        <menuitem action="action_tax_form" id="menu_action_tax_form" parent="account_account_menu" sequence="2"/>

        <!-- Journal Items -->
        <record id="view_move_line_form" model="ir.ui.view">
            <field name="name">account.move.line.form</field>
            <field name="model">account.move.line</field>
            <field eval="2" name="priority"/>
            <field name="arch" type="xml">
                <form string="Journal Item" create="false">
                    <sheet>
                        <field name="company_id" invisible="1"/>
                        <field name="parent_state" invisible="1"/>
                        <group>
                            <field name="name"/>
                            <field name="partner_id"
                                domain="['|', ('parent_id', '=', False), ('is_company', '=', True)]"
                                attrs="{'readonly': [('parent_state', '=', 'posted')]}"/>
                        </group>
                        <notebook colspan="4">
                            <page string="Information">
                                <group>
                                    <group string="Amount">
                                        <field name="account_id" domain="[('company_id', '=', company_id)]" attrs="{'readonly':[('parent_state','=','posted')]}"/>
                                        <field name="debit" attrs="{'readonly':[('parent_state','=','posted')]}"/>
                                        <field name="credit" attrs="{'readonly':[('parent_state','=','posted')]}"/>
                                        <field name="quantity"/>
                                    </group>
                                    <group string="Accounting Documents">
                                        <field name="move_id" attrs="{'readonly':[('parent_state','=','posted')]}"/>
                                        <field name="statement_id" readonly="True" attrs="{'invisible': [('statement_id','=',False)]}"/>
                                        <field name="invoice_id" attrs="{'invisible': [('invoice_id','=',False)]}"/>
                                    </group>
                                    <group string="Dates">
                                        <field name="date_maturity"/>
                                    </group>

                                    <group string="Taxes" attrs="{'invisible': [('tax_line_id','=',False), ('tax_ids','=',[])]}">
                                        <field name="tax_line_id" readonly="1" attrs="{'invisible': [('tax_line_id','=',False)]}"/>
                                        <field name="tax_ids" widget="many2many_tags" readonly="1" attrs="{'invisible': [('tax_ids','=',[])]}"/>
                                    </group>
                                    <group string="Matching" attrs="{'invisible':[('full_reconcile_id','=',False)]}">
                                        <label for="full_reconcile_id"/>
                                        <div>
                                            <field name="full_reconcile_id"/>
                                            <field name="matched_debit_ids" invisible="1"/>
                                            <field name="matched_credit_ids" invisible="1"/>
                                            <button name="open_reconcile_view"
                                                class="oe_link"
                                                type="object"
                                                string="-> View partially reconciled entries"
                                                attrs="{'invisible': ['|', ('full_reconcile_id', '!=', False), '&amp;', ('matched_debit_ids', '=', []),('matched_credit_ids', '=', [])]}">
                                            </button>
                                        </div>
                                    </group>
                                    <group string="Currency" groups="base.group_multi_currency">
                                        <field name="currency_id" invisible="1"/>
                                        <field name="amount_currency"/>
                                    </group>
                                    <group string="States">
                                        <field name="blocked"/>
                                    </group>
                                    <group string="Analytic" groups="analytic.group_analytic_accounting,analytic.group_analytic_tags">
                                        <field name="analytic_account_id" groups="analytic.group_analytic_accounting"/>
                                        <field name="analytic_tag_ids" groups="analytic.group_analytic_tags" widget="many2many_tags"/>
                                    </group>
                                </group>
                                <field name="narration" colspan="4" nolabel="1" placeholder="Add an internal note..."/>
                            </page>
                            <page string="Analytic Lines" groups="analytic.group_analytic_accounting">
                                <field name="date" invisible="1"/>
                                <field name="analytic_line_ids" context="{'default_general_account_id':account_id, 'default_name': name, 'default_date':date, 'amount': (debit or 0.0)-(credit or 0.0)}"/>
                            </page>
                        </notebook>
                    </sheet>
                </form>
            </field>
        </record>

        <record id="account_move_line_view_kanban" model="ir.ui.view">
            <field name="name">account.move.line.kanban</field>
            <field name="model">account.move.line</field>
            <field name="arch" type="xml">
                <kanban class="o_kanban_mobile">
                    <field name="date_maturity"/>
                    <field name="move_id"/>
                    <field name="name"/>
                    <field name="partner_id"/>
                    <templates>
                        <t t-name="kanban-box">
                            <div class="oe_kanban_global_click">
                                <div class="row mb4">
                                    <strong class="col-6">
                                        <span t-esc="record.move_id.value"/>
                                    </strong>
                                    <strong class="col-6 text-right">
                                        <i class="fa fa-clock-o" aria-label="Date" role="img" title="Date"/><field name="date_maturity"/>
                                    </strong>
                                    <div class="col-10">
                                        <span t-esc="record.name.value"/>
                                    </div>
                                    <div class="col-2 text-right">
                                        <img t-att-src="kanban_image('res.partner', 'image_small', record.partner_id.raw_value)" t-att-title="record.partner_id.value" t-att-alt="record.partner_id.value" width="24" height="24" class="oe_kanban_avatar"/>
                                    </div>
                                </div>
                            </div>
                        </t>
                    </templates>
                </kanban>
            </field>
        </record>

        <record id="view_move_line_pivot" model="ir.ui.view">
            <field name="name">account.move.line.pivot</field>
            <field name="model">account.move.line</field>
            <field name="arch" type="xml">
                <pivot string="Journal Items">
                    <field name="journal_id" type="row"/>
                    <field name="date" type="col"/>
                    <field name="balance" type="measure"/>
                </pivot>
            </field>
        </record>
        <record id="view_move_line_tree" model="ir.ui.view">
            <field name="name">account.move.line.tree</field>
            <field name="model">account.move.line</field>
            <field eval="1" name="priority"/>
            <field name="arch" type="xml">
                <tree string="Journal Items" create="false">
                    <field name="date"/>
                    <field name="move_id" required="0" groups="account.group_account_user"/>
                    <field name="journal_id" options='{"no_open":True}'/>
                    <field name="name"/>
                    <field name="ref"/>
                    <field name="statement_id" invisible="1"/>
                    <field name="partner_id"/>
                    <field name="account_id" options='{"no_open":True}' domain="[('company_id', '=', company_id)]" groups="account.group_account_user"/>
                    <field name="analytic_account_id" groups="account.group_account_user"/>
                    <field name="analytic_tag_ids" widget="many2many_tags" groups="analytic.group_analytic_tags"/>
                    <field name="reconciled" invisible="1"/>
                    <field name="full_reconcile_id"/>
                    <field name="debit" sum="Total Debit"/>
                    <field name="credit" sum="Total Credit"/>
                    <field name="amount_currency" readonly="True" groups="base.group_multi_currency"/>
                    <field name="currency_id" readonly="True" invisible="1" />
                    <field name="date_maturity"/>
                    <field name="company_currency_id" invisible="1"/>
                    <field name="company_id" invisible="1"/>
                </tree>
            </field>
        </record>

        <record id="view_move_line_tax_audit_tree" model="ir.ui.view">
            <field name="name">account.move.line.tax.audit.tree</field>
            <field name="model">account.move.line</field>
            <field name="mode">primary</field>
            <field name="inherit_id" ref="account.view_move_line_tree"/>
            <field name="arch" type="xml">
                <field name="full_reconcile_id" position="after">
                    <field name="tax_line_id"/>
                    <field name="tax_base_amount" sum="Total Base Amount"/>
                </field>
                <field name="date_maturity" position="replace"/>
            </field>
        </record>

        <act_window
            id="action_move_line_select_tax_audit"
            name="Journal Items for Tax Audit"
            context="{'search_default_account_id': [active_id]}"
            res_model="account.move.line"
            src_model="account.account"
            view_id="account.view_move_line_tax_audit_tree"/>

        <record id="account_move_line_graph_date" model="ir.ui.view">
            <field name="name">account.move.line.graph</field>
            <field name="model">account.move.line</field>
            <field name="arch" type="xml">
                <graph string="Account Statistics" type="bar">
                    <field name="date"/>
                    <field name="balance" operator="+" type='measure'/>
                </graph>
            </field>
        </record>
        <record id="account_move_line_graph_date_cash_basis" model="ir.ui.view">
            <field name="name">account.move.line.graph</field>
            <field name="model">account.move.line</field>
            <field name="arch" type="xml">
                <graph string="Account Statistics" type="bar">
                    <field name="date"/>
                    <field name="balance_cash_basis" operator="+" type='measure'/>
                </graph>
            </field>
        </record>
        <record id="view_account_move_line_filter" model="ir.ui.view">
            <field name="name">Journal Items</field>
            <field name="model">account.move.line</field>
            <field name="arch" type="xml">
                <search string="Search Journal Items">
                    <field name="name" filter_domain="['|', ('name','ilike',self), ('ref','ilike',self)]" string="Move"/>
                    <field name="date"/>
                    <separator/>
                    <filter string="Unposted" name="unposted" domain="[('move_id.state','=','draft')]" help="Unposted Journal Items"/>
                    <filter name="posted" string="Posted" domain="[('move_id.state','=','posted')]" help="Posted Journal Items"/>
                    <separator/>
                    <filter string="Unreconciled" domain="[('full_reconcile_id', '=', False), ('balance','!=', 0), ('account_id.reconcile','=',True)]" help="Journal items where matching number isn't set" name="unreconciled"/>
                    <separator/>
                    <filter string="Payable" domain="[('account_id.internal_type', '=', 'payable')]" help="From Payable accounts" name="payable"/>
                    <filter string="Receivable" domain="[('account_id.internal_type', '=', 'receivable')]" help="From Receivable accounts" name="receivable"/>
                    <separator/>
                    <field name="account_id"/>
                    <field name="partner_id"/>
                    <field name="journal_id"/>
                    <field name="move_id" string="Number (Move)"/>
                    <field name="tax_line_id"/>
                    <field name="tax_ids" />
                    <group expand="0" string="Group By">
                        <filter string="Partner" name="partner" domain="[]" context="{'group_by':'partner_id'}"/>
                        <filter string="Journal" name="journal" domain="[]" context="{'group_by':'journal_id'}"/>
                        <filter string="Account" name="account" context="{'group_by':'account_id'}"/>
                        <filter string="Date" name="groupby_date" domain="[]" context="{'group_by':'date'}"/>
                    </group>
                </search>
            </field>
        </record>
        <record id="action_account_moves_all_a" model="ir.actions.act_window">
            <field name="context">{'journal_type':'general'}</field>
            <field name="name">Journal Items</field>
            <field name="res_model">account.move.line</field>
            <field name="view_id" ref="view_move_line_tree"/>
            <field name="view_mode">tree,pivot,graph,form,kanban</field>
        </record>
        <menuitem action="action_account_moves_all_a" id="menu_action_account_moves_all" parent="account.menu_finance_entries_accounting_entries" sequence="10" groups="group_account_manager" />
        <record id="action_account_moves_all_tree" model="ir.actions.act_window">
            <field name="name">Journal Items</field>
            <field name="res_model">account.move.line</field>
            <field name="context">{'search_default_partner_id': [active_id], 'default_partner_id': active_id}</field>
            <field name="view_id" ref="view_move_line_tree"/>
        </record>

        <record id="action_move_line_graph" model="ir.actions.act_window">
            <field name="name">Journal Items</field>
            <field name="view_mode">graph,pivot</field>
            <field name="view_id" ref="account_move_line_graph_date"/>
            <field name="context">{'search_default_account_id': [active_id]}</field>
            <field name="res_model">account.move.line</field>
        </record>

        <record id="action_move_line_graph_posted" model="ir.actions.act_window">
            <field name="name">Journal Items</field>
            <field name="view_mode">graph,pivot</field>
            <field name="view_id" ref="account_move_line_graph_date"/>
            <field name="context">{'search_default_account_id': [active_id], 'search_default_posted': 1}</field>
            <field name="res_model">account.move.line</field>
        </record>

        <record id="action_move_line_graph_cash_basis" model="ir.actions.act_window">
            <field name="name">Journal Items</field>
            <field name="view_mode">graph,pivot</field>
            <field name="view_id" ref="account_move_line_graph_date_cash_basis"/>
            <field name="context">{'search_default_account_id': [active_id]}</field>
            <field name="res_model">account.move.line</field>
        </record>

        <record id="action_move_line_graph_cash_basis_posted" model="ir.actions.act_window">
            <field name="name">Journal Items</field>
            <field name="view_mode">graph,pivot</field>
            <field name="view_id" ref="account_move_line_graph_date_cash_basis"/>
            <field name="context">{'search_default_account_id': [active_id], 'search_default_posted': 1}</field>
            <field name="res_model">account.move.line</field>
        </record>

        <!-- Account.Entry Edition -->
        <record id="view_move_tree" model="ir.ui.view">
            <field name="name">account.move.tree</field>
            <field name="model">account.move</field>
            <field name="arch" type="xml">
                <tree decoration-info="state == 'draft'" string="Journal Entries">
                    <field name="date"/>
                    <field name="name"/>
                    <field name="partner_id"/>
                    <field name="ref"/>
                    <field name="journal_id"/>
                    <field name="amount" sum="Total Amount"/>
                    <field name="state"/>
                    <field name="currency_id" invisible="1"/>
                </tree>
            </field>
        </record>

        <record id="view_account_move_kanban" model="ir.ui.view">
            <field name="name">account.move.kanban</field>
            <field name="model">account.move</field>
            <field name="arch" type="xml">
                <kanban class="o_kanban_mobile">
                    <field name="journal_id"/>
                    <field name="ref"/>
                    <field name="date"/>
                    <field name="state"/>
                    <templates>
                        <t t-name="kanban-box">
                            <div t-attf-class="oe_kanban_global_click">
                                <div class="row mb4">
                                    <div class="col-6">
                                        <strong><span><field name="journal_id"/></span></strong>
                                    </div>
                                    <div class="col-6 text-right">
                                        <strong><i class="fa fa-clock-o" aria-label="Date" role="img" title="Date"/> <t t-esc="record.date.value"/></strong>
                                    </div>
                                </div>
                                <div class="row">
                                    <div class="col-12">
                                        <span><field name="ref"/></span>
                                    </div>
                                </div>
                                <div class="row">
                                    <div class="col-6">
                                        <span><field name="amount" widget='monetary'/></span>
                                        <span><field name="currency_id" invisible="1"/></span>
                                    </div>
<<<<<<< HEAD
                                    <div class="col-6">
                                        <span class="float-right">
                                            <field name="state" widget="kanban_label_selection" options="{'classes': {'draft': 'default', 'posted': 'success'}}"/>
=======
                                    <div class="col-xs-6">
                                        <span class="pull-right">
                                            <field name="state" widget="label_selection" options="{'classes': {'draft': 'default', 'posted': 'success'}}"/>
>>>>>>> ecd8c023
                                        </span>
                                    </div>
                                </div>
                            </div>
                        </t>
                    </templates>
                </kanban>
            </field>
        </record>

        <record id="view_move_form" model="ir.ui.view">
            <field name="name">account.move.form</field>
            <field name="model">account.move</field>
            <field name="arch" type="xml">
                <form string="Account Entry" duplicate="false">
                    <header>
                        <button name="action_post" states="draft" string="Post" type="object" class="oe_highlight" groups="account.group_account_invoice"/>
                        <button name="%(action_view_account_move_reversal)d" states="posted" string="Reverse Entry" type="action" groups="account.group_account_invoice"/>
                        <button name="action_duplicate" string="Duplicate" type="object" groups="account.group_account_invoice"/>
                        <field name="state" widget="statusbar"/>
                    </header>
                    <sheet>
                        <field name="tax_type_domain" invisible="1"/>
                        <field name="id" invisible="1"/>
                        <div class="oe_button_box">
                            <button name="action_view_reverse_entry"
                                type="object"
                                class="oe_stat_button"
                                icon="fa-refresh"
                                attrs="{'invisible': [('reverse_entry_id', '=', False)]}"
                                string="Reversed entry">
                            </button>
                            <button name="open_reconcile_view"
                                class="oe_stat_button"
                                icon="fa-bars"
                                type="object"
                                string="Reconciled entries">
                            </button>
                        </div>
                    <h1>
                        <field name="name" readonly="True" attrs="{'invisible':[('name','=','/')]}"/>
                    </h1>
                    <group>
                        <group>
                            <field name="date"/>
                            <field name="ref" attrs="{'required': [('id', '==', False)]}"/>
                        </group>
                        <group>
                            <field name="journal_id" options="{'no_open': True, 'no_create': True}"/>
                            <field name="company_id" required="1" groups="base.group_multi_company"/>
                            <field name="amount" invisible="1"/>
                            <field name="currency_id" invisible="1"/>
                        </group>
                    </group>
                    <notebook>
                        <page string="Journal Items">
                            <field name="line_ids" widget="one2many_list"
                              context="{'line_ids': line_ids, 'journal_id': journal_id }">
                                <tree editable="bottom" string="Journal Items">
                                    <field name="tax_line_id" invisible="1"/>
                                    <field name="account_id" domain="[('company_id', '=', parent.company_id), ('deprecated', '=', False)]"/>
                                    <field name="partner_id"
                                        domain="['|', ('parent_id', '=', False), ('is_company', '=', True)]"/>
                                    <field name="name"/>
                                    <field name="analytic_account_id" groups="analytic.group_analytic_accounting"/>
                                    <field name="analytic_tag_ids" groups="analytic.group_analytic_tags" widget="many2many_tags"/>
                                    <field name="amount_currency" groups="base.group_multi_currency"/>
                                    <field name="company_currency_id" invisible="1"/>
                                    <field name="company_id" invisible="1"/>
                                    <field name="currency_id" options="{'no_create': True}" groups="base.group_multi_currency"/>
                                    <field name="debit" sum="Total Debit"/>
                                    <field name="credit" sum="Total Credit"/>
                                    <field name="tax_ids" string="Taxes Applied" widget="many2many_tags"
                                           domain="[('type_tax_use', '=?', parent.tax_type_domain)]"
                                           context="{'append_type_to_tax_name': not parent.tax_type_domain}"
                                           options="{'no_create': True}"/>
                                    <field name="date_maturity" required="0" invisible="context.get('view_no_maturity', False)"/>
                                    <field name="recompute_tax_line" invisible="1" readonly="1"/>
                                    <field name="tax_line_grouping_key" invisible="1" readonly="1"/>
                                </tree>
                            </field>
                            <field name="narration" colspan="4" placeholder="Add an internal note..." nolabel="1" height="50"/>
                        </page>
                        <page string="Other Info">
                            <group>
                                <field name="auto_reverse" attrs="{'readonly':[('reverse_entry_id', '!=', False)]}"/>
                                <field name="reverse_date" attrs="{'invisible':[('auto_reverse', '=', False)], 'required':[('auto_reverse', '=', True)],'readonly':[('reverse_entry_id', '!=', False)]}"/>
                                <field name="reverse_entry_id" attrs="{'invisible':True}"/>
                            </group>
                        </page>
                    </notebook>
                    </sheet>
                </form>
            </field>
        </record>
        <record id="view_account_move_filter" model="ir.ui.view">
            <field name="name">account.move.select</field>
            <field name="model">account.move</field>
            <field name="arch" type="xml">
                <search string="Search Move">
                    <field name="name" filter_domain="['|', ('name','ilike',self), ('ref','ilike',self)]" string="Move"/>
                    <field name="date"/>
                    <filter string="Unposted" name="unposted" domain="[('state','=','draft')]" help="Unposted Journal Entries"/>
                    <filter string="Posted" name="posted" domain="[('state','=','posted')]" help="Posted Journal Entries"/>
                    <separator/>
                    <filter string="Sales" name="sales" domain="[('journal_id.type','=','sale')]" context="{'default_journal_type': 'sale'}"/>
                    <filter string="Purchases" name="purchases" domain="[('journal_id.type','=','purchase')]" context="{'default_journal_type': 'purchase'}"/>
                    <filter string="Bank Operations" name="bankoperations" domain="[('journal_id.type','=','bank')]" context="{'default_journal_type': 'bank'}"/>
                    <filter string="Cash Operations" name="cashoperations" domain="[('journal_id.type','=','cash')]" context="{'default_journal_type': 'cash'}"/>
                    <filter string="Miscellaneous Operations" domain="[('journal_id.type','=','general')]" name="misc_filter" context="{'default_journal_type': 'general'}"/>
                    <separator/>
                    <field name="partner_id"/>
                    <field name="journal_id"/>
                    <field name="dummy_account_id"/>
                    <group expand="0" string="Group By">
                        <filter string="Partner" name="partner" domain="[]" context="{'group_by':'partner_id'}"/>
                        <filter string="Journal" name="journal" domain="[]" context="{'group_by':'journal_id'}"/>
                        <filter string="Status" name="status" domain="[]" context="{'group_by':'state'}"/>
                        <filter string="Date" name="date" domain="[]" context="{'group_by':'date'}" help="Journal Entries by Date"/>
                    </group>
                </search>
            </field>
        </record>
        <record id="action_move_journal_line" model="ir.actions.act_window">
            <field name="name">Journal Entries</field>
            <field name="res_model">account.move</field>
            <field name="view_type">form</field>
            <field name="view_mode">tree,kanban,form</field>
            <field name="view_id" ref="view_move_tree"/>
            <field name="search_view_id" ref="view_account_move_filter"/>
            <field name="context">{'search_default_misc_filter':1, 'view_no_maturity': True}</field>
            <field name="help" type="html">
              <p class="o_view_nocontent_smiling_face">
                Create a journal entry
              </p><p>
                A journal entry consists of several journal items, each of
                which is either a debit or a credit transaction.
              </p>
            </field>
        </record>
        <menuitem
            action="action_move_journal_line"
            id="menu_action_move_journal_line_form"
            parent="account.menu_finance_entries_accounting_entries"
            groups="account.group_account_user"
            sequence="1"/>

        <record id="action_move_line_form" model="ir.actions.act_window">
            <field name="name">Entries</field>
            <field name="type">ir.actions.act_window</field>
            <field name="res_model">account.move</field>
            <field name="view_type">form</field>
            <field name="view_id" ref="view_move_tree"/>
            <field name="search_view_id" ref="view_account_move_filter"/>
        </record>

        <act_window
            id="act_account_move_to_account_move_line_open"
            name="Journal Items"
            context="{'search_default_move_id': active_id, 'default_move_id': active_id}"
            res_model="account.move.line"
            src_model="account.move"
            view_mode="tree"/>

        <!-- Full Reconcile -->
        <record id="view_full_reconcile_form" model="ir.ui.view">
            <field name="name">account.full.reconcile.form</field>
            <field name="model">account.full.reconcile</field>
            <field name="arch" type="xml">
                <form string="Matching">
                    <group>
                        <div class="oe_title" colspan="4">
                            <h1><field name="name" readonly="1"/></h1>
                        </div>
                        <separator string="Matched Journal Items" colspan="4"/>
                        <field name="reconciled_line_ids" readonly="1" colspan="4" nolabel="1"/>
                    </group>
                </form>
            </field>
        </record>


        <!--Payment Terms -->
        <record id="view_payment_term_line_tree" model="ir.ui.view">
            <field name="name">account.payment.term.line.tree</field>
            <field name="model">account.payment.term.line</field>
            <field name="arch" type="xml">
                <tree string="Payment Terms">
                    <field name="sequence" widget="handle"/>
                    <field name="value" string="Due Type"/>
                    <field name="value_amount" attrs="{'readonly':[('value','=','balance')]}"/>
                    <field name="days"/>
                    <field name="option" string=""/>
                    <field name="day_of_the_month" string="Day of the month"/>
                </tree>
            </field>
        </record>
        <record id="view_payment_term_line_form" model="ir.ui.view">
            <field name="name">account.payment.term.line.form</field>
            <field name="model">account.payment.term.line</field>
            <field name="arch" type="xml">
                <form string="Payment Terms">
                    <h2>Term Type</h2>
                    <group>
                        <group>
                            <field name="value" widget="radio"/>
                        </group>

                        <group>
                            <div attrs="{'invisible':[('value','=', 'balance')]}" class="o_row">
                                <label for="value_amount" attrs="{'invisible':[('value','=', 'balance')]}"/>
                                <field name="value_amount" class="oe_inline"/>
                                <span class="o_form_label oe_inline" attrs="{'invisible':[('value','!=','percent')]}">%</span>
                            </div>
                        </group>
                    </group>

                    <field name="sequence" invisible="1"/>

                    <h2>Due Date Computation</h2>
                    <div colspan="2">
                        <label for="days" string="Due" attrs="{'invisible': [('option','not in',('day_after_invoice_date','after_invoice_month'))]}"/>
                        <label for="days" string="Due the" attrs="{'invisible': [('option','in',('day_after_invoice_date','after_invoice_month'))]}"/>
                        <field name="days" class="oe_inline"/>
                        <label for="option" string=""/> <!--Empty label to force space between elements-->
                        <field name="option" class="oe_inline"/>
                    </div>
                    <div colspan="2" attrs="{'invisible': [('option','!=', 'day_after_invoice_date')]}">
                        <label for="day_of_the_month" string="On the"/>
                        <field name="day_of_the_month" class="oe_inline"/>
                        <span class="o_form_label">of the month</span>
                    </div>
                </form>
            </field>
        </record>
        <record id="view_payment_term_search" model="ir.ui.view">
            <field name="name">account.payment.term.search</field>
            <field name="model">account.payment.term</field>
            <field name="arch" type="xml">
                <search string="Payment Terms">
                    <field name="name" string="Payment Terms"/>
                    <field name="active"/>
                </search>
            </field>
        </record>
        <record id="view_payment_term_tree" model="ir.ui.view">
            <field name="name">account.payment.term.tree</field>
            <field name="model">account.payment.term</field>
            <field name="arch" type="xml">
                <tree string="Payment Terms">
                    <field name="sequence" widget="handle"/>
                    <field name="name"/>
                </tree>
            </field>
        </record>
        <record id="view_payment_term_form" model="ir.ui.view">
            <field name="name">account.payment.term.form</field>
            <field name="model">account.payment.term</field>
            <field name="arch" type="xml">
                <form string="Payment Terms">
                    <sheet>
                        <div class="oe_button_box" name="button_box">
                            <button class="oe_stat_button" type="object" name="toggle_active" icon="fa-archive">
                                <field name="active" widget="boolean_button"
                                options='{"terminology": "archive"}'/>
                            </button>
                        </div>
                        <group>
                            <group>
                                <field name="name"/>
                                <field name="company_id" invisible="1"/>
                            </group>
                        </group>
                        <label for="note"/>
                        <field name="note" placeholder="Payment term explanation for the customer..."/>
                        <separator string="Terms"/>
                        <p class="text-muted">
                            The last line's computation type should be "Balance" to ensure that the whole amount will be allocated.
                        </p>
                        <field name="line_ids"/>
                    </sheet>
                </form>
            </field>
        </record>
        <record id="view_account_payment_term_kanban" model="ir.ui.view">
            <field name="name">account.payment.term.kanban</field>
            <field name="model">account.payment.term</field>
            <field name="arch" type="xml">
                <kanban class="o_kanban_mobile">
                    <field name="name"/>
                    <field name="note"/>
                    <templates>
                        <t t-name="kanban-box">
                            <div t-attf-class="oe_kanban_global_click">
                                <div><strong class="o_kanban_record_title"><t t-esc="record.name.value"/></strong></div>
                                <div t-if="record.note.value"><t t-esc="record.note.value"/></div>
                            </div>
                        </t>
                    </templates>
                </kanban>
            </field>
        </record>
        <record id="action_payment_term_form" model="ir.actions.act_window">
            <field name="name">Payment Terms</field>
            <field name="res_model">account.payment.term</field>
            <field name="view_type">form</field>
            <field name="view_mode">tree,kanban,form</field>
            <field name="search_view_id" ref="view_payment_term_search"/>
        </record>

        <menuitem action="action_payment_term_form"
            id="menu_action_payment_term_form" parent="account_management_menu" sequence="1"/>

        <!-- Account Templates -->

        <record id="view_account_template_form" model="ir.ui.view">
            <field name="name">account.account.template.form</field>
            <field name="model">account.account.template</field>
            <field name="arch" type="xml">
                <form string="Account Template">
                    <group col="4">
                        <field name="name"/>
                        <field name="code"/>
                        <newline/>
                        <field name="user_type_id" widget="selection"/>
                        <field name="currency_id" options="{'no_create': True}" groups="base.group_multi_currency"/>
                        <field name="tag_ids" domain="[('applicability', '!=', 'taxes')]" widget="many2many_tags" context="{'default_applicability': 'accounts'}"/>
                        <field name="reconcile"/>
                        <field name="chart_template_id"/>
                    </group>
                    <separator string="Default Taxes"/>
                    <field name="tax_ids"/>
                    <separator string="Notes"/>
                    <field name="note" placeholder="Internal notes..."/>
                </form>
            </field>
        </record>
        <record id="view_account_template_tree" model="ir.ui.view">
            <field name="name">account.account.template.tree</field>
            <field name="model">account.account.template</field>
            <field name="arch" type="xml">
                <tree string="Account Template">
                    <field name="code"/>
                    <field name="name"/>
                    <field name="user_type_id" invisible="1"/>
                </tree>
            </field>
        </record>
        <record id="view_account_template_search" model="ir.ui.view">
            <field name="name">account.account.template.search</field>
            <field name="model">account.account.template</field>
            <field name="arch" type="xml">
                <search string="Search Account Templates">
                    <field name="name" filter_domain="['|', ('name','ilike',self), ('code','ilike',self)]" string="Account Template"/>
                    <field name="user_type_id"/>
                    <group expand="0" string="Group By">
                        <filter string="Account Type" name="accounttype" domain="[]" context="{'group_by':'user_type_id'}"/>
                   </group>
                </search>
            </field>
        </record>
        <record id="action_account_template_form" model="ir.actions.act_window">
            <field name="name">Account Templates</field>
            <field name="res_model">account.account.template</field>
            <field name="view_type">form</field>
            <field name="view_mode">tree,form</field>
            <field name="search_view_id" ref="view_account_template_search"/>
        </record>

        <!-- Chart of Accounts Templates -->
        <record id="view_account_chart_template_form" model="ir.ui.view">
            <field name="name">account.chart.template.form</field>
            <field name="model">account.chart.template</field>
            <field name="arch" type="xml">
                <form string="Chart of Accounts Template">
                    <group col="4">
                        <field name="name"/>
                        <field name="parent_id" />
                        <field name="bank_account_code_prefix"/>
                        <field name="cash_account_code_prefix"/>
                        <field name="transfer_account_code_prefix"/>
                        <field name="code_digits" />
                        <field name="visible" />
                        <field name="complete_tax_set" />
                    </group>
                    <separator string="Default Taxes" colspan="4"/>
                    <field name="tax_template_ids" colspan="4"  nolabel="1"/>
                    <separator string="Properties" colspan="4"/>
                    <group col="4">
                        <field name="property_account_receivable_id"/>
                        <field name="property_account_payable_id"/>
                        <field name="property_account_expense_categ_id"/>
                        <field name="property_account_income_categ_id"/>
                        <field name="property_account_expense_id"/>
                        <field name="property_account_income_id"/>
                    </group>
                </form>
            </field>
        </record>
        <record id="view_account_chart_template_seacrh" model="ir.ui.view">
            <field name="name">account.chart.template.search</field>
            <field name="model">account.chart.template</field>
            <field name="arch" type="xml">
                <search string="Search Chart of Account Templates">
                    <field name="name" string="Account Template"/>
                    <field name="bank_account_code_prefix"/>
                    <field name="cash_account_code_prefix"/>
                    <field name="transfer_account_code_prefix"/>
                    <group expand="0" string="Group By">
                        <filter string="Receivable Account" name="receivalbeacc" domain="[]" context="{'group_by':'property_account_receivable_id'}"/>
                        <filter string="Payable Account" name="payableacc" domain="[]" context="{'group_by':'property_account_payable_id'}"/>
                        <filter string="Income Account" name="incomeacc" domain="[]" context="{'group_by':'property_account_income_categ_id'}"/>
                        <filter string="Expense Account" name="expenseacc" domain="[]" context="{'group_by':'property_account_expense_categ_id'}"/>
                    </group>
                </search>
            </field>
        </record>
        <record id="view_account_chart_template_tree" model="ir.ui.view">
            <field name="name">account.chart.template.tree</field>
            <field name="model">account.chart.template</field>
            <field name="arch" type="xml">
                <tree string="Chart of Accounts Template">
                    <field name="name"/>
                    <field name="property_account_receivable_id" invisible="1"/>
                    <field name="property_account_payable_id" invisible="1"/>
                    <field name="property_account_expense_categ_id" invisible="1"/>
                    <field name="property_account_income_categ_id" invisible="1"/>
                </tree>
            </field>
        </record>
        <record id="action_account_chart_template_form" model="ir.actions.act_window">
            <field name="name">Chart of Accounts Templates</field>
            <field name="res_model">account.chart.template</field>
            <field name="view_type">form</field>
            <field name="view_mode">tree,form</field>
        </record>

        <!-- Account Tax Templates -->
        <record id="view_account_tax_template_form" model="ir.ui.view">
            <field name="name">account.tax.template.form</field>
            <field name="model">account.tax.template</field>
            <field name="arch" type="xml">
                <form string="Account Tax Template">
                    <group>
                        <group>
                            <field name="name"/>
                        </group>
                        <group>
                            <field name="type_tax_use"/>
                        </group>
                    </group>
                    <notebook>
                        <page string="Definition">
                            <group>
                                <group>
                                    <field name="amount_type" />
                                    <label for="amount" attrs="{'invisible':[('amount_type','=', 'group')]}"/>
                                    <div attrs="{'invisible':[('amount_type','=', 'group')]}">
                                        <field name="amount" class="oe_inline" />
                                        <span class="o_form_label oe_inline" attrs="{'invisible':[('amount_type','=','fixed')]}">%</span>
                                    </div>
                                </group>
                                <group attrs="{'invisible':[('amount_type','=', 'group')]}">
                                    <field name="account_id"/>
                                    <field name="refund_account_id"/>
                                </group>
                            </group>
                            <field name="children_tax_ids"
                                attrs="{'invisible':['|', ('amount_type','!=','group'), ('type_tax_use','=','none')]}"
                                domain="[('type_tax_use','in',('none',type_tax_use)), ('amount_type','!=','group')]">
                                <tree string="Children Taxes">
                                    <field name="sequence" widget="handle" />
                                    <field name="name"/>
                                    <field name="amount_type" />
                                    <field name="amount" />
                                </tree>
                            </field>
                        </page>
                        <page string="Advanced Options">
                            <group>
                                <group>
                                    <field name="description" attrs="{'invisible':[('amount_type','=', 'group')]}"/>
                                    <field name="analytic" attrs="{'invisible':[('amount_type','=', 'group')]}" groups="analytic.group_analytic_accounting" />
                                </group>
                                <group>
                                    <field name="price_include" attrs="{'invisible':[('amount_type','=', 'group')]}" />
                                    <field name="include_base_amount" attrs="{'invisible':[('amount_type','=', 'group')]}" />
                                </group>
                                <group>
                                    <field name="tag_ids" domain="[('applicability', '!=', 'accounts')]" widget="many2many_tags" context="{'default_applicability': 'taxes'}"/>
                                    <field name="active" groups="base.group_no_one"/>
                                    <field name="tax_exigibility" widget="radio" attrs="{'invisible':[('amount_type','=', 'group')]}"/>
                                    <field name="cash_basis_account_id" attrs="{'invisible': [('tax_exigibility', '=', 'on_invoice')], 'required': [('tax_exigibility', '=', 'on_payment')]}"/>
                                </group>
                            </group>
                        </page>
                    </notebook>
                </form>
            </field>
        </record>
        <record id="view_account_tax_template_tree" model="ir.ui.view">
            <field name="name">account.tax.template.tree</field>
            <field name="model">account.tax.template</field>
            <field name="arch" type="xml">
                <tree string="Account Tax Template">
                    <field name="name"/>
                    <field name="description"/>
                </tree>
            </field>
        </record>
        <record id="view_account_tax_template_search" model="ir.ui.view">
            <field name="name">account.tax.template.search</field>
            <field name="model">account.tax.template</field>
            <field name="arch" type="xml">
                <search string="Search Tax Templates">
                    <field name="name" filter_domain="['|', ('name','ilike',self), ('description','ilike',self)]" string="Tax Template"/>
                    <filter string="Sale" name="sale" domain="[('type_tax_use','=','sale')]" help="Taxes used in Sales"/>
                    <filter string="Purchase" name="purchase" domain="[('type_tax_use','=','purchase')]" help="Taxes used in Purchases"/>
                    <field name="chart_template_id"/>
                </search>
            </field>
        </record>
        <record id="action_account_tax_template_form" model="ir.actions.act_window">
            <field name="name">Tax Templates</field>
            <field name="res_model">account.tax.template</field>
            <field name="view_type">form</field>
            <field name="view_mode">tree,form</field>
            <field name="search_view_id" ref="view_account_tax_template_search"/>
        </record>

         <!-- Fiscal Position Templates -->

        <record id="view_account_position_template_search" model="ir.ui.view">
            <field name="name">account.fiscal.position.template.search</field>
            <field name="model">account.fiscal.position.template</field>
            <field name="arch" type="xml">
                <search string="Fiscal Position">
                    <field name="name" string="Fiscal Position Template"/>
                </search>
            </field>
        </record>

        <record id="view_account_position_template_form" model="ir.ui.view">
            <field name="name">account.fiscal.position.template.form</field>
            <field name="model">account.fiscal.position.template</field>
            <field name="arch" type="xml">
                <form string="Fiscal Position Template">
                    <group col="4">
                        <field name="name"/>
                        <field name="chart_template_id"/>
                    </group>
                    <field name="tax_ids">
                        <tree string="Taxes Mapping" editable="bottom">
                            <field name="tax_src_id" domain="[('type_tax_use', '!=', None)]"/>
                            <field name="tax_dest_id" domain="[('type_tax_use', '!=', None)]"/>
                        </tree>
                        <form string="Taxes Mapping">
                            <field name="tax_src_id" domain="[('type_tax_use', '!=', None)]"/>
                            <field name="tax_dest_id" domain="[('type_tax_use', '!=', None)]"/>
                        </form>
                    </field>
                    <field name="account_ids">
                        <tree string="Accounts Mapping" editable="bottom">
                            <field name="account_src_id"/>
                            <field name="account_dest_id"/>
                        </tree>
                        <form string="Accounts Mapping">
                            <field name="account_src_id"/>
                            <field name="account_dest_id"/>
                        </form>
                    </field>
                </form>
            </field>
        </record>
        <record id="view_account_position_template_tree" model="ir.ui.view">
            <field name="name">account.fiscal.position.template.tree</field>
            <field name="model">account.fiscal.position.template</field>
            <field name="arch" type="xml">
                <tree string="Fiscal Position">
                    <field name="name"/>
                </tree>
            </field>
        </record>

        <record id="action_account_fiscal_position_template_form" model="ir.actions.act_window">
            <field name="name">Fiscal Position</field>
            <field name="res_model">account.fiscal.position.template</field>
            <field name="view_type">form</field>
            <field name="view_mode">tree,form</field>
            <field name="search_view_id" ref="view_account_position_template_search"/>
            <field name="help" type="html">
              <p class="o_view_nocontent_smiling_face">
                Create a new fiscal position
              </p>
            </field>
        </record>

        <record id="account_bank_statement_pivot" model="ir.ui.view">
            <field name="name">account.bank.statement.pivot</field>
            <field name="model">account.bank.statement</field>
            <field name="arch" type="xml">
                <pivot string="Account Statistics" >
                    <field name="date" type="row"/>
                    <field name="balance_start" type="measure"/>
                    <field name="balance_end" type="measure"/>
                </pivot>
            </field>
         </record>
        <record id="account_bank_statement_graph" model="ir.ui.view">
            <field name="name">account.bank.statement.graph</field>
            <field name="model">account.bank.statement</field>
            <field name="arch" type="xml">
                <graph string="Account Statistics" type="bar">
                    <field name="date"/>
                    <field name="balance_start" operator="+"/>
                    <field name="balance_end" operator="+"/>
                </graph>
            </field>
         </record>

        <record id="action_view_bank_statement_tree" model="ir.actions.act_window">
            <field name="name">Cash Registers</field>
            <field name="type">ir.actions.act_window</field>
            <field name="res_model">account.bank.statement</field>
            <field name="view_type">form</field>
            <field name="view_mode">tree,form,pivot,graph</field>
            <field name="view_id" ref="view_bank_statement_tree"/>
            <field name="search_view_id" ref="view_bank_statement_search"/>
            <field name="domain">[('journal_id.type', '=', 'cash')]</field>
            <field name="context">{'journal_type':'cash'}</field>
            <field name="help" type="html">
              <p class="o_view_nocontent_smiling_face">
                Create a new cash log
              </p><p>
                A Cash Register allows you to manage cash entries in your cash
                journals. This feature provides an easy way to follow up cash
                payments on a daily basis. You can enter the coins that are in
                your cash box, and then post entries when money comes in or
                goes out of the cash box.
              </p>
            </field>
        </record>

        <menuitem id="menu_account_customer" name="Customers"
            parent="account.menu_finance_receivables"
            action="base.action_partner_customer_form" sequence="110"/>

        <record id="product_product_view_tree" model="ir.ui.view">
            <field name="name">product.product.tree</field>
            <field name="model">product.product</field>
            <field name="arch" type="xml">
                <tree string="Products">
                    <field name="default_code"/>
                    <field name="name"/>
                    <field name="attribute_value_ids" widget="many2many_tags" groups="product.group_product_variant"/>
                    <field name="lst_price"/>
                    <field name="taxes_id" widget="many2many_tags"/>
                    <field name="supplier_taxes_id" widget="many2many_tags"/>
                </tree>
            </field>
        </record>

        <record id="product_product_action" model="ir.actions.act_window">
            <field name="name">Products</field>
            <field name="type">ir.actions.act_window</field>
            <field name="res_model">product.product</field>
            <field name="view_mode">kanban,tree,form</field>
            <field name="view_type">form</field>
            <field name="view_id" ref="product_product_view_tree"/>
        </record>

        <record id="product_product_action_sellable" model="ir.actions.act_window">
            <field name="name">Products</field>
            <field name="type">ir.actions.act_window</field>
            <field name="res_model">product.product</field>
            <field name="view_mode">kanban,tree,form,activity</field>
            <field name="view_type">form</field>
            <field name="context">{'search_default_filter_to_sell': 1}</field>
            <field name="view_id" ref="product_product_view_tree"/>
            <field name="help" type="html">
                <p class="o_view_nocontent_smiling_face">
                  Create a new sellable product
                </p>
            </field>
        </record>

        <record id="product_product_action_purchasable" model="ir.actions.act_window">
            <field name="name">Products</field>
            <field name="type">ir.actions.act_window</field>
            <field name="res_model">product.product</field>
            <field name="view_mode">kanban,tree,form,activity</field>
            <field name="view_type">form</field>
            <field name="context">{'search_default_filter_to_purchase': 1}</field>
            <field name="view_id" ref="product_product_view_tree"/>
            <field name="help" type="html">
                <p class="o_view_nocontent_smiling_face">
                  Create a new purchasable product
                </p>
            </field>
        </record>

        <menuitem id="product_product_menu_sellable" name="Products" action="product_product_action_sellable" parent="account.menu_finance_receivables" sequence="100"/>

        <menuitem id="product_product_menu_purchasable" name="Products" action="product_product_action_purchasable" parent="account.menu_finance_payables" sequence="100"/>

        <menuitem id="menu_account_supplier" name="Vendors"
            parent="account.menu_finance_payables"
            action="base.action_partner_supplier_form" sequence="200"/>

        <!-- Manual reconciliation -->
        <record id="action_manual_reconciliation" model="ir.actions.client">
            <field name="name">Reconciliation</field>
            <field name="tag">manual_reconciliation_view</field>
        </record>

        <menuitem id="menu_action_manual_reconciliation" parent="account.menu_finance_entries_actions" action="action_manual_reconciliation" sequence="25"/>

        <record id="view_account_group_form" model="ir.ui.view">
            <field name="name">account.group.form</field>
            <field name="model">account.group</field>
            <field name="arch" type="xml">
                <form string="Account Group">
                    <group>
                        <field name="name"/>
                        <field name="code_prefix"/>
                        <field name="parent_id"/>
                    </group>
                </form>
            </field>
        </record>

        <record id="view_account_group_search" model="ir.ui.view">
            <field name="name">account.group.search</field>
            <field name="model">account.group</field>
            <field name="arch" type="xml">
                <search string="Account groups">
                    <field name="name"
                           filter_domain="['|', ('code_prefix', '=like', str(self) + '%'), ('name', 'ilike', self)]"
                           string="Account group"/>
                </search>
            </field>
        </record>

        <record id="view_account_group_tree" model="ir.ui.view">
            <field name="name">account.group.tree</field>
            <field name="model">account.group</field>
            <field name="arch" type="xml">
                <tree string="Account Group">
                    <field name="code_prefix"/>
                    <field name="name"/>
                </tree>
            </field>
        </record>

        <record id="action_account_group_tree" model="ir.actions.act_window">
            <field name="name">Account Groups</field>
            <field name="res_model">account.group</field>
            <field name="view_type">form</field>
            <field name="view_mode">tree,form</field>
            <field name="search_view_id" ref="view_account_group_search"/>
            <field name="help" type="html">
                <p class="o_view_nocontent_smiling_face">
                    Create a new account group
                </p>
            </field>
        </record>

    </data>
</odoo><|MERGE_RESOLUTION|>--- conflicted
+++ resolved
@@ -1539,15 +1539,9 @@
                                         <span><field name="amount" widget='monetary'/></span>
                                         <span><field name="currency_id" invisible="1"/></span>
                                     </div>
-<<<<<<< HEAD
                                     <div class="col-6">
                                         <span class="float-right">
-                                            <field name="state" widget="kanban_label_selection" options="{'classes': {'draft': 'default', 'posted': 'success'}}"/>
-=======
-                                    <div class="col-xs-6">
-                                        <span class="pull-right">
                                             <field name="state" widget="label_selection" options="{'classes': {'draft': 'default', 'posted': 'success'}}"/>
->>>>>>> ecd8c023
                                         </span>
                                     </div>
                                 </div>
