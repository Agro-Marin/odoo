--- conflicted
+++ resolved
@@ -334,14 +334,9 @@
         journal_obj = self.pool.get('account.journal')
         if context is None:
             context = {}
-<<<<<<< HEAD
-
-        if context.get('active_model','') in ['res.partner']:
-            partner = self.pool.get(context['active_model']).read(cr,uid,context['active_ids'],['supplier','customer'])[0]
-=======
+
         if context.get('active_model', '') in ['res.partner'] and context.get('active_ids', False) and context['active_ids']:
             partner = self.pool.get(context['active_model']).read(cr, uid, context['active_ids'], ['supplier','customer'])[0]
->>>>>>> c4dcf78c
             if not view_type:
                 view_id = self.pool.get('ir.ui.view').search(cr, uid, [('name', '=', 'account.invoice.tree')])[0]
                 view_type = 'tree'
