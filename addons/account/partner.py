--- conflicted
+++ resolved
@@ -91,35 +91,17 @@
     _description = 'Partner'
     
     def _credit_debit_get(self, cr, uid, ids, field_names, arg, context):
-<<<<<<< HEAD
         query = self.pool.get('account.move.line')._query_get(cr, uid, context=context)
         cr.execute("""SELECT l.partner_id, a.type, SUM(l.debit-l.credit)
                       FROM account_move_line l
                       LEFT JOIN account_account a ON (l.account_id=a.id)
                       WHERE a.type IN ('receivable','payable')
-                      AND l.partner_id in %s
+                      AND l.partner_id IN %s
                       AND l.reconcile_id IS NULL
                       AND """ + query + """
                       GROUP BY l.partner_id, a.type
                       """,
                    (tuple(ids),))
-=======
-        query = self.pool.get('account.move.line')._query_get(cr, 1, context=context)
-        cr.execute("""select
-                l.partner_id, a.type, sum(l.debit-l.credit)
-            from
-                account_move_line l
-            left join
-                account_account a on (l.account_id=a.id)
-            where
-                a.type =ANY(%s) and
-                l.partner_id =ANY(%s) and
-                l.reconcile_id is null and
-                """+query+"""
-            group by
-                l.partner_id, a.type
-            """,(['receivable','payable'],ids,))
->>>>>>> 587a4c9d
         tinvert = {
             'credit': 'receivable',
             'debit': 'payable'
