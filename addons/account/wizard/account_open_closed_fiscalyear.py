--- conflicted
+++ resolved
@@ -37,11 +37,7 @@
         data = self.read(cr, uid, ids, [], context=context)[0]
         data_fyear = fy_obj.browse(cr, uid, data['fyear_id'], context=context)
         if not data_fyear.end_journal_period_id:
-<<<<<<< HEAD
-            raise osv.except_osv(_('Error'), _('No End of year journal defined for the fiscal year'))
-=======
             raise osv.except_osv(_('Error !'), _('No End of year journal defined for the fiscal year'))
->>>>>>> ed9e0d58
         period_journal = data_fyear.end_journal_period_id
         ids_move = move_obj.search(cr, uid, [('journal_id','=',period_journal.journal_id.id),('period_id','=',period_journal.period_id.id)])
         if ids_move:
