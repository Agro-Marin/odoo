# -*- coding: utf-8 -*-
##############################################################################
#
# Copyright (c) 2010 Camptocamp SA (http://www.camptocamp.com)
# All Right Reserved
#
# Author : Nicolas Bessi (Camptocamp)
# Contributor(s) : Florent Xicluna (Wingo SA)
#
# WARNING: This program as such is intended to be used by professional
# programmers who take the whole responsability of assessing all potential
# consequences resulting from its eventual inadequacies and bugs
# End users who are looking for a ready-to-use solution with commercial
# garantees and support are strongly adviced to contract a Free Software
# Service Company
#
# This program is Free Software; you can redistribute it and/or
# modify it under the terms of the GNU General Public License
# as published by the Free Software Foundation; either version 2
# of the License, or (at your option) any later version.
#
# This program is distributed in the hope that it will be useful,
# but WITHOUT ANY WARRANTY; without even the implied warranty of
# MERCHANTABILITY or FITNESS FOR A PARTICULAR PURPOSE.  See the
# GNU General Public License for more details.
#
# You should have received a copy of the GNU General Public License
# along with this program; if not, write to the Free Software
# Foundation, Inc., 51 Franklin Street, Fifth Floor, Boston, MA  02110-1301  USA
#
##############################################################################

import subprocess
import os
import sys
from openerp import report
import tempfile
import time
import logging
from functools import partial

from report_helper import WebKitHelper
import openerp
from openerp.modules.module import get_module_resource
from openerp.report.report_sxw import *
<<<<<<< HEAD
=======
from openerp import addons
from openerp import SUPERUSER_ID
>>>>>>> 117b636d
from openerp import tools
from openerp.tools.translate import _
from openerp.osv.osv import except_osv
from urllib import urlencode, quote as quote

_logger = logging.getLogger(__name__)

try:
    # We use a jinja2 sandboxed environment to render mako templates.
    # Note that the rendering does not cover all the mako syntax, in particular
    # arbitrary Python statements are not accepted, and not all expressions are
    # allowed: only "public" attributes (not starting with '_') of objects may
    # be accessed.
    # This is done on purpose: it prevents incidental or malicious execution of
    # Python code that may break the security of the server.
    from jinja2.sandbox import SandboxedEnvironment
    mako_template_env = SandboxedEnvironment(
        block_start_string="<%",
        block_end_string="%>",
        variable_start_string="${",
        variable_end_string="}",
        comment_start_string="<%doc>",
        comment_end_string="</%doc>",
        line_statement_prefix="%",
        line_comment_prefix="##",
        trim_blocks=True,               # do not output newline after blocks
        autoescape=True,                # XML/HTML automatic escaping
    )
    mako_template_env.globals.update({
        'str': str,
        'quote': quote,
        'urlencode': urlencode,
    })
except ImportError:
    _logger.warning("jinja2 not available, templating features will not work!")

def mako_template(text):
    """Build a Mako template.

    This template uses UTF-8 encoding
    """

    return mako_template_env.from_string(text)

_extender_functions = {}

def webkit_report_extender(report_name):
    """
    A decorator to define functions to extend the context used in a template rendering.
    report_name must be the xml id of the desired report (it is mandatory to indicate the
    module in that xml id).

    The given function will be called at the creation of the report. The following arguments
    will be passed to it (in this order):
    - pool The model pool.
    - cr The cursor.
    - uid The user id.
    - localcontext The context given to the template engine to render the templates for the
        current report. This is the context that should be modified.
    - context The OpenERP context.
    """
    def fct1(fct):
        lst = _extender_functions.get(report_name)
        if not lst:
            lst = []
            _extender_functions[report_name] = lst
        lst.append(fct)
        return fct
    return fct1


class WebKitParser(report_sxw):
    """Custom class that use webkit to render HTML reports
       Code partially taken from report openoffice. Thanks guys :)
    """
    def __init__(self, name, table, rml=False, parser=rml_parse,
        header=True, store=False, register=True):
        self.localcontext = {}
        report_sxw.__init__(self, name, table, rml, parser,
            header, store, register=register)

    def get_lib(self, cursor, uid):
        """Return the lib wkhtml path"""
<<<<<<< HEAD
        proxy = self.pool['ir.config_parameter']
        webkit_path = proxy.get_param(cursor, uid, 'webkit_path')
=======
        proxy = self.pool.get('ir.config_parameter')
        webkit_path = proxy.get_param(cursor, SUPERUSER_ID, 'webkit_path')
>>>>>>> 117b636d

        if not webkit_path:
            try:
                defpath = os.environ.get('PATH', os.defpath).split(os.pathsep)
                if hasattr(sys, 'frozen'):
                    defpath.append(os.getcwd())
                    if tools.config['root_path']:
                        defpath.append(os.path.dirname(tools.config['root_path']))
                webkit_path = tools.which('wkhtmltopdf', path=os.pathsep.join(defpath))
            except IOError:
                webkit_path = None

        if webkit_path:
            return webkit_path

        raise except_osv(
                         _('Wkhtmltopdf library path is not set'),
                         _('Please install executable on your system' \
                         ' (sudo apt-get install wkhtmltopdf) or download it from here:' \
                         ' http://code.google.com/p/wkhtmltopdf/downloads/list and set the' \
                         ' path in the ir.config_parameter with the webkit_path key.' \
                         'Minimal version is 0.9.9')
                        )

    def generate_pdf(self, comm_path, report_xml, header, footer, html_list, webkit_header=False):
        """Call webkit in order to generate pdf"""
        if not webkit_header:
            webkit_header = report_xml.webkit_header
        fd, out_filename = tempfile.mkstemp(suffix=".pdf",
                                            prefix="webkit.tmp.")
        file_to_del = [out_filename]
        if comm_path:
            command = [comm_path]
        else:
            command = ['wkhtmltopdf']

        command.append('--quiet')
        # default to UTF-8 encoding.  Use <meta charset="latin-1"> to override.
        command.extend(['--encoding', 'utf-8'])
        if header :
            with tempfile.NamedTemporaryFile(suffix=".head.html",
                                             delete=False) as head_file:
                head_file.write(self._sanitize_html(header.encode('utf-8')))
            file_to_del.append(head_file.name)
            command.extend(['--header-html', head_file.name])
        if footer :
            with tempfile.NamedTemporaryFile(suffix=".foot.html",
                                             delete=False) as foot_file:
                foot_file.write(self._sanitize_html(footer.encode('utf-8')))
            file_to_del.append(foot_file.name)
            command.extend(['--footer-html', foot_file.name])

        if webkit_header.margin_top :
            command.extend(['--margin-top', str(webkit_header.margin_top).replace(',', '.')])
        if webkit_header.margin_bottom :
            command.extend(['--margin-bottom', str(webkit_header.margin_bottom).replace(',', '.')])
        if webkit_header.margin_left :
            command.extend(['--margin-left', str(webkit_header.margin_left).replace(',', '.')])
        if webkit_header.margin_right :
            command.extend(['--margin-right', str(webkit_header.margin_right).replace(',', '.')])
        if webkit_header.orientation :
            command.extend(['--orientation', str(webkit_header.orientation).replace(',', '.')])
        if webkit_header.format :
            command.extend(['--page-size', str(webkit_header.format).replace(',', '.')])
        count = 0
        for html in html_list :
            with tempfile.NamedTemporaryFile(suffix="%d.body.html" %count,
                                             delete=False) as html_file:
                count += 1
                html_file.write(self._sanitize_html(html.encode('utf-8')))
            file_to_del.append(html_file.name)
            command.append(html_file.name)
        command.append(out_filename)
        stderr_fd, stderr_path = tempfile.mkstemp(text=True)
        file_to_del.append(stderr_path)
        try:
            status = subprocess.call(command, stderr=stderr_fd)
            os.close(stderr_fd) # ensure flush before reading
            stderr_fd = None # avoid closing again in finally block
            fobj = open(stderr_path, 'r')
            error_message = fobj.read()
            fobj.close()
            if not error_message:
                error_message = _('No diagnosis message was provided')
            else:
                error_message = _('The following diagnosis message was provided:\n') + error_message
            if status :
                raise except_osv(_('Webkit error' ),
                                 _("The command 'wkhtmltopdf' failed with error code = %s. Message: %s") % (status, error_message))
            with open(out_filename, 'rb') as pdf_file:
                pdf = pdf_file.read()
            os.close(fd)
        finally:
            if stderr_fd is not None:
                os.close(stderr_fd)
            for f_to_del in file_to_del:
                try:
                    os.unlink(f_to_del)
                except (OSError, IOError), exc:
                    _logger.error('cannot remove file %s: %s', f_to_del, exc)
        return pdf

    def translate_call(self, parser_instance, src):
        """Translate String."""
        ir_translation = self.pool['ir.translation']
        name = self.tmpl and 'addons/' + self.tmpl or None
        res = ir_translation._get_source(parser_instance.cr, parser_instance.uid,
                                         name, 'report', parser_instance.localcontext.get('lang', 'en_US'), src)
        if res == src:
            # no translation defined, fallback on None (backward compatibility)
            res = ir_translation._get_source(parser_instance.cr, parser_instance.uid,
                                             None, 'report', parser_instance.localcontext.get('lang', 'en_US'), src)
        if not res :
            return src
        return res

    # override needed to keep the attachments storing procedure
    def create_single_pdf(self, cursor, uid, ids, data, report_xml, context=None):
        """generate the PDF"""

        # just try to find an xml id for the report
        cr = cursor
        pool = openerp.registry(cr.dbname)
        found_xml_ids = pool["ir.model.data"].search(cr, uid, [["model", "=", "ir.actions.report.xml"], \
            ["res_id", "=", report_xml.id]], context=context)
        xml_id = None
        if found_xml_ids:
            xml_id = pool["ir.model.data"].read(cr, uid, found_xml_ids[0], ["module", "name"])
            xml_id = "%s.%s" % (xml_id["module"], xml_id["name"])

        if context is None:
            context={}
        htmls = []
        if report_xml.report_type != 'webkit':
            return super(WebKitParser,self).create_single_pdf(cursor, uid, ids, data, report_xml, context=context)

        parser_instance = self.parser(cursor,
                                      uid,
                                      self.name2,
                                      context=context)

        self.pool = pool
        objs = self.getObjects(cursor, uid, ids, context)
        parser_instance.set_context(objs, data, ids, report_xml.report_type)

        template =  False

        if report_xml.report_file :
            path = get_module_resource(*report_xml.report_file.split('/'))
            if path and os.path.exists(path) :
                template = file(path).read()
        if not template and report_xml.report_webkit_data :
            template =  report_xml.report_webkit_data
        if not template :
            raise except_osv(_('Error!'), _('Webkit report template not found!'))
        header = report_xml.webkit_header.html
        footer = report_xml.webkit_header.footer_html
        if not header and report_xml.header:
            raise except_osv(
                  _('No header defined for this Webkit report!'),
                  _('Please set a header in company settings.')
              )
        if not report_xml.header :
            header = ''
            default_head = get_module_resource('report_webkit', 'default_header.html')
            with open(default_head,'r') as f:
                header = f.read()
        css = report_xml.webkit_header.css
        if not css :
            css = ''

        translate_call = partial(self.translate_call, parser_instance)
        body_mako_tpl = mako_template(template)
        helper = WebKitHelper(cursor, uid, report_xml.id, context)
        parser_instance.localcontext['helper'] = helper
        parser_instance.localcontext['css'] = css
        parser_instance.localcontext['_'] = translate_call

        # apply extender functions
        additional = {}
        if xml_id in _extender_functions:
            for fct in _extender_functions[xml_id]:
                fct(pool, cr, uid, parser_instance.localcontext, context)

        if report_xml.precise_mode:
            ctx = dict(parser_instance.localcontext)
            for obj in parser_instance.localcontext['objects']:
                ctx['objects'] = [obj]
                try :
                    html = body_mako_tpl.render(dict(ctx))
                    htmls.append(html)
                except Exception, e:
                    msg = u"%s" % e
                    _logger.error(msg)
                    raise except_osv(_('Webkit render!'), msg)
        else:
            try :
                html = body_mako_tpl.render(dict(parser_instance.localcontext))
                htmls.append(html)
            except Exception, e:
                msg = u"%s" % e
                _logger.error(msg)
                raise except_osv(_('Webkit render!'), msg)
        head_mako_tpl = mako_template(header)
        try :
            head = head_mako_tpl.render(dict(parser_instance.localcontext, _debug=False))
        except Exception, e:
            raise except_osv(_('Webkit render!'), u"%s" % e)
        foot = False
        if footer :
            foot_mako_tpl = mako_template(footer)
            try :
                foot = foot_mako_tpl.render(dict(parser_instance.localcontext))
            except Exception, e:
                msg = u"%s" % e
                _logger.error(msg)
                raise except_osv(_('Webkit render!'), msg)
        if report_xml.webkit_debug :
            try :
                deb = head_mako_tpl.render(dict(parser_instance.localcontext, _debug=tools.ustr("\n".join(htmls))))
            except Exception, e:
                msg = u"%s" % e
                _logger.error(msg)
                raise except_osv(_('Webkit render!'), msg)
            return (deb, 'html')
        bin = self.get_lib(cursor, uid)
        pdf = self.generate_pdf(bin, report_xml, head, foot, htmls)
        return (pdf, 'pdf')

    def create(self, cursor, uid, ids, data, context=None):
        """We override the create function in order to handle generator
           Code taken from report openoffice. Thanks guys :) """
        pool = openerp.registry(cursor.dbname)
        ir_obj = pool['ir.actions.report.xml']
        report_xml_ids = ir_obj.search(cursor, uid,
                [('report_name', '=', self.name[7:])], context=context)
        if report_xml_ids:

            report_xml = ir_obj.browse(cursor,
                                       uid,
                                       report_xml_ids[0],
                                       context=context)
            report_xml.report_rml = None
            report_xml.report_rml_content = None
            report_xml.report_sxw_content_data = None
            report_xml.report_sxw_content = None
            report_xml.report_sxw = None
        else:
            return super(WebKitParser, self).create(cursor, uid, ids, data, context)
        if report_xml.report_type != 'webkit':
            return super(WebKitParser, self).create(cursor, uid, ids, data, context)
        result = self.create_source_pdf(cursor, uid, ids, data, report_xml, context)
        if not result:
            return (False,False)
        return result

    def _sanitize_html(self, html):
        """wkhtmltopdf expects the html page to declare a doctype.
        """
        if html and html[:9].upper() != "<!DOCTYPE":
            html = "<!DOCTYPE html>\n" + html
        return html

# vim:expandtab:smartindent:tabstop=4:softtabstop=4:shiftwidth=4:<|MERGE_RESOLUTION|>--- conflicted
+++ resolved
@@ -43,11 +43,7 @@
 import openerp
 from openerp.modules.module import get_module_resource
 from openerp.report.report_sxw import *
-<<<<<<< HEAD
-=======
-from openerp import addons
 from openerp import SUPERUSER_ID
->>>>>>> 117b636d
 from openerp import tools
 from openerp.tools.translate import _
 from openerp.osv.osv import except_osv
@@ -131,13 +127,8 @@
 
     def get_lib(self, cursor, uid):
         """Return the lib wkhtml path"""
-<<<<<<< HEAD
         proxy = self.pool['ir.config_parameter']
-        webkit_path = proxy.get_param(cursor, uid, 'webkit_path')
-=======
-        proxy = self.pool.get('ir.config_parameter')
         webkit_path = proxy.get_param(cursor, SUPERUSER_ID, 'webkit_path')
->>>>>>> 117b636d
 
         if not webkit_path:
             try:
