# -*- coding: utf-8 -*-
# Part of Odoo. See LICENSE file for full copyright and licensing details.
import base64
import io
import json
import logging
import os
import re
import time
import uuid
import werkzeug.wrappers
from PIL import Image, ImageFont, ImageDraw
from lxml import etree, html

from odoo.http import request
from odoo import http, tools
from odoo.modules.module import get_resource_path, get_module_path

logger = logging.getLogger(__name__)

class Web_Editor(http.Controller):
    #------------------------------------------------------
<<<<<<< HEAD
=======
    # Backend snippet
    #------------------------------------------------------
    @http.route('/web_editor/snippets', type='json', auth="user")
    def snippets(self, **kwargs):
        return request.env.ref('web_editor.snippets').render(None)

    #------------------------------------------------------
    # Backend html field
    #------------------------------------------------------
    @http.route('/web_editor/field/html', type='http', auth="user")
    def FieldTextHtml(self, model=None, res_id=None, field=None, callback=None, **kwargs):
        kwargs.update(
            model=model,
            res_id=res_id,
            field=field,
            datarecord=json.loads(kwargs['datarecord']),
            debug=request.debug)

        for k in kwargs:
            if isinstance(kwargs[k], str) and kwargs[k].isdigit():
                kwargs[k] = int(kwargs[k])

        trans = dict(
            lang=kwargs.get('lang', request.env.context.get('lang')),
            translatable=kwargs.get('translatable'),
            edit_translations=kwargs.get('edit_translations'),
            editable=kwargs.get('enable_editor'))

        kwargs.update(trans)

        content = None
        if model:
            Model = request.env[model].with_context(trans)
            if kwargs.get('res_id'):
                record = Model.browse(kwargs.get('res_id'))
                content = record and getattr(record, field)
            else:
                content = Model.default_get([field]).get(field)

        kwargs.update(content=content or '')

        return request.render(kwargs.get("template") or "web_editor.FieldTextHtml", kwargs, uid=request.uid)

    #------------------------------------------------------
    # Backend html field in inline mode
    #------------------------------------------------------
    @http.route('/web_editor/field/html/inline', type='http', auth="user")
    def FieldTextHtmlInline(self, model=None, res_id=None, field=None, callback=None, **kwargs):
        kwargs['inline_mode'] = True
        kwargs['dont_load_assets'] = not kwargs.get('enable_editor') and not kwargs.get('edit_translations')
        return self.FieldTextHtml(model, res_id, field, callback, **kwargs)

    #------------------------------------------------------
>>>>>>> 4524ad06
    # convert font into picture
    #------------------------------------------------------
    @http.route([
        '/web_editor/font_to_img/<icon>',
        '/web_editor/font_to_img/<icon>/<color>',
        '/web_editor/font_to_img/<icon>/<color>/<int:size>',
        '/web_editor/font_to_img/<icon>/<color>/<int:size>/<int:alpha>',
        ], type='http', auth="none")
    def export_icon_to_png(self, icon, color='#000', size=100, alpha=255, font='/web/static/lib/fontawesome/fonts/fontawesome-webfont.ttf'):
        """ This method converts an unicode character to an image (using Font
            Awesome font by default) and is used only for mass mailing because
            custom fonts are not supported in mail.
            :param icon : decimal encoding of unicode character
            :param color : RGB code of the color
            :param size : Pixels in integer
            :param alpha : transparency of the image from 0 to 255
            :param font : font path

            :returns PNG image converted from given font
        """
        # Make sure we have at least size=1
        size = max(1, size)
        # Initialize font
        addons_path = http.addons_manifest['web']['addons_path']
        font_obj = ImageFont.truetype(addons_path + font, size)

        # if received character is not a number, keep old behaviour (icon is character)
        icon = chr(int(icon)) if icon.isdigit() else icon

        # Determine the dimensions of the icon
        image = Image.new("RGBA", (size, size), color=(0, 0, 0, 0))
        draw = ImageDraw.Draw(image)

        boxw, boxh = draw.textsize(icon, font=font_obj)
        draw.text((0, 0), icon, font=font_obj)
        left, top, right, bottom = image.getbbox()

        # Create an alpha mask
        imagemask = Image.new("L", (boxw, boxh), 0)
        drawmask = ImageDraw.Draw(imagemask)
        drawmask.text((-left, -top), icon, font=font_obj, fill=alpha)

        # Create a solid color image and apply the mask
        if color.startswith('rgba'):
            color = color.replace('rgba', 'rgb')
            color = ','.join(color.split(',')[:-1])+')'
        iconimage = Image.new("RGBA", (boxw, boxh), color)
        iconimage.putalpha(imagemask)

        # Create output image
        outimage = Image.new("RGBA", (boxw, size), (0, 0, 0, 0))
        outimage.paste(iconimage, (left, top))

        # output image
        output = io.BytesIO()
        outimage.save(output, format="PNG")
        response = werkzeug.wrappers.Response()
        response.mimetype = 'image/png'
        response.data = output.getvalue()
        response.headers['Cache-Control'] = 'public, max-age=604800'
        response.headers['Access-Control-Allow-Origin'] = '*'
        response.headers['Access-Control-Allow-Methods'] = 'GET, POST'
        response.headers['Connection'] = 'close'
        response.headers['Date'] = time.strftime("%a, %d-%b-%Y %T GMT", time.gmtime())
        response.headers['Expires'] = time.strftime("%a, %d-%b-%Y %T GMT", time.gmtime(time.time()+604800*60))

        return response

    #------------------------------------------------------
    # Update a checklist in the editor on check/uncheck
    #------------------------------------------------------
    @http.route('/web_editor/checklist', type='json', auth='user')
    def update_checklist(self, res_model, res_id, filename, checklistId, checked, **kwargs):
        record = request.env[res_model].browse(res_id)
        value = getattr(record, filename, False)
        htmlelem = etree.fromstring("<div>%s</div>" % value, etree.HTMLParser())
        checked = bool(checked)

        li = htmlelem.find(".//li[@id='checklist-id-" + str(checklistId) + "']")

        if not self._update_checklist_recursive(li, checked, children=True, ancestors=True):
            return value

        value = etree.tostring(htmlelem[0][0], encoding='utf-8', method='html')[5:-6]
        record.write({filename: value})

        return value

    def _update_checklist_recursive (self, li, checked, children=False, ancestors=False):
        if 'checklist-id-' not in li.get('id', ''):
            return False

        classname = li.get('class', '')
        if ('o_checked' in classname) == checked:
            return False

        # check / uncheck
        if checked:
            classname = '%s o_checked' % classname
        else:
            classname = re.sub(r"\s?o_checked\s?", '', classname)
        li.set('class', classname)

        # propagate to children
        if children:
            node = li.getnext()
            ul = None
            if node is not None:
                if node.tag == 'ul':
                    ul = node
                if node.tag == 'li' and len(node.getchildren()) == 1 and node.getchildren()[0].tag == 'ul':
                    ul = node.getchildren()[0]

            if ul is not None:
                for child in ul.getchildren():
                    if child.tag == 'li':
                        self._update_checklist_recursive(child, checked, children=True)

        # propagate to ancestors
        if ancestors:
            allSelected = True
            ul = li.getparent()
            if ul.tag == 'li':
                ul = ul.getparent()

            for child in ul.getchildren():
                if child.tag == 'li' and 'o_checked' not in child.get('class', ''):
                    allSelected = False

            node = ul.getprevious()
            if node is not None and node.tag == 'li':
                self._update_checklist_recursive(node, allSelected, ancestors=True)

        return True

    #------------------------------------------------------
    # upload an image as base64
    #------------------------------------------------------
    @http.route('/web_editor/add_image_base64', type='json', auth='user', methods=['POST'], website=True)
    def add_image_base64(self, res_model, res_id, image_base64, filename, disable_optimization=None, **kwargs):
        data = base64.b64decode(image_base64)
        attachment = self._image_to_attachment(res_model, res_id, data, filename, filename, disable_optimization=disable_optimization)
        return attachment.read(['name', 'mimetype', 'checksum', 'url', 'res_id', 'res_model', 'access_token'])[0]

    def _image_to_attachment(self, res_model, res_id, data, name, datas_fname, disable_optimization=None):
        Attachments = request.env['ir.attachment']
        try:
            image = Image.open(io.BytesIO(data))
            w, h = image.size
            if w*h > 42e6: # Nokia Lumia 1020 photo resolution
                raise ValueError(
                    u"Image size excessive, uploaded images must be smaller "
                    u"than 42 million pixel")
            if not disable_optimization and image.format in ('PNG', 'JPEG'):
                data = tools.image_save_for_web(image)
        except IOError:
            pass
        attachment = Attachments.create({
            'name': name,
            'datas_fname': datas_fname,
            'datas': base64.b64encode(data),
            'public': res_model == 'ir.ui.view',
            'res_id': res_id,
            'res_model': res_model,
        })
        attachment.generate_access_token()
        return attachment

    #------------------------------------------------------
    # add attachment (images or link)
    #------------------------------------------------------
    @http.route('/web_editor/attachment/add', type='http', auth='user', methods=['POST'], website=True)
    def attach(self, upload=None, url=None, disable_optimization=None, filters=None, **kwargs):
        # the upload argument doesn't allow us to access the files if more than
        # one file is uploaded, as upload references the first file
        # therefore we have to recover the files from the request object
        Attachments = request.env['ir.attachment']  # registry for the attachment table

        res_model = kwargs.get('res_model', 'ir.ui.view')
        if res_model != 'ir.ui.view' and kwargs.get('res_id'):
            res_id = int(kwargs['res_id'])
        else:
            res_id = None

        uploads = []
        message = None
        if not upload: # no image provided, storing the link and the image name
            name = url.split("/").pop()                       # recover filename
            datas_fname = name
            if filters:
                datas_fname = filters + '_' + datas_fname
            attachment = Attachments.create({
                'name': name,
                'datas_fname': datas_fname,
                'type': 'url',
                'url': url,
                'public': res_model == 'ir.ui.view',
                'res_id': res_id,
                'res_model': res_model,
            })
            attachment.generate_access_token()
            uploads += attachment.read(['name', 'mimetype', 'checksum', 'url', 'res_id', 'res_model', 'access_token'])
        else:                                                  # images provided
            try:
                attachments = request.env['ir.attachment']
                for c_file in request.httprequest.files.getlist('upload'):
                    data = c_file.read()
                    name = c_file.filename
                    datas_fname = name
                    if filters:
                        datas_fname = filters + '_' + datas_fname
                    attachments += self._image_to_attachment(res_model, res_id, data, name, datas_fname, disable_optimization=disable_optimization)
                uploads += attachments.read(['name', 'mimetype', 'checksum', 'url', 'res_id', 'res_model', 'access_token'])
            except Exception as e:
                logger.exception("Failed to upload image to attachment")
                message = str(e)

        return """<script type='text/javascript'>
            window.attachments = %s;
            window.error = %s;
        </script>""" % (json.dumps(uploads), json.dumps(message))

    #------------------------------------------------------
    # remove attachment (images or link)
    #------------------------------------------------------
    @http.route('/web_editor/attachment/remove', type='json', auth='user', website=True)
    def remove(self, ids, **kwargs):
        """ Removes a web-based image attachment if it is used by no view (template)

        Returns a dict mapping attachments which would not be removed (if any)
        mapped to the views preventing their removal
        """
        Attachment = attachments_to_remove = request.env['ir.attachment']
        Views = request.env['ir.ui.view']

        # views blocking removal of the attachment
        removal_blocked_by = {}

        for attachment in Attachment.browse(ids):
            # in-document URLs are html-escaped, a straight search will not
            # find them
            url = tools.html_escape(attachment.local_url)
            views = Views.search([
                "|",
                ('arch_db', 'like', '"%s"' % url),
                ('arch_db', 'like', "'%s'" % url)
            ])

            if views:
                removal_blocked_by[attachment.id] = views.read(['name'])
            else:
                attachments_to_remove += attachment
        if attachments_to_remove:
            attachments_to_remove.unlink()
        return removal_blocked_by

    ## This route is used from CropImageDialog to get image info.
    ## It is used to display the original image when we crop a previously
    ## cropped image
    @http.route('/web_editor/get_image_info', type='json', auth='user', website=True)
    def get_image_info(self, image_id=None, xml_id=None):
        if xml_id:
            record = request.env['ir.attachment'].get_attachment_by_key(xml_id)
        elif image_id:
            record = request.env['ir.attachment'].browse(image_id)
        result = {
            'mimetype': record.mimetype,
        }
        # If we received the image ID and that image has an associated URL
        # field, this should be a crop image attachment, so we return the ID
        # and URL to confirm
        if image_id and record.url:
            result['id'] = record.id
            result['originalSrc'] = record.url
        return result

    def _get_view_fields_to_read(self):
        return ['name', 'id', 'key', 'xml_id', 'arch', 'active', 'inherit_id']

    ## The get_assets_editor_resources route is in charge of transmitting the resources the assets
    ## editor needs to work.
    ## @param key - the xml_id or id of the view the resources are related to
    ## @param get_views - True if the views must be fetched (default to True)
    ## @param get_scss - True if the style must be fetched (default to True)
    ## @param bundles - True if the bundles views must be fetched (default to False)
    ## @param bundles_restriction - Names of the bundle in which to look for scss files (if empty, search in all of them)
    ## @returns a dictionary with views info in the views key and style info in the scss key
    @http.route("/web_editor/get_assets_editor_resources", type="json", auth="user", website=True)
    def get_assets_editor_resources(self, key, get_views=True, get_scss=True, bundles=False, bundles_restriction=[]):
        # Related views must be fetched if the user wants the views and/or the style
        views = request.env["ir.ui.view"].get_related_views(key, bundles=bundles)
        views = views.read(self._get_view_fields_to_read())

        scss_files_data_by_bundle = []

        # Load scss only if asked by the user
        if get_scss:
            # Compile regex outside of the loop
            # This will used to exclude library scss files from the result
            excluded_url_matcher = re.compile("^(.+/lib/.+)|(.+import_bootstrap.+\.scss)$")

            # Load already customized scss files attachments
            custom_url = self._make_custom_scss_file_url("%%.%%", "%%")
            custom_attachments = self.get_custom_attachment(custom_url, op='=like')

            # First check the t-call-assets used in the related views
            url_infos = dict()
            for v in views:
                for asset_call_node in etree.fromstring(v["arch"]).xpath("//t[@t-call-assets]"):
                    if asset_call_node.get("t-css") == "false":
                        continue
                    asset_name = asset_call_node.get("t-call-assets")

                    # Loop through bundle files to search for scss file info
                    scss_files_data = []
                    for file_info in request.env["ir.qweb"]._get_asset_content(asset_name, {})[0]:
                        if file_info["atype"] != "text/scss":
                            continue
                        url = file_info["url"]

                        # Exclude library files (see regex above)
                        if excluded_url_matcher.match(url):
                            continue

                        # Check if the file is customized and get bundle/path info
                        scss_file_data = self._match_scss_file_url(url)
                        if not scss_file_data:
                            continue

                        # Save info (arch will be fetched later)
                        url_infos[url] = scss_file_data
                        scss_files_data.append(url)

                    # scss data is returned sorted by bundle, with the bundles names and xmlids
                    if len(scss_files_data):
                        scss_files_data_by_bundle.append([dict(xmlid=asset_name, name=request.env.ref(asset_name).name), scss_files_data])

            # Filter bundles/files:
            # - A file which appears in multiple bundles only appears in the first one (the first in the DOM)
            # - Only keep bundles with files which appears in the asked bundles and only keep those files
            for i in range(0, len(scss_files_data_by_bundle)):
                bundle_1 = scss_files_data_by_bundle[i]
                for j in range(0, len(scss_files_data_by_bundle)):
                    bundle_2 = scss_files_data_by_bundle[j]
                    # In unwanted bundles, keep only the files which are in wanted bundles too (_assets_helpers)
                    if bundle_1[0]["xmlid"] not in bundles_restriction and bundle_2[0]["xmlid"] in bundles_restriction:
                        bundle_1[1] = [item_1 for item_1 in bundle_1[1] if item_1 in bundle_2[1]]
            for i in range(0, len(scss_files_data_by_bundle)):
                bundle_1 = scss_files_data_by_bundle[i]
                for j in range(i+1, len(scss_files_data_by_bundle)):
                    bundle_2 = scss_files_data_by_bundle[j]
                    # In every bundle, keep only the files which were not found in previous bundles
                    bundle_2[1] = [item_2 for item_2 in bundle_2[1] if item_2 not in bundle_1[1]]

            # Only keep bundles which still have files and that were requested
            scss_files_data_by_bundle = [
                data for data in scss_files_data_by_bundle
                if (len(data[1]) > 0 and (not bundles_restriction or data[0]["xmlid"] in bundles_restriction))
            ]

            # Fetch the arch of each kept file, in each bundle
            for bundle_data in scss_files_data_by_bundle:
                for i in range(0, len(bundle_data[1])):
                    url = bundle_data[1][i]
                    url_info = url_infos[url]

                    content = None
                    if url_info["customized"]:
                        # If the file is already customized, the content is found in the corresponding attachment
                        content = base64.b64decode(custom_attachments.filtered(lambda a: a.url == url).datas)
                    else:
                        # If the file is not yet customized, the content is found by reading the local scss file
                        module = url_info["module"]
                        module_path = get_module_path(module)
                        module_resource_path = get_resource_path(module, url_info["resource_path"])
                        if module_path and module_resource_path:
                            module_path = os.path.join(os.path.normpath(module_path), '') # join ensures the path ends with '/'
                            module_resource_path = os.path.normpath(module_resource_path)
                            if module_resource_path.startswith(module_path):
                                with open(module_resource_path, "rb") as f:
                                    content = f.read()

                    bundle_data[1][i] = dict(
                        url = "/%s/%s" % (url_info["module"], url_info["resource_path"]),
                        arch = content,
                        customized = url_info["customized"],
                    )

        return dict(
            views = get_views and views or [],
            scss = get_scss and scss_files_data_by_bundle or [],
        )

    def save_scss_view_hook(self):
        return {}

    def save_scss_attachment_hook(self):
        return {}

    ## The save_scss route is in charge of saving a given modification of a scss file.
    ## @param url - the original url of the scss file which has to be modified
    ## @param bundle_xmlid - the xmlid of the bundle in which the scss file addition can be found
    ## @param content - the new content of the scss file
    @http.route("/web_editor/save_scss", type="json", auth="user", website=True)
    def save_scss(self, url, bundle_xmlid, content):
        IrAttachment = request.env["ir.attachment"]

        custom_url = self._make_custom_scss_file_url(url, bundle_xmlid)

        # Check if the file to save had already been modified
        custom_attachment = self.get_custom_attachment(custom_url)
        datas = base64.b64encode((content or "\n").encode("utf-8"))
        if custom_attachment:
            # If it was already modified, simply override the corresponding attachment content
            custom_attachment.write({"datas": datas})
        else:
            # If not, create a new attachment to copy the original scss file content, with its modifications
            new_attach = {
                'name': custom_url,
                'type': "binary",
                'mimetype': "text/scss",
                'datas': datas,
                'datas_fname': url.split("/")[-1],
                'url': custom_url,
            }
            new_attach.update(self.save_scss_attachment_hook())
            IrAttachment.create(new_attach)

            # Create a view to extend the template which adds the original file to link the new modified version instead
            IrUiView = request.env["ir.ui.view"]

            def views_linking_url(view):
                """
                Returns whether the view arch has some html link tag linked to the url.

                (note: searching for the URL string is not enough as it could appear in a comment or an xpath expression.)
                """
                return bool(etree.XML(view.arch).xpath("//link[@href='{}']".format(url)))

            view_to_xpath = IrUiView.get_related_views(bundle_xmlid, bundles=True).filtered(views_linking_url)

            new_view = {
                'name': custom_url,
                'key': 'web_editor.scss_%s' % str(uuid.uuid4())[:6],
                'mode': "extension",
                'inherit_id': view_to_xpath.id,
                'arch': """
                    <data inherit_id="%(inherit_xml_id)s" name="%(name)s">
                        <xpath expr="//link[@href='%(url_to_replace)s']" position="attributes">
                            <attribute name="href">%(new_url)s</attribute>
                        </xpath>
                    </data>
                """ % {
                    'inherit_xml_id': view_to_xpath.xml_id,
                    'name': custom_url,
                    'url_to_replace': url,
                    'new_url': custom_url,
                }
            }
            new_view.update(self.save_scss_view_hook())
            IrUiView.create(new_view)

        request.env["ir.qweb"].clear_caches()

    ## The reset_scss route is in charge of reverting all the changes that were done to a scss file.
    ## @param url - the original URL of the scss file to reset
    ## @param bundle_xmlid - the xmlid of the bundle in which the scss file addition can be found
    @http.route("/web_editor/reset_scss", type="json", auth="user", website=True)
    def reset_scss(self, url, bundle_xmlid):
        custom_url = self._make_custom_scss_file_url(url, bundle_xmlid)

        # Simply delete the attachement which contains the modified scss file and the xpath view which links it
        self.get_custom_attachment(custom_url).unlink()
        self.get_custom_view(custom_url).unlink()

    def get_custom_attachment(self, custom_url, op='='):
        assert op in ('=like', '='), 'Invalid operator'
        IrAttachment = request.env["ir.attachment"]
        return IrAttachment.search([("url", op, custom_url)])

    def get_custom_view(self, custom_url, op='='):
        assert op in ('=like', '='), 'Invalid operator'
        IrUiView = request.env["ir.ui.view"]
        return IrUiView.search([("name", op, custom_url)])

    def _make_custom_scss_file_url(self, url, bundle):
        parts = url.rsplit(".", 1)
        return "%s.custom.%s.%s" % (parts[0], bundle, parts[1])

    _match_scss_file_url_regex = re.compile("^/(\w+)/(.+?)(\.custom\.(.+))?\.(\w+)$")
    def _match_scss_file_url(self, url):
        m = self._match_scss_file_url_regex.match(url)
        if not m:
            return False
        return {
            'module': m.group(1),
            'resource_path': "%s.%s" % (m.group(2), m.group(5)),
            'customized': bool(m.group(3)),
            'bundle': m.group(4) or False
        }<|MERGE_RESOLUTION|>--- conflicted
+++ resolved
@@ -20,62 +20,6 @@
 
 class Web_Editor(http.Controller):
     #------------------------------------------------------
-<<<<<<< HEAD
-=======
-    # Backend snippet
-    #------------------------------------------------------
-    @http.route('/web_editor/snippets', type='json', auth="user")
-    def snippets(self, **kwargs):
-        return request.env.ref('web_editor.snippets').render(None)
-
-    #------------------------------------------------------
-    # Backend html field
-    #------------------------------------------------------
-    @http.route('/web_editor/field/html', type='http', auth="user")
-    def FieldTextHtml(self, model=None, res_id=None, field=None, callback=None, **kwargs):
-        kwargs.update(
-            model=model,
-            res_id=res_id,
-            field=field,
-            datarecord=json.loads(kwargs['datarecord']),
-            debug=request.debug)
-
-        for k in kwargs:
-            if isinstance(kwargs[k], str) and kwargs[k].isdigit():
-                kwargs[k] = int(kwargs[k])
-
-        trans = dict(
-            lang=kwargs.get('lang', request.env.context.get('lang')),
-            translatable=kwargs.get('translatable'),
-            edit_translations=kwargs.get('edit_translations'),
-            editable=kwargs.get('enable_editor'))
-
-        kwargs.update(trans)
-
-        content = None
-        if model:
-            Model = request.env[model].with_context(trans)
-            if kwargs.get('res_id'):
-                record = Model.browse(kwargs.get('res_id'))
-                content = record and getattr(record, field)
-            else:
-                content = Model.default_get([field]).get(field)
-
-        kwargs.update(content=content or '')
-
-        return request.render(kwargs.get("template") or "web_editor.FieldTextHtml", kwargs, uid=request.uid)
-
-    #------------------------------------------------------
-    # Backend html field in inline mode
-    #------------------------------------------------------
-    @http.route('/web_editor/field/html/inline', type='http', auth="user")
-    def FieldTextHtmlInline(self, model=None, res_id=None, field=None, callback=None, **kwargs):
-        kwargs['inline_mode'] = True
-        kwargs['dont_load_assets'] = not kwargs.get('enable_editor') and not kwargs.get('edit_translations')
-        return self.FieldTextHtml(model, res_id, field, callback, **kwargs)
-
-    #------------------------------------------------------
->>>>>>> 4524ad06
     # convert font into picture
     #------------------------------------------------------
     @http.route([
