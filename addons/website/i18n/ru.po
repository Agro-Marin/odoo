# Russian translation for openobject-addons
# Copyright (c) 2014 Rosetta Contributors and Canonical Ltd 2014
# This file is distributed under the same license as the openobject-addons package.
# FIRST AUTHOR <EMAIL@ADDRESS>, 2014.
#
msgid ""
msgstr ""
<<<<<<< HEAD
"Project-Id-Version: openobject-addons\n"
"Report-Msgid-Bugs-To: FULL NAME <EMAIL@ADDRESS>\n"
"POT-Creation-Date: 2014-09-23 16:28+0000\n"
"PO-Revision-Date: 2014-08-18 12:29+0000\n"
"Last-Translator: FULL NAME <EMAIL@ADDRESS>\n"
"Language-Team: Russian <ru@li.org>\n"
=======
"Project-Id-Version: Odoo 8.0\n"
"Report-Msgid-Bugs-To: \n"
"POT-Creation-Date: 2015-07-22 08:25+0000\n"
"PO-Revision-Date: 2016-02-01 13:46+0000\n"
"Last-Translator: Алексей <noosvet@gmail.com>\n"
"Language-Team: Russian (http://www.transifex.com/odoo/odoo-8/language/ru/)\n"
>>>>>>> 3ff4dae5
"MIME-Version: 1.0\n"
"Content-Type: text/plain; charset=UTF-8\n"
"Content-Transfer-Encoding: 8bit\n"
"X-Launchpad-Export-Date: 2014-09-24 09:42+0000\n"
"X-Generator: Launchpad (build 17196)\n"

#. module: website
#. openerp-web
#: code:addons/website/static/src/xml/website.snippets.xml:34
#: code:addons/website/static/src/xml/website.snippets.xml:35
#: code:addons/website/static/src/xml/website.snippets.xml:36
#, python-format
msgid "&nbsp;"
msgstr ""

#. module: website
#: view:website:website.info
#: view:website:website.themes
msgid "&times;"
msgstr ""

#. module: website
#: view:website:website.500
msgid "' in the box below if you want to confirm."
msgstr ""

#. module: website
#. openerp-web
#: code:addons/website/static/src/xml/website.editor.xml:366
#, python-format
msgid "(Youtube, Vimeo, Dailymotion)"
msgstr ""

#. module: website
#: view:website:website.info
msgid ""
",\n"
"                            updated:"
msgstr ""

#. module: website
#: view:website:website.layout
msgid ""
",\n"
"                the #1"
msgstr ""

#. module: website
#: view:website:website.info
msgid ", author:"
msgstr ""

#. module: website
#: view:website:website.info
msgid ", updated:"
msgstr ""

#. module: website
#: view:website:website.sitemap_index_xml
msgid ".xml"
msgstr ""

#. module: website
#. openerp-web
#: code:addons/website/static/src/xml/website.seo.xml:22
#, python-format
msgid "1. Define Keywords"
msgstr ""

#. module: website
#. openerp-web
#: code:addons/website/static/src/xml/website.seo.xml:40
#, python-format
msgid "2. Reference Your Page"
msgstr ""

#. module: website
#. openerp-web
#: code:addons/website/static/src/xml/website.seo.xml:57
#, python-format
msgid "3. Preview"
msgstr ""

#. module: website
#: view:website:website.403
msgid "403: Forbidden"
msgstr ""

#. module: website
#: view:website:website.404
msgid "404: Page not found!"
msgstr ""

#. module: website
#: view:website:website.snippets
msgid "50,000+ companies run Odoo to grow their businesses."
msgstr ""

#. module: website
#: model:ir.actions.act_window,help:website.action_module_website
msgid ""
"<p><b>No website module found!</b></p>\n"
"              <p>You should try others search criteria.</p>\n"
"            "
msgstr ""

#. module: website
#: view:website:website.snippets
msgid "A Great Headline"
msgstr ""

#. module: website
#: view:website:website.snippets
msgid "A Punchy Headline"
msgstr ""

#. module: website
#: view:website:website.snippets
msgid "A Section Subtitle"
msgstr ""

#. module: website
#: view:website:website.snippets
msgid "A Small Subtitle"
msgstr ""

#. module: website
#: view:website:website.themes
msgid "A calm blue sky"
msgstr ""

#. module: website
#: help:ir.actions.server,website_published:0
msgid ""
"A code server action can be executed from the website, using a "
"dedicatedcontroller. The address is <base>/website/action/<website_path>.Set "
"this field as True to allow users to run this action. If itset to is False "
"the action cannot be run through the website."
msgstr ""

#. module: website
#: view:website:website.themes
msgid "A friendly foundation"
msgstr ""

#. module: website
#: view:website:website.snippets
msgid "A good subtitle"
msgstr ""

#. module: website
#: view:website:website.snippets
msgid ""
"A great way to catch your reader's attention is to tell a story.\n"
"                            Everything you consider writing can be told as a "
"story."
msgstr ""

#. module: website
#: view:website:website.snippets
msgid "A small explanation of this great"
msgstr ""

#. module: website
#: view:website:website.aboutus
#: view:website:website.layout
msgid "About us"
msgstr ""

#. module: website
#: view:website:website.snippets
msgid ""
"Adapt these three columns to fit you design need.\n"
"                            To duplicate, delete or move columns, select "
"the\n"
"                            column and use the top icons to perform your "
"action."
msgstr ""

#. module: website
#. openerp-web
#: code:addons/website/static/src/xml/website.editor.xml:225
#: code:addons/website/static/src/xml/website.seo.xml:30
#, python-format
msgid "Add"
msgstr ""

#. module: website
#. openerp-web
#: code:addons/website/static/src/js/website.tour.banner.js:67
#, python-format
msgid "Add Another Block"
msgstr ""

#. module: website
#. openerp-web
#: code:addons/website/static/src/xml/website.contentMenu.xml:39
#: code:addons/website/static/src/xml/website.contentMenu.xml:47
#, python-format
msgid "Add Menu Entry"
msgstr ""

#. module: website
#: view:website:website.snippet_options
msgid "Add Slide"
msgstr ""

#. module: website
#: view:website:website.snippets
msgid "Add a great slogan"
msgstr ""

#. module: website
#: view:website:website.layout
msgid "Add a language..."
msgstr ""

#. module: website
#. openerp-web
#: code:addons/website/static/src/xml/website.editor.xml:222
#, python-format
msgid "Add an image URL"
msgstr ""

#. module: website
#. openerp-web
#: code:addons/website/static/src/xml/website.seo.xml:25
#, python-format
msgid "Add keyword:"
msgstr ""

#. module: website
#. openerp-web
#: code:addons/website/static/src/js/website.tour.banner.js:111
#, python-format
msgid "Add new pages and menus"
msgstr ""

#. module: website
#. openerp-web
#: code:addons/website/static/src/js/website.contentMenu.js:50
#, python-format
msgid "Add page in menu"
msgstr ""

#. module: website
#: view:website:website.snippets
msgid ""
"All these icons are licensed under creative commons so that you can use them."
msgstr ""

#. module: website
#. openerp-web
#: code:addons/website/static/src/xml/website.editor.xml:212
#, python-format
msgid "Alternate Upload"
msgstr ""

#. module: website
#: view:website:website.themes
msgid "Amelia"
msgstr ""

#. module: website
#: view:website:website.500
msgid "An error occured while rendering the template"
msgstr ""

#. module: website
#: view:website:website.themes
msgid "An ode to Metro"
msgstr ""

#. module: website
#: view:website:website.snippets
msgid "And a great subtitle too"
msgstr ""

#. module: website
#: view:website:website.themes
#: view:website:website.view_website_form
#: view:website.config.settings:website.view_website_config_settings
msgid "Apply"
msgstr ""

#. module: website
#: view:website:website.snippet_options
msgid "Aqua"
msgstr ""

#. module: website
#: field:ir.attachment,website_url:0
msgid "Attachment URL"
msgstr ""

#. module: website
#: view:website:website.snippets
msgid "Author of this quote"
msgstr ""

#. module: website
#. openerp-web
#: code:addons/website/static/src/xml/website.snippets.xml:44
#, python-format
msgid "Auto Resize"
msgstr ""

#. module: website
#. openerp-web
#: code:addons/website/static/src/xml/website.editor.xml:404
#, python-format
msgid "Autoplay"
msgstr ""

#. module: website
#: field:ir.actions.server,website_published:0
msgid "Available on the Website"
msgstr ""

#. module: website
#: view:website:website.snippet_options
msgid "Baby Blue"
msgstr ""

#. module: website
#: view:website:website.500
msgid "Back"
msgstr ""

#. module: website
#: view:website:website.snippet_options
msgid "Background"
msgstr ""

#. module: website
#: view:website:website.snippets
msgid "Banner"
msgstr ""

#. module: website
#: view:website:website.snippets
msgid "Banner Odoo Image"
msgstr ""

#. module: website
#. openerp-web
#: code:addons/website/static/src/xml/website.editor.xml:92
#, python-format
msgid "Basic"
msgstr ""

#. module: website
#: view:website:website.snippets
msgid "Battery: 12 hours"
msgstr ""

#. module: website
#: view:website:website.snippets
msgid "Battery: 20 hours"
msgstr ""

#. module: website
#: view:website:website.snippets
msgid "Battery: 8 hours"
msgstr ""

#. module: website
#: view:website:website.snippets
msgid "Beginner"
msgstr ""

#. module: website
#: view:website:website.snippets
msgid "Big Message"
msgstr ""

#. module: website
#: view:website:website.snippets
msgid "Big Picture"
msgstr ""

#. module: website
#: view:website:website.snippet_options
msgid "Bigger Text"
msgstr ""

#. module: website
#: view:website:website.snippet_options
msgid "Black"
msgstr ""

#. module: website
#. openerp-web
#: code:addons/website/static/src/xml/website.snippets.xml:13
#, python-format
msgid "Block style"
msgstr ""

#. module: website
#: view:website:website.snippet_options
msgid "Box"
msgstr ""

#. module: website
#. openerp-web
#: code:addons/website/static/src/js/website.tour.banner.js:8
#, python-format
msgid "Build a page"
msgstr ""

#. module: website
#: view:website:website.snippet_options
msgid "Business Guy"
msgstr ""

#. module: website
#: view:website:website.snippets
msgid "Button"
msgstr ""

#. module: website
#: view:website:website.snippets
msgid "Can I use it to manage projects based on agile methodologies?"
msgstr ""

#. module: website
#. openerp-web
#: code:addons/website/static/src/xml/website.editor.xml:310
#: code:addons/website/static/src/xml/website.translator.xml:46
#: code:addons/website/static/src/xml/website.xml:74
#: view:website:website.500
#: view:website:website.view_website_form
#: view:website.config.settings:website.view_website_config_settings
#, python-format
msgid "Cancel"
msgstr ""

#. module: website
#: view:website:website.themes
msgid "Cerulean"
msgstr ""

#. module: website
#. openerp-web
#: code:addons/website/static/src/xml/website.editor.xml:318
#, python-format
msgid "Change"
msgstr ""

#. module: website
#: view:website:website.snippets
msgid "Change Background"
msgstr ""

#. module: website
#: view:website:website.snippets
msgid "Change Icons"
msgstr ""

#. module: website
#. openerp-web
#: code:addons/website/static/src/xml/website.editor.xml:325
#, python-format
msgid "Change Media"
msgstr ""

#. module: website
#: view:website:website.layout
msgid "Change Theme"
msgstr ""

#. module: website
#: view:website:website.contactus
msgid "Change address"
msgstr ""

#. module: website
#: view:website:website.snippet_options
msgid "Change..."
msgstr ""

#. module: website
#. openerp-web
#: code:addons/website/static/src/js/website.tour.banner.js:103
#, python-format
msgid "Check Mobile Preview"
msgstr ""

#. module: website
#: field:website.menu,child_id:0
msgid "Child Menus"
msgstr ""

#. module: website
#: view:website:website.snippets
msgid ""
"Choose a vibrant image and write an inspiring paragraph\n"
"                            about it. It does not have to be long, but it "
"should\n"
"                            reinforce your image."
msgstr ""

#. module: website
#: view:website:website.snippet_options
msgid "Choose an image..."
msgstr ""

#. module: website
#: view:website:website.snippet_options
msgid "Circle"
msgstr ""

#. module: website
#. openerp-web
#: code:addons/website/static/src/js/website.tour.banner.js:28
#, python-format
msgid "Click here to insert blocks of content in the page."
msgstr ""

#. module: website
#. openerp-web
#: code:addons/website/static/src/js/website.tour.banner.js:43
#, python-format
msgid "Click in the text and start editing it."
msgstr ""

#. module: website
#: view:website:website.snippets
msgid "Click on the icon to adapt it to your feature"
msgstr ""

#. module: website
#. openerp-web
#: code:addons/website/static/src/js/website.tour.banner.js:49
#: view:website:website.snippets
#, python-format
msgid "Click to customize this text"
msgstr ""

#. module: website
#. openerp-web
#: code:addons/website/static/src/xml/website.ace.xml:11
#: code:addons/website/static/src/xml/website.seo.xml:13
#: code:addons/website/static/src/xml/website.translator.xml:11
#: code:addons/website/static/src/xml/website.xml:10
#: code:addons/website/static/src/xml/website.xml:26
#: code:addons/website/static/src/xml/website.xml:43
#, python-format
msgid "Close"
msgstr ""

#. module: website
#. openerp-web
#: code:addons/website/static/src/js/website.tour.banner.js:113
#, python-format
msgid "Close Tutorial"
msgstr ""

#. module: website
#: view:website:website.snippet_options
msgid "Color Splash"
msgstr ""

#. module: website
#. openerp-web
#: code:addons/website/static/src/xml/website.editor.xml:86
#, python-format
msgid "Color Style"
msgstr ""

#. module: website
#: model:ir.model,name:website.model_res_company
msgid "Companies"
msgstr ""

#. module: website
#: field:website,company_id:0
msgid "Company"
msgstr ""

#. module: website
#: view:website:website.layout
msgid "Company name"
msgstr ""

#. module: website
#: view:website:website.snippets
msgid "Comparisons"
msgstr ""

#. module: website
#: view:website.config.settings:website.view_website_config_settings
msgid "Configure Website"
msgstr ""

#. module: website
#: view:website.config.settings:website.view_website_config_settings
msgid "Configure website menus"
msgstr ""

#. module: website
#: view:website:website.layout
msgid "Connect with us"
msgstr ""

#. module: website
#: view:website:website.snippets
msgid ""
"Consider telling\n"
"                            a great story that provides personality. Writing "
"a story\n"
"                            with personality for potential clients will "
"asist with\n"
"                            making a relationship connection. This shows up "
"in small\n"
"                            quirks like word choices or phrases. Write from "
"your point\n"
"                            of view, not from someone else's experience."
msgstr ""

#. module: website
#: view:website:website.403
#: view:website:website.404
msgid "Contact Us"
msgstr ""

#. module: website
#: view:website:website.snippets
msgid "Contact Us Now"
msgstr ""

#. module: website
#: view:website:website.contactus
#: view:website:website.layout
#: view:website:website.snippets
#: model:website.menu,name:website.menu_contactus
msgid "Contact us"
msgstr ""

#. module: website
#: view:website:website.contactus
msgid "Contact us about anything related to our company or services."
msgstr ""

#. module: website
#: view:website:website.snippets
msgid "Contact us »"
msgstr ""

#. module: website
#: view:website:website.layout
#: view:website:website.snippets
msgid "Content"
msgstr ""

#. module: website
#. openerp-web
#: code:addons/website/static/src/xml/website.translator.xml:22
#, python-format
msgid "Content to translate"
msgstr ""

#. module: website
#. openerp-web
#: code:addons/website/static/src/js/website.tour.banner.js:61
#: code:addons/website/static/src/js/website.tour.banner.js:90
#: code:addons/website/static/src/js/website.tour.banner.js:105
#: code:addons/website/static/src/xml/website.xml:73
#, python-format
msgid "Continue"
msgstr ""

#. module: website
#: view:website:website.layout
msgid "Copyright &copy;"
msgstr ""

#. module: website
#: view:website:website.themes
msgid "Cosmo"
msgstr ""

#. module: website
#: view:website:website.page_404
msgid "Create Page"
msgstr ""

#. module: website
#. openerp-web
#: code:addons/website/static/src/js/website.editor.js:987
#, python-format
msgid "Create page '%s'"
msgstr ""

#. module: website
#: field:website,create_uid:0
#: field:website.config.settings,create_uid:0
#: field:website.converter.test.sub,create_uid:0
#: field:website.menu,create_uid:0
#: field:website.seo.metadata,create_uid:0
msgid "Created by"
msgstr ""

#. module: website
#: field:website,create_date:0
#: field:website.config.settings,create_date:0
#: field:website.converter.test.sub,create_date:0
#: field:website.menu,create_date:0
#: field:website.seo.metadata,create_date:0
msgid "Created on"
msgstr ""

#. module: website
#: view:website:website.themes
msgid "Crisp like a new sheet of paper."
msgstr ""

#. module: website
#. openerp-web
#: code:addons/website/static/src/xml/website.editor.xml:323
#: code:addons/website/static/src/xml/website.snippets.xml:31
#: view:website:website.layout
#, python-format
msgid "Customize"
msgstr ""

#. module: website
#. openerp-web
#: code:addons/website/static/src/js/website.tour.banner.js:60
#, python-format
msgid ""
"Customize any block through this menu. Try to change the background of the "
"banner."
msgstr ""

#. module: website
#. openerp-web
#: code:addons/website/static/src/js/website.tour.banner.js:42
#, python-format
msgid "Customize banner's text"
msgstr ""

#. module: website
#. openerp-web
#: code:addons/website/static/src/js/website.tour.banner.js:59
#, python-format
msgid "Customize the banner"
msgstr ""

#. module: website
#: view:website:website.themes
msgid "Cyborg"
msgstr ""

#. module: website
#. openerp-web
#: code:addons/website/static/src/xml/website.editor.xml:107
#, python-format
msgid "Danger"
msgstr ""

#. module: website
#: view:website:website.snippet_options
msgid "Dark Blue"
msgstr ""

#. module: website
#: view:website:website.snippet_options
msgid "Darken"
msgstr ""

#. module: website
#: field:ir.attachment,datas_checksum:0
msgid "Datas checksum"
msgstr ""

#. module: website
#. openerp-web
#: code:addons/website/static/src/xml/website.editor.xml:123
#: view:website:website.themes
#, python-format
msgid "Default"
msgstr ""

#. module: website
#: view:website:website.themes
msgid "Default Theme"
msgstr ""

#. module: website
#: field:website,default_lang_id:0
#: field:website.config.settings,default_lang_id:0
msgid "Default language"
msgstr ""

#. module: website
#: field:website,default_lang_code:0
#: field:website.config.settings,default_lang_code:0
msgid "Default language code"
msgstr ""

#. module: website
#: view:website:website.snippets
msgid "Delete Blocks"
msgstr ""

#. module: website
#: view:website:website.snippets
msgid ""
"Delete the above image or replace it with a picture\n"
"                            that illustrates your message. Click on the "
"picture to\n"
"                            change it's"
msgstr ""

#. module: website
#: view:website:website.snippets
msgid ""
"Deploy new stores with just an internet connection: no\n"
"                    installation, no specific hardware required. It works "
"with any\n"
"                    iPad, Tablet PC, laptop or industrial POS machine."
msgstr ""

#. module: website
#. openerp-web
#: code:addons/website/static/src/xml/website.seo.xml:49
#, python-format
msgid "Description"
msgstr ""

#. module: website
#. openerp-web
#: code:addons/website/static/src/xml/website.seo.xml:120
#, python-format
msgid "Description..."
msgstr ""

#. module: website
#. openerp-web
#: code:addons/website/static/src/xml/website.editor.xml:11
#: code:addons/website/static/src/xml/website.editor.xml:30
#: code:addons/website/static/src/xml/website.editor.xml:191
#: code:addons/website/static/src/xml/website.editor.xml:249
#: code:addons/website/static/src/xml/website.editor.xml:308
#: code:addons/website/static/src/xml/website.seo.xml:71
#, python-format
msgid "Discard"
msgstr ""

#. module: website
#. openerp-web
#: code:addons/website/static/src/xml/website.editor.xml:298
#, python-format
msgid "Discard edition"
msgstr ""

#. module: website
#: view:website:website.template_partner_comment
msgid "Discuss and Comments"
msgstr ""

#. module: website
#. openerp-web
#: code:addons/website/static/src/xml/website.translator.xml:41
#, python-format
msgid "Do not show this dialog later."
msgstr ""

#. module: website
#: view:website:website.snippets
msgid "Does it works offline?"
msgstr ""

#. module: website
#: view:website:website.view_website_form
#: field:website,name:0
#: view:website.config.settings:website.view_website_config_settings
msgid "Domain"
msgstr ""

#. module: website
#. openerp-web
#: code:addons/website/static/src/js/website.tour.banner.js:74
#, python-format
msgid "Drag & Drop This Block"
msgstr ""

#. module: website
#. openerp-web
#: code:addons/website/static/src/js/website.tour.banner.js:34
#, python-format
msgid "Drag & Drop a Banner"
msgstr ""

#. module: website
#. openerp-web
#: code:addons/website/static/src/xml/website.contentMenu.xml:34
#, python-format
msgid "Drag a menu to the right to create a sub-menu"
msgstr ""

#. module: website
#. openerp-web
#: code:addons/website/static/src/js/website.tour.banner.js:75
#, python-format
msgid "Drag the <em>'Features'</em> block and drop it below the banner."
msgstr ""

#. module: website
#. openerp-web
#: code:addons/website/static/src/js/website.tour.banner.js:35
#, python-format
msgid "Drag the Banner block and drop it in your page."
msgstr ""

#. module: website
#. openerp-web
#: code:addons/website/static/src/xml/website.snippets.xml:34
#, python-format
msgid "Drag to Move"
msgstr ""

#. module: website
#: view:website:website.snippets
msgid "Duplicate"
msgstr ""

#. module: website
#. openerp-web
#: code:addons/website/static/src/xml/website.snippets.xml:35
#, python-format
msgid "Duplicate Container"
msgstr ""

#. module: website
#: view:website:website.snippets
msgid "Duplicate blocks to add more features."
msgstr ""

#. module: website
#: view:website:website.layout
#: view:website:website.publish_management
msgid "Edit"
msgstr ""

#. module: website
#. openerp-web
#: code:addons/website/static/src/xml/website.contentMenu.xml:27
#: view:website:website.layout
#, python-format
msgid "Edit Menu"
msgstr ""

#. module: website
#. openerp-web
#: code:addons/website/static/src/xml/website.contentMenu.xml:48
#, python-format
msgid "Edit Menu Entry"
msgstr ""

#. module: website
#: view:website:website.layout
msgid "Edit Top Menu"
msgstr ""

#. module: website
#: view:website:website.publish_management
msgid "Edit in backend"
msgstr ""

#. module: website
#: view:website:website.page_404
msgid ""
"Edit the content below this line to adapt the default \"page not found\" "
"page."
msgstr ""

#. module: website
#. openerp-web
#: code:addons/website/static/src/js/website.tour.banner.js:20
#, python-format
msgid "Edit this page"
msgstr ""

#. module: website
#: view:website:website.snippets
msgid "Effects"
msgstr ""

#. module: website
#. openerp-web
#: code:addons/website/static/src/xml/website.editor.xml:378
#, python-format
msgid "Embed Video (HTML)"
msgstr ""

#. module: website
#: view:website:website.snippets
msgid "Enterprise package"
msgstr ""

#. module: website
#: view:website:website.http_error_debug
msgid "Error"
msgstr ""

#. module: website
#: view:website:website.http_error_debug
msgid "Error message:"
msgstr ""

#. module: website
#. openerp-web
#: code:addons/website/static/src/js/website.tour.banner.js:21
#, python-format
msgid ""
"Every page of your website can be modified through the <i>Edit</i> button."
msgstr ""

#. module: website
#: view:website:website.snippets
msgid "Expert"
msgstr ""

#. module: website
#: view:website:website.snippets
msgid ""
"Explain the benefits you offer. Don't write about products or\n"
"            services here, write about solutions."
msgstr ""

#. module: website
#: field:ir.actions.server,xml_id:0
msgid "External ID"
msgstr ""

#. module: website
#. openerp-web
#: code:addons/website/static/src/xml/website.editor.xml:117
#, python-format
msgid "Extra Small"
msgstr ""

#. module: website
#: view:website:website.snippets
msgid "FAQ"
msgstr ""

#. module: website
#: field:website,social_facebook:0
#: field:website.config.settings,social_facebook:0
msgid "Facebook Account"
msgstr ""

#. module: website
#: view:website:website.snippet_options
msgid "Fast"
msgstr ""

#. module: website
#: view:website:website.snippets
msgid "Feature Grid"
msgstr ""

#. module: website
#: view:website:website.snippets
msgid "Feature One"
msgstr ""

#. module: website
#: view:website:website.snippets
msgid "Feature Three"
msgstr ""

#. module: website
#: view:website:website.snippets
msgid "Feature Title"
msgstr ""

#. module: website
#: view:website:website.snippets
msgid "Feature Two"
msgstr ""

#. module: website
#: view:website:website.snippets
msgid "Features"
msgstr ""

#. module: website
#: view:website:website.snippets
msgid "First Feature"
msgstr ""

#. module: website
#: view:website:website.snippet_options
msgid "Fixed"
msgstr ""

#. module: website
#: view:website:website.themes
msgid "Flat and modern"
msgstr ""

#. module: website
#: view:website:website.themes
msgid "Flatly"
msgstr ""

#. module: website
#: view:website:website.snippet_options
msgid "Flowers Field"
msgstr ""

#. module: website
#. openerp-web
#: code:addons/website/static/src/xml/website.ace.xml:10
#, python-format
msgid "Format"
msgstr ""

#. module: website
#: view:website:website.snippets
msgid "Free shipping, satisfied or reimbursed."
msgstr ""

#. module: website
#: view:website:website.snippets
msgid ""
"From the main container, you can change the background to highlight features."
msgstr ""

#. module: website
#. openerp-web
#: code:addons/website/static/src/js/website.tour.banner.js:52
#, python-format
msgid "Get banner properties"
msgstr ""

#. module: website
#. openerp-web
#: code:addons/website/static/src/xml/website.seo.xml:15
#, python-format
msgid ""
"Get this page efficiently referenced in Google to attract more visitors."
msgstr ""

#. module: website
#: field:website,social_github:0
#: field:website.config.settings,social_github:0
msgid "GitHub Account"
msgstr ""

#. module: website
#. openerp-web
#: code:addons/website/static/src/js/website.tour.banner.js:88
#, python-format
msgid "Good Job!"
msgstr ""

#. module: website
#: field:website,google_analytics_key:0
#: field:website.config.settings,google_analytics_key:0
msgid "Google Analytics Key"
msgstr ""

#. module: website
#: field:website,social_googleplus:0
#: field:website.config.settings,social_googleplus:0
msgid "Google+ Account"
msgstr ""

#. module: website
#: view:website:website.snippets
msgid "Great Value"
msgstr ""

#. module: website
#: view:website:website.aboutus
msgid "Great products for great people"
msgstr ""

#. module: website
#: view:website:website.snippets
msgid ""
"Great stories are for everyone even when only written for\n"
"                            just one person."
msgstr ""

#. module: website
#: view:website:website.snippets
msgid "Great stories have personality."
msgstr ""

#. module: website
#: view:website:website.snippet_options
msgid "Green"
msgstr ""

#. module: website
#: view:website:website.snippet_options
msgid "Greenfields"
msgstr ""

#. module: website
#: view:website:website.layout
msgid "HELP & TUTORIALS"
msgstr ""

#. module: website
#: view:website:website.layout
msgid "HTML Editor"
msgstr ""

#. module: website
#: model:ir.model,name:website.model_ir_http
msgid "HTTP routing"
msgstr ""

#. module: website
#: view:website:website.themes
msgid "Have a look at"
msgstr ""

#. module: website
#: view:website:website.layout
msgid "Help"
msgstr ""

#. module: website
#. openerp-web
#: code:addons/website/static/src/xml/website.translator.xml:19
#, python-format
msgid "Here are the visuals used to help you translate efficiently:"
msgstr ""

#. module: website
#: view:website:website.500
#: view:website:website.layout
#: model:website.menu,name:website.menu_homepage
msgid "Home"
msgstr ""

#. module: website
#: view:website:website.403
#: view:website:website.404
#: view:website:website.layout
msgid "Homepage"
msgstr ""

#. module: website
#. openerp-web
#: code:addons/website/static/src/xml/website.editor.xml:331
#, python-format
msgid "Horizontal flip"
msgstr ""

#. module: website
#: field:website,id:0
#: field:website.config.settings,id:0
#: field:website.converter.test.sub,id:0
#: field:website.menu,id:0
#: field:website.qweb,id:0
#: field:website.qweb.field,id:0
#: field:website.qweb.field.contact,id:0
#: field:website.qweb.field.date,id:0
#: field:website.qweb.field.datetime,id:0
#: field:website.qweb.field.duration,id:0
#: field:website.qweb.field.float,id:0
#: field:website.qweb.field.html,id:0
#: field:website.qweb.field.image,id:0
#: field:website.qweb.field.integer,id:0
#: field:website.qweb.field.many2one,id:0
#: field:website.qweb.field.monetary,id:0
#: field:website.qweb.field.qweb,id:0
#: field:website.qweb.field.relative,id:0
#: field:website.qweb.field.selection,id:0
#: field:website.qweb.field.text,id:0
#: field:website.seo.metadata,id:0
msgid "ID"
msgstr ""

#. module: website
#: help:ir.actions.server,xml_id:0
msgid "ID of the action if defined in a XML file"
msgstr ""

#. module: website
#: view:website:website.500
msgid ""
"If this error is caused by a change of yours in the templates, you have the "
"possibility to reset one or more templates to their"
msgstr ""

#. module: website
#. openerp-web
#: code:addons/website/static/src/xml/website.editor.xml:301
#, python-format
msgid "If you discard the current edition,"
msgstr ""

#. module: website
#: view:website:website.snippets
msgid ""
"If you try to write with a wide general\n"
"                            audience in mind, your story will ring false and "
"be bland.\n"
"                            No one will be interested. Write for one person. "
"If it’s genuine for the one, it’s genuine for the rest."
msgstr ""

#. module: website
#. openerp-web
#: code:addons/website/static/src/xml/website.editor.xml:156
#, python-format
msgid "Image"
msgstr ""

#. module: website
#: view:website:website.snippets
msgid "Image Gallery"
msgstr ""

#. module: website
#: view:website:website.snippets
msgid "Image-Text"
msgstr ""

#. module: website
#. openerp-web
#: code:addons/website/static/src/xml/website.translator.xml:30
#, python-format
msgid ""
"In this mode, you can only translate texts.  To\n"
"                            change the structure of the page, you must edit "
"the\n"
"                            master page. Each modification on the master "
"page\n"
"                            is automatically applied to all translated\n"
"                            versions."
msgstr ""

#. module: website
#. openerp-web
#: code:addons/website/static/src/xml/website.editor.xml:101
#, python-format
msgid "Info"
msgstr ""

#. module: website
#: view:website:website.info
msgid "Information about the"
msgstr ""

#. module: website
#. openerp-web
#: code:addons/website/static/src/xml/website.snippets.xml:7
#, python-format
msgid "Insert Blocks"
msgstr ""

#. module: website
#. openerp-web
#: code:addons/website/static/src/js/website.tour.banner.js:27
#, python-format
msgid "Insert building blocks"
msgstr ""

#. module: website
#: view:website:website.layout
msgid "Install Apps"
msgstr ""

#. module: website
#: model:ir.model,name:website.model_base_language_install
msgid "Install Language"
msgstr ""

#. module: website
#: view:website:website.info
msgid "Installed Applications"
msgstr ""

#. module: website
#: view:website:website.info
msgid "Installed Modules"
msgstr ""

#. module: website
#: view:website:website.500
msgid "Internal Server Error"
msgstr ""

#. module: website
#. openerp-web
#: code:addons/website/static/src/xml/website.xml:35
#, python-format
msgid ""
"It might be possible to edit the relevant items\n"
"                                or fix the issue in"
msgstr ""

#. module: website
#: view:website:website.themes
msgid "Jet black and electric blue"
msgstr ""

#. module: website
#: view:website:website.snippets
msgid "John Doe, CEO"
msgstr ""

#. module: website
#: view:website:website.snippets
msgid "Join us and make your company a better place."
msgstr ""

#. module: website
#: view:website:website.themes
msgid "Journal"
msgstr ""

#. module: website
#: view:website:website.snippet_options
msgid "Landscape"
msgstr ""

#. module: website
#: view:website.config.settings:website.view_website_config_settings
msgid "Language"
msgstr ""

#. module: website
#: field:website,language_ids:0
#: field:website.config.settings,language_ids:0
msgid "Languages"
msgstr ""

#. module: website
#. openerp-web
#: code:addons/website/static/src/xml/website.editor.xml:126
#, python-format
msgid "Large"
msgstr ""

#. module: website
#: field:website,write_uid:0
#: field:website.config.settings,write_uid:0
#: field:website.converter.test.sub,write_uid:0
#: field:website.menu,write_uid:0
#: field:website.seo.metadata,write_uid:0
msgid "Last Updated by"
msgstr ""

#. module: website
#: field:website,write_date:0
#: field:website.config.settings,write_date:0
#: field:website.converter.test.sub,write_date:0
#: field:website.menu,write_date:0
#: field:website.seo.metadata,write_date:0
msgid "Last Updated on"
msgstr ""

#. module: website
#. openerp-web
#: code:addons/website/static/src/js/website.tour.banner.js:68
#, python-format
msgid "Let's add another building block to your page."
msgstr ""

#. module: website
#. openerp-web
#: code:addons/website/static/src/js/website.tour.banner.js:97
#, python-format
msgid "Let's check how your homepage looks like on mobile devices."
msgstr ""

#. module: website
#: view:website:website.snippets
msgid "Limited support"
msgstr ""

#. module: website
#. openerp-web
#: code:addons/website/static/src/xml/website.editor.xml:89
#, python-format
msgid "Link"
msgstr ""

#. module: website
#. openerp-web
#: code:addons/website/static/src/xml/website.editor.xml:71
#, python-format
msgid "Link text"
msgstr ""

#. module: website
#. openerp-web
#: code:addons/website/static/src/xml/website.editor.xml:41
#, python-format
msgid "Link to"
msgstr ""

#. module: website
#: field:website,social_linkedin:0
#: field:website.config.settings,social_linkedin:0
msgid "LinkedIn Account"
msgstr ""

#. module: website
#: view:website:website.snippets
msgid "List of Features"
msgstr ""

#. module: website
#: view:website:website.layout
msgid "Logout"
msgstr ""

#. module: website
#: field:website,menu_id:0
msgid "Main Menu"
msgstr ""

#. module: website
#: view:website:website.snippet_options
msgid "Mango"
msgstr ""

#. module: website
#. openerp-web
#: code:addons/website/static/src/xml/website.snippets.xml:60
#, python-format
msgid "Margin resize"
msgstr ""

#. module: website
#: view:website:website.403
#: view:website:website.404
msgid "Maybe you were looking for one of these popular pages ?"
msgstr ""

#. module: website
#: view:website.config.settings:website.view_website_config_settings
#: field:website.menu,name:0
msgid "Menu"
msgstr ""

#. module: website
#. openerp-web
#: code:addons/website/static/src/xml/website.contentMenu.xml:55
#, python-format
msgid "Menu Label"
msgstr ""

#. module: website
#: view:website:website.template_partner_comment
msgid "Message"
msgstr ""

#. module: website
#: field:ir.attachment,mimetype:0
msgid "Mime Type"
msgstr ""

#. module: website
#: view:website:website.themes
msgid "Mini and minimalist."
msgstr ""

#. module: website
#. openerp-web
#: code:addons/website/static/src/xml/website.xml:11
#: view:website:website.layout
#, python-format
msgid "Mobile preview"
msgstr ""

#. module: website
#: view:website:website.snippets
msgid "More than 500 happy customers."
msgstr ""

#. module: website
#: view:website:website.snippets
msgid "More than 500 successful projects"
msgstr ""

#. module: website
#. openerp-web
#: code:addons/website/static/src/xml/website.seo.xml:36
#, python-format
msgid "Most searched topics related to your keywords, ordered by importance:"
msgstr ""

#. module: website
#: view:website:website.snippet_options
msgid "Mountains"
msgstr ""

#. module: website
#: view:website:website.layout
msgid "My Account"
msgstr ""

#. module: website
#: view:website:website.snippet_options
msgid "Narrow"
msgstr ""

#. module: website
#. openerp-web
#: code:addons/website/static/src/js/website.contentMenu.js:38
#: view:website:website.layout
#, python-format
msgid "New Page"
msgstr ""

#. module: website
#: field:website.menu,new_window:0
msgid "New Window"
msgstr ""

#. module: website
#. openerp-web
#: code:addons/website/static/src/js/website.editor.js:972
#, python-format
msgid "New or existing page"
msgstr ""

#. module: website
#: view:website:website.kanban_contain
#: view:website:website.pager
msgid "Next"
msgstr ""

#. module: website
#. openerp-web
#: code:addons/website/static/src/xml/website.editor.xml:162
#, python-format
msgid "Next →"
msgstr ""

#. module: website
#: view:website:website.snippets
msgid "No support"
msgstr ""

#. module: website
#: view:website:website.snippet_options
msgid "None"
msgstr ""

#. module: website
#. openerp-web
#: code:addons/website/static/src/xml/website.backend.xml:10
#: view:website:website.publish_management
#: view:website:website.publish_short
#, python-format
msgid "Not Published"
msgstr ""

#. module: website
#: view:website:website.info
msgid "Note: To hide this page, uncheck it from the top Customize menu."
msgstr ""

#. module: website
#: view:website:website.layout
msgid "Odoo"
msgstr ""

#. module: website
#: view:website:website.info
msgid "Odoo Version"
msgstr ""

#. module: website
#: view:website:website.snippets
msgid ""
"Odoo provides essential platform for our project management.\n"
"                                                    Things are better "
"organized and more visible with it."
msgstr ""

#. module: website
#: view:website:website.snippets
msgid ""
"Odoo provides essential platform for our project management.\n"
"                                            Things are better organized and "
"more visible with it."
msgstr ""

#. module: website
#: view:website:website.snippets
msgid ""
"Odoo provides essential platform for our project management.\n"
"                                Things are better organized and more visible "
"with it."
msgstr ""

#. module: website
#: view:website:website.snippets
msgid ""
"Odoo's POS is a web application that can run on any device that\n"
"                    can display websites with little to no setup required."
msgstr ""

#. module: website
#. openerp-web
#: code:addons/website/static/src/xml/website.translator.xml:44
#, python-format
msgid "Ok"
msgstr ""

#. module: website
#: view:website:website.info
msgid "Open Source ERP"
msgstr ""

#. module: website
#: view:website:website.layout
msgid "Open Source eCommerce"
msgstr ""

#. module: website
#. openerp-web
#: code:addons/website/static/src/xml/website.editor.xml:56
#, python-format
msgid "Open in new window"
msgstr ""

#. module: website
#: view:website:website.themes
msgid "Optimized for legibility"
msgstr ""

#. module: website
#: view:website:website.snippet_options
msgid "Orange"
msgstr ""

#. module: website
#: view:website:website.snippet_options
msgid "Orange Red"
msgstr ""

#. module: website
#: view:website:website.snippets
msgid "Order now"
msgstr ""

#. module: website
#: view:website:website.view_website_form
msgid "Other Info"
msgstr ""

#. module: website
#: view:website:website.snippets
msgid "Our Customer References"
msgstr ""

#. module: website
#: view:website:website.snippets
msgid "Our Offers"
msgstr ""

#. module: website
#: view:website:website.snippets
msgid "Our References"
msgstr ""

#. module: website
#: view:website:website.aboutus
msgid "Our Team"
msgstr ""

#. module: website
#: view:website:website.layout
msgid "Our products & Services"
msgstr ""

#. module: website
#: view:website:website.aboutus
msgid ""
"Our products are designed for small to medium size companies willing to "
"optimize\n"
"                                      their performance."
msgstr ""

#. module: website
#: view:website:website.layout
msgid ""
"Our products are designed for small to medium size companies willing to "
"optimize\n"
"                            their performance."
msgstr ""

#. module: website
#. openerp-web
#: code:addons/website/static/src/xml/website.editor.xml:46
#, python-format
msgid "Page"
msgstr ""

#. module: website
#. openerp-web
#: code:addons/website/static/src/js/website.contentMenu.js:39
#, python-format
msgid "Page Title"
msgstr ""

#. module: website
#: view:website:website.snippets
msgid "Panel"
msgstr ""

#. module: website
#: view:website:website.snippets
msgid ""
"Panels are a great tool to compare offers or to emphasize on\n"
"                key features. To compare products, use the inside columns."
msgstr ""

#. module: website
#: view:website:website.snippets
msgid "Parallax"
msgstr ""

#. module: website
#: view:website:website.snippets
msgid "Parallax Slider"
msgstr ""

#. module: website
#: field:website.menu,parent_left:0
msgid "Parent Left"
msgstr ""

#. module: website
#: field:website.menu,parent_id:0
msgid "Parent Menu"
msgstr ""

#. module: website
#: field:website.menu,parent_right:0
msgid "Parent Right"
msgstr ""

#. module: website
#: model:ir.model,name:website.model_res_partner
msgid "Partner"
msgstr ""

#. module: website
#: view:website:website.template_partner_post
msgid "Partner Detail"
msgstr ""

#. module: website
#: view:website:website.template_partner_comment
msgid "Partners"
msgstr ""

#. module: website
#: view:website:website.snippet_options
msgid "People"
msgstr ""

#. module: website
#. openerp-web
#: code:addons/website/static/src/xml/website.editor.xml:157
#, python-format
msgid "Pictogram"
msgstr ""

#. module: website
#: view:website:website.snippets
msgid "Point of Sale Questions"
msgstr ""

#. module: website
#: view:website:website.layout
msgid "Powered by"
msgstr ""

#. module: website
#: view:website:website.kanban_contain
#: view:website:website.pager
msgid "Prev"
msgstr ""

#. module: website
#. openerp-web
#: code:addons/website/static/src/xml/website.editor.xml:135
#: code:addons/website/static/src/xml/website.editor.xml:375
#: code:addons/website/static/src/xml/website.editor.xml:386
#, python-format
msgid "Preview"
msgstr ""

#. module: website
#. openerp-web
#: code:addons/website/static/src/xml/website.editor.xml:98
#, python-format
msgid "Primary"
msgstr ""

#. module: website
#: view:website:website.snippets
msgid "Professional"
msgstr ""

#. module: website
#: view:website:website.snippets
msgid "Project Management Questions"
msgstr ""

#. module: website
#. openerp-web
#: code:addons/website/static/src/xml/website.seo.xml:5
#: view:website:website.layout
#, python-format
msgid "Promote"
msgstr ""

#. module: website
#. openerp-web
#: code:addons/website/static/src/xml/website.seo.xml:14
#, python-format
msgid "Promote This Page"
msgstr ""

#. module: website
#. openerp-web
#: code:addons/website/static/src/xml/website.seo.xml:5
#: view:website:website.layout
#, python-format
msgid "Promote page on the web"
msgstr ""

#. module: website
#: field:website,partner_id:0
msgid "Public Partner"
msgstr ""

#. module: website
#: field:website,user_id:0
msgid "Public User"
msgstr ""

#. module: website
#: view:website:website.publish_management
msgid "Publish"
msgstr ""

#. module: website
#. openerp-web
#: code:addons/website/static/src/js/website.tour.banner.js:83
#, python-format
msgid "Publish your page by clicking on the <em>'Save'</em> button."
msgstr ""

#. module: website
#. openerp-web
#: code:addons/website/static/src/xml/website.backend.xml:11
#: view:website:website.publish_management
#: view:website:website.publish_short
#, python-format
msgid "Published"
msgstr ""

#. module: website
#: view:website:website.themes
msgid "Pure Bootstrap"
msgstr ""

#. module: website
#: view:website:website.snippet_options
msgid "Purple"
msgstr ""

#. module: website
#: view:website:website.http_error_debug
msgid "QWeb"
msgstr ""

#. module: website
#: view:website:website.snippet_options
#: view:website:website.snippets
msgid "Quote"
msgstr ""

#. module: website
#: view:website:website.snippets
msgid "Quotes Slider"
msgstr ""

#. module: website
#: view:website:website.themes
msgid "Readable"
msgstr ""

#. module: website
#: view:website:website.template_partner_comment
msgid "Recipient"
msgstr ""

#. module: website
#: view:website:website.snippet_options
msgid "Red"
msgstr ""

#. module: website
#: view:website:website.snippets
msgid "References"
msgstr ""

#. module: website
#. openerp-web
#: code:addons/website/static/src/xml/website.snippets.xml:36
#, python-format
msgid "Remove Block"
msgstr ""

#. module: website
#. openerp-web
#: code:addons/website/static/src/xml/website.editor.xml:37
#, python-format
msgid "Remove Link"
msgstr ""

#. module: website
#: view:website:website.snippet_options
msgid "Remove Slide"
msgstr ""

#. module: website
#: view:website:website.snippet_options
msgid "Reset Transformation"
msgstr ""

#. module: website
#: view:website:website.500
msgid "Reset selected templates"
msgstr ""

#. module: website
#: view:website:website.500
msgid "Reset templates"
msgstr ""

#. module: website
#. openerp-web
#: code:addons/website/static/src/xml/website.snippets.xml:45
#, python-format
msgid "Resize"
msgstr ""

#. module: website
#: field:ir.attachment,datas_big:0
msgid "Resized file content"
msgstr ""

#. module: website
#. openerp-web
#: code:addons/website/static/src/xml/website.editor.xml:328
#, python-format
msgid "Rotation"
msgstr ""

#. module: website
#: view:website:website.snippet_options
msgid "Rounded corners"
msgstr ""

#. module: website
#: model:ir.model,name:website.model_website_seo_metadata
msgid "SEO metadata"
msgstr ""

#. module: website
#: view:website:website.snippets
msgid "Sample images"
msgstr ""

#. module: website
#. openerp-web
#: code:addons/website/static/src/xml/website.ace.xml:9
#: code:addons/website/static/src/xml/website.editor.xml:9
#: code:addons/website/static/src/xml/website.editor.xml:27
#: code:addons/website/static/src/xml/website.editor.xml:188
#: code:addons/website/static/src/xml/website.seo.xml:69
#, python-format
msgid "Save"
msgstr ""

#. module: website
#. openerp-web
#: code:addons/website/static/src/js/website.tour.banner.js:82
#, python-format
msgid "Save your modifications"
msgstr ""

#. module: website
#: view:website:website.snippets
msgid "Screen: 2.5 inch"
msgstr ""

#. module: website
#: view:website:website.snippets
msgid "Screen: 2.8 inch"
msgstr ""

#. module: website
#: view:website:website.snippet_options
msgid "Scroll Speed"
msgstr ""

#. module: website
#. openerp-web
#: code:addons/website/static/src/js/website.tour.banner.js:104
#, python-format
msgid "Scroll to check rendering and then close the mobile preview."
msgstr ""

#. module: website
#: view:website:website.snippets
msgid "Second Feature"
msgstr ""

#. module: website
#: view:website:website.snippets
msgid "Second List"
msgstr ""

#. module: website
#. openerp-web
#: code:addons/website/static/src/xml/website.snippets.xml:29
#, python-format
msgid "Select Container Block"
msgstr ""

#. module: website
#. openerp-web
#: code:addons/website/static/src/xml/website.editor.xml:152
#, python-format
msgid "Select a Media"
msgstr ""

#. module: website
#. openerp-web
#: code:addons/website/static/src/xml/website.editor.xml:242
#, python-format
msgid "Select a Picture"
msgstr ""

#. module: website
#: view:website:website.snippets
msgid "Select and delete blocks to remove some features."
msgstr ""

#. module: website
#. openerp-web
#: code:addons/website/static/src/js/website.tour.banner.js:53
#, python-format
msgid "Select the parent container to get the global options of the banner."
msgstr ""

#. module: website
#: view:website:website.snippets
msgid "Sell Online. Easily."
msgstr ""

#. module: website
#: view:website:website.template_partner_comment
msgid "Send"
msgstr ""

#. module: website
#: view:website:website.template_partner_comment
msgid "Send a Message to our Partners"
msgstr ""

#. module: website
#: view:website:website.contactus
msgid "Send us an email"
msgstr ""

#. module: website
#: view:website:website.snippets
msgid "Separator"
msgstr ""

#. module: website
#: field:website.menu,sequence:0
msgid "Sequence"
msgstr ""

#. module: website
#. openerp-web
#: code:addons/website/static/src/xml/website.editor.xml:367
#, python-format
msgid "Set a video URL"
msgstr ""

#. module: website
#: view:website:website.themes
msgid "Shades of gunmetal gray"
msgstr ""

#. module: website
#: view:website:website.snippet_options
msgid "Shadow"
msgstr ""

#. module: website
#: view:website:website.snippets
msgid "Share"
msgstr ""

#. module: website
#: field:ir.ui.view,customize_show:0
msgid "Show As Optional Inherit"
msgstr ""

#. module: website
#: view:website:website.layout
msgid "Sign in"
msgstr ""

#. module: website
#: view:website:website.themes
msgid "Silvery and sleek."
msgstr ""

#. module: website
#: view:website:website.themes
msgid "Simplex"
msgstr ""

#. module: website
#. openerp-web
#: code:addons/website/static/src/xml/website.editor.xml:114
#, python-format
msgid "Size"
msgstr ""

#. module: website
#. openerp-web
#: code:addons/website/static/src/js/website.tour.banner.js:14
#, python-format
msgid "Skip It"
msgstr ""

#. module: website
#: view:website:website.themes
msgid "Slate"
msgstr ""

#. module: website
#: view:website:website.snippet_options
msgid "Slow"
msgstr ""

#. module: website
#. openerp-web
#: code:addons/website/static/src/xml/website.editor.xml:120
#, python-format
msgid "Small"
msgstr ""

#. module: website
#: view:website:website.view_website_form
#: view:website.config.settings:website.view_website_config_settings
msgid "Social Media"
msgstr ""

#. module: website
#: view:website:website.themes
msgid "Spacelab"
msgstr ""

#. module: website
#. openerp-web
#: code:addons/website/static/src/xml/website.editor.xml:330
#: view:website:website.snippet_options
#, python-format
msgid "Spin"
msgstr ""

#. module: website
#. openerp-web
#: code:addons/website/static/src/js/website.tour.banner.js:14
#, python-format
msgid "Start Tutorial"
msgstr ""

#. module: website
#: view:website:website.snippets
msgid ""
"Start with the customer – find out what they want\n"
"                            and give it to them."
msgstr ""

#. module: website
#: view:website:website.snippets
msgid "Starter package"
msgstr ""

#. module: website
#: view:website:website.snippet_options
msgid "Static"
msgstr ""

#. module: website
#: view:website:website.snippets
msgid "Structure"
msgstr ""

#. module: website
#. openerp-web
#: code:addons/website/static/src/xml/website.editor.xml:81
#: code:addons/website/static/src/xml/website.editor.xml:326
#: view:website:website.snippet_options
#, python-format
msgid "Style"
msgstr ""

#. module: website
#: view:website:website.layout
msgid "Subtitle"
msgstr ""

#. module: website
#: view:website:website.layout
msgid "Subtitle 2"
msgstr ""

#. module: website
#: view:website:website.layout
msgid "Subtitle 3"
msgstr ""

#. module: website
#. openerp-web
#: code:addons/website/static/src/xml/website.editor.xml:95
#, python-format
msgid "Success"
msgstr ""

#. module: website
#: view:website:website.snippet_options
msgid "Sunflower"
msgstr ""

#. module: website
#: view:website:website.themes
msgid "Sweet and cheery"
msgstr ""

#. module: website
#: view:website:website.info
msgid "Technical name:"
msgstr ""

#. module: website
#: view:website:website.snippets
msgid ""
"Tell features the visitor would like to know, not what you'd like to say."
msgstr ""

#. module: website
#: view:website:website.snippets
msgid "Tell what's the value for the"
msgstr ""

#. module: website
#. openerp-web
#: code:addons/website/static/src/js/website.ace.js:234
#, python-format
msgid "Template ID: %s"
msgstr ""

#. module: website
#: view:website:website.500
msgid "Template fallback"
msgstr ""

#. module: website
#. openerp-web
#: code:addons/website/static/src/js/website.tour.banner.js:96
#, python-format
msgid "Test Your Mobile Version"
msgstr ""

#. module: website
#: view:website:website.snippets
msgid "Text Block"
msgstr ""

#. module: website
#: view:website:website.snippets
msgid "Text-Image"
msgstr ""

#. module: website
#: view:website:website.template_partner_post
msgid "Thank you for posting a message !"
msgstr ""

#. module: website
#. openerp-web
#: code:addons/website/static/src/js/website.tour.banner.js:112
#, python-format
msgid "The 'Content' menu allows you to add pages or add the top menu."
msgstr ""

#. module: website
#: view:website:website.snippets
msgid ""
"The Point of Sale works perfectly on any kind of touch enabled\n"
"                    device, whether it's multi-touch tablets like an iPad "
"or\n"
"                    keyboardless resistive touchscreen terminals."
msgstr ""

#. module: website
#: view:website:website.http_error_debug
msgid "The error occured while rendering the template"
msgstr ""

#. module: website
#: view:website:website.http_error_debug
msgid "The following error was raised in the website controller"
msgstr ""

#. module: website
#: help:ir.actions.server,website_url:0
msgid "The full URL to access the server action through the website."
msgstr ""

#. module: website
#. openerp-web
#: code:addons/website/static/src/xml/website.editor.xml:268
#, python-format
msgid ""
"The image could not be deleted because it is used in the\n"
"               following pages or views:"
msgstr ""

#. module: website
#: view:website:website.403
msgid "The page you were looking for could not be authorized."
msgstr ""

#. module: website
#: view:website:website.404
msgid ""
"The page you were looking for could not be found; it is possible you have\n"
"                        typed the address incorrectly, but it has most "
"probably been removed due\n"
"                        to the recent website reorganisation."
msgstr ""

#. module: website
#: view:website:website.500
msgid "The selected templates will be reset to their factory settings."
msgstr ""

#. module: website
#: view:website:website.snippets
msgid "The top of the top"
msgstr ""

#. module: website
#. openerp-web
#: code:addons/website/static/src/xml/website.xml:34
#, python-format
msgid "The web site has encountered an error."
msgstr ""

#. module: website
#: view:website:website.themes
msgid "Theme Changed!"
msgstr ""

#. module: website
#: view:website:website.snippets
msgid "Third Feature"
msgstr ""

#. module: website
#: view:website:website.page_404
msgid ""
"This page does not exists, but you can create it as you are administrator of "
"this site."
msgstr ""

#. module: website
#. openerp-web
#: code:addons/website/static/src/js/website.tour.banner.js:13
#, python-format
msgid ""
"This tutorial will guide you to build your home page. We will start by "
"adding a banner."
msgstr ""

#. module: website
#: view:website:website.snippets
msgid "Three Columns"
msgstr ""

#. module: website
#. openerp-web
#: code:addons/website/static/src/xml/website.seo.xml:43
#: view:website:website.snippets
#, python-format
msgid "Title"
msgstr ""

#. module: website
#: view:website:website.snippets
msgid ""
"To add a fourth column, reduce the size of these\n"
"                            three columns using the right icon of each "
"block.\n"
"                            Then, duplicate one of the column to create a "
"new\n"
"                            one as a copy."
msgstr ""

#. module: website
#: view:website:website.layout
msgid "Toggle navigation"
msgstr ""

#. module: website
#: model:website.menu,name:website.main_menu
msgid "Top Menu"
msgstr ""

#. module: website
#: view:website:website.http_error_debug
msgid "Traceback"
msgstr ""

#. module: website
#: view:website:website.snippet_options
msgid "Transform"
msgstr ""

#. module: website
#. openerp-web
#: code:addons/website/static/src/xml/website.translator.xml:12
#, python-format
msgid "Translate this page"
msgstr ""

#. module: website
#. openerp-web
#: code:addons/website/static/src/xml/website.translator.xml:25
#, python-format
msgid "Translated content"
msgstr ""

#. module: website
#: view:website:website.themes
msgid "Try a New Theme"
msgstr ""

#. module: website
#: view:website:website.snippet_options
msgid "Turquoise"
msgstr ""

#. module: website
#: field:website,social_twitter:0
#: field:website.config.settings,social_twitter:0
msgid "Twitter Account"
msgstr ""

#. module: website
#: view:website:website.500
msgid "Type '"
msgstr ""

#. module: website
#: view:website:website.view_website_form
#: view:website.config.settings:website.view_website_config_settings
msgid "UA-XXXXXXXX-Y"
msgstr ""

#. module: website
#. openerp-web
#: code:addons/website/static/src/xml/website.editor.xml:61
#, python-format
msgid "URL or Email Address"
msgstr ""

#. module: website
#: view:website:website.themes
msgid "Ubuntu orange and unique font"
msgstr ""

#. module: website
#: view:website:website.snippet_options
msgid "Uniform Color"
msgstr ""

#. module: website
#: view:website:website.themes
msgid "United"
msgstr ""

#. module: website
#: view:website:website.snippets
msgid "Unlimited support"
msgstr ""

#. module: website
#: view:website:website.publish_management
msgid "Unpublish"
msgstr ""

#. module: website
#. openerp-web
#: code:addons/website/static/src/xml/website.editor.xml:209
#, python-format
msgid "Upload an image from your computer"
msgstr ""

#. module: website
#. openerp-web
#: code:addons/website/static/src/xml/website.editor.xml:215
#, python-format
msgid "Upload image without optimization"
msgstr "Загрузить изображение без оптимизации"

#. module: website
#. openerp-web
#: code:addons/website/static/src/xml/website.editor.xml:218
#, python-format
msgid "Uploading..."
msgstr ""

#. module: website
#: field:website.menu,url:0
msgid "Url"
msgstr ""

#. module: website
#: view:website:website.snippet_options
msgid "Various"
msgstr ""

#. module: website
#: view:website:website.snippet_options
msgid "Velour"
msgstr ""

#. module: website
#. openerp-web
#: code:addons/website/static/src/xml/website.editor.xml:332
#, python-format
msgid "Vertical flip"
msgstr ""

#. module: website
#: view:website:website.snippet_options
msgid "Very Fast"
msgstr ""

#. module: website
#: view:website:website.snippet_options
msgid "Very Slow"
msgstr ""

#. module: website
#. openerp-web
#: code:addons/website/static/src/xml/website.editor.xml:158
#, python-format
msgid "Video"
msgstr ""

#. module: website
#. openerp-web
#: code:addons/website/static/src/xml/website.backend.xml:18
#, python-format
msgid "View in frontend"
msgstr ""

#. module: website
#. openerp-web
#: code:addons/website/static/src/xml/website.editor.xml:104
#, python-format
msgid "Warning"
msgstr ""

#. module: website
#: view:website:website.aboutus
msgid ""
"We are a team of passionate people whose goal is to improve everyone's\n"
"                                      life through disruptive products. We "
"build great products to solve your\n"
"                                      business problems."
msgstr ""

#. module: website
#: view:website:website.layout
msgid ""
"We are a team of passionate people whose goal is to improve everyone's\n"
"                            life through disruptive products. We build great "
"products to solve your\n"
"                            business problems."
msgstr ""

#. module: website
#: view:website:website.contactus
msgid "We'll do our best to get back to you as soon as possible."
msgstr ""

#. module: website
#. openerp-web
#: code:addons/website/static/src/xml/website.backend.xml:18
#: model:ir.actions.act_url,name:website.action_website
#: view:ir.actions.server:website.view_server_action_search_website
#: model:ir.model,name:website.model_website
#: model:ir.ui.menu,name:website.menu_website
#: view:website:website.layout
#: field:website.menu,website_id:0
#, python-format
msgid "Website"
msgstr ""

#. module: website
#: model:ir.actions.act_window,name:website.action_module_website
msgid "Website Apps"
msgstr ""

#. module: website
#: model:ir.actions.act_url,name:website.action_website_homepage
msgid "Website Homepage"
msgstr ""

#. module: website
#: model:ir.actions.act_window,name:website.action_website_menu
#: model:ir.model,name:website.model_website_menu
msgid "Website Menu"
msgstr ""

#. module: website
#: model:ir.actions.server,name:website.action_partner_post
msgid "Website Partner Post and Thanks Demo"
msgstr ""

#. module: website
#: model:ir.actions.server,name:website.action_partner_comment
msgid "Website Partners Comment Form"
msgstr ""

#. module: website
#: field:ir.actions.server,website_path:0
msgid "Website Path"
msgstr ""

#. module: website
#: model:crm.case.section,name:website.salesteam_website_sales
msgid "Website Sales"
msgstr ""

#. module: website
#: model:ir.actions.act_window,name:website.action_website_configuration
#: model:ir.ui.menu,name:website.menu_website_configuration
#: view:website:website.view_website_form
msgid "Website Settings"
msgstr ""

#. module: website
#: field:ir.actions.server,website_url:0
msgid "Website URL"
msgstr ""

#. module: website
#: model:ir.actions.act_url,name:website.action_website_tutorial
msgid "Website With Tutorial"
msgstr ""

#. module: website
#: view:website.menu:website.menu_tree
msgid "Website menu"
msgstr ""

#. module: website
#: field:ir.ui.view,website_meta_description:0
#: field:website.seo.metadata,website_meta_description:0
msgid "Website meta description"
msgstr ""

#. module: website
#: field:ir.ui.view,website_meta_keywords:0
#: field:website.seo.metadata,website_meta_keywords:0
msgid "Website meta keywords"
msgstr ""

#. module: website
#: field:ir.ui.view,website_meta_title:0
#: field:website.seo.metadata,website_meta_title:0
msgid "Website meta title"
msgstr ""

#. module: website
#: view:website:website.view_website_tree
msgid "Websites"
msgstr ""

#. module: website
#: field:base.language.install,website_ids:0
msgid "Websites to translate"
msgstr ""

#. module: website
#: view:website:website.snippets
msgid "Weight: 1.1 ounces"
msgstr ""

#. module: website
#: view:website:website.snippets
msgid "Weight: 1.2 ounces"
msgstr ""

#. module: website
#. openerp-web
#: code:addons/website/static/src/js/website.tour.banner.js:12
#, python-format
msgid "Welcome to your website!"
msgstr ""

#. module: website
#: view:website:website.snippets
msgid "Well"
msgstr ""

#. module: website
#. openerp-web
#: code:addons/website/static/src/js/website.tour.banner.js:89
#, python-format
msgid "Well done, you created your homepage."
msgstr ""

#. module: website
#: field:ir.ui.view,page:0
msgid "Whether this view is a web page template (complete)"
msgstr ""

#. module: website
#: view:website:website.snippets
msgid "Which hardware does Odoo POS support?"
msgstr ""

#. module: website
#: view:website:website.snippets
msgid ""
"While an internet connection is required to start the Point of\n"
"                    Sale, it will stay operational even after a complete "
"disconnection."
msgstr ""

#. module: website
#: view:website:website.snippet_options
msgid "Wood"
msgstr ""

#. module: website
#: view:website:website.snippets
msgid ""
"Write a quote here from one of your customers. Quotes are a\n"
"                                                    great way to build "
"confidence in your products or services."
msgstr ""

#. module: website
#: view:website:website.snippets
msgid ""
"Write a quote here from one of your customers. Quotes are a\n"
"                                            great way to build confidence in "
"your products or services."
msgstr ""

#. module: website
#: view:website:website.snippets
msgid ""
"Write a quote here from one of your customers. Quotes are a\n"
"                                great way to build confidence in your "
"products or services."
msgstr ""

#. module: website
#: view:website:website.snippets
msgid ""
"Write a quote here from one of your customers. Quotes are a\n"
"                great way to build confidence in your products or services."
msgstr ""

#. module: website
#: view:website:website.snippets
msgid ""
"Write one or two paragraphs describing your product or\n"
"                            services. To be successful your content needs to "
"be\n"
"                            useful to your readers."
msgstr ""

#. module: website
#: view:website:website.snippets
msgid ""
"Write one or two paragraphs describing your product,\n"
"                            services or a specific feature. To be "
"successful\n"
"                            your content needs to be useful to your readers."
msgstr ""

#. module: website
#: view:website:website.snippets
msgid "Write one sentence to convince visitor about your message."
msgstr ""

#. module: website
#: view:website:website.snippets
msgid "Write what the customer would like to know,"
msgstr ""

#. module: website
#: view:website:website.snippet_options
msgid "Yellow Green"
msgstr ""

#. module: website
#: view:website:website.snippets
msgid "Yes."
msgstr ""

#. module: website
#: view:website:website.themes
msgid "Yeti"
msgstr ""

#. module: website
#. openerp-web
#: code:addons/website/static/src/xml/website.translator.xml:16
#, python-format
msgid "You are about to enter the translation mode."
msgstr ""

#. module: website
#. openerp-web
#: code:addons/website/static/src/xml/website.editor.xml:305
#, python-format
msgid "You can cancel to return to the edition mode."
msgstr ""

#. module: website
#: view:website:website.themes
msgid "You'll be able to change the theme at anytime"
msgstr ""

#. module: website
#. openerp-web
#: code:addons/website/static/src/js/website.tour.banner.js:48
#: view:website:website.snippets
#, python-format
msgid "Your Banner Title"
msgstr ""

#. module: website
#: view:website:website.snippets
msgid "Your Website Title"
msgstr ""

#. module: website
#: field:website,social_youtube:0
#: field:website.config.settings,social_youtube:0
msgid "Youtube Account"
msgstr ""

#. module: website
#. openerp-web
#: code:addons/website/static/src/xml/website.editor.xml:302
#, python-format
msgid "all"
msgstr ""

#. module: website
#: view:website:website.http_error_debug
msgid "and evaluating the following expression:"
msgstr ""

#. module: website
#. openerp-web
#: code:addons/website/static/src/xml/website.editor.xml:335
#, python-format
msgid "border"
msgstr ""

#. module: website
#: view:website:website.snippets
msgid "customer for this feature."
msgstr ""

#. module: website
#. openerp-web
#: code:addons/website/static/src/xml/website.seo.xml:22
#, python-format
msgid "describing your page content"
msgstr ""

#. module: website
#: view:website:website.500
msgid "factory settings"
msgstr ""

#. module: website
#: view:website:website.snippets
msgid "feature, in clear words."
msgstr ""

#. module: website
#. openerp-web
#: code:addons/website/static/src/xml/website.seo.xml:57
#, python-format
msgid "how your page will be listed on Google"
msgstr ""

#. module: website
#. openerp-web
#: code:addons/website/static/src/xml/website.editor.xml:66
#, python-format
msgid "http://openerp.com"
msgstr ""

#. module: website
#. openerp-web
#: code:addons/website/static/src/xml/website.editor.xml:224
#, python-format
msgid "http://openerp.com/logo.png"
msgstr ""

#. module: website
#: view:website:website.view_website_form
msgid "http://www.linkedin.com/company/odoo"
msgstr ""

#. module: website
#: view:website.config.settings:website.view_website_config_settings
msgid "http://www.linkedin.com/company/openerp"
msgstr ""

#. module: website
#: view:website.config.settings:website.view_website_config_settings
msgid "http://www.youtube.com/channel/HCU842OHPPNrQ"
msgstr ""

#. module: website
#: view:website:website.view_website_form
msgid "https://facebook.com/odoo"
msgstr ""

#. module: website
#: view:website.config.settings:website.view_website_config_settings
msgid "https://facebook.com/openerp"
msgstr ""

#. module: website
#: view:website:website.view_website_form
msgid "https://plus.google.com/+Odooapps"
msgstr ""

#. module: website
#: view:website.config.settings:website.view_website_config_settings
msgid "https://plus.google.com/+openerp"
msgstr ""

#. module: website
#: view:website:website.view_website_form
msgid "https://twitter.com/odooapps"
msgstr ""

#. module: website
#: view:website.config.settings:website.view_website_config_settings
msgid "https://twitter.com/openerp"
msgstr ""

#. module: website
#: view:website:website.view_website_form
msgid "https://www.youtube.com/channel/UCkQPikELWZFLgQNHd73jkdg"
msgstr ""

#. module: website
#: view:website:website.view_website_form
#: view:website.config.settings:website.view_website_config_settings
msgid "https://youraccount.github.io"
msgstr ""

#. module: website
#: view:website:website.info
msgid "instance of Odoo, the"
msgstr ""

#. module: website
#: view:website:website.snippets
msgid "not what you want to show."
msgstr ""

#. module: website
#. openerp-web
#: code:addons/website/static/src/xml/website.editor.xml:9
#: code:addons/website/static/src/xml/website.editor.xml:28
#: code:addons/website/static/src/xml/website.editor.xml:189
#: code:addons/website/static/src/xml/website.editor.xml:308
#: code:addons/website/static/src/xml/website.seo.xml:69
#: code:addons/website/static/src/xml/website.translator.xml:44
#, python-format
msgid "or"
msgstr ""

#. module: website
#. openerp-web
#: code:addons/website/static/src/xml/website.translator.xml:4
#, python-format
msgid "or Edit Master"
msgstr ""

#. module: website
#: view:website:website.themes
msgid "or try another theme below."
msgstr ""

#. module: website
#: view:website:website.snippets
msgid "per month"
msgstr ""

#. module: website
#: view:website:website.snippets
msgid "rounded corner"
msgstr ""

#. module: website
#: view:website:website.sitemap_index_xml
msgid "sitemap-"
msgstr ""

#. module: website
#: view:website:website.robots
msgid "sitemap.xml"
msgstr ""

#. module: website
#: view:website:website.snippets
msgid "style."
msgstr ""

#. module: website
#. openerp-web
#: code:addons/website/static/src/xml/website.xml:37
#, python-format
msgid "the classic Odoo interface"
msgstr ""

#. module: website
#: field:website.converter.test.sub,name:0
msgid "unknown"
msgstr ""

#. module: website
#. openerp-web
#: code:addons/website/static/src/xml/website.editor.xml:302
#, python-format
msgid "unsaved changes will be lost."
msgstr ""

#. module: website
#. openerp-web
#: code:addons/website/static/src/xml/website.seo.xml:40
#, python-format
msgid "using above suggested keywords"
msgstr ""

#. module: website
#: field:website.config.settings,website_id:0
msgid "website"
msgstr ""

#. module: website
#: view:website:website.500
msgid "yes"
msgstr ""

#. module: website
#: view:website:website.themes
msgid "your homepage"
msgstr ""

#. module: website
#. openerp-web
#: code:addons/website/static/src/xml/website.editor.xml:221
#: code:addons/website/static/src/xml/website.editor.xml:378
#, python-format
msgid "— or —"
msgstr ""

#. module: website
#. openerp-web
#: code:addons/website/static/src/xml/website.editor.xml:161
#, python-format
msgid "← Previous"
msgstr ""<|MERGE_RESOLUTION|>--- conflicted
+++ resolved
@@ -1,30 +1,29 @@
-# Russian translation for openobject-addons
-# Copyright (c) 2014 Rosetta Contributors and Canonical Ltd 2014
-# This file is distributed under the same license as the openobject-addons package.
-# FIRST AUTHOR <EMAIL@ADDRESS>, 2014.
-#
+# Translation of Odoo Server.
+# This file contains the translation of the following modules:
+# * website
+# 
+# Translators:
+# FIRST AUTHOR <EMAIL@ADDRESS>, 2014
+# Ivan Yelizariev <yelizariev@it-projects.info>, 2015
+# Алексей <noosvet@gmail.com>, 2015
 msgid ""
 msgstr ""
-<<<<<<< HEAD
-"Project-Id-Version: openobject-addons\n"
-"Report-Msgid-Bugs-To: FULL NAME <EMAIL@ADDRESS>\n"
-"POT-Creation-Date: 2014-09-23 16:28+0000\n"
-"PO-Revision-Date: 2014-08-18 12:29+0000\n"
-"Last-Translator: FULL NAME <EMAIL@ADDRESS>\n"
-"Language-Team: Russian <ru@li.org>\n"
-=======
 "Project-Id-Version: Odoo 8.0\n"
 "Report-Msgid-Bugs-To: \n"
 "POT-Creation-Date: 2015-07-22 08:25+0000\n"
 "PO-Revision-Date: 2016-02-01 13:46+0000\n"
 "Last-Translator: Алексей <noosvet@gmail.com>\n"
 "Language-Team: Russian (http://www.transifex.com/odoo/odoo-8/language/ru/)\n"
->>>>>>> 3ff4dae5
 "MIME-Version: 1.0\n"
 "Content-Type: text/plain; charset=UTF-8\n"
-"Content-Transfer-Encoding: 8bit\n"
-"X-Launchpad-Export-Date: 2014-09-24 09:42+0000\n"
-"X-Generator: Launchpad (build 17196)\n"
+"Content-Transfer-Encoding: \n"
+"Language: ru\n"
+"Plural-Forms: nplurals=4; plural=(n%10==1 && n%100!=11 ? 0 : n%10>=2 && n%10<=4 && (n%100<12 || n%100>14) ? 1 : n%10==0 || (n%10>=5 && n%10<=9) || (n%100>=11 && n%100<=14)? 2 : 3);\n"
+
+#. module: website
+#: view:website:website.snippets
+msgid "\"OpenERP\""
+msgstr "\"OpenERP\""
 
 #. module: website
 #. openerp-web
@@ -33,25 +32,24 @@
 #: code:addons/website/static/src/xml/website.snippets.xml:36
 #, python-format
 msgid "&nbsp;"
-msgstr ""
-
-#. module: website
-#: view:website:website.info
-#: view:website:website.themes
+msgstr "&nbsp;"
+
+#. module: website
+#: view:website:website.info view:website:website.themes
 msgid "&times;"
-msgstr ""
+msgstr "&times;"
 
 #. module: website
 #: view:website:website.500
 msgid "' in the box below if you want to confirm."
-msgstr ""
+msgstr "' в окне ниже, если вы хотите подтвердить."
 
 #. module: website
 #. openerp-web
 #: code:addons/website/static/src/xml/website.editor.xml:366
 #, python-format
 msgid "(Youtube, Vimeo, Dailymotion)"
-msgstr ""
+msgstr "(Youtube, Vimeo, Dailymotion)"
 
 #. module: website
 #: view:website:website.info
@@ -65,58 +63,72 @@
 msgid ""
 ",\n"
 "                the #1"
+msgstr ",\n                #1"
+
+#. module: website
+#: view:website:website.layout
+msgid ""
+",\n"
+"                  an awesome"
+msgstr ""
+
+#. module: website
+#: view:website:website.layout
+msgid ""
+",\n"
+"            Try the"
 msgstr ""
 
 #. module: website
 #: view:website:website.info
 msgid ", author:"
-msgstr ""
+msgstr ", автор:"
 
 #. module: website
 #: view:website:website.info
 msgid ", updated:"
-msgstr ""
+msgstr ", обновлено:"
 
 #. module: website
 #: view:website:website.sitemap_index_xml
 msgid ".xml"
-msgstr ""
+msgstr ".xml"
 
 #. module: website
 #. openerp-web
 #: code:addons/website/static/src/xml/website.seo.xml:22
 #, python-format
 msgid "1. Define Keywords"
-msgstr ""
+msgstr "1. Определить ключевые слова"
 
 #. module: website
 #. openerp-web
 #: code:addons/website/static/src/xml/website.seo.xml:40
 #, python-format
 msgid "2. Reference Your Page"
-msgstr ""
+msgstr "2. Сделать ссылку на вашу страницу"
 
 #. module: website
 #. openerp-web
 #: code:addons/website/static/src/xml/website.seo.xml:57
 #, python-format
 msgid "3. Preview"
-msgstr ""
+msgstr "3. Предварительный просмотр"
 
 #. module: website
 #: view:website:website.403
 msgid "403: Forbidden"
-msgstr ""
+msgstr "403: Запрещено"
 
 #. module: website
 #: view:website:website.404
 msgid "404: Page not found!"
-msgstr ""
+msgstr "404: Страница не найдена!"
 
 #. module: website
 #: view:website:website.snippets
 msgid "50,000+ companies run Odoo to grow their businesses."
-msgstr ""
+msgstr "Более 50 000 компаний используют Odoo для расширения своего бизнеса."
 
 #. module: website
 #: model:ir.actions.act_window,help:website.action_module_website
@@ -124,80 +136,83 @@
 "<p><b>No website module found!</b></p>\n"
 "              <p>You should try others search criteria.</p>\n"
 "            "
-msgstr ""
+msgstr "<p><b>Не найден ни один модуль сайта!</b></p>\n              <p>Попробуйте другие критерии поиска.</p>\n            "
 
 #. module: website
 #: view:website:website.snippets
 msgid "A Great Headline"
-msgstr ""
+msgstr "Крупный заголовок"
 
 #. module: website
 #: view:website:website.snippets
 msgid "A Punchy Headline"
-msgstr ""
+msgstr "Броский заголовок"
 
 #. module: website
 #: view:website:website.snippets
 msgid "A Section Subtitle"
-msgstr ""
+msgstr "Подзаголовок раздела"
 
 #. module: website
 #: view:website:website.snippets
 msgid "A Small Subtitle"
-msgstr ""
+msgstr "Небольшой подзаголовок"
 
 #. module: website
 #: view:website:website.themes
 msgid "A calm blue sky"
-msgstr ""
+msgstr "Спокойное синее небо"
 
 #. module: website
 #: help:ir.actions.server,website_published:0
 msgid ""
 "A code server action can be executed from the website, using a "
-"dedicatedcontroller. The address is <base>/website/action/<website_path>.Set "
-"this field as True to allow users to run this action. If itset to is False "
+"dedicatedcontroller. The address is <base>/website/action/<website_path>.Set"
+" this field as True to allow users to run this action. If itset to is False "
 "the action cannot be run through the website."
-msgstr ""
+msgstr "Кодирующее действие сервера может быть выполнено с веб-сайта с помощью выделенного контроллера. Адрес - <base>/веб-сайт/действие/<website_path>. Установите в этом поле значение \"Верно\", чтобы позволить пользователям использовать это действие. Если будет установлено значение \"Неверно\", действие нельзя будет запустить через веб-сайт."
 
 #. module: website
 #: view:website:website.themes
 msgid "A friendly foundation"
-msgstr ""
+msgstr "Удобная платформа"
 
 #. module: website
 #: view:website:website.snippets
 msgid "A good subtitle"
-msgstr ""
+msgstr "Хороший подзаголовок"
 
 #. module: website
 #: view:website:website.snippets
 msgid ""
 "A great way to catch your reader's attention is to tell a story.\n"
-"                            Everything you consider writing can be told as a "
-"story."
-msgstr ""
+"                            Everything you consider writing can be told as a story."
+msgstr "Хороший способ привлечь внимание ваших читателей - рассказать историю.\n                                    Все, о чем вы считаете необходимым написать, может быть рассказано как история."
+
+#. module: website
+#: view:website:website.snippets
+msgid ""
+"A great way to catch your reader's attention is to tell a story. Everything "
+"you consider writing can be told as a story."
+msgstr "Хороший способ привлечь внимание ваших читателей - рассказать историю.\n                                    Все, о чем вы считаете необходимым написать, может быть рассказано как история."
 
 #. module: website
 #: view:website:website.snippets
 msgid "A small explanation of this great"
-msgstr ""
-
-#. module: website
-#: view:website:website.aboutus
-#: view:website:website.layout
+msgstr "Небольшое пояснение этого замечательного"
+
+#. module: website
+#: view:website:website.aboutus view:website:website.layout
 msgid "About us"
-msgstr ""
+msgstr "О нас"
 
 #. module: website
 #: view:website:website.snippets
 msgid ""
 "Adapt these three columns to fit you design need.\n"
-"                            To duplicate, delete or move columns, select "
-"the\n"
-"                            column and use the top icons to perform your "
-"action."
-msgstr ""
+"                            To duplicate, delete or move columns, select the\n"
+"                            column and use the top icons to perform your action."
+msgstr "Обработайте эти три колонки так, чтобы они соответствовали нужному вам дизайну.\n                            Чтобы дублировать, удалить или переместить колонки, выберите\n                            колонку и используйте верхние значки, чтобы выполнить ваше действие."
 
 #. module: website
 #. openerp-web
@@ -205,14 +220,14 @@
 #: code:addons/website/static/src/xml/website.seo.xml:30
 #, python-format
 msgid "Add"
-msgstr ""
+msgstr "Добавить"
 
 #. module: website
 #. openerp-web
 #: code:addons/website/static/src/js/website.tour.banner.js:67
 #, python-format
 msgid "Add Another Block"
-msgstr ""
+msgstr "Добавить следующий блок"
 
 #. module: website
 #. openerp-web
@@ -220,336 +235,349 @@
 #: code:addons/website/static/src/xml/website.contentMenu.xml:47
 #, python-format
 msgid "Add Menu Entry"
-msgstr ""
+msgstr "Добавить пункт меню"
 
 #. module: website
 #: view:website:website.snippet_options
 msgid "Add Slide"
-msgstr ""
+msgstr "Добавить слайд"
 
 #. module: website
 #: view:website:website.snippets
 msgid "Add a great slogan"
-msgstr ""
+msgstr "Добавить броский слоган"
 
 #. module: website
 #: view:website:website.layout
 msgid "Add a language..."
-msgstr ""
+msgstr "Добавить язык..."
 
 #. module: website
 #. openerp-web
 #: code:addons/website/static/src/xml/website.editor.xml:222
 #, python-format
 msgid "Add an image URL"
-msgstr ""
+msgstr "Добавить URL изображения"
 
 #. module: website
 #. openerp-web
 #: code:addons/website/static/src/xml/website.seo.xml:25
 #, python-format
 msgid "Add keyword:"
-msgstr ""
+msgstr "Добавить ключевое слово:"
 
 #. module: website
 #. openerp-web
 #: code:addons/website/static/src/js/website.tour.banner.js:111
 #, python-format
 msgid "Add new pages and menus"
-msgstr ""
+msgstr "Добавить новые страницы и меню"
 
 #. module: website
 #. openerp-web
 #: code:addons/website/static/src/js/website.contentMenu.js:50
 #, python-format
 msgid "Add page in menu"
-msgstr ""
-
-#. module: website
-#: view:website:website.snippets
-msgid ""
-"All these icons are licensed under creative commons so that you can use them."
-msgstr ""
+msgstr "Добавить страницу в меню"
+
+#. module: website
+#: view:website:website.snippets
+msgid ""
+"All these icons are licensed under creative commons so that you can use "
+"them."
+msgstr "Все эти значки лицензированы по Creative Commons так, что вы можете использовать их."
 
 #. module: website
 #. openerp-web
 #: code:addons/website/static/src/xml/website.editor.xml:212
 #, python-format
 msgid "Alternate Upload"
-msgstr ""
+msgstr "Изменить Загрузку"
 
 #. module: website
 #: view:website:website.themes
 msgid "Amelia"
-msgstr ""
+msgstr "Амелия"
 
 #. module: website
 #: view:website:website.500
 msgid "An error occured while rendering the template"
-msgstr ""
+msgstr "Возникла ошибка при передаче шаблона"
 
 #. module: website
 #: view:website:website.themes
 msgid "An ode to Metro"
+msgstr "Ода Метро"
+
+#. module: website
+#: view:website:website.snippets
+msgid "And a great subtitle too"
+msgstr "И прекрасный подзаголовок тоже"
+
+#. module: website
+#: view:website:website.themes view:website:website.view_website_form
+#: view:website.config.settings:website.view_website_config_settings
+msgid "Apply"
+msgstr "Применить"
+
+#. module: website
+#: view:website:website.snippet_options
+msgid "Aqua"
+msgstr "Морская волна"
+
+#. module: website
+#: field:ir.attachment,website_url:0
+msgid "Attachment URL"
+msgstr "URL вложения"
+
+#. module: website
+#: view:website:website.snippets
+msgid "Author of this quote"
+msgstr "Автор этой цитаты"
+
+#. module: website
+#. openerp-web
+#: code:addons/website/static/src/xml/website.snippets.xml:44
+#, python-format
+msgid "Auto Resize"
+msgstr "Автоматическое изменение размера"
+
+#. module: website
+#. openerp-web
+#: code:addons/website/static/src/xml/website.editor.xml:404
+#, python-format
+msgid "Autoplay"
+msgstr "Автозапуск"
+
+#. module: website
+#: field:ir.actions.server,website_published:0
+msgid "Available on the Website"
+msgstr "Доступно на веб-сайте"
+
+#. module: website
+#: view:website:website.snippet_options
+msgid "Baby Blue"
+msgstr "Светло-голубой"
+
+#. module: website
+#: view:website:website.500
+msgid "Back"
+msgstr "Назад"
+
+#. module: website
+#: view:website:website.snippet_options
+msgid "Background"
+msgstr "Фон"
+
+#. module: website
+#: view:website:website.snippets
+msgid "Banner"
+msgstr "Баннер"
+
+#. module: website
+#: view:website:website.snippets
+msgid "Banner Odoo Image"
+msgstr "Изображение баннера Odoo"
+
+#. module: website
+#. openerp-web
+#: code:addons/website/static/src/xml/website.editor.xml:92
+#, python-format
+msgid "Basic"
+msgstr "Основной"
+
+#. module: website
+#: view:website:website.snippets
+msgid "Battery: 12 hours"
+msgstr "Батарея: 12 часов"
+
+#. module: website
+#: view:website:website.snippets
+msgid "Battery: 20 hours"
+msgstr "Батарея: 20 часов"
+
+#. module: website
+#: view:website:website.snippets
+msgid "Battery: 8 hours"
+msgstr "Батарея: 8 часов"
+
+#. module: website
+#: view:website:website.snippets
+msgid "Beginner"
+msgstr "Новичок"
+
+#. module: website
+#: view:website:website.snippets
+msgid "Big Message"
+msgstr "Большое сообщение"
+
+#. module: website
+#: view:website:website.snippets
+msgid "Big Picture"
+msgstr "Большое изображение"
+
+#. module: website
+#: view:website:website.snippet_options
+msgid "Bigger Text"
+msgstr "Больший текст"
+
+#. module: website
+#: view:website:website.snippet_options
+msgid "Black"
+msgstr "Черный"
+
+#. module: website
+#. openerp-web
+#: code:addons/website/static/src/xml/website.snippets.xml:13
+#, python-format
+msgid "Block style"
+msgstr "Стиль блока"
+
+#. module: website
+#: view:website:website.snippet_options
+msgid "Box"
+msgstr "Окно"
+
+#. module: website
+#. openerp-web
+#: code:addons/website/static/src/js/website.tour.banner.js:8
+#, python-format
+msgid "Build a page"
+msgstr "Создать страницу"
+
+#. module: website
+#: view:website:website.snippet_options
+msgid "Business Guy"
+msgstr "Бизнесмен"
+
+#. module: website
+#: view:website:website.snippets
+msgid "But"
 msgstr ""
 
 #. module: website
 #: view:website:website.snippets
-msgid "And a great subtitle too"
-msgstr ""
-
-#. module: website
-#: view:website:website.themes
+msgid "Button"
+msgstr "Кнопка"
+
+#. module: website
+#: view:website:website.snippets
+msgid "Can I use it to manage projects based on agile methodologies?"
+msgstr "Могу я использовать это, чтобы управлять проектами, основанными на гибких методологиях программирования?"
+
+#. module: website
+#. openerp-web
+#: code:addons/website/static/src/xml/website.editor.xml:310
+#: code:addons/website/static/src/xml/website.translator.xml:46
+#: code:addons/website/static/src/xml/website.xml:74 view:website:website.500
 #: view:website:website.view_website_form
 #: view:website.config.settings:website.view_website_config_settings
-msgid "Apply"
-msgstr ""
-
-#. module: website
-#: view:website:website.snippet_options
-msgid "Aqua"
-msgstr ""
-
-#. module: website
-#: field:ir.attachment,website_url:0
-msgid "Attachment URL"
-msgstr ""
-
-#. module: website
-#: view:website:website.snippets
-msgid "Author of this quote"
-msgstr ""
-
-#. module: website
-#. openerp-web
-#: code:addons/website/static/src/xml/website.snippets.xml:44
-#, python-format
-msgid "Auto Resize"
-msgstr ""
-
-#. module: website
-#. openerp-web
-#: code:addons/website/static/src/xml/website.editor.xml:404
-#, python-format
-msgid "Autoplay"
-msgstr ""
-
-#. module: website
-#: field:ir.actions.server,website_published:0
-msgid "Available on the Website"
-msgstr ""
-
-#. module: website
-#: view:website:website.snippet_options
-msgid "Baby Blue"
-msgstr ""
-
-#. module: website
-#: view:website:website.500
-msgid "Back"
-msgstr ""
-
-#. module: website
-#: view:website:website.snippet_options
-msgid "Background"
-msgstr ""
-
-#. module: website
-#: view:website:website.snippets
-msgid "Banner"
-msgstr ""
-
-#. module: website
-#: view:website:website.snippets
-msgid "Banner Odoo Image"
-msgstr ""
-
-#. module: website
-#. openerp-web
-#: code:addons/website/static/src/xml/website.editor.xml:92
-#, python-format
-msgid "Basic"
-msgstr ""
-
-#. module: website
-#: view:website:website.snippets
-msgid "Battery: 12 hours"
-msgstr ""
-
-#. module: website
-#: view:website:website.snippets
-msgid "Battery: 20 hours"
-msgstr ""
-
-#. module: website
-#: view:website:website.snippets
-msgid "Battery: 8 hours"
-msgstr ""
-
-#. module: website
-#: view:website:website.snippets
-msgid "Beginner"
-msgstr ""
-
-#. module: website
-#: view:website:website.snippets
-msgid "Big Message"
-msgstr ""
-
-#. module: website
-#: view:website:website.snippets
-msgid "Big Picture"
-msgstr ""
-
-#. module: website
-#: view:website:website.snippet_options
-msgid "Bigger Text"
-msgstr ""
-
-#. module: website
-#: view:website:website.snippet_options
-msgid "Black"
-msgstr ""
-
-#. module: website
-#. openerp-web
-#: code:addons/website/static/src/xml/website.snippets.xml:13
-#, python-format
-msgid "Block style"
-msgstr ""
-
-#. module: website
-#: view:website:website.snippet_options
-msgid "Box"
-msgstr ""
-
-#. module: website
-#. openerp-web
-#: code:addons/website/static/src/js/website.tour.banner.js:8
-#, python-format
-msgid "Build a page"
-msgstr ""
-
-#. module: website
-#: view:website:website.snippet_options
-msgid "Business Guy"
-msgstr ""
-
-#. module: website
-#: view:website:website.snippets
-msgid "Button"
-msgstr ""
-
-#. module: website
-#: view:website:website.snippets
-msgid "Can I use it to manage projects based on agile methodologies?"
-msgstr ""
-
-#. module: website
-#. openerp-web
-#: code:addons/website/static/src/xml/website.editor.xml:310
-#: code:addons/website/static/src/xml/website.translator.xml:46
-#: code:addons/website/static/src/xml/website.xml:74
-#: view:website:website.500
-#: view:website:website.view_website_form
-#: view:website.config.settings:website.view_website_config_settings
 #, python-format
 msgid "Cancel"
-msgstr ""
+msgstr "Отменить"
 
 #. module: website
 #: view:website:website.themes
 msgid "Cerulean"
-msgstr ""
+msgstr "Небесно-голубой"
 
 #. module: website
 #. openerp-web
 #: code:addons/website/static/src/xml/website.editor.xml:318
 #, python-format
 msgid "Change"
-msgstr ""
+msgstr "Изменить"
 
 #. module: website
 #: view:website:website.snippets
 msgid "Change Background"
-msgstr ""
+msgstr "Изменить фон"
 
 #. module: website
 #: view:website:website.snippets
 msgid "Change Icons"
-msgstr ""
+msgstr "Изменить значки"
 
 #. module: website
 #. openerp-web
 #: code:addons/website/static/src/xml/website.editor.xml:325
 #, python-format
 msgid "Change Media"
-msgstr ""
+msgstr "Изменить медиа"
 
 #. module: website
 #: view:website:website.layout
 msgid "Change Theme"
-msgstr ""
+msgstr "Изменить тему"
 
 #. module: website
 #: view:website:website.contactus
 msgid "Change address"
-msgstr ""
+msgstr "Изменить адрес"
 
 #. module: website
 #: view:website:website.snippet_options
 msgid "Change..."
-msgstr ""
+msgstr "Изменить..."
 
 #. module: website
 #. openerp-web
 #: code:addons/website/static/src/js/website.tour.banner.js:103
 #, python-format
 msgid "Check Mobile Preview"
+msgstr "Проверить мобильный предпросмотр"
+
+#. module: website
+#: view:website:website.snippets
+msgid "Check now and discover more today!"
 msgstr ""
 
 #. module: website
 #: field:website.menu,child_id:0
 msgid "Child Menus"
+msgstr "Дочерние меню"
+
+#. module: website
+#: view:website:website.snippets
+msgid ""
+"Choose a vibrant image and write an inspiring paragraph\n"
+"                            about it. It does not have to be long, but it should\n"
+"                            reinforce your image."
+msgstr "Выберите яркое изображение и напишите вдохновляющую статью\n                                об этом. Она не обязательно должна быть длинной, но она должна\n                                усиливать ваше изображение."
+
+#. module: website
+#: view:website:website.snippet_options
+msgid "Choose an image..."
+msgstr "Выберите изображение..."
+
+#. module: website
+#: view:website:website.snippet_options
+msgid "Circle"
+msgstr "Круг"
+
+#. module: website
+#: view:website:website.snippets
+msgid "Click Here"
 msgstr ""
 
 #. module: website
-#: view:website:website.snippets
-msgid ""
-"Choose a vibrant image and write an inspiring paragraph\n"
-"                            about it. It does not have to be long, but it "
-"should\n"
-"                            reinforce your image."
-msgstr ""
-
-#. module: website
-#: view:website:website.snippet_options
-msgid "Choose an image..."
-msgstr ""
-
-#. module: website
-#: view:website:website.snippet_options
-msgid "Circle"
-msgstr ""
-
-#. module: website
 #. openerp-web
 #: code:addons/website/static/src/js/website.tour.banner.js:28
 #, python-format
 msgid "Click here to insert blocks of content in the page."
-msgstr ""
+msgstr "Нажмите здесь, чтобы вставить блоки содержания на странице."
 
 #. module: website
 #. openerp-web
 #: code:addons/website/static/src/js/website.tour.banner.js:43
 #, python-format
 msgid "Click in the text and start editing it."
-msgstr ""
+msgstr "Поставьте курсор в текст и начните его редактировать."
 
 #. module: website
 #: view:website:website.snippets
 msgid "Click on the icon to adapt it to your feature"
-msgstr ""
+msgstr "Нажмите на значок, чтобы адаптировать его к вашему элементу"
 
 #. module: website
 #. openerp-web
@@ -557,7 +585,7 @@
 #: view:website:website.snippets
 #, python-format
 msgid "Click to customize this text"
-msgstr ""
+msgstr "Нажмите, чтобы настроить этот текст"
 
 #. module: website
 #. openerp-web
@@ -569,118 +597,111 @@
 #: code:addons/website/static/src/xml/website.xml:43
 #, python-format
 msgid "Close"
-msgstr ""
+msgstr "Закрыть"
 
 #. module: website
 #. openerp-web
 #: code:addons/website/static/src/js/website.tour.banner.js:113
 #, python-format
 msgid "Close Tutorial"
-msgstr ""
+msgstr "Закрыть учебник"
 
 #. module: website
 #: view:website:website.snippet_options
 msgid "Color Splash"
-msgstr ""
+msgstr "Цветовая гамма"
 
 #. module: website
 #. openerp-web
 #: code:addons/website/static/src/xml/website.editor.xml:86
 #, python-format
 msgid "Color Style"
-msgstr ""
+msgstr "Стиль цвета"
 
 #. module: website
 #: model:ir.model,name:website.model_res_company
 msgid "Companies"
-msgstr ""
+msgstr "Компании"
 
 #. module: website
 #: field:website,company_id:0
 msgid "Company"
-msgstr ""
+msgstr "Компания"
 
 #. module: website
 #: view:website:website.layout
 msgid "Company name"
-msgstr ""
+msgstr "Название компании"
 
 #. module: website
 #: view:website:website.snippets
 msgid "Comparisons"
-msgstr ""
+msgstr "Сравнения"
 
 #. module: website
 #: view:website.config.settings:website.view_website_config_settings
 msgid "Configure Website"
-msgstr ""
+msgstr "Настроить веб-сайт"
 
 #. module: website
 #: view:website.config.settings:website.view_website_config_settings
 msgid "Configure website menus"
-msgstr ""
+msgstr "Настроить меню сайта"
 
 #. module: website
 #: view:website:website.layout
 msgid "Connect with us"
-msgstr ""
+msgstr "Связаться с нами"
 
 #. module: website
 #: view:website:website.snippets
 msgid ""
 "Consider telling\n"
-"                            a great story that provides personality. Writing "
-"a story\n"
-"                            with personality for potential clients will "
-"asist with\n"
-"                            making a relationship connection. This shows up "
-"in small\n"
-"                            quirks like word choices or phrases. Write from "
-"your point\n"
+"                            a great story that provides personality. Writing a story\n"
+"                            with personality for potential clients will asist with\n"
+"                            making a relationship connection. This shows up in small\n"
+"                            quirks like word choices or phrases. Write from your point\n"
 "                            of view, not from someone else's experience."
-msgstr ""
-
-#. module: website
-#: view:website:website.403
-#: view:website:website.404
+msgstr "Подумайте о написании\n                            интересной истории, которая была бы индивидуальна. Написание\n                            оригинальной истории для потенциальных клиентов поможет в\n                            установлении взаимоотношений с ними. Это проявляется в небольших\n                            каламбурах в выборе слов и фраз. Напишите со своей точки\n                            зрения, а не исходя из чьего-то опыта."
+
+#. module: website
+#: view:website:website.403 view:website:website.404
 msgid "Contact Us"
-msgstr ""
+msgstr "Свяжитесь с нами"
 
 #. module: website
 #: view:website:website.snippets
 msgid "Contact Us Now"
-msgstr ""
-
-#. module: website
-#: view:website:website.contactus
-#: view:website:website.layout
+msgstr "Свяжитесь с нами сейчас"
+
+#. module: website
+#: view:website:website.contactus view:website:website.layout
 #: view:website:website.snippets
 #: model:website.menu,name:website.menu_contactus
 msgid "Contact us"
-msgstr ""
+msgstr "Свяжитесь с нами"
 
 #. module: website
 #: view:website:website.contactus
 msgid "Contact us about anything related to our company or services."
-msgstr ""
+msgstr "Свяжитесь с нами по любому вопросу, связанному с нашей компанией или услугами."
 
 #. module: website
 #: view:website:website.snippets
 msgid "Contact us »"
-msgstr ""
-
-#. module: website
-#: view:website:website.layout
-#: view:website:website.snippets
+msgstr "Свяжитесь с нами »"
+
+#. module: website
+#: view:website:website.layout view:website:website.snippets
 msgid "Content"
-msgstr ""
+msgstr "Содержание"
 
 #. module: website
 #. openerp-web
 #: code:addons/website/static/src/xml/website.translator.xml:22
 #, python-format
 msgid "Content to translate"
-msgstr ""
+msgstr "Содержимое для перевода"
 
 #. module: website
 #. openerp-web
@@ -690,52 +711,48 @@
 #: code:addons/website/static/src/xml/website.xml:73
 #, python-format
 msgid "Continue"
-msgstr ""
+msgstr "Продолжить"
 
 #. module: website
 #: view:website:website.layout
 msgid "Copyright &copy;"
-msgstr ""
+msgstr "Copyright &copy;"
 
 #. module: website
 #: view:website:website.themes
 msgid "Cosmo"
-msgstr ""
+msgstr "Космо"
 
 #. module: website
 #: view:website:website.page_404
 msgid "Create Page"
-msgstr ""
-
-#. module: website
-#. openerp-web
-#: code:addons/website/static/src/js/website.editor.js:987
+msgstr "Создать страницу"
+
+#. module: website
+#. openerp-web
+#: code:addons/website/static/src/js/website.editor.js:981
 #, python-format
 msgid "Create page '%s'"
-msgstr ""
-
-#. module: website
-#: field:website,create_uid:0
-#: field:website.config.settings,create_uid:0
+msgstr "Создать страницу '%s'"
+
+#. module: website
+#: field:website,create_uid:0 field:website.config.settings,create_uid:0
 #: field:website.converter.test.sub,create_uid:0
-#: field:website.menu,create_uid:0
-#: field:website.seo.metadata,create_uid:0
+#: field:website.menu,create_uid:0 field:website.seo.metadata,create_uid:0
 msgid "Created by"
-msgstr ""
-
-#. module: website
-#: field:website,create_date:0
-#: field:website.config.settings,create_date:0
+msgstr "Создано"
+
+#. module: website
+#: field:website,create_date:0 field:website.config.settings,create_date:0
 #: field:website.converter.test.sub,create_date:0
-#: field:website.menu,create_date:0
-#: field:website.seo.metadata,create_date:0
+#: field:website.menu,create_date:0 field:website.seo.metadata,create_date:0
 msgid "Created on"
-msgstr ""
+msgstr "Создан"
 
 #. module: website
 #: view:website:website.themes
 msgid "Crisp like a new sheet of paper."
-msgstr ""
+msgstr "Хрустеть, как новый лист бумаги."
 
 #. module: website
 #. openerp-web
@@ -744,7 +761,7 @@
 #: view:website:website.layout
 #, python-format
 msgid "Customize"
-msgstr ""
+msgstr "Задать настройки"
 
 #. module: website
 #. openerp-web
@@ -753,48 +770,48 @@
 msgid ""
 "Customize any block through this menu. Try to change the background of the "
 "banner."
-msgstr ""
+msgstr "Настройте любой блок через это меню. Попробуйте изменить фон баннера."
 
 #. module: website
 #. openerp-web
 #: code:addons/website/static/src/js/website.tour.banner.js:42
 #, python-format
 msgid "Customize banner's text"
-msgstr ""
+msgstr "Задать настройки текста баннера"
 
 #. module: website
 #. openerp-web
 #: code:addons/website/static/src/js/website.tour.banner.js:59
 #, python-format
 msgid "Customize the banner"
-msgstr ""
+msgstr "Настроить баннер"
 
 #. module: website
 #: view:website:website.themes
 msgid "Cyborg"
-msgstr ""
+msgstr "Киборг"
 
 #. module: website
 #. openerp-web
 #: code:addons/website/static/src/xml/website.editor.xml:107
 #, python-format
 msgid "Danger"
-msgstr ""
+msgstr "Опасность"
 
 #. module: website
 #: view:website:website.snippet_options
 msgid "Dark Blue"
-msgstr ""
+msgstr "Темно-синий"
 
 #. module: website
 #: view:website:website.snippet_options
 msgid "Darken"
-msgstr ""
+msgstr "Затемнить"
 
 #. module: website
 #: field:ir.attachment,datas_checksum:0
 msgid "Datas checksum"
-msgstr ""
+msgstr "Контрольная сумма для проверки данных"
 
 #. module: website
 #. openerp-web
@@ -802,61 +819,59 @@
 #: view:website:website.themes
 #, python-format
 msgid "Default"
-msgstr ""
+msgstr "По умолчанию"
 
 #. module: website
 #: view:website:website.themes
 msgid "Default Theme"
-msgstr ""
+msgstr "Тема по умолчанию"
 
 #. module: website
 #: field:website,default_lang_id:0
 #: field:website.config.settings,default_lang_id:0
 msgid "Default language"
-msgstr ""
+msgstr "Язык по умолчанию"
 
 #. module: website
 #: field:website,default_lang_code:0
 #: field:website.config.settings,default_lang_code:0
 msgid "Default language code"
-msgstr ""
+msgstr "Код языка по умолчанию"
 
 #. module: website
 #: view:website:website.snippets
 msgid "Delete Blocks"
-msgstr ""
+msgstr "Удалить блоки"
 
 #. module: website
 #: view:website:website.snippets
 msgid ""
 "Delete the above image or replace it with a picture\n"
-"                            that illustrates your message. Click on the "
-"picture to\n"
+"                            that illustrates your message. Click on the picture to\n"
 "                            change it's"
-msgstr ""
+msgstr "Удалите изображение выше или замените его картинкой,\n                            которая иллюстрирует ваше сообщение. Нажмите на картинку, чтобы\n                            изменить ее"
 
 #. module: website
 #: view:website:website.snippets
 msgid ""
 "Deploy new stores with just an internet connection: no\n"
-"                    installation, no specific hardware required. It works "
-"with any\n"
+"                    installation, no specific hardware required. It works with any\n"
 "                    iPad, Tablet PC, laptop or industrial POS machine."
-msgstr ""
+msgstr "Размещайте новые магазины с помощью только подключения к Интернету: никакой\n                    установки, никакого особого аппаратного оборудования не требуется. Работает\n                    с любым iPad, планшетом, ноутбуком или промышленным кассовым терминалом."
 
 #. module: website
 #. openerp-web
 #: code:addons/website/static/src/xml/website.seo.xml:49
 #, python-format
 msgid "Description"
-msgstr ""
+msgstr "Описание"
 
 #. module: website
 #. openerp-web
 #: code:addons/website/static/src/xml/website.seo.xml:120
 #, python-format
 msgid "Description..."
-msgstr ""
+msgstr "Описание..."
 
 #. module: website
 #. openerp-web
@@ -868,103 +883,106 @@
 #: code:addons/website/static/src/xml/website.seo.xml:71
 #, python-format
 msgid "Discard"
-msgstr ""
+msgstr "Отказаться"
 
 #. module: website
 #. openerp-web
 #: code:addons/website/static/src/xml/website.editor.xml:298
 #, python-format
 msgid "Discard edition"
-msgstr ""
+msgstr "Отказаться от выпуска"
+
+#. module: website
+#: view:website:website.snippets
+msgid "Discover more about Odoo"
+msgstr "Узнайте больше о Odoo"
 
 #. module: website
 #: view:website:website.template_partner_comment
 msgid "Discuss and Comments"
-msgstr ""
+msgstr "Обсуждение и комментарии"
 
 #. module: website
 #. openerp-web
 #: code:addons/website/static/src/xml/website.translator.xml:41
 #, python-format
 msgid "Do not show this dialog later."
-msgstr ""
+msgstr "Больше не показывать этот диалог."
 
 #. module: website
 #: view:website:website.snippets
 msgid "Does it works offline?"
-msgstr ""
-
-#. module: website
-#: view:website:website.view_website_form
-#: field:website,name:0
+msgstr "Работает ли он в режиме оффлайн?"
+
+#. module: website
+#: view:website:website.view_website_form field:website,name:0
 #: view:website.config.settings:website.view_website_config_settings
 msgid "Domain"
-msgstr ""
+msgstr "Домен"
 
 #. module: website
 #. openerp-web
 #: code:addons/website/static/src/js/website.tour.banner.js:74
 #, python-format
 msgid "Drag & Drop This Block"
-msgstr ""
+msgstr "Перетащите и отпустите этот блок"
 
 #. module: website
 #. openerp-web
 #: code:addons/website/static/src/js/website.tour.banner.js:34
 #, python-format
 msgid "Drag & Drop a Banner"
-msgstr ""
+msgstr "Перетащите и отпустите баннер"
 
 #. module: website
 #. openerp-web
 #: code:addons/website/static/src/xml/website.contentMenu.xml:34
 #, python-format
 msgid "Drag a menu to the right to create a sub-menu"
-msgstr ""
+msgstr "Перетащите меню направо, чтобы создать подменю"
 
 #. module: website
 #. openerp-web
 #: code:addons/website/static/src/js/website.tour.banner.js:75
 #, python-format
 msgid "Drag the <em>'Features'</em> block and drop it below the banner."
-msgstr ""
+msgstr "Перетащите блок <em>'Функции'</em> и поместите его под баннером."
 
 #. module: website
 #. openerp-web
 #: code:addons/website/static/src/js/website.tour.banner.js:35
 #, python-format
 msgid "Drag the Banner block and drop it in your page."
-msgstr ""
+msgstr "Перетащите блок Баннер и поместите его на вашей странице."
 
 #. module: website
 #. openerp-web
 #: code:addons/website/static/src/xml/website.snippets.xml:34
 #, python-format
 msgid "Drag to Move"
-msgstr ""
+msgstr "Нажмите и удерживайте, чтобы переместить"
 
 #. module: website
 #: view:website:website.snippets
 msgid "Duplicate"
-msgstr ""
+msgstr "Дублировать"
 
 #. module: website
 #. openerp-web
 #: code:addons/website/static/src/xml/website.snippets.xml:35
 #, python-format
 msgid "Duplicate Container"
-msgstr ""
+msgstr "Дублировать хранилище"
 
 #. module: website
 #: view:website:website.snippets
 msgid "Duplicate blocks to add more features."
-msgstr ""
-
-#. module: website
-#: view:website:website.layout
-#: view:website:website.publish_management
+msgstr "Дублировать блоки, чтобы добавить больше свойств."
+
+#. module: website
+#: view:website:website.layout view:website:website.publish_management
 msgid "Edit"
-msgstr ""
+msgstr "Редактировать"
 
 #. module: website
 #. openerp-web
@@ -972,65 +990,65 @@
 #: view:website:website.layout
 #, python-format
 msgid "Edit Menu"
-msgstr ""
+msgstr "Редактировать меню"
 
 #. module: website
 #. openerp-web
 #: code:addons/website/static/src/xml/website.contentMenu.xml:48
 #, python-format
 msgid "Edit Menu Entry"
-msgstr ""
+msgstr "Редактировать пункт меню"
 
 #. module: website
 #: view:website:website.layout
 msgid "Edit Top Menu"
-msgstr ""
+msgstr "Редактировать верхнее меню"
 
 #. module: website
 #: view:website:website.publish_management
 msgid "Edit in backend"
-msgstr ""
+msgstr "Редактировать в базе данных"
 
 #. module: website
 #: view:website:website.page_404
 msgid ""
 "Edit the content below this line to adapt the default \"page not found\" "
 "page."
-msgstr ""
+msgstr "Редактировать содержание под этой строкой, чтобы настроить страницу по умолчанию \"страница не найдена\"."
 
 #. module: website
 #. openerp-web
 #: code:addons/website/static/src/js/website.tour.banner.js:20
 #, python-format
 msgid "Edit this page"
-msgstr ""
+msgstr "Редактировать эту страницу"
 
 #. module: website
 #: view:website:website.snippets
 msgid "Effects"
-msgstr ""
+msgstr "Эффекты"
 
 #. module: website
 #. openerp-web
 #: code:addons/website/static/src/xml/website.editor.xml:378
 #, python-format
 msgid "Embed Video (HTML)"
-msgstr ""
+msgstr "Вставить видео (HTML)"
 
 #. module: website
 #: view:website:website.snippets
 msgid "Enterprise package"
-msgstr ""
+msgstr "Пакет предприятия"
 
 #. module: website
 #: view:website:website.http_error_debug
 msgid "Error"
-msgstr ""
+msgstr "Ошибка"
 
 #. module: website
 #: view:website:website.http_error_debug
 msgid "Error message:"
-msgstr ""
+msgstr "Сообщение об ошибке:"
 
 #. module: website
 #. openerp-web
@@ -1038,127 +1056,138 @@
 #, python-format
 msgid ""
 "Every page of your website can be modified through the <i>Edit</i> button."
-msgstr ""
+msgstr "Каждую страницу вашего веб-сайта можно изменить с помощью кнопки <i>Редактировать</i>."
 
 #. module: website
 #: view:website:website.snippets
 msgid "Expert"
-msgstr ""
+msgstr "Эксперт"
 
 #. module: website
 #: view:website:website.snippets
 msgid ""
 "Explain the benefits you offer. Don't write about products or\n"
 "            services here, write about solutions."
-msgstr ""
+msgstr "Объясните преимущества, которые вы предлагаете. Не пишите о товарах\n            или услугах здесь, пишите о решениях."
 
 #. module: website
 #: field:ir.actions.server,xml_id:0
 msgid "External ID"
+msgstr "Внешний ID"
+
+#. module: website
+#. openerp-web
+#: code:addons/website/static/src/xml/website.editor.xml:117
+#, python-format
+msgid "Extra Small"
+msgstr "Очень маленький"
+
+#. module: website
+#: view:website:website.snippet_options
+msgid "Extra-Large"
 msgstr ""
 
 #. module: website
-#. openerp-web
-#: code:addons/website/static/src/xml/website.editor.xml:117
-#, python-format
-msgid "Extra Small"
-msgstr ""
-
-#. module: website
 #: view:website:website.snippets
 msgid "FAQ"
-msgstr ""
+msgstr "Часто задаваемые вопросы"
 
 #. module: website
 #: field:website,social_facebook:0
 #: field:website.config.settings,social_facebook:0
 msgid "Facebook Account"
-msgstr ""
+msgstr "Учетная запись на Facebook"
 
 #. module: website
 #: view:website:website.snippet_options
 msgid "Fast"
-msgstr ""
+msgstr "Быстро"
 
 #. module: website
 #: view:website:website.snippets
 msgid "Feature Grid"
-msgstr ""
+msgstr "Сетка свойств"
 
 #. module: website
 #: view:website:website.snippets
 msgid "Feature One"
-msgstr ""
+msgstr "Настроить один"
 
 #. module: website
 #: view:website:website.snippets
 msgid "Feature Three"
-msgstr ""
+msgstr "Настроить три"
 
 #. module: website
 #: view:website:website.snippets
 msgid "Feature Title"
-msgstr ""
+msgstr "Название свойства"
 
 #. module: website
 #: view:website:website.snippets
 msgid "Feature Two"
-msgstr ""
+msgstr "Настроить два"
 
 #. module: website
 #: view:website:website.snippets
 msgid "Features"
-msgstr ""
+msgstr "Свойства"
 
 #. module: website
 #: view:website:website.snippets
 msgid "First Feature"
-msgstr ""
+msgstr "Первое свойство"
 
 #. module: website
 #: view:website:website.snippet_options
 msgid "Fixed"
-msgstr ""
+msgstr "Фиксированный"
 
 #. module: website
 #: view:website:website.themes
 msgid "Flat and modern"
-msgstr ""
+msgstr "Плоский и усовершенствованный"
 
 #. module: website
 #: view:website:website.themes
 msgid "Flatly"
-msgstr ""
+msgstr "Плоско"
+
+#. module: website
+#: view:website:website.snippet_options
+msgid "Float"
+msgstr "Число с плавающей точкой"
 
 #. module: website
 #: view:website:website.snippet_options
 msgid "Flowers Field"
-msgstr ""
+msgstr "Поле цветов"
 
 #. module: website
 #. openerp-web
 #: code:addons/website/static/src/xml/website.ace.xml:10
 #, python-format
 msgid "Format"
-msgstr ""
+msgstr "Формат"
 
 #. module: website
 #: view:website:website.snippets
 msgid "Free shipping, satisfied or reimbursed."
-msgstr ""
-
-#. module: website
-#: view:website:website.snippets
-msgid ""
-"From the main container, you can change the background to highlight features."
-msgstr ""
+msgstr "Бесплатная доставка, оплаченная или возмещенная."
+
+#. module: website
+#: view:website:website.snippets
+msgid ""
+"From the main container, you can change the background to highlight "
+"features."
+msgstr "Из главного хранилища вы можете изменять фон, чтобы выделить особенности."
 
 #. module: website
 #. openerp-web
 #: code:addons/website/static/src/js/website.tour.banner.js:52
 #, python-format
 msgid "Get banner properties"
-msgstr ""
+msgstr "Получить свойства баннера"
 
 #. module: website
 #. openerp-web
@@ -1166,188 +1195,190 @@
 #, python-format
 msgid ""
 "Get this page efficiently referenced in Google to attract more visitors."
-msgstr ""
-
-#. module: website
-#: field:website,social_github:0
-#: field:website.config.settings,social_github:0
+msgstr "Добавьте больше ссылок на вашу страницу в Google, чтобы привлечь больше посетителей."
+
+#. module: website
+#: field:website,social_github:0 field:website.config.settings,social_github:0
 msgid "GitHub Account"
-msgstr ""
+msgstr "Учетная запись на GitHub"
 
 #. module: website
 #. openerp-web
 #: code:addons/website/static/src/js/website.tour.banner.js:88
 #, python-format
 msgid "Good Job!"
-msgstr ""
+msgstr "Отлично!"
 
 #. module: website
 #: field:website,google_analytics_key:0
 #: field:website.config.settings,google_analytics_key:0
 msgid "Google Analytics Key"
-msgstr ""
+msgstr "Ключ Google Analytics"
 
 #. module: website
 #: field:website,social_googleplus:0
 #: field:website.config.settings,social_googleplus:0
 msgid "Google+ Account"
-msgstr ""
+msgstr "Учетная запись Google+"
 
 #. module: website
 #: view:website:website.snippets
 msgid "Great Value"
-msgstr ""
+msgstr "Большое значение"
 
 #. module: website
 #: view:website:website.aboutus
 msgid "Great products for great people"
-msgstr ""
+msgstr "Замечательные товары для замечательных людей"
 
 #. module: website
 #: view:website:website.snippets
 msgid ""
 "Great stories are for everyone even when only written for\n"
 "                            just one person."
-msgstr ""
+msgstr "Замечательные истории - для всех, даже когда написаны только\n                            ля одного человека."
 
 #. module: website
 #: view:website:website.snippets
 msgid "Great stories have personality."
-msgstr ""
+msgstr "У замечательных историй есть индивидуальность."
 
 #. module: website
 #: view:website:website.snippet_options
 msgid "Green"
-msgstr ""
+msgstr "Зеленый"
 
 #. module: website
 #: view:website:website.snippet_options
 msgid "Greenfields"
-msgstr ""
+msgstr "Новые предприятия"
 
 #. module: website
 #: view:website:website.layout
 msgid "HELP & TUTORIALS"
-msgstr ""
+msgstr "ПОМОЩЬ И УЧЕБНЫЕ МАТЕРИАЛЫ"
 
 #. module: website
 #: view:website:website.layout
 msgid "HTML Editor"
-msgstr ""
+msgstr "Редактор HTML"
 
 #. module: website
 #: model:ir.model,name:website.model_ir_http
 msgid "HTTP routing"
-msgstr ""
+msgstr "маршрутизация HTTP"
 
 #. module: website
 #: view:website:website.themes
 msgid "Have a look at"
+msgstr "Взглянуть на"
+
+#. module: website
+#: view:website:website.layout
+msgid "Help"
+msgstr "Помощь"
+
+#. module: website
+#. openerp-web
+#: code:addons/website/static/src/xml/website.translator.xml:19
+#, python-format
+msgid "Here are the visuals used to help you translate efficiently:"
+msgstr "Вот визуальные инструменты, используемые, чтобы помочь вам перевести эффективно:"
+
+#. module: website
+#: view:website:website.snippet_options
+msgid "Hide link"
 msgstr ""
 
 #. module: website
-#: view:website:website.layout
-msgid "Help"
-msgstr ""
-
-#. module: website
-#. openerp-web
-#: code:addons/website/static/src/xml/website.translator.xml:19
-#, python-format
-msgid "Here are the visuals used to help you translate efficiently:"
-msgstr ""
-
-#. module: website
-#: view:website:website.500
-#: view:website:website.layout
+#: view:website:website.500 view:website:website.layout
 #: model:website.menu,name:website.menu_homepage
 msgid "Home"
-msgstr ""
-
-#. module: website
-#: view:website:website.403
-#: view:website:website.404
+msgstr "Главная"
+
+#. module: website
+#: view:website:website.403 view:website:website.404
 #: view:website:website.layout
 msgid "Homepage"
-msgstr ""
+msgstr "Главная страница"
 
 #. module: website
 #. openerp-web
 #: code:addons/website/static/src/xml/website.editor.xml:331
 #, python-format
 msgid "Horizontal flip"
-msgstr ""
-
-#. module: website
-#: field:website,id:0
-#: field:website.config.settings,id:0
-#: field:website.converter.test.sub,id:0
-#: field:website.menu,id:0
-#: field:website.qweb,id:0
-#: field:website.qweb.field,id:0
-#: field:website.qweb.field.contact,id:0
-#: field:website.qweb.field.date,id:0
+msgstr "Горизонтальное отражение"
+
+#. module: website
+#: field:website,id:0 field:website.config.settings,id:0
+#: field:website.converter.test.sub,id:0 field:website.menu,id:0
+#: field:website.qweb,id:0 field:website.qweb.field,id:0
+#: field:website.qweb.field.contact,id:0 field:website.qweb.field.date,id:0
 #: field:website.qweb.field.datetime,id:0
-#: field:website.qweb.field.duration,id:0
-#: field:website.qweb.field.float,id:0
-#: field:website.qweb.field.html,id:0
-#: field:website.qweb.field.image,id:0
+#: field:website.qweb.field.duration,id:0 field:website.qweb.field.float,id:0
+#: field:website.qweb.field.html,id:0 field:website.qweb.field.image,id:0
 #: field:website.qweb.field.integer,id:0
 #: field:website.qweb.field.many2one,id:0
-#: field:website.qweb.field.monetary,id:0
-#: field:website.qweb.field.qweb,id:0
+#: field:website.qweb.field.monetary,id:0 field:website.qweb.field.qweb,id:0
 #: field:website.qweb.field.relative,id:0
-#: field:website.qweb.field.selection,id:0
-#: field:website.qweb.field.text,id:0
+#: field:website.qweb.field.selection,id:0 field:website.qweb.field.text,id:0
 #: field:website.seo.metadata,id:0
 msgid "ID"
-msgstr ""
+msgstr "ID"
 
 #. module: website
 #: help:ir.actions.server,xml_id:0
 msgid "ID of the action if defined in a XML file"
-msgstr ""
+msgstr "ID действия, если он определен в файле XML"
 
 #. module: website
 #: view:website:website.500
 msgid ""
 "If this error is caused by a change of yours in the templates, you have the "
 "possibility to reset one or more templates to their"
+msgstr "Если эта ошибка вызвана вашим изменением в шаблонах, у вас есть возможность перезагрузить один или несколько шаблонов к их"
+
+#. module: website
+#. openerp-web
+#: code:addons/website/static/src/xml/website.editor.xml:301
+#, python-format
+msgid "If you discard the current edition,"
+msgstr "Если вы откажетесь от текущего выпуска,"
+
+#. module: website
+#: view:website:website.snippets
+msgid ""
+"If you try to write with a wide general\n"
+"                            audience in mind, your story will ring false and be bland.\n"
+"                            No one will be interested. Write for one person. If it’s genuine for the one, it’s genuine for the rest."
+msgstr "Если вы попробуете написать историю для широкой общей\n                            аудитории, она будет звучать фальшиво и будет скучной.\n                            Никто не заинтересуется. Напишите для одного человека. Если она оригинальна для одного, то она оригинальна и для остальных."
+
+#. module: website
+#. openerp-web
+#: code:addons/website/static/src/xml/website.editor.xml:156
+#, python-format
+msgid "Image"
+msgstr "Изображение"
+
+#. module: website
+#: view:website:website.snippets
+msgid "Image Floating"
 msgstr ""
 
 #. module: website
-#. openerp-web
-#: code:addons/website/static/src/xml/website.editor.xml:301
-#, python-format
-msgid "If you discard the current edition,"
+#: view:website:website.snippets
+msgid "Image Gallery"
+msgstr "Галерея изображений"
+
+#. module: website
+#: view:website:website.snippets
+msgid "Image-Floating"
 msgstr ""
 
 #. module: website
 #: view:website:website.snippets
-msgid ""
-"If you try to write with a wide general\n"
-"                            audience in mind, your story will ring false and "
-"be bland.\n"
-"                            No one will be interested. Write for one person. "
-"If it’s genuine for the one, it’s genuine for the rest."
-msgstr ""
-
-#. module: website
-#. openerp-web
-#: code:addons/website/static/src/xml/website.editor.xml:156
-#, python-format
-msgid "Image"
-msgstr ""
-
-#. module: website
-#: view:website:website.snippets
-msgid "Image Gallery"
-msgstr ""
-
-#. module: website
-#: view:website:website.snippets
 msgid "Image-Text"
-msgstr ""
+msgstr "Изображение-Текст"
 
 #. module: website
 #. openerp-web
@@ -1355,64 +1386,62 @@
 #, python-format
 msgid ""
 "In this mode, you can only translate texts.  To\n"
-"                            change the structure of the page, you must edit "
-"the\n"
-"                            master page. Each modification on the master "
-"page\n"
+"                            change the structure of the page, you must edit the\n"
+"                            master page. Each modification on the master page\n"
 "                            is automatically applied to all translated\n"
 "                            versions."
-msgstr ""
+msgstr "В этом режиме вы можете только переводить тексты. Чтобы\n                            изменить структуру страницы, вы должны отредактировать\n                            главную страницу. Каждое изменение на главной странице\n                            будет автоматически применено ко всем переведенным\n                            версиям."
 
 #. module: website
 #. openerp-web
 #: code:addons/website/static/src/xml/website.editor.xml:101
 #, python-format
 msgid "Info"
-msgstr ""
+msgstr "Инфо"
 
 #. module: website
 #: view:website:website.info
 msgid "Information about the"
-msgstr ""
+msgstr "Информация об"
 
 #. module: website
 #. openerp-web
 #: code:addons/website/static/src/xml/website.snippets.xml:7
 #, python-format
 msgid "Insert Blocks"
-msgstr ""
+msgstr "Вставить блоки"
 
 #. module: website
 #. openerp-web
 #: code:addons/website/static/src/js/website.tour.banner.js:27
 #, python-format
 msgid "Insert building blocks"
-msgstr ""
+msgstr "Вставить структурные блоки"
 
 #. module: website
 #: view:website:website.layout
 msgid "Install Apps"
-msgstr ""
+msgstr "Установить приложения"
 
 #. module: website
 #: model:ir.model,name:website.model_base_language_install
 msgid "Install Language"
-msgstr ""
+msgstr "Установить язык"
 
 #. module: website
 #: view:website:website.info
 msgid "Installed Applications"
-msgstr ""
+msgstr "Установленные приложения"
 
 #. module: website
 #: view:website:website.info
 msgid "Installed Modules"
-msgstr ""
+msgstr "Установленные модули"
 
 #. module: website
 #: view:website:website.500
 msgid "Internal Server Error"
-msgstr ""
+msgstr "Внутренняя ошибка сервера"
 
 #. module: website
 #. openerp-web
@@ -1421,175 +1450,185 @@
 msgid ""
 "It might be possible to edit the relevant items\n"
 "                                or fix the issue in"
-msgstr ""
+msgstr "Возможно отредактировать соответствующие пункты\n                                или устранить проблему в"
 
 #. module: website
 #: view:website:website.themes
 msgid "Jet black and electric blue"
-msgstr ""
+msgstr "Угольно-черный и электрик"
 
 #. module: website
 #: view:website:website.snippets
 msgid "John Doe, CEO"
-msgstr ""
+msgstr "Джон Дои, главный исполнительный директор"
 
 #. module: website
 #: view:website:website.snippets
 msgid "Join us and make your company a better place."
-msgstr ""
+msgstr "Присоединяйтесь к нам и сделайте свою компанию лучшим местом."
 
 #. module: website
 #: view:website:website.themes
 msgid "Journal"
-msgstr ""
+msgstr "Журнал"
 
 #. module: website
 #: view:website:website.snippet_options
 msgid "Landscape"
-msgstr ""
+msgstr "Альбомная ориентация"
 
 #. module: website
 #: view:website.config.settings:website.view_website_config_settings
 msgid "Language"
-msgstr ""
-
-#. module: website
-#: field:website,language_ids:0
-#: field:website.config.settings,language_ids:0
+msgstr "Язык"
+
+#. module: website
+#: field:website,language_ids:0 field:website.config.settings,language_ids:0
 msgid "Languages"
-msgstr ""
+msgstr "Языки"
 
 #. module: website
 #. openerp-web
 #: code:addons/website/static/src/xml/website.editor.xml:126
+#: view:website:website.snippet_options
 #, python-format
 msgid "Large"
-msgstr ""
-
-#. module: website
-#: field:website,write_uid:0
-#: field:website.config.settings,write_uid:0
-#: field:website.converter.test.sub,write_uid:0
-#: field:website.menu,write_uid:0
+msgstr "Большой"
+
+#. module: website
+#: field:website,write_uid:0 field:website.config.settings,write_uid:0
+#: field:website.converter.test.sub,write_uid:0 field:website.menu,write_uid:0
 #: field:website.seo.metadata,write_uid:0
 msgid "Last Updated by"
-msgstr ""
-
-#. module: website
-#: field:website,write_date:0
-#: field:website.config.settings,write_date:0
+msgstr "Последний раз обновлено"
+
+#. module: website
+#: field:website,write_date:0 field:website.config.settings,write_date:0
 #: field:website.converter.test.sub,write_date:0
-#: field:website.menu,write_date:0
-#: field:website.seo.metadata,write_date:0
+#: field:website.menu,write_date:0 field:website.seo.metadata,write_date:0
 msgid "Last Updated on"
-msgstr ""
+msgstr "Последний раз обновлено"
+
+#. module: website
+#: view:website:website.snippet_options
+msgid "Left"
+msgstr "Левый"
 
 #. module: website
 #. openerp-web
 #: code:addons/website/static/src/js/website.tour.banner.js:68
 #, python-format
 msgid "Let's add another building block to your page."
-msgstr ""
+msgstr "Давайте добавим еще один структурный блок к вашей странице."
 
 #. module: website
 #. openerp-web
 #: code:addons/website/static/src/js/website.tour.banner.js:97
 #, python-format
 msgid "Let's check how your homepage looks like on mobile devices."
-msgstr ""
+msgstr "Давайте проверим, как выглядит ваша домашняя страница на мобильных устройствах."
 
 #. module: website
 #: view:website:website.snippets
 msgid "Limited support"
-msgstr ""
+msgstr "Ограниченная поддержка"
 
 #. module: website
 #. openerp-web
 #: code:addons/website/static/src/xml/website.editor.xml:89
 #, python-format
 msgid "Link"
-msgstr ""
+msgstr "Ссылка"
 
 #. module: website
 #. openerp-web
 #: code:addons/website/static/src/xml/website.editor.xml:71
 #, python-format
 msgid "Link text"
-msgstr ""
+msgstr "Текст ссылки"
 
 #. module: website
 #. openerp-web
 #: code:addons/website/static/src/xml/website.editor.xml:41
 #, python-format
 msgid "Link to"
-msgstr ""
+msgstr "Ссылка на"
 
 #. module: website
 #: field:website,social_linkedin:0
 #: field:website.config.settings,social_linkedin:0
 msgid "LinkedIn Account"
-msgstr ""
+msgstr "Учетная запись LinkedIn"
 
 #. module: website
 #: view:website:website.snippets
 msgid "List of Features"
-msgstr ""
+msgstr "Список характеристик"
 
 #. module: website
 #: view:website:website.layout
 msgid "Logout"
-msgstr ""
+msgstr "Выход"
 
 #. module: website
 #: field:website,menu_id:0
 msgid "Main Menu"
-msgstr ""
+msgstr "Главное меню"
 
 #. module: website
 #: view:website:website.snippet_options
 msgid "Mango"
-msgstr ""
+msgstr "Манго"
+
+#. module: website
+#: view:website:website.snippet_options
+msgid "Margin"
+msgstr "Наценка"
 
 #. module: website
 #. openerp-web
 #: code:addons/website/static/src/xml/website.snippets.xml:60
 #, python-format
 msgid "Margin resize"
-msgstr ""
-
-#. module: website
-#: view:website:website.403
-#: view:website:website.404
+msgstr "Изменение размера полей"
+
+#. module: website
+#: view:website:website.403 view:website:website.404
 msgid "Maybe you were looking for one of these popular pages ?"
-msgstr ""
+msgstr "Возможно, вы искали одну из этих популярных страниц ?"
+
+#. module: website
+#: view:website:website.snippet_options
+msgid "Medium"
+msgstr "Средний"
 
 #. module: website
 #: view:website.config.settings:website.view_website_config_settings
 #: field:website.menu,name:0
 msgid "Menu"
-msgstr ""
+msgstr "Меню"
 
 #. module: website
 #. openerp-web
 #: code:addons/website/static/src/xml/website.contentMenu.xml:55
 #, python-format
 msgid "Menu Label"
-msgstr ""
+msgstr "Ярлык меню"
 
 #. module: website
 #: view:website:website.template_partner_comment
 msgid "Message"
-msgstr ""
+msgstr "Сообщение"
 
 #. module: website
 #: field:ir.attachment,mimetype:0
 msgid "Mime Type"
-msgstr ""
+msgstr "Тип Mime"
 
 #. module: website
 #: view:website:website.themes
 msgid "Mini and minimalist."
-msgstr ""
+msgstr "Мини и минималистский."
 
 #. module: website
 #. openerp-web
@@ -1597,39 +1636,39 @@
 #: view:website:website.layout
 #, python-format
 msgid "Mobile preview"
-msgstr ""
+msgstr "Мобильный предпросмотр"
 
 #. module: website
 #: view:website:website.snippets
 msgid "More than 500 happy customers."
-msgstr ""
+msgstr "Более 500 счастливых клиентов."
 
 #. module: website
 #: view:website:website.snippets
 msgid "More than 500 successful projects"
-msgstr ""
+msgstr "Более 500 успешных проектов"
 
 #. module: website
 #. openerp-web
 #: code:addons/website/static/src/xml/website.seo.xml:36
 #, python-format
 msgid "Most searched topics related to your keywords, ordered by importance:"
-msgstr ""
+msgstr "Самые востребованные темы, которые имеют отношение к вашим ключевым словам, в порядке важности:"
 
 #. module: website
 #: view:website:website.snippet_options
 msgid "Mountains"
-msgstr ""
+msgstr "Горы"
 
 #. module: website
 #: view:website:website.layout
 msgid "My Account"
-msgstr ""
+msgstr "Моя учетная запись"
 
 #. module: website
 #: view:website:website.snippet_options
 msgid "Narrow"
-msgstr ""
+msgstr "Узкий"
 
 #. module: website
 #. openerp-web
@@ -1637,51 +1676,49 @@
 #: view:website:website.layout
 #, python-format
 msgid "New Page"
-msgstr ""
+msgstr "Новая страница"
 
 #. module: website
 #: field:website.menu,new_window:0
 msgid "New Window"
-msgstr ""
-
-#. module: website
-#. openerp-web
-#: code:addons/website/static/src/js/website.editor.js:972
+msgstr "Новое окно"
+
+#. module: website
+#. openerp-web
+#: code:addons/website/static/src/js/website.editor.js:966
 #, python-format
 msgid "New or existing page"
-msgstr ""
-
-#. module: website
-#: view:website:website.kanban_contain
-#: view:website:website.pager
+msgstr "Новая или существующая страница"
+
+#. module: website
+#: view:website:website.kanban_contain view:website:website.pager
 msgid "Next"
-msgstr ""
+msgstr "Далее"
 
 #. module: website
 #. openerp-web
 #: code:addons/website/static/src/xml/website.editor.xml:162
 #, python-format
 msgid "Next →"
-msgstr ""
+msgstr "Далее →"
 
 #. module: website
 #: view:website:website.snippets
 msgid "No support"
-msgstr ""
+msgstr "Нет поддержки"
 
 #. module: website
 #: view:website:website.snippet_options
 msgid "None"
-msgstr ""
+msgstr "Ни одного"
 
 #. module: website
 #. openerp-web
 #: code:addons/website/static/src/xml/website.backend.xml:10
-#: view:website:website.publish_management
-#: view:website:website.publish_short
+#: view:website:website.publish_management view:website:website.publish_short
 #, python-format
 msgid "Not Published"
-msgstr ""
+msgstr "Не опубликовано"
 
 #. module: website
 #: view:website:website.info
@@ -1689,9 +1726,9 @@
 msgstr ""
 
 #. module: website
-#: view:website:website.layout
+#: view:website:website.layout view:website:website.snippets
 msgid "Odoo"
-msgstr ""
+msgstr "Odoo"
 
 #. module: website
 #: view:website:website.info
@@ -1702,216 +1739,235 @@
 #: view:website:website.snippets
 msgid ""
 "Odoo provides essential platform for our project management.\n"
-"                                                    Things are better "
-"organized and more visible with it."
-msgstr ""
+"                                                    Things are better organized and more visible with it."
+msgstr "Odoo предоставляет необходимую платформу для управления нашим проектом.\n                                                    Многое лучше организовано и более заметно с ним."
 
 #. module: website
 #: view:website:website.snippets
 msgid ""
 "Odoo provides essential platform for our project management.\n"
-"                                            Things are better organized and "
-"more visible with it."
-msgstr ""
+"                                            Things are better organized and more visible with it."
+msgstr "Odoo предоставляет необходимую платформу для управления нашим проектом.\n                                            Многое лучше организовано и более заметно с ним."
 
 #. module: website
 #: view:website:website.snippets
 msgid ""
 "Odoo provides essential platform for our project management.\n"
-"                                Things are better organized and more visible "
-"with it."
-msgstr ""
+"                                Things are better organized and more visible with it."
+msgstr "Odoo предоставляет необходимую платформу для управления нашим проектом.\n                                Многое лучше организовано и более заметно с ним."
 
 #. module: website
 #: view:website:website.snippets
 msgid ""
 "Odoo's POS is a web application that can run on any device that\n"
 "                    can display websites with little to no setup required."
-msgstr ""
+msgstr "POS Точка продаж Odoo - веб-приложение, которое работает на любом устройстве, которое может\n                    отображать веб-сайты с небольшой настройкой или вообще без нее."
 
 #. module: website
 #. openerp-web
 #: code:addons/website/static/src/xml/website.translator.xml:44
 #, python-format
 msgid "Ok"
-msgstr ""
+msgstr "Ок"
 
 #. module: website
 #: view:website:website.info
 msgid "Open Source ERP"
-msgstr ""
+msgstr "ERP с открытым исходным кодом"
 
 #. module: website
 #: view:website:website.layout
 msgid "Open Source eCommerce"
-msgstr ""
+msgstr "Открытый источник eCommerce"
+
+#. module: website
+#: view:website:website.layout
+msgid "Open Source CRM"
+msgstr "CRM с открытым исходным кодом"
+
+#. module: website
+#: view:website:website.layout
+msgid "open source website builder"
+msgstr "CMS с открытым исходным кодом"
 
 #. module: website
 #. openerp-web
 #: code:addons/website/static/src/xml/website.editor.xml:56
 #, python-format
 msgid "Open in new window"
-msgstr ""
+msgstr "Открыть в новом окне"
 
 #. module: website
 #: view:website:website.themes
 msgid "Optimized for legibility"
-msgstr ""
+msgstr "Оптимизирован для удобочитаемости"
 
 #. module: website
 #: view:website:website.snippet_options
 msgid "Orange"
-msgstr ""
+msgstr "Оранжевый"
 
 #. module: website
 #: view:website:website.snippet_options
 msgid "Orange Red"
-msgstr ""
+msgstr "Красно-оранжевый"
 
 #. module: website
 #: view:website:website.snippets
 msgid "Order now"
-msgstr ""
+msgstr "Заказать сейчас"
 
 #. module: website
 #: view:website:website.view_website_form
 msgid "Other Info"
-msgstr ""
+msgstr "Прочая информация"
 
 #. module: website
 #: view:website:website.snippets
 msgid "Our Customer References"
-msgstr ""
+msgstr "Отзывы наших клиентов"
 
 #. module: website
 #: view:website:website.snippets
 msgid "Our Offers"
-msgstr ""
+msgstr "Наши предложения"
 
 #. module: website
 #: view:website:website.snippets
 msgid "Our References"
-msgstr ""
+msgstr "Наши ссылки"
 
 #. module: website
 #: view:website:website.aboutus
 msgid "Our Team"
-msgstr ""
+msgstr "Наша команда"
 
 #. module: website
 #: view:website:website.layout
 msgid "Our products & Services"
-msgstr ""
+msgstr "Наши товары и услуги"
 
 #. module: website
 #: view:website:website.aboutus
 msgid ""
-"Our products are designed for small to medium size companies willing to "
-"optimize\n"
+"Our products are designed for small to medium size companies willing to optimize\n"
 "                                      their performance."
-msgstr ""
-
-#. module: website
-#: view:website:website.layout
-msgid ""
-"Our products are designed for small to medium size companies willing to "
-"optimize\n"
+msgstr "Наши товары предназначены для малых и средних компаний, желающих оптимизировать\n                                      свою производительность."
+
+#. module: website
+#: view:website:website.layout
+msgid ""
+"Our products are designed for small to medium size companies willing to optimize\n"
 "                            their performance."
-msgstr ""
+msgstr "Наши товары предназначены для малых и средних компаний, желающих оптимизировать\n                            свою производительность."
 
 #. module: website
 #. openerp-web
 #: code:addons/website/static/src/xml/website.editor.xml:46
 #, python-format
 msgid "Page"
-msgstr ""
+msgstr "Страница"
 
 #. module: website
 #. openerp-web
 #: code:addons/website/static/src/js/website.contentMenu.js:39
 #, python-format
 msgid "Page Title"
-msgstr ""
+msgstr "Заголовок страницы"
 
 #. module: website
 #: view:website:website.snippets
 msgid "Panel"
-msgstr ""
+msgstr "Панель"
 
 #. module: website
 #: view:website:website.snippets
 msgid ""
 "Panels are a great tool to compare offers or to emphasize on\n"
 "                key features. To compare products, use the inside columns."
-msgstr ""
+msgstr "Панели - прекрасный инструмент, чтобы сравнить предложения или сделать акцент на\n                главных особенностях. Чтобы сравнить товары, используйте внутренние столбцы."
 
 #. module: website
 #: view:website:website.snippets
 msgid "Parallax"
-msgstr ""
+msgstr "Параллакс"
 
 #. module: website
 #: view:website:website.snippets
 msgid "Parallax Slider"
-msgstr ""
+msgstr "Слайдер с эффектом параллакса"
 
 #. module: website
 #: field:website.menu,parent_left:0
 msgid "Parent Left"
-msgstr ""
+msgstr "Левый родительский элемент"
 
 #. module: website
 #: field:website.menu,parent_id:0
 msgid "Parent Menu"
-msgstr ""
+msgstr "Родительское меню"
 
 #. module: website
 #: field:website.menu,parent_right:0
 msgid "Parent Right"
-msgstr ""
+msgstr "Правый родительский элемент"
 
 #. module: website
 #: model:ir.model,name:website.model_res_partner
 msgid "Partner"
-msgstr ""
+msgstr "Партнер"
 
 #. module: website
 #: view:website:website.template_partner_post
 msgid "Partner Detail"
-msgstr ""
+msgstr "Подробнее о партнере"
 
 #. module: website
 #: view:website:website.template_partner_comment
 msgid "Partners"
+msgstr "Партнеры"
+
+#. module: website
+#: view:website:website.snippet_options
+msgid "People"
+msgstr "Люди"
+
+#. module: website
+#. openerp-web
+#: code:addons/website/static/src/xml/website.editor.xml:157
+#, python-format
+msgid "Pictogram"
+msgstr "Пиктограмма"
+
+#. module: website
+#: view:website:website.snippets
+msgid "Point of Sale Questions"
+msgstr "Вопросы точки продаж"
+
+#. module: website
+#: view:website:website.layout
+msgid "Create a"
 msgstr ""
 
 #. module: website
-#: view:website:website.snippet_options
-msgid "People"
+#: view:website:website.layout
+msgid "free website"
 msgstr ""
 
 #. module: website
-#. openerp-web
-#: code:addons/website/static/src/xml/website.editor.xml:157
-#, python-format
-msgid "Pictogram"
+#: view:website:website.layout
+msgid "with"
 msgstr ""
 
 #. module: website
-#: view:website:website.snippets
-msgid "Point of Sale Questions"
-msgstr ""
-
-#. module: website
 #: view:website:website.layout
 msgid "Powered by"
-msgstr ""
-
-#. module: website
-#: view:website:website.kanban_contain
-#: view:website:website.pager
+msgstr "На базе"
+
+#. module: website
+#: view:website:website.kanban_contain view:website:website.pager
 msgid "Prev"
-msgstr ""
+msgstr "Пред"
 
 #. module: website
 #. openerp-web
@@ -1920,24 +1976,24 @@
 #: code:addons/website/static/src/xml/website.editor.xml:386
 #, python-format
 msgid "Preview"
-msgstr ""
+msgstr "Просмотр"
 
 #. module: website
 #. openerp-web
 #: code:addons/website/static/src/xml/website.editor.xml:98
 #, python-format
 msgid "Primary"
-msgstr ""
+msgstr "Первичный"
 
 #. module: website
 #: view:website:website.snippets
 msgid "Professional"
-msgstr ""
+msgstr "Профессионал"
 
 #. module: website
 #: view:website:website.snippets
 msgid "Project Management Questions"
-msgstr ""
+msgstr "Вопросы управления проектами"
 
 #. module: website
 #. openerp-web
@@ -1945,14 +2001,14 @@
 #: view:website:website.layout
 #, python-format
 msgid "Promote"
-msgstr ""
+msgstr "Содействовать продаже"
 
 #. module: website
 #. openerp-web
 #: code:addons/website/static/src/xml/website.seo.xml:14
 #, python-format
 msgid "Promote This Page"
-msgstr ""
+msgstr "Сделать эту страницу популярнее"
 
 #. module: website
 #. openerp-web
@@ -1960,129 +2016,132 @@
 #: view:website:website.layout
 #, python-format
 msgid "Promote page on the web"
-msgstr ""
+msgstr "Сделать страницу популярнее на веб"
 
 #. module: website
 #: field:website,partner_id:0
 msgid "Public Partner"
-msgstr ""
+msgstr "Публичный партнер"
 
 #. module: website
 #: field:website,user_id:0
 msgid "Public User"
-msgstr ""
+msgstr "Публичный пользователь"
 
 #. module: website
 #: view:website:website.publish_management
 msgid "Publish"
-msgstr ""
+msgstr "Публичный"
 
 #. module: website
 #. openerp-web
 #: code:addons/website/static/src/js/website.tour.banner.js:83
 #, python-format
 msgid "Publish your page by clicking on the <em>'Save'</em> button."
-msgstr ""
+msgstr "Опубликуйте вашу страницу, нажав на кнопку <em>'Сохранить'</em>."
 
 #. module: website
 #. openerp-web
 #: code:addons/website/static/src/xml/website.backend.xml:11
-#: view:website:website.publish_management
-#: view:website:website.publish_short
+#: view:website:website.publish_management view:website:website.publish_short
 #, python-format
 msgid "Published"
-msgstr ""
+msgstr "Опубликовано"
 
 #. module: website
 #: view:website:website.themes
 msgid "Pure Bootstrap"
-msgstr ""
+msgstr "Чистый Bootstrap"
 
 #. module: website
 #: view:website:website.snippet_options
 msgid "Purple"
-msgstr ""
+msgstr "Пурпурный"
 
 #. module: website
 #: view:website:website.http_error_debug
 msgid "QWeb"
-msgstr ""
-
-#. module: website
-#: view:website:website.snippet_options
-#: view:website:website.snippets
+msgstr "QWeb"
+
+#. module: website
+#: view:website:website.snippet_options view:website:website.snippets
 msgid "Quote"
-msgstr ""
+msgstr "Цитата"
 
 #. module: website
 #: view:website:website.snippets
 msgid "Quotes Slider"
-msgstr ""
+msgstr "Слайдер цитат"
 
 #. module: website
 #: view:website:website.themes
 msgid "Readable"
-msgstr ""
+msgstr "Разборчивый"
 
 #. module: website
 #: view:website:website.template_partner_comment
 msgid "Recipient"
-msgstr ""
+msgstr "Получатель"
 
 #. module: website
 #: view:website:website.snippet_options
 msgid "Red"
-msgstr ""
+msgstr "Красный"
 
 #. module: website
 #: view:website:website.snippets
 msgid "References"
-msgstr ""
+msgstr "Ссылки"
 
 #. module: website
 #. openerp-web
 #: code:addons/website/static/src/xml/website.snippets.xml:36
 #, python-format
 msgid "Remove Block"
-msgstr ""
+msgstr "Удалить блок"
 
 #. module: website
 #. openerp-web
 #: code:addons/website/static/src/xml/website.editor.xml:37
 #, python-format
 msgid "Remove Link"
-msgstr ""
+msgstr "Удалить ссылку"
 
 #. module: website
 #: view:website:website.snippet_options
 msgid "Remove Slide"
-msgstr ""
+msgstr "Удалить слайд"
 
 #. module: website
 #: view:website:website.snippet_options
 msgid "Reset Transformation"
-msgstr ""
+msgstr "Сбросить преобразование"
 
 #. module: website
 #: view:website:website.500
 msgid "Reset selected templates"
-msgstr ""
+msgstr "Сбросить выбранные шаблоны"
 
 #. module: website
 #: view:website:website.500
 msgid "Reset templates"
-msgstr ""
+msgstr "Сбросить шаблоны"
 
 #. module: website
 #. openerp-web
 #: code:addons/website/static/src/xml/website.snippets.xml:45
 #, python-format
 msgid "Resize"
-msgstr ""
+msgstr "Изменить размер"
 
 #. module: website
 #: field:ir.attachment,datas_big:0
 msgid "Resized file content"
+msgstr "Измененный размер содержимого файла"
+
+#. module: website
+#: view:website:website.snippet_options
+msgid "Right"
 msgstr ""
 
 #. module: website
@@ -2090,22 +2149,22 @@
 #: code:addons/website/static/src/xml/website.editor.xml:328
 #, python-format
 msgid "Rotation"
-msgstr ""
+msgstr "Поворот"
 
 #. module: website
 #: view:website:website.snippet_options
 msgid "Rounded corners"
-msgstr ""
+msgstr "Закругленные углы"
 
 #. module: website
 #: model:ir.model,name:website.model_website_seo_metadata
 msgid "SEO metadata"
-msgstr ""
+msgstr "Метаданные поисковой оптимизации сайтов"
 
 #. module: website
 #: view:website:website.snippets
 msgid "Sample images"
-msgstr ""
+msgstr "Выборочные изображения"
 
 #. module: website
 #. openerp-web
@@ -2116,131 +2175,131 @@
 #: code:addons/website/static/src/xml/website.seo.xml:69
 #, python-format
 msgid "Save"
-msgstr ""
+msgstr "Сохранить"
 
 #. module: website
 #. openerp-web
 #: code:addons/website/static/src/js/website.tour.banner.js:82
 #, python-format
 msgid "Save your modifications"
-msgstr ""
+msgstr "Сохранить ваши изменения"
 
 #. module: website
 #: view:website:website.snippets
 msgid "Screen: 2.5 inch"
-msgstr ""
+msgstr "Экран: 2,5 дюйма"
 
 #. module: website
 #: view:website:website.snippets
 msgid "Screen: 2.8 inch"
-msgstr ""
+msgstr "Экран: 2,8 дюймов"
 
 #. module: website
 #: view:website:website.snippet_options
 msgid "Scroll Speed"
-msgstr ""
+msgstr "Скорость прокрутки"
 
 #. module: website
 #. openerp-web
 #: code:addons/website/static/src/js/website.tour.banner.js:104
 #, python-format
 msgid "Scroll to check rendering and then close the mobile preview."
-msgstr ""
+msgstr "Прокрутите, чтобы проверить соответствие, а затем закройте мобильный предпросмотр."
 
 #. module: website
 #: view:website:website.snippets
 msgid "Second Feature"
-msgstr ""
+msgstr "Второе свойство"
 
 #. module: website
 #: view:website:website.snippets
 msgid "Second List"
-msgstr ""
+msgstr "Второй список"
 
 #. module: website
 #. openerp-web
 #: code:addons/website/static/src/xml/website.snippets.xml:29
 #, python-format
 msgid "Select Container Block"
-msgstr ""
+msgstr "Выбрать блок хранилища"
 
 #. module: website
 #. openerp-web
 #: code:addons/website/static/src/xml/website.editor.xml:152
 #, python-format
 msgid "Select a Media"
-msgstr ""
+msgstr "Выбрать медиа"
 
 #. module: website
 #. openerp-web
 #: code:addons/website/static/src/xml/website.editor.xml:242
 #, python-format
 msgid "Select a Picture"
-msgstr ""
+msgstr "Выбрать картинку"
 
 #. module: website
 #: view:website:website.snippets
 msgid "Select and delete blocks to remove some features."
-msgstr ""
+msgstr "Выберите и удалите блоки, чтобы убрать некоторые свойства."
 
 #. module: website
 #. openerp-web
 #: code:addons/website/static/src/js/website.tour.banner.js:53
 #, python-format
 msgid "Select the parent container to get the global options of the banner."
-msgstr ""
+msgstr "Выберите родительское хранилище, чтобы получить глобальные варианты баннера."
 
 #. module: website
 #: view:website:website.snippets
 msgid "Sell Online. Easily."
-msgstr ""
+msgstr "Продавать онлайн. Легко."
 
 #. module: website
 #: view:website:website.template_partner_comment
 msgid "Send"
-msgstr ""
+msgstr "Отправить"
 
 #. module: website
 #: view:website:website.template_partner_comment
 msgid "Send a Message to our Partners"
-msgstr ""
+msgstr "Отправить сообщение нашим партнерам"
 
 #. module: website
 #: view:website:website.contactus
 msgid "Send us an email"
-msgstr ""
+msgstr "Отправить нам письмо"
 
 #. module: website
 #: view:website:website.snippets
 msgid "Separator"
-msgstr ""
+msgstr "Разделитель"
 
 #. module: website
 #: field:website.menu,sequence:0
 msgid "Sequence"
-msgstr ""
+msgstr "Последовательность"
 
 #. module: website
 #. openerp-web
 #: code:addons/website/static/src/xml/website.editor.xml:367
 #, python-format
 msgid "Set a video URL"
-msgstr ""
+msgstr "Установить URL видео"
 
 #. module: website
 #: view:website:website.themes
 msgid "Shades of gunmetal gray"
-msgstr ""
+msgstr "Оттенки стального цвета"
 
 #. module: website
 #: view:website:website.snippet_options
 msgid "Shadow"
-msgstr ""
+msgstr "Оттенок"
 
 #. module: website
 #: view:website:website.snippets
 msgid "Share"
-msgstr ""
+msgstr "Поделится"
 
 #. module: website
 #: field:ir.ui.view,customize_show:0
@@ -2250,59 +2309,60 @@
 #. module: website
 #: view:website:website.layout
 msgid "Sign in"
-msgstr ""
+msgstr "Войти"
 
 #. module: website
 #: view:website:website.themes
 msgid "Silvery and sleek."
-msgstr ""
+msgstr "Серебристый и глянцевый."
 
 #. module: website
 #: view:website:website.themes
 msgid "Simplex"
-msgstr ""
+msgstr "Симплекс"
 
 #. module: website
 #. openerp-web
 #: code:addons/website/static/src/xml/website.editor.xml:114
 #, python-format
 msgid "Size"
-msgstr ""
+msgstr "Размер"
 
 #. module: website
 #. openerp-web
 #: code:addons/website/static/src/js/website.tour.banner.js:14
 #, python-format
 msgid "Skip It"
-msgstr ""
+msgstr "Пропустить"
 
 #. module: website
 #: view:website:website.themes
 msgid "Slate"
-msgstr ""
+msgstr "Синевато-серый"
 
 #. module: website
 #: view:website:website.snippet_options
 msgid "Slow"
-msgstr ""
+msgstr "Медленный"
 
 #. module: website
 #. openerp-web
 #: code:addons/website/static/src/xml/website.editor.xml:120
+#: view:website:website.snippet_options
 #, python-format
 msgid "Small"
-msgstr ""
+msgstr "Маленький"
 
 #. module: website
 #: view:website:website.view_website_form
 #: view:website.config.settings:website.view_website_config_settings
 msgid "Social Media"
-msgstr ""
+msgstr "Социальные сети"
 
 #. module: website
 #: view:website:website.themes
 msgid "Spacelab"
-msgstr ""
+msgstr "Spacelab"
 
 #. module: website
 #. openerp-web
@@ -2310,36 +2370,36 @@
 #: view:website:website.snippet_options
 #, python-format
 msgid "Spin"
-msgstr ""
+msgstr "Вращение"
 
 #. module: website
 #. openerp-web
 #: code:addons/website/static/src/js/website.tour.banner.js:14
 #, python-format
 msgid "Start Tutorial"
-msgstr ""
+msgstr "Начать обучение"
 
 #. module: website
 #: view:website:website.snippets
 msgid ""
 "Start with the customer – find out what they want\n"
 "                            and give it to them."
-msgstr ""
+msgstr "Начните с клиентов – узнайте, чего они хотят,\n                            и дайте им это."
 
 #. module: website
 #: view:website:website.snippets
 msgid "Starter package"
-msgstr ""
+msgstr "Стартовый пакет"
 
 #. module: website
 #: view:website:website.snippet_options
 msgid "Static"
-msgstr ""
+msgstr "Статический"
 
 #. module: website
 #: view:website:website.snippets
 msgid "Structure"
-msgstr ""
+msgstr "Структура"
 
 #. module: website
 #. openerp-web
@@ -2348,39 +2408,39 @@
 #: view:website:website.snippet_options
 #, python-format
 msgid "Style"
-msgstr ""
+msgstr "Стиль"
 
 #. module: website
 #: view:website:website.layout
 msgid "Subtitle"
-msgstr ""
+msgstr "Подзаголовок"
 
 #. module: website
 #: view:website:website.layout
 msgid "Subtitle 2"
-msgstr ""
+msgstr "Подзаголовок 2"
 
 #. module: website
 #: view:website:website.layout
 msgid "Subtitle 3"
-msgstr ""
+msgstr "Подзаголовок 3"
 
 #. module: website
 #. openerp-web
 #: code:addons/website/static/src/xml/website.editor.xml:95
 #, python-format
 msgid "Success"
-msgstr ""
+msgstr "Удача"
 
 #. module: website
 #: view:website:website.snippet_options
 msgid "Sunflower"
-msgstr ""
+msgstr "Подсолнечник"
 
 #. module: website
 #: view:website:website.themes
 msgid "Sweet and cheery"
-msgstr ""
+msgstr "Нежный и радостный"
 
 #. module: website
 #: view:website:website.info
@@ -2391,77 +2451,76 @@
 #: view:website:website.snippets
 msgid ""
 "Tell features the visitor would like to know, not what you'd like to say."
-msgstr ""
+msgstr "Расскажите об особенностях, о которых хотел бы знать посетитель, а не то, что хотели бы сказать вы."
 
 #. module: website
 #: view:website:website.snippets
 msgid "Tell what's the value for the"
-msgstr ""
+msgstr "Скажите, каково значение для"
 
 #. module: website
 #. openerp-web
 #: code:addons/website/static/src/js/website.ace.js:234
 #, python-format
 msgid "Template ID: %s"
-msgstr ""
+msgstr "ID шаблона: %s"
 
 #. module: website
 #: view:website:website.500
 msgid "Template fallback"
-msgstr ""
+msgstr "Возврат шаблона"
 
 #. module: website
 #. openerp-web
 #: code:addons/website/static/src/js/website.tour.banner.js:96
 #, python-format
 msgid "Test Your Mobile Version"
-msgstr ""
+msgstr "Протестировать вашу мобильную версию"
 
 #. module: website
 #: view:website:website.snippets
 msgid "Text Block"
-msgstr ""
+msgstr "Текстовый блок"
 
 #. module: website
 #: view:website:website.snippets
 msgid "Text-Image"
-msgstr ""
+msgstr "Текст-Изображение"
 
 #. module: website
 #: view:website:website.template_partner_post
 msgid "Thank you for posting a message !"
-msgstr ""
+msgstr "Спасибо, что опубликовали сообщение !"
 
 #. module: website
 #. openerp-web
 #: code:addons/website/static/src/js/website.tour.banner.js:112
 #, python-format
 msgid "The 'Content' menu allows you to add pages or add the top menu."
-msgstr ""
+msgstr "Меню \"Содержимое\" позволяет вам добавлять страницы или добавлять верхнее меню."
 
 #. module: website
 #: view:website:website.snippets
 msgid ""
 "The Point of Sale works perfectly on any kind of touch enabled\n"
-"                    device, whether it's multi-touch tablets like an iPad "
-"or\n"
+"                    device, whether it's multi-touch tablets like an iPad or\n"
 "                    keyboardless resistive touchscreen terminals."
-msgstr ""
+msgstr "Точка продаж прекрасно работает на любом сенсорном\n                    устройстве, как на мультисенсорных планшетах, как iPad, так и\n                    на бесклавиатурных терминалах с резистивным сенсорным экраном."
 
 #. module: website
 #: view:website:website.http_error_debug
 msgid "The error occured while rendering the template"
-msgstr ""
+msgstr "Возникла ошибка при передаче шаблона"
 
 #. module: website
 #: view:website:website.http_error_debug
 msgid "The following error was raised in the website controller"
-msgstr ""
+msgstr "Следующая ошибка возникла в контроллере веб-сайта"
 
 #. module: website
 #: help:ir.actions.server,website_url:0
 msgid "The full URL to access the server action through the website."
-msgstr ""
+msgstr "Полный URL, чтобы получить доступ к действию сервера через веб-сайт."
 
 #. module: website
 #. openerp-web
@@ -2470,55 +2529,54 @@
 msgid ""
 "The image could not be deleted because it is used in the\n"
 "               following pages or views:"
-msgstr ""
+msgstr "Изображение не может быть удалено, потому что оно используется на\n               следующих страницах или просмотрах:"
 
 #. module: website
 #: view:website:website.403
 msgid "The page you were looking for could not be authorized."
-msgstr ""
+msgstr "Невозможно авторизовать страницу, которую вы искали."
 
 #. module: website
 #: view:website:website.404
 msgid ""
 "The page you were looking for could not be found; it is possible you have\n"
-"                        typed the address incorrectly, but it has most "
-"probably been removed due\n"
+"                        typed the address incorrectly, but it has most probably been removed due\n"
 "                        to the recent website reorganisation."
-msgstr ""
+msgstr "TНевозможно найти страницу, которую вы искали; возможно, что вы неправильно\n                        напечатали адрес, но, скорее всего, она была удалена по причине\n                        недавней реорганизации веб-сайта."
 
 #. module: website
 #: view:website:website.500
 msgid "The selected templates will be reset to their factory settings."
-msgstr ""
+msgstr "Выбранные шаблоны будут восстановлены к их заводским настройкам."
 
 #. module: website
 #: view:website:website.snippets
 msgid "The top of the top"
-msgstr ""
+msgstr "Самая верхушка"
 
 #. module: website
 #. openerp-web
 #: code:addons/website/static/src/xml/website.xml:34
 #, python-format
 msgid "The web site has encountered an error."
-msgstr ""
+msgstr "Веб-сайт столкнулся с ошибкой."
 
 #. module: website
 #: view:website:website.themes
 msgid "Theme Changed!"
-msgstr ""
+msgstr "Тема изменена!"
 
 #. module: website
 #: view:website:website.snippets
 msgid "Third Feature"
-msgstr ""
+msgstr "Третье свойство"
 
 #. module: website
 #: view:website:website.page_404
 msgid ""
-"This page does not exists, but you can create it as you are administrator of "
-"this site."
-msgstr ""
+"This page does not exists, but you can create it as you are administrator of"
+" this site."
+msgstr "Эта страница не существует, но вы можете создать ее, поскольку вы - администратор этого сайта."
 
 #. module: website
 #. openerp-web
@@ -2527,12 +2585,12 @@
 msgid ""
 "This tutorial will guide you to build your home page. We will start by "
 "adding a banner."
-msgstr ""
+msgstr "Это руководство поможет вам создать свою домашнюю страницу. Мы начнем с добавления баннера."
 
 #. module: website
 #: view:website:website.snippets
 msgid "Three Columns"
-msgstr ""
+msgstr "Три столбца"
 
 #. module: website
 #. openerp-web
@@ -2540,118 +2598,116 @@
 #: view:website:website.snippets
 #, python-format
 msgid "Title"
-msgstr ""
+msgstr "Заголовок"
 
 #. module: website
 #: view:website:website.snippets
 msgid ""
 "To add a fourth column, reduce the size of these\n"
-"                            three columns using the right icon of each "
-"block.\n"
-"                            Then, duplicate one of the column to create a "
-"new\n"
+"                            three columns using the right icon of each block.\n"
+"                            Then, duplicate one of the column to create a new\n"
 "                            one as a copy."
-msgstr ""
+msgstr "Чтобы добавить четвертую колонку, уменьшите размер этих\n                            трех колонок, используя значок справа на каждом блоке.\n                            Затем скопируйте одну из колонок, чтобы создать новую\n                            в качестве копии."
 
 #. module: website
 #: view:website:website.layout
 msgid "Toggle navigation"
-msgstr ""
+msgstr "Переключить навигацию"
 
 #. module: website
 #: model:website.menu,name:website.main_menu
 msgid "Top Menu"
-msgstr ""
+msgstr "Верхнее меню"
 
 #. module: website
 #: view:website:website.http_error_debug
 msgid "Traceback"
-msgstr ""
+msgstr "Отслеживать снизу вверх"
 
 #. module: website
 #: view:website:website.snippet_options
 msgid "Transform"
-msgstr ""
+msgstr "Преобразовать"
 
 #. module: website
 #. openerp-web
 #: code:addons/website/static/src/xml/website.translator.xml:12
 #, python-format
 msgid "Translate this page"
-msgstr ""
+msgstr "Перевести эту страницу"
 
 #. module: website
 #. openerp-web
 #: code:addons/website/static/src/xml/website.translator.xml:25
 #, python-format
 msgid "Translated content"
-msgstr ""
+msgstr "Переведенное содержимое"
 
 #. module: website
 #: view:website:website.themes
 msgid "Try a New Theme"
-msgstr ""
+msgstr "Попробовать новую тему"
 
 #. module: website
 #: view:website:website.snippet_options
 msgid "Turquoise"
-msgstr ""
+msgstr "Бирюзовый"
 
 #. module: website
 #: field:website,social_twitter:0
 #: field:website.config.settings,social_twitter:0
 msgid "Twitter Account"
-msgstr ""
+msgstr "Учетная запись на Twitter"
 
 #. module: website
 #: view:website:website.500
 msgid "Type '"
-msgstr ""
+msgstr "Тип '"
 
 #. module: website
 #: view:website:website.view_website_form
 #: view:website.config.settings:website.view_website_config_settings
 msgid "UA-XXXXXXXX-Y"
-msgstr ""
+msgstr "UA-XXXXXXXX-Y"
 
 #. module: website
 #. openerp-web
 #: code:addons/website/static/src/xml/website.editor.xml:61
 #, python-format
 msgid "URL or Email Address"
-msgstr ""
+msgstr "URL или адрес электронной почты"
 
 #. module: website
 #: view:website:website.themes
 msgid "Ubuntu orange and unique font"
-msgstr ""
+msgstr "Ярко-оранжевый и уникальный шрифт"
 
 #. module: website
 #: view:website:website.snippet_options
 msgid "Uniform Color"
-msgstr ""
+msgstr "Однотонный цвет"
 
 #. module: website
 #: view:website:website.themes
 msgid "United"
-msgstr ""
+msgstr "Соединенный"
 
 #. module: website
 #: view:website:website.snippets
 msgid "Unlimited support"
-msgstr ""
+msgstr "Неограниченная поддержка"
 
 #. module: website
 #: view:website:website.publish_management
 msgid "Unpublish"
-msgstr ""
+msgstr "Неопубликованный"
 
 #. module: website
 #. openerp-web
 #: code:addons/website/static/src/xml/website.editor.xml:209
 #, python-format
 msgid "Upload an image from your computer"
-msgstr ""
+msgstr "Загрузите изображение со своего компьютера"
 
 #. module: website
 #. openerp-web
@@ -2665,83 +2721,81 @@
 #: code:addons/website/static/src/xml/website.editor.xml:218
 #, python-format
 msgid "Uploading..."
-msgstr ""
+msgstr "Загрузка..."
 
 #. module: website
 #: field:website.menu,url:0
 msgid "Url"
-msgstr ""
+msgstr "Url"
 
 #. module: website
 #: view:website:website.snippet_options
 msgid "Various"
-msgstr ""
+msgstr "Разные"
 
 #. module: website
 #: view:website:website.snippet_options
 msgid "Velour"
-msgstr ""
+msgstr "Велюр"
 
 #. module: website
 #. openerp-web
 #: code:addons/website/static/src/xml/website.editor.xml:332
 #, python-format
 msgid "Vertical flip"
-msgstr ""
+msgstr "Вертикальное отражение"
 
 #. module: website
 #: view:website:website.snippet_options
 msgid "Very Fast"
-msgstr ""
+msgstr "Очень быстро"
 
 #. module: website
 #: view:website:website.snippet_options
 msgid "Very Slow"
-msgstr ""
+msgstr "Очень медленно"
 
 #. module: website
 #. openerp-web
 #: code:addons/website/static/src/xml/website.editor.xml:158
 #, python-format
 msgid "Video"
-msgstr ""
+msgstr "Видео"
 
 #. module: website
 #. openerp-web
 #: code:addons/website/static/src/xml/website.backend.xml:18
 #, python-format
 msgid "View in frontend"
-msgstr ""
+msgstr "Просмотр на фронтенде"
 
 #. module: website
 #. openerp-web
 #: code:addons/website/static/src/xml/website.editor.xml:104
 #, python-format
 msgid "Warning"
-msgstr ""
+msgstr "Внимание"
 
 #. module: website
 #: view:website:website.aboutus
 msgid ""
 "We are a team of passionate people whose goal is to improve everyone's\n"
-"                                      life through disruptive products. We "
-"build great products to solve your\n"
+"                                      life through disruptive products. We build great products to solve your\n"
 "                                      business problems."
-msgstr ""
+msgstr "Мы - команда влюбленных в свою работу людей, чья цель состоит в том, чтобы улучшить жизнь\n                                      каждого через прорывные товары. Мы создаем прекрасные\n                                      товары, чтобы решить ваши бизнес-проблемы."
 
 #. module: website
 #: view:website:website.layout
 msgid ""
 "We are a team of passionate people whose goal is to improve everyone's\n"
-"                            life through disruptive products. We build great "
-"products to solve your\n"
+"                            life through disruptive products. We build great products to solve your\n"
 "                            business problems."
-msgstr ""
+msgstr "Мы - команда влюбленных в свою работу людей, чья цель состоит в том, чтобы улучшить жизнь\n                            каждого через прорывные товары. Мы создаем прекрасные товары, чтобы\n                            решить ваши бизнес-проблемы."
 
 #. module: website
 #: view:website:website.contactus
 msgid "We'll do our best to get back to you as soon as possible."
-msgstr ""
+msgstr "Мы приложим все усилия, чтобы связаться с вами как можно скорее."
 
 #. module: website
 #. openerp-web
@@ -2749,243 +2803,250 @@
 #: model:ir.actions.act_url,name:website.action_website
 #: view:ir.actions.server:website.view_server_action_search_website
 #: model:ir.model,name:website.model_website
-#: model:ir.ui.menu,name:website.menu_website
-#: view:website:website.layout
+#: model:ir.ui.menu,name:website.menu_website view:website:website.layout
 #: field:website.menu,website_id:0
 #, python-format
 msgid "Website"
-msgstr ""
+msgstr "Вебсайт"
 
 #. module: website
 #: model:ir.actions.act_window,name:website.action_module_website
 msgid "Website Apps"
-msgstr ""
+msgstr "Приложения сайта"
 
 #. module: website
 #: model:ir.actions.act_url,name:website.action_website_homepage
 msgid "Website Homepage"
-msgstr ""
+msgstr "Главная страница сайта"
 
 #. module: website
 #: model:ir.actions.act_window,name:website.action_website_menu
 #: model:ir.model,name:website.model_website_menu
 msgid "Website Menu"
+msgstr "Меню сайта"
+
+#. module: website
+#: field:website.config.settings,website_name:0
+msgid "Website Name"
 msgstr ""
 
 #. module: website
 #: model:ir.actions.server,name:website.action_partner_post
 msgid "Website Partner Post and Thanks Demo"
-msgstr ""
+msgstr "Публикация партнера сайта и демо-версия с благодарностью"
 
 #. module: website
 #: model:ir.actions.server,name:website.action_partner_comment
 msgid "Website Partners Comment Form"
-msgstr ""
+msgstr "Форма для комментариев партнеров сайта"
 
 #. module: website
 #: field:ir.actions.server,website_path:0
 msgid "Website Path"
-msgstr ""
+msgstr "Путь сайта"
 
 #. module: website
 #: model:crm.case.section,name:website.salesteam_website_sales
 msgid "Website Sales"
-msgstr ""
+msgstr "Продажи сайта"
 
 #. module: website
 #: model:ir.actions.act_window,name:website.action_website_configuration
 #: model:ir.ui.menu,name:website.menu_website_configuration
 #: view:website:website.view_website_form
 msgid "Website Settings"
-msgstr ""
+msgstr "Настройки сайта"
 
 #. module: website
 #: field:ir.actions.server,website_url:0
 msgid "Website URL"
-msgstr ""
+msgstr "URL веб-сайта"
 
 #. module: website
 #: model:ir.actions.act_url,name:website.action_website_tutorial
 msgid "Website With Tutorial"
-msgstr ""
+msgstr "Веб-сайт с руководством"
 
 #. module: website
 #: view:website.menu:website.menu_tree
 msgid "Website menu"
-msgstr ""
+msgstr "Меню сайта"
 
 #. module: website
 #: field:ir.ui.view,website_meta_description:0
 #: field:website.seo.metadata,website_meta_description:0
 msgid "Website meta description"
-msgstr ""
+msgstr "Сайт мета-описание"
 
 #. module: website
 #: field:ir.ui.view,website_meta_keywords:0
 #: field:website.seo.metadata,website_meta_keywords:0
 msgid "Website meta keywords"
-msgstr ""
+msgstr "Сайт мета ключевые слова"
 
 #. module: website
 #: field:ir.ui.view,website_meta_title:0
 #: field:website.seo.metadata,website_meta_title:0
 msgid "Website meta title"
-msgstr ""
+msgstr "Сайт мета название"
 
 #. module: website
 #: view:website:website.view_website_tree
 msgid "Websites"
-msgstr ""
+msgstr "Веб-сайты"
 
 #. module: website
 #: field:base.language.install,website_ids:0
 msgid "Websites to translate"
-msgstr ""
+msgstr "Веб-сайты на перевод"
 
 #. module: website
 #: view:website:website.snippets
 msgid "Weight: 1.1 ounces"
-msgstr ""
+msgstr "Вес: 1,1 унций"
 
 #. module: website
 #: view:website:website.snippets
 msgid "Weight: 1.2 ounces"
-msgstr ""
+msgstr "Вес: 1,2 унций"
 
 #. module: website
 #. openerp-web
 #: code:addons/website/static/src/js/website.tour.banner.js:12
 #, python-format
 msgid "Welcome to your website!"
-msgstr ""
+msgstr "добро пожаловать на ваш сайт!"
 
 #. module: website
 #: view:website:website.snippets
 msgid "Well"
-msgstr ""
+msgstr "Хорошо"
 
 #. module: website
 #. openerp-web
 #: code:addons/website/static/src/js/website.tour.banner.js:89
 #, python-format
 msgid "Well done, you created your homepage."
-msgstr ""
+msgstr "Отлично, вы создали свою главную страницу."
 
 #. module: website
 #: field:ir.ui.view,page:0
 msgid "Whether this view is a web page template (complete)"
+msgstr "Является ли это представление шаблоном веб-страницы (полным)"
+
+#. module: website
+#: view:website:website.snippets
+msgid "Which hardware does Odoo POS support?"
+msgstr "Какое аппаратное оборудование поддерживает POS Точка продаж Odoo?"
+
+#. module: website
+#: view:website:website.snippets
+msgid ""
+"While an internet connection is required to start the Point of\n"
+"                    Sale, it will stay operational even after a complete disconnection."
+msgstr "Когда для запуска точки продаж требуется подключение к Интернету\n                    на останется в рабочем состоянии даже после полного разъединения."
+
+#. module: website
+#: view:website:website.snippets
+msgid ""
+"With Odoo's fully integrated software, you can easily manage your\n"
+"                            meetings, schedule business calls, create recurring meetings,\n"
+"                            synchronize your agenda and easily keep in touch with your colleagues,\n"
+"                            partners and other people involved in projects or business discussions."
 msgstr ""
 
 #. module: website
-#: view:website:website.snippets
-msgid "Which hardware does Odoo POS support?"
-msgstr ""
-
-#. module: website
-#: view:website:website.snippets
-msgid ""
-"While an internet connection is required to start the Point of\n"
-"                    Sale, it will stay operational even after a complete "
-"disconnection."
-msgstr ""
-
-#. module: website
 #: view:website:website.snippet_options
 msgid "Wood"
-msgstr ""
+msgstr "Лес"
 
 #. module: website
 #: view:website:website.snippets
 msgid ""
 "Write a quote here from one of your customers. Quotes are a\n"
-"                                                    great way to build "
-"confidence in your products or services."
-msgstr ""
+"                                                    great way to build confidence in your products or services."
+msgstr "Напишите здесь комментарий от одного из ваших клиентов. Отзывы - это\n                                                    отличный способ вселить уверенность в ваших продуктах или услугах."
 
 #. module: website
 #: view:website:website.snippets
 msgid ""
 "Write a quote here from one of your customers. Quotes are a\n"
-"                                            great way to build confidence in "
-"your products or services."
-msgstr ""
+"                                            great way to build confidence in your products or services."
+msgstr "Напишите здесь комментарий от одного из ваших клиентов. Отзывы - это\n                                            отличный способ вселить уверенность в ваших продуктах или услугах."
 
 #. module: website
 #: view:website:website.snippets
 msgid ""
 "Write a quote here from one of your customers. Quotes are a\n"
-"                                great way to build confidence in your "
-"products or services."
-msgstr ""
+"                                great way to build confidence in your products or services."
+msgstr "Напишите здесь комментарий от одного из ваших клиентов. Отзывы - это\n                                отличный способ вселить уверенность в ваших продуктах или услугах."
 
 #. module: website
 #: view:website:website.snippets
 msgid ""
 "Write a quote here from one of your customers. Quotes are a\n"
 "                great way to build confidence in your products or services."
-msgstr ""
+msgstr "Напишите здесь комментарий от одного из ваших клиентов. Отзывы - это\n                отличный способ вселить уверенность в ваших продуктах или услугах."
 
 #. module: website
 #: view:website:website.snippets
 msgid ""
 "Write one or two paragraphs describing your product or\n"
-"                            services. To be successful your content needs to "
-"be\n"
+"                            services. To be successful your content needs to be\n"
 "                            useful to your readers."
-msgstr ""
+msgstr "Напишите один или два параграфа с описанием вашего товара или\n                            услуг. Для успешных продаж ваш текст должен быть\n                            полезным для ваших читателей."
 
 #. module: website
 #: view:website:website.snippets
 msgid ""
 "Write one or two paragraphs describing your product,\n"
-"                            services or a specific feature. To be "
-"successful\n"
+"                            services or a specific feature. To be successful\n"
 "                            your content needs to be useful to your readers."
-msgstr ""
+msgstr "Напишите один или два параграфа с описанием вашего товара,\n                            услуг или особых продуктов. Для успешных продаж\n                            ваш текст должен быть полезным для ваших читателей."
 
 #. module: website
 #: view:website:website.snippets
 msgid "Write one sentence to convince visitor about your message."
-msgstr ""
+msgstr "Напишите одно предложение, чтобы довести до сознания посетителя ваш посыл."
 
 #. module: website
 #: view:website:website.snippets
 msgid "Write what the customer would like to know,"
-msgstr ""
+msgstr "Напишите то, что хотел бы знать клиент,"
 
 #. module: website
 #: view:website:website.snippet_options
 msgid "Yellow Green"
-msgstr ""
+msgstr "Желто-зеленый"
 
 #. module: website
 #: view:website:website.snippets
 msgid "Yes."
-msgstr ""
+msgstr "Да."
 
 #. module: website
 #: view:website:website.themes
 msgid "Yeti"
-msgstr ""
+msgstr "Йети"
 
 #. module: website
 #. openerp-web
 #: code:addons/website/static/src/xml/website.translator.xml:16
 #, python-format
 msgid "You are about to enter the translation mode."
-msgstr ""
+msgstr "Вы собираетесь войти в режим перевода."
 
 #. module: website
 #. openerp-web
 #: code:addons/website/static/src/xml/website.editor.xml:305
 #, python-format
 msgid "You can cancel to return to the edition mode."
-msgstr ""
+msgstr "Вы можете отменить и вернуться к режиму правки."
 
 #. module: website
 #: view:website:website.themes
 msgid "You'll be able to change the theme at anytime"
-msgstr ""
+msgstr "Вы сможете изменить тему в любое время"
 
 #. module: website
 #. openerp-web
@@ -2993,136 +3054,141 @@
 #: view:website:website.snippets
 #, python-format
 msgid "Your Banner Title"
-msgstr ""
+msgstr "Заголовок вашего баннера"
 
 #. module: website
 #: view:website:website.snippets
 msgid "Your Website Title"
-msgstr ""
+msgstr "Заголовок вашего сайта"
 
 #. module: website
 #: field:website,social_youtube:0
 #: field:website.config.settings,social_youtube:0
 msgid "Youtube Account"
-msgstr ""
+msgstr "Учетная запись на Youtube"
 
 #. module: website
 #. openerp-web
 #: code:addons/website/static/src/xml/website.editor.xml:302
 #, python-format
 msgid "all"
-msgstr ""
+msgstr "все"
 
 #. module: website
 #: view:website:website.http_error_debug
 msgid "and evaluating the following expression:"
-msgstr ""
+msgstr "и оценивая следующее выражение:"
 
 #. module: website
 #. openerp-web
 #: code:addons/website/static/src/xml/website.editor.xml:335
 #, python-format
 msgid "border"
-msgstr ""
+msgstr "граница"
 
 #. module: website
 #: view:website:website.snippets
 msgid "customer for this feature."
-msgstr ""
+msgstr "клиент для этой характеристики."
 
 #. module: website
 #. openerp-web
 #: code:addons/website/static/src/xml/website.seo.xml:22
 #, python-format
 msgid "describing your page content"
+msgstr "с описанием содержимого вашей страницы"
+
+#. module: website
+#: view:website:website.snippets
+msgid "don't worry"
 msgstr ""
 
 #. module: website
 #: view:website:website.500
 msgid "factory settings"
-msgstr ""
+msgstr "заводские настройки"
 
 #. module: website
 #: view:website:website.snippets
 msgid "feature, in clear words."
-msgstr ""
+msgstr "свойство, понятными словами."
 
 #. module: website
 #. openerp-web
 #: code:addons/website/static/src/xml/website.seo.xml:57
 #, python-format
 msgid "how your page will be listed on Google"
-msgstr ""
+msgstr "как ваша страница будет зарегистрирована на Google"
 
 #. module: website
 #. openerp-web
 #: code:addons/website/static/src/xml/website.editor.xml:66
 #, python-format
 msgid "http://openerp.com"
-msgstr ""
+msgstr "http://openerp.com"
 
 #. module: website
 #. openerp-web
 #: code:addons/website/static/src/xml/website.editor.xml:224
 #, python-format
 msgid "http://openerp.com/logo.png"
-msgstr ""
+msgstr "http://openerp.com/logo.png"
 
 #. module: website
 #: view:website:website.view_website_form
 msgid "http://www.linkedin.com/company/odoo"
-msgstr ""
+msgstr "http://www.linkedin.com/company/odoo"
 
 #. module: website
 #: view:website.config.settings:website.view_website_config_settings
 msgid "http://www.linkedin.com/company/openerp"
-msgstr ""
+msgstr "http://www.linkedin.com/company/openerp"
 
 #. module: website
 #: view:website.config.settings:website.view_website_config_settings
 msgid "http://www.youtube.com/channel/HCU842OHPPNrQ"
-msgstr ""
+msgstr "http://www.youtube.com/channel/HCU842OHPPNrQ"
 
 #. module: website
 #: view:website:website.view_website_form
 msgid "https://facebook.com/odoo"
-msgstr ""
+msgstr "https://facebook.com/odoo"
 
 #. module: website
 #: view:website.config.settings:website.view_website_config_settings
 msgid "https://facebook.com/openerp"
-msgstr ""
+msgstr "https://facebook.com/openerp"
 
 #. module: website
 #: view:website:website.view_website_form
 msgid "https://plus.google.com/+Odooapps"
-msgstr ""
+msgstr "https://plus.google.com/+Odooapps"
 
 #. module: website
 #: view:website.config.settings:website.view_website_config_settings
 msgid "https://plus.google.com/+openerp"
-msgstr ""
+msgstr "https://plus.google.com/+openerp"
 
 #. module: website
 #: view:website:website.view_website_form
 msgid "https://twitter.com/odooapps"
-msgstr ""
+msgstr "https://twitter.com/odooapps"
 
 #. module: website
 #: view:website.config.settings:website.view_website_config_settings
 msgid "https://twitter.com/openerp"
-msgstr ""
+msgstr "https://twitter.com/openerp"
 
 #. module: website
 #: view:website:website.view_website_form
 msgid "https://www.youtube.com/channel/UCkQPikELWZFLgQNHd73jkdg"
-msgstr ""
+msgstr "https://www.youtube.com/channel/UCkQPikELWZFLgQNHd73jkdg"
 
 #. module: website
 #: view:website:website.view_website_form
 #: view:website.config.settings:website.view_website_config_settings
 msgid "https://youraccount.github.io"
-msgstr ""
+msgstr "https://youraccount.github.io"
 
 #. module: website
 #: view:website:website.info
@@ -3132,7 +3198,7 @@
 #. module: website
 #: view:website:website.snippets
 msgid "not what you want to show."
-msgstr ""
+msgstr "не то, что вы хотите показать."
 
 #. module: website
 #. openerp-web
@@ -3142,87 +3208,89 @@
 #: code:addons/website/static/src/xml/website.editor.xml:308
 #: code:addons/website/static/src/xml/website.seo.xml:69
 #: code:addons/website/static/src/xml/website.translator.xml:44
+#: view:website:website.view_website_form
+#: view:website.config.settings:website.view_website_config_settings
 #, python-format
 msgid "or"
-msgstr ""
+msgstr "или"
 
 #. module: website
 #. openerp-web
 #: code:addons/website/static/src/xml/website.translator.xml:4
 #, python-format
 msgid "or Edit Master"
-msgstr ""
+msgstr "или Редактор"
 
 #. module: website
 #: view:website:website.themes
 msgid "or try another theme below."
-msgstr ""
+msgstr "или попробуйте другую тему ниже."
 
 #. module: website
 #: view:website:website.snippets
 msgid "per month"
-msgstr ""
+msgstr "в месяц"
 
 #. module: website
 #: view:website:website.snippets
 msgid "rounded corner"
-msgstr ""
+msgstr "закругленный угол"
 
 #. module: website
 #: view:website:website.sitemap_index_xml
 msgid "sitemap-"
-msgstr ""
+msgstr "карта сайта-"
 
 #. module: website
 #: view:website:website.robots
 msgid "sitemap.xml"
-msgstr ""
+msgstr "sitemap.xml"
 
 #. module: website
 #: view:website:website.snippets
 msgid "style."
-msgstr ""
+msgstr "стиль."
 
 #. module: website
 #. openerp-web
 #: code:addons/website/static/src/xml/website.xml:37
 #, python-format
 msgid "the classic Odoo interface"
-msgstr ""
+msgstr "классический интерфейс Odoo"
 
 #. module: website
 #: field:website.converter.test.sub,name:0
 msgid "unknown"
-msgstr ""
+msgstr "неизвестно"
 
 #. module: website
 #. openerp-web
 #: code:addons/website/static/src/xml/website.editor.xml:302
 #, python-format
 msgid "unsaved changes will be lost."
-msgstr ""
+msgstr "несохраненные изменения будут утеряны."
 
 #. module: website
 #. openerp-web
 #: code:addons/website/static/src/xml/website.seo.xml:40
 #, python-format
 msgid "using above suggested keywords"
-msgstr ""
+msgstr "используя предложенные ключевые слова выше"
 
 #. module: website
 #: field:website.config.settings,website_id:0
 msgid "website"
-msgstr ""
+msgstr "веб-сайт"
 
 #. module: website
 #: view:website:website.500
 msgid "yes"
-msgstr ""
+msgstr "да"
 
 #. module: website
 #: view:website:website.themes
 msgid "your homepage"
-msgstr ""
+msgstr "ваша главная страница"
 
 #. module: website
 #. openerp-web
@@ -3230,11 +3298,11 @@
 #: code:addons/website/static/src/xml/website.editor.xml:378
 #, python-format
 msgid "— or —"
-msgstr ""
+msgstr "— или —"
 
 #. module: website
 #. openerp-web
 #: code:addons/website/static/src/xml/website.editor.xml:161
 #, python-format
 msgid "← Previous"
-msgstr ""+msgstr "← Назад"