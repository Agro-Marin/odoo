odoo.define('website.summernote', function (require) {
'use strict';

var core = require('web.core');

var _t = core._t;

//////////////////////////////////////////////////////////////////////////////////////////////////////////
/* Summernote Lib (neek hack to make accessible: method and object) */

var agent = $.summernote.core.agent;
var dom = $.summernote.core.dom;
var range = $.summernote.core.range;
var list = $.summernote.core.list;
var key = $.summernote.core.key;
var eventHandler = $.summernote.eventHandler;
var editor = eventHandler.editor;
var renderer = $.summernote.renderer;
var options = $.summernote.options;

//////////////////////////////////////////////////////////////////////////////////////////////////////////
/* Add method to Summernote*/

dom.hasContentAfter = function (node) {
    var next;
    while (node.nextSibling) {
        next = node.nextSibling;
        if (next.tagName || next.textContent.match(/\S|\u00A0/) || dom.isBR(next)) return next;
        node = next;
    }
};
dom.hasContentBefore = function (node) {
    var prev;
    while (node.previousSibling) {
        prev = node.previousSibling;
        if (prev.tagName || prev.textContent.match(/\S|\u00A0/) || dom.isBR(prev)) return prev;
        node = prev;
    }
};
dom.ancestorHaveNextSibling = function (node, pred) {
    pred = pred || dom.hasContentAfter;
    while (!node.nextSibling || !pred(node)) { node = node.parentNode; }
    return node;
};
dom.ancestorHavePreviousSibling = function (node, pred) {
    pred = pred || dom.hasContentBefore;
    while (!node.previousSibling || !pred(node)) { node = node.parentNode; }
    return node;
};
dom.nextElementSibling = function (node) {
    while (node) {
        node = node.nextSibling;
        if (node && node.tagName) {
            break;
        }
    }
    return node;
};
dom.previousElementSibling = function (node) {
    while (node) {
        node = node.previousSibling;
        if (node && node.tagName) {
            break;
        }
    }
    return node;
};
dom.lastChild = function (node) {
    while (node.lastChild) { node = node.lastChild; }
    return node;
};
dom.firstChild = function (node) {
    while (node.firstChild) { node = node.firstChild; }
    return node;
};
dom.lastElementChild = function (node, deep) {
    node = deep ? dom.lastChild(node) : node.lastChild;
    return !node || node.tagName ? node : dom.previousElementSibling(node);
};
dom.firstElementChild = function (node, deep) {
    node = deep ? dom.firstChild(node) : node.firstChild;
    return !node || node.tagName ? node : dom.nextElementSibling(node);
};
dom.isEqual = function (prev, cur) {
    if (prev.tagName !== cur.tagName) {
        return false;
    }
    if ((prev.attributes ? prev.attributes.length : 0) !== (cur.attributes ? cur.attributes.length : 0)) {
        return false;
    }

    function strip(text) {
        return text && text.replace(/^\s+|\s+$/g, '').replace(/\s+/g, ' ');
    }
    var att, att2;
    loop_prev:
    for(var a in prev.attributes) {
        att = prev.attributes[a];
        for(var b in cur.attributes) {
            att2 = cur.attributes[b];
            if (att.name === att2.name) {
                if (strip(att.value) != strip(att2.value)) return false;
                continue loop_prev;
            }
        }
        return false;
    }
    return true;
};
/**
 * Checks that the node only has a @style, not e.g. @class or whatever
 */
dom.hasOnlyStyle = function (node) {
    for (var i = 0; i < node.attributes.length; i++) {
        var attr = node.attributes[i];
        if (attr.attributeName !== 'style') {
            return false;
        }
    }
    return true;
};
dom.hasProgrammaticStyle = function (node) {
    var styles = ["float", "display", "position", "top", "left", "right", "bottom"];
    for (var i = 0; i < node.style.length; i++) {
      var style = node.style[i];
      if (styles.indexOf(style) !== -1) {
          return true;
      }
    }
    return false;
};
dom.mergeFilter = function (prev, cur, parent) {
    // merge text nodes
    if (prev && (dom.isText(prev) || (dom.pasteTextApply.indexOf(prev.tagName) !== -1 && prev !== cur.parentNode)) && dom.isText(cur)) {
        return true;
    }
    if (prev && prev.tagName === "P" && dom.isText(cur)) {
        return true;
    }
    if (prev && dom.isText(cur) && !cur.textContent.match(/\S|\u00A0/) && (dom.isText(prev) || prev.textContent.match(/\S|\u00A0/))) {
        return true;
    }
    if (prev && !dom.isBR(prev) && dom.isEqual(prev, cur) &&
        ((prev.tagName && window.getComputedStyle(prev).display === "inline" &&
          cur.tagName && window.getComputedStyle(cur).display === "inline"))) {
        return true;
    }
    if (dom.isEqual(parent, cur) &&
        ((parent.tagName && window.getComputedStyle(parent).display === "inline" &&
          cur.tagName && window.getComputedStyle(cur).display === "inline"))) {
        return true;
    }
    if (parent && cur.tagName === "FONT" && (!cur.firstChild || (!cur.attributes.getNamedItem('style') && !cur.className.length))) {
        return true;
    }
    // On backspace, webkit browsers create a <span> with a bunch of
    // inline styles "remembering" where they come from.
    // chances are we had e.g.
    //  <p>foo</p>
    //  <p>bar</p>
    // merged the lines getting this in webkit
    //  <p>foo<span>bar</span></p>
    if (parent && cur.tagName === "SPAN" && dom.hasOnlyStyle(cur) && !dom.hasProgrammaticStyle(cur)) {
        return true;
    }
};
dom.doMerge = function (prev, cur) {
    if (prev.tagName) {
        if (prev.childNodes.length && !prev.textContent.match(/\S/) && dom.firstElementChild(prev) && dom.isBR(dom.firstElementChild(prev))) {
            prev.removeChild(dom.firstElementChild(prev));
        }
        if (cur.tagName) {
            while (cur.firstChild) {
                prev.appendChild(cur.firstChild);
            }
            cur.parentNode.removeChild(cur);
        } else {
            prev.appendChild(cur);
        }
    } else {
        if (cur.tagName) {
            var deep = cur;
            while (deep.tagName && deep.firstChild) {deep = deep.firstChild;}
            prev.appendData(deep.textContent);
            cur.parentNode.removeChild(cur);
        } else {
            prev.appendData(cur.textContent);
            cur.parentNode.removeChild(cur);
        }
    }
};
dom.merge = function (node, begin, so, end, eo, mergeFilter, all) {
    mergeFilter = mergeFilter || dom.mergeFilter;
    var _merged = false;
    var add = all || false;

    if (!begin) {
        begin = node;
        while(begin.firstChild) {begin = begin.firstChild;}
        so = 0;
    } else if (begin.tagName && begin.childNodes[so]) {
        begin = begin.childNodes[so];
        so = 0;
    }
    if (!end) {
        end = node;
        while(end.lastChild) {end = end.lastChild;}
        eo = end.textContent.length-1;
    } else if (end.tagName) {
        
    } else if (end.tagName && end.childNodes[so]) {
        end = end.childNodes[so];
        so = 0;
    }

    begin = dom.firstChild(begin);
    if (dom.isText(begin) && so > begin.textContent.length) {
        so = 0;
    }
    end = dom.firstChild(end);
    if (dom.isText(end) && eo > end.textContent.length) {
        eo = 0;
    }

    function __merge (node) {
        var merged = false;
        var prev;
        for (var k=0; k<node.childNodes.length; k++) {
            var cur = node.childNodes[k];

            if (cur === begin) {
                if (!all) add = true;
            }
            
            __merge(cur);
            dom.orderClass(dom.node(cur));

            if (!add || !cur) continue;
            if (cur === end) {
                if (!all) add = false;
            }

            // create the first prev value
            if (!prev) {
                if (mergeFilter.call(dom, prev, cur, node)) {
                    prev = prev || cur.previousSibling;
                    dom.moveTo(cur, cur.parentNode, cur);
                    k--;
                } else {
                    prev = cur;
                }
                continue;
            } else if (mergeFilter.call(dom, null, cur, node)) { // merge with parent
                prev = prev || cur.previousSibling;
                dom.moveTo(cur, cur.parentNode, cur);
                k--;
                continue;
            }

            // merge nodes
            if (mergeFilter.call(dom, prev, cur, node)) {
                var p = prev;
                var c = cur;
                // compute prev/end and offset
                if (prev.tagName) {
                    if (cur.tagName) {
                        if (cur === begin) begin = prev;
                        if (cur === end) end = prev;
                    }
                } else {
                    if (cur.tagName) {
                        var deep = cur;
                        while (deep.tagName && deep.lastChild) {deep = deep.lastChild;}
                        if (deep === begin) {
                            so += prev.textContent.length;
                            begin = prev;
                        }
                        if (deep === end) {
                            eo += prev.textContent.length;
                            end = prev;
                        }
                    } else {
                        // merge text nodes
                        if (cur === begin) {
                            so += prev.textContent.length;
                            begin = prev;
                        }
                        if (cur === end) {
                            eo += prev.textContent.length;
                            end = prev;
                        }
                    }
                }

                dom.doMerge(p, c);

                merged = true;
                k--;
                continue;
            }

            prev = cur;
        }

        // an other loop to merge the new shibbing nodes
        if (merged) {
            _merged = true;
            __merge(node);
        }
    }
    if (node) {
        __merge(node);
    }

    return {
        merged: _merged,
        sc: begin,
        ec: end,
        so: so,
        eo: eo
    };
};
dom.autoMerge = function (target, previous) {
    var node = dom.lastChild(target);
    var nodes = [];
    var temp;

    while (node) {
        nodes.push(node);
        if (temp = (previous ? dom.hasContentBefore(node) : dom.hasContentAfter(node))) {
            if (!dom.isText(node) && !dom.isMergable(node) && temp.tagName !== node.tagName) {
                nodes = [];
            }
            break;
        }
        node = node.parentNode;
    }

    while (nodes.length) {
        node = nodes.pop();
        if (node && (temp = (previous ? dom.hasContentBefore(node) : dom.hasContentAfter(node))) &&
            temp.tagName === node.tagName &&
            !dom.isText(node) &&
            dom.isMergable(node) &&
            !dom.isNotBreakable(node) && !dom.isNotBreakable(previous ? dom.previousElementSibling(node) : dom.nextElementSibling(node))) {

            if (previous) {
                dom.doMerge(temp, node);
            } else {
                dom.doMerge(node, temp);
            }
        }
    }
};
dom.removeSpace = function (node, begin, so, end, eo) {
    var removed = false;
    var add = node === begin;

    if (node === begin && begin === end && dom.isBR(node)) {
        return {
            removed: removed,
            sc: begin,
            ec: end,
            so: so,
            eo: eo
        };
<<<<<<< HEAD
    }
=======
    };
    dom.node = function (node) {
        return node.tagName ? node : node.parentNode;
    };
    dom.pasteTextApply = "h1 h2 h3 h4 h5 h6 li p".split(" ");
    dom.pasteTextClose = "h1 h2 h3 h4 h5 h6 p b bold i u code sup strong small li pre".split(" ");
    dom.pasteText = function (textNode, offset, text, isOnlyText) {
        // clean the node
        var node = dom.node(textNode);
        var data = dom.merge(node.parentNode, textNode, offset, textNode, offset, null, true);
        data = dom.removeSpace(node.parentNode, data.sc, data.so, data.ec, data.eo);
        // Break the text node up
        if (data.sc.tagName) {
            if (node === data.sc.parentNode) {
                data.sc = node.insertBefore(document.createTextNode(" "), data.sc);
            } else if (node.firstChild && !dom.isBR(dom.firstChild(node))) {
                data.sc = node.insertBefore(document.createTextNode(" "), dom.firstChild(node));
            } else {
                data.sc = node.appendChild(document.createTextNode(" "));
            }
            data.so = 0;
        }
        data.sc.splitText(data.so);
        var first = data.sc;
        var last = data.sc.nextSibling;

        isOnlyText = isOnlyText || !text.match('\n');
        
        if (!isOnlyText) {
            // tag to close and open
            var tag = node.tagName.toLowerCase();
            if(dom.pasteTextApply.indexOf(tag) === -1) {
                text = text.split('\n').join("<br/>");
            } else {
                text = "<"+tag+">"+text.split('\n').join("</"+tag+"><"+tag+">")+"</"+tag+">";
            }

            var $text = $(text);

            // split parent node and insert text
            if(dom.pasteTextClose.indexOf(tag) !== -1) {
                var $next = $(node).clone().empty();
                $next.append( last );
                $(node).after( $next );
                $(node).after( $text );
            } else {
                $(data.sc).after( $text );
            }
        } else {
            first.appendData( text );
        }

        // clean the dom content
        data = dom.merge(node.parentNode.parentNode, last, 0, last, 0, null, true);
        data = dom.removeSpace(node.parentNode.parentNode, data.sc, data.so, data.ec, data.eo);

        // move caret
        range.create(data.sc, data.so, data.ec, data.eo).select();
    };
    dom.removeBetween = function (sc, so, ec, eo, towrite) {
        if (ec.tagName) {
            if (ec.childNodes[eo]) {
                ec = ec.childNodes[eo];
                eo = 0;
            } else {
                ec = dom.lastChild(ec);
                eo = dom.nodeLength(ec);
            }
        }
        if (sc.tagName) {
            sc = sc.childNodes[so] || dom.firstChild(ec);
            so = 0;
            if (!dom.hasContentBefore(sc) && towrite) {
                sc.parentNode.insertBefore(document.createTextNode('\u00A0'), sc);
            }
        }
        if (!eo && sc !== ec) {
            ec = dom.lastChild(dom.hasContentBefore(dom.ancestorHavePreviousSibling(ec)));
            eo = ec.textContent.length;
        }

        var ancestor = dom.commonAncestor(sc.tagName ? sc.parentNode : sc, ec.tagName ? ec.parentNode : ec) || dom.ancestor(sc, dom.isEditable);

        if (!dom.isContentEditable(ancestor)) {
            return {
                sc: sc,
                so: so,
                ec: sc,
                eo: eo
            };
        }
>>>>>>> c2b47668

    (function __remove_space (node) {
        if (!node) return;
        for (var k=0; k<node.childNodes.length; k++) {
            var cur = node.childNodes[k];

            if (cur === begin) add = true;

            if (cur.tagName && cur.tagName !== "SCRIPT" && cur.tagName !== "STYLE" && window.getComputedStyle(cur).whiteSpace !== "pre") {
                __remove_space(cur);
            }

            if (!add) continue;
            if (cur === end) add = false;

            // remove begin empty text node
            if (node.childNodes.length > 1 && dom.isText(cur) && !cur.textContent.match(/\S|\u00A0/)) {
                removed = true;
                if (cur === begin) {
                    so = 0;
                    begin = dom.lastChild(dom.hasContentBefore(dom.ancestorHavePreviousSibling(cur)));
                }
                if (cur === end) {
                    eo = 1;
                    end = dom.firstChild(dom.hasContentAfter(dom.ancestorHaveNextSibling(cur)));
                    if (dom.isText(end)) {
                        eo = end.textContent.length;
                    }
                }
                cur.parentNode.removeChild(cur);
                begin = dom.lastChild(begin);
                end = dom.lastChild(end);
                k--;
                continue;
            }

<<<<<<< HEAD
            // convert HTML space
            if (dom.isText(cur)) {
                var text;
                var exp1 = /[\t\n\r ]+/g;
                var exp2 = /(?!([ ]|\u00A0)|^)\u00A0(?!([ ]|\u00A0)|$)/g;
                if (cur === begin) {
                    var temp = cur.textContent.substr(0, so);
                    var _temp = temp.replace(exp1, ' ').replace(exp2, ' ');
                    so -= temp.length - _temp.length;
                }
                if (cur === end) {
                    var temp = cur.textContent.substr(0, eo);
                    var _temp = temp.replace(exp1, ' ').replace(exp2, ' ');
                    eo -= temp.length - _temp.length;
                }
                var text = cur.textContent.replace(exp1, ' ').replace(exp2, ' ');
                removed = removed || cur.textContent.length !== text.length;
                cur.textContent = text;
            }
        }
    })(node);

    return {
        removed: removed,
        sc: begin,
        ec: end,
        so: !dom.isBR(begin) && so > 0 ? so : 0,
        eo: eo
    };
};
dom.node = function (node) {
    return node.tagName ? node : node.parentNode;
};
dom.pasteTextApply = "h1 h2 h3 h4 h5 h6 li p".split(" ");
dom.pasteTextClose = "h1 h2 h3 h4 h5 h6 p b bold i u code sup strong small li pre".split(" ");
dom.pasteText = function (textNode, offset, text, isOnlyText) {
    // clean the node
    var node = dom.node(textNode);
    var data = dom.merge(node.parentNode, textNode, offset, textNode, offset, null, true);
    data = dom.removeSpace(node.parentNode, data.sc, data.so, data.ec, data.eo);
    // Break the text node up
    if (data.sc.tagName) {
        if (node === data.sc.parentNode) {
            data.sc = node.insertBefore(document.createTextNode(" "), data.sc);
        } else if (node.firstChild && !dom.isBR(dom.firstChild(node))) {
            data.sc = node.insertBefore(document.createTextNode(" "), dom.firstChild(node));
        } else {
            data.sc = node.appendChild(document.createTextNode(" "));
        }
        data.so = 0;
    }
    data.sc.splitText(data.so);
    var first = data.sc;
    var last = data.sc.nextSibling;
=======
            sc = before ? dom.lastChild(before) : dom.firstChild(after);
            so = sc.textContent.length;

            if (towrite && !node.firstChild && node.parentNode && !dom.isNotBreakable(node)) {
                sc = $("<br/>")[0];
                so = 0;
                node.appendChild(br);
            } else if (!ancestor.children.length && !ancestor.textContent.match(/\S|\u00A0/)) {
                sc = $("<br/>")[0];
                so = 0;
                $(ancestor).prepend(sc);
            } else if (before) {
                var text = sc.textContent.replace(/[ \t\n\r]+$/, '\u00A0');
                so -= sc.textContent.length - text.length;
                sc.textContent = text;
            }
>>>>>>> c2b47668

    isOnlyText = isOnlyText || !text.match('\n');
    
    if (!isOnlyText) {
        // tag to close and open
        var tag = node.tagName.toLowerCase();
        if(dom.pasteTextApply.indexOf(tag) === -1) {
            text = text.split('\n').join("<br/>");
        } else {
            text = "<"+tag+">"+text.split('\n').join("</"+tag+"><"+tag+">")+"</"+tag+">";
        }

        var $text = $(text);

        // split parent node and insert text
        if(dom.pasteTextClose.indexOf(tag) !== -1) {
            var $next = $(node).clone().empty();
            $next.append( last );
            $(node).after( $next );
            $(node).after( $text );
        } else {
            $(data.sc).after( $text );
        }
    } else {
        first.appendData( text );
    }

    // clean the dom content
    data = dom.merge(node.parentNode.parentNode, last, 0, last, 0, null, true);
    data = dom.removeSpace(node.parentNode.parentNode, data.sc, data.so, data.ec, data.eo);

    // move caret
    range.create(data.sc, data.so, data.ec, data.eo).select();
};
dom.removeBetween = function (sc, so, ec, eo, towrite) {
    if (ec.tagName) {
        if (ec.childNodes[eo]) {
            ec = ec.childNodes[eo];
            eo = 0;
        } else {
            ec = dom.lastChild(ec);
            eo = dom.nodeLength(ec);
        }
    }
    if (sc.tagName) {
        sc = sc.childNodes[so] || dom.firstChild(ec);
        so = 0;
        if (!dom.hasContentBefore(sc)) {
            sc.parentNode.insertBefore(document.createTextNode('\u00A0'), sc);
        }
    }
    if (!eo && sc !== ec) {
        ec = dom.lastChild(dom.hasContentBefore(dom.ancestorHavePreviousSibling(ec)));
        eo = ec.textContent.length;
    }

    var ancestor = dom.commonAncestor(sc.tagName ? sc.parentNode : sc, ec.tagName ? ec.parentNode : ec) || dom.ancestor(sc, dom.isEditable);

    if (!dom.isContentEditable(ancestor)) {
        return {
            sc: sc,
            so: so,
            ec: sc,
            eo: eo
        };
    }

    if (ancestor.tagName) {
        var ancestor_sc = sc;
        var ancestor_ec = ec;
        while (ancestor !== ancestor_sc && ancestor !== ancestor_sc.parentNode) { ancestor_sc = ancestor_sc.parentNode; }
        while (ancestor !== ancestor_ec && ancestor !== ancestor_ec.parentNode) { ancestor_ec = ancestor_ec.parentNode; }


        var node = dom.node(sc);
        if (!dom.isNotBreakable(node)) {
            sc = dom.splitTree(ancestor_sc, {'node': sc, 'offset': so});
        }
        var before = dom.hasContentBefore(dom.ancestorHavePreviousSibling(sc));

        var after;
        if (ec.textContent.slice(eo, Infinity).match(/\S|\u00A0/)) {
            after = dom.splitTree(ancestor_ec, {'node': ec, 'offset': eo});
        } else {
            after = dom.hasContentAfter(dom.ancestorHaveNextSibling(ec));
        }

        var nodes = dom.listBetween(sc, ec);

        var ancestor_first_last = function (node) {
            return node === before || node === after;
        };

        for (var i=0; i<nodes.length; i++) {
            if (!dom.ancestor(nodes[i], ancestor_first_last) && !$.contains(nodes[i], before) && !$.contains(nodes[i], after)) {
                nodes[i].parentNode.removeChild(nodes[i]);
            }
        }

        sc = before ? dom.lastChild(before) : dom.firstChild(after);
        so = sc.textContent.length;

        if (before) {
            var text = sc.textContent.replace(/[ \t\n\r]+$/, '\u00A0');
            so -= sc.textContent.length - text.length;
            sc.textContent = text;
        }
        if (towrite && !node.firstChild && node.parentNode && !dom.isNotBreakable(node)) {
            var br = $("<br/>")[0];
            node.appendChild(br);
            sc = br;
            so = 0;
        }
        dom.autoMerge(sc, false);

    } else {

<<<<<<< HEAD
        var text = ancestor.textContent;
        ancestor.textContent = text.slice(0, so) + text.slice(eo, Infinity).replace(/^[ \t\n\r]+/, '\u00A0');
=======
    dom.isFont = function (node) {
        var nodeName = node && node.nodeName.toUpperCase();
        return node && (nodeName === "FONT" ||
            (nodeName === "SPAN" && (
                node.className.match(/(^|\s)fa(\s|$)/i) ||
                node.className.match(/(^|\s)(text|bg)-/i) ||
                (node.attributes.style && node.attributes.style.value.match(/(^|\s)(color|background-color|font-size):/i)))) );
    };
    dom.isVisibleText = function (textNode) {
      return !!textNode.textContent.match(/\S|\u00A0/);
    };
    /**
     * order the style of the node to compare 2 nodes and remove attribute if empty
     *
     * @param {Node} node
     * @return {String} className
     */
    dom.orderStyle = function (node) {
      var style = node.getAttribute('style');
      if (!style) return null;
      style = style.replace(/[\s\n\r]+/, ' ').replace(/^ ?;? ?| ?;? ?$/g, '').replace(/ ?; ?/g, ';');
      if (!style.length) {
          node.removeAttribute("style");
          return null;
      }
      style = style.split(";");
      style.sort();
      style = style.join("; ")+";";
      node.setAttribute('style', style);
      return style;
    };
    /**
     * order the class of the node to compare 2 nodes and remove attribute if empty
     *
     * @param {Node} node
     * @return {String} className
     */
    dom.orderClass = function (node) {
        var className = node.getAttribute('class');
        if (!className) return null;
        className = className.replace(/[\s\n\r]+/, ' ').replace(/^ | $/g, '').replace(/ +/g, ' ');
        if (!className.length) {
            node.removeAttribute("class");
            return null;
        }
        className = className.split(" ");
        className.sort();
        className = className.join(" ");
        node.setAttribute('class', className);
        return className;
    };
    /**
     * return the current node (if text node, return parentNode)
     *
     * @param {Node} node
     * @return {Node} node
     */
    dom.node = function (node) {
        return dom.isText(node) ? node.parentNode : node;
    };
    /**
     * move all childNode to an other node
     *
     * @param {Node} from
     * @param {Node} to
     */
    dom.moveContent = function (from, to) {
      if (from === to) {
        return;
      }
      if (from.parentNode === to) {
        while (from.lastChild) {
          dom.insertAfter(from.lastChild, from);
        }
      } else {
        while (from.firstChild && from.firstChild != to) {
          to.appendChild(from.firstChild);
        }
      }
    };
>>>>>>> c2b47668

    }

    eo = so;
    if(!dom.isBR(sc) && !sc.textContent.match(/\S|\u00A0/)) {
        ancestor = dom.node(sc);
        var text = document.createTextNode('\u00A0');
        $(sc).before(text);
        sc = text;
        so = 0;
        eo = 1;
    }
    return {
        sc: sc,
        so: so,
        ec: sc,
        eo: eo
    };
};
dom.indent = function (node) {
    var margin = parseFloat(node.style.marginLeft || 0)+1.5;
    node.style.marginLeft = margin + "em";
    return margin;
};
dom.outdent = function (node) {
    var margin = parseFloat(node.style.marginLeft || 0)-1.5;
    node.style.marginLeft = margin > 0 ? margin + "em" : "";
    return margin;
};
dom.scrollIntoViewIfNeeded = function (node) {
    var node = dom.node(node);

    var $span;
    if (dom.isBR(node)) {
        $span = $('<span/>').text('\u00A0');
        $(node).after($span);
        node = $span[0];
    }

    if (node.scrollIntoViewIfNeeded) {
        node.scrollIntoViewIfNeeded(false);
    } else {
        var offsetParent = node.offsetParent;
        while (offsetParent) {
            var elY = 0;
            var elH = node.offsetHeight;
            var parent = node;

            while (offsetParent && parent) {
                elY += node.offsetTop;

                // get if a parent have a scrollbar
                parent = node.parentNode;
                while (parent != offsetParent &&
                    (parent.tagName === "BODY" || ["auto", "scroll"].indexOf(window.getComputedStyle(parent).overflowY) === -1)) {
                    parent = parent.parentNode;
                }
                node = parent;

                if (parent !== offsetParent) {
                    elY -= parent.offsetTop;
                    parent = null;
                }

                offsetParent = node.offsetParent;
            }

            if ((node.tagName === "BODY" || ["auto", "scroll"].indexOf(window.getComputedStyle(node).overflowY) !== -1) &&
                (node.scrollTop + node.clientHeight) < (elY + elH)) {
                node.scrollTop = (elY + elH) - node.clientHeight;
            }
        }
    }

    if ($span) {
        $span.remove();
    }

    return;
};
dom.moveTo = function (node, target, before) {
    var nodes = [];
    while (node.firstChild) {
        nodes.push(node.firstChild);
        if (before) {
            target.insertBefore(node.firstChild, before);
        } else {
            target.appendChild(node.firstChild);
        }
    }
    node.parentNode.removeChild(node);
    return nodes;
};
dom.isMergable = function (node) {
    return node.tagName && "h1 h2 h3 h4 h5 h6 p b bold i u code sup strong small li a ul ol font".indexOf(node.tagName.toLowerCase()) !== -1;
};
dom.isSplitable = function (node) {
    return node.tagName && "h1 h2 h3 h4 h5 h6 p b bold i u code sup strong small li a font".indexOf(node.tagName.toLowerCase()) !== -1;
};
dom.isRemovableEmptyNode = function (node) {
    return "h1 h2 h3 h4 h5 h6 p b bold i u code sup strong small li a ul ol font span br".indexOf(node.tagName.toLowerCase()) !== -1;
};
dom.isForbiddenNode = function (node) {
    return node.tagName === "BR" || $(node).is(".fa, img");
};
dom.listBetween = function (sc, ec) {
    var nodes = [];
    var ancestor = dom.commonAncestor(sc, ec);
    dom.walkPoint({'node': sc, 'offset': 0}, {'node': ec, 'offset': 0}, function (point) {
        if (ancestor !== point.node || ancestor === sc || ancestor === ec) {
            nodes.push(point.node);
        }
    });
    return list.unique(nodes);
};
dom.isNotBreakable = function (node, sc, so, ec, eo) {
    // avoid triple click => crappy dom
    return node === ec && !dom.isText(ec) && !dom.isBR(dom.firstChild(ec));
};

dom.isContentEditable = function (node) {
    return $(node).closest('[contenteditable]').is('[contenteditable="true"]');
};

dom.isFont = function (node) {
    var nodeName = node && node.nodeName.toUpperCase();
    return node && (nodeName === "FONT" ||
        (nodeName === "SPAN" && (
            node.className.match(/(^|\s)fa(\s|$)/i) ||
            node.className.match(/(^|\s)(text|bg)-/i) ||
            (node.attributes.style && node.attributes.style.value.match(/(^|\s)(color|background-color):/i)))) );
};
dom.isVisibleText = function (textNode) {
  return !!textNode.textContent.match(/\S|\u00A0/);
};
/**
 * order the style of the node to compare 2 nodes and remove attribute if empty
 *
 * @param {Node} node
 * @return {String} className
 */
dom.orderStyle = function (node) {
  var style = node.getAttribute('style');
  if (!style) return null;
  style = style.replace(/[\s\n\r]+/, ' ').replace(/^ ?;? ?| ?;? ?$/g, '').replace(/ ?; ?/g, ';');
  if (!style.length) {
      node.removeAttribute("style");
      return null;
  }
  style = style.split(";");
  style.sort();
  style = style.join("; ")+";";
  node.setAttribute('style', style);
  return style;
};
/**
 * order the class of the node to compare 2 nodes and remove attribute if empty
 *
 * @param {Node} node
 * @return {String} className
 */
dom.orderClass = function (node) {
    var className = node.getAttribute('class');
    if (!className) return null;
    className = className.replace(/[\s\n\r]+/, ' ').replace(/^ | $/g, '').replace(/ +/g, ' ');
    if (!className.length) {
        node.removeAttribute("class");
        return null;
    }
    className = className.split(" ");
    className.sort();
    className = className.join(" ");
    node.setAttribute('class', className);
    return className;
};
/**
 * return the current node (if text node, return parentNode)
 *
 * @param {Node} node
 * @return {Node} node
 */
dom.node = function (node) {
    return dom.isText(node) ? node.parentNode : node;
};
/**
 * move all childNode to an other node
 *
 * @param {Node} from
 * @param {Node} to
 */
dom.moveContent = function (from, to) {
  if (from === to) {
    return;
  }
  if (from.parentNode === to) {
    while (from.lastChild) {
      dom.insertAfter(from.lastChild, from);
    }
  } else {
    while (from.firstChild && from.firstChild != to) {
      to.appendChild(from.firstChild);
    }
  }
};

//////////////////////////////////////////////////////////////////////////////////////////////////////////

range.WrappedRange.prototype.reRange = function (keep_end, isNotBreakable) {
    var sc = this.sc;
    var so = this.so;
    var ec = this.ec;
    var eo = this.eo;
    isNotBreakable = isNotBreakable || dom.isNotBreakable;

    // search the first snippet editable node
    var start = keep_end ? ec : sc;
    while (start) {
        if (isNotBreakable(start, sc, so, ec, eo)) {
            break;
        }
        start = start.parentNode;
    }

    // check if the end caret have the same node
    var lastFilterEnd;
    var end = keep_end ? sc : ec;
    while (end) {
        if (start === end) {
            break;
        }
        if (isNotBreakable(end, sc, so, ec, eo)) {
            lastFilterEnd = end;
        }
        end = end.parentNode;
    }
    if (lastFilterEnd) {
        end = lastFilterEnd;
    }
    if (!end) {
        end = document.getElementsByTagName('body')[0];
    }

    // if same node, keep range
    if (start === end || !start) {
        return this;
    }

    // reduce or extend the range to don't break a isNotBreakable area
    if ($.contains(start, end)) {

        if (keep_end) {
            sc = dom.lastChild(dom.hasContentBefore(dom.ancestorHavePreviousSibling(end)));
            so = sc.textContent.length;
        } else if (!eo) {
            ec = dom.lastChild(dom.hasContentBefore(dom.ancestorHavePreviousSibling(end)));
            eo = ec.textContent.length;
        } else {
            ec = dom.firstChild(dom.hasContentAfter(dom.ancestorHaveNextSibling(end)));
            eo = 0;
        }
    } else {

        if (keep_end) {
            sc = dom.firstChild(start);
            so = 0;
        } else {
            ec = dom.lastChild(start);
            eo = ec.textContent.length;
        }
    }

    return new range.WrappedRange(sc, so, ec, eo);
};
range.WrappedRange.prototype.deleteContents = function (towrite) {
    var prevBP = dom.removeBetween(this.sc, this.so, this.ec, this.eo, towrite);

    $(dom.node(prevBP.sc)).trigger("click"); // trigger click to disable and reanable editor and image handler
    return new range.WrappedRange(
      prevBP.sc,
      prevBP.so,
      prevBP.ec,
      prevBP.eo
    );
};
range.WrappedRange.prototype.clean = function (mergeFilter, all) {
    var node = dom.node(this.sc === this.ec ? this.sc : this.commonAncestor());
    if (node.childNodes.length <=1) {
        return this;
    }

    var merge = dom.merge(node, this.sc, this.so, this.ec, this.eo, mergeFilter, all);
    var rem = dom.removeSpace(node.parentNode, merge.sc, merge.so, merge.ec, merge.eo);

    if (merge.merged || rem.removed) {
        return range.create(rem.sc, rem.so, rem.ec, rem.eo);
    }
    return this;
};
range.WrappedRange.prototype.remove = function (mergeFilter) {
};
range.WrappedRange.prototype.isOnCellFirst = function () {
    var node = dom.ancestor(this.sc, function (node) {return ["LI", "DIV", "TD","TH"].indexOf(node.tagName) !== -1;});
    return node && ["TD","TH"].indexOf(node.tagName) !== -1;
};
range.WrappedRange.prototype.isContentEditable = function () {
    return dom.isContentEditable(this.sc) && (this.sc === this.ec || dom.isContentEditable(this.ec));
};

//////////////////////////////////////////////////////////////////////////////////////////////////////////

renderer.tplButtonInfo.fontsize = function (lang, options) {
    var items = options.fontSizes.reduce(function (memo, v) {
        return memo + '<li><a data-event="fontSize" href="#" data-value="' + v + '">' +
                  '<i class="fa fa-check icon-ok"></i> ' + v +
                '</a></li>';
    }, '');

    var sLabel = '<span class="note-current-fontsize">11</span>';
    return renderer.getTemplate().button(sLabel, {
        title: lang.font.size,
        dropdown: '<ul class="dropdown-menu">' + items + '</ul>'
    });
};

//////////////////////////////////////////////////////////////////////////////////////////////////////////
/* add some text commands */

key.nameFromCode[46] = 'DELETE';
key.nameFromCode[27] = 'ESCAPE';

options.keyMap.pc['BACKSPACE'] = 'backspace';
options.keyMap.pc['DELETE'] = 'delete';
options.keyMap.pc['ENTER'] = 'enter';
options.keyMap.pc['ESCAPE'] = 'cancel';
options.keyMap.mac['SHIFT+TAB'] = 'untab';

options.keyMap.mac['BACKSPACE'] = 'backspace';
options.keyMap.mac['CMD+BACKSPACE'] = 'delete';
options.keyMap.mac['SHIFT+BACKSPACE'] = 'delete';
options.keyMap.mac['ENTER'] = 'enter';
options.keyMap.mac['ESCAPE'] = 'cancel';

$.summernote.pluginEvents.insertTable = function (event, editor, layoutInfo, sDim) {
  var $editable = layoutInfo.editable();
  var dimension = sDim.split('x');
  var rng = range.create();
  rng = rng.deleteContents();

  var isBodyContainer = dom.isBodyContainer;
  dom.isBodyContainer = dom.isNotBreakable;
  rng.insertNode(editor.table.createTable(dimension[0], dimension[1]));
  dom.isBodyContainer = isBodyContainer;

  editor.afterCommand($editable);
  event.preventDefault();
  return false;
};
$.summernote.pluginEvents.tab = function (event, editor, layoutInfo, outdent) {
    var $editable = layoutInfo.editable();
    var r = range.create();
    var outdent = outdent || false;

    if (r.isCollapsed()) {
        if (r.isOnCell() && r.isOnCellFirst()) {
            var td = dom.ancestor(r.sc, dom.isCell);
            if (!outdent && !dom.nextElementSibling(td) && !dom.nextElementSibling(td.parentNode)) {
                range.create(td.lastChild, td.lastChild.textContent.length, td.lastChild, td.lastChild.textContent.length).select();
                $.summernote.pluginEvents.enter(event, editor, layoutInfo);
            } else if (outdent && !dom.previousElementSibling(td) && !$(td.parentNode).text().match(/\S/)) {
                $.summernote.pluginEvents.backspace(event, editor, layoutInfo);
            } else {
                $editable.data('NoteHistory').splitNext();
                editor.table.tab(r, outdent);
            }
            event.preventDefault();
            return false;
        }

        if (!r.sc.textContent.slice(0,r.so).match(/\S/) && r.isOnList()) {
            if (outdent) {
                $.summernote.pluginEvents.outdent(event, editor, layoutInfo);
            } else {
                $.summernote.pluginEvents.indent(event, editor, layoutInfo);
            }
        } else {
            if (!outdent){
                var next = r.sc.splitText(r.so);
                editor.typing.insertTab($editable, r, options.tabsize);
                r = range.create(next, 0, next, 0);
                r = dom.merge(r.sc.parentNode, r.sc, r.so, r.ec, r.eo, null, true);
                range.create(r.sc, r.so, r.ec, r.eo).select();
            } else {
                r = dom.merge(r.sc.parentNode, r.sc, r.so, r.ec, r.eo, null, true);
                r = range.create(r.sc, r.so, r.ec, r.eo);
                var next = r.sc.splitText(r.so);
                r.sc.textContent = r.sc.textContent.replace(/(\u00A0)+$/g, '');
                next.textContent = next.textContent.replace(/^(\u00A0)+/g, '');
                range.create(r.sc, r.sc.textContent.length, r.sc, r.sc.textContent.length).select();
            }
            event.preventDefault();
            return false;
        }
    }
    event.preventDefault();
    return false;
};
$.summernote.pluginEvents.untab = function (event, editor, layoutInfo) {
    return $.summernote.pluginEvents.tab(event, editor, layoutInfo, true);
};
$.summernote.pluginEvents.enter = function (event, editor, layoutInfo) {
    var $editable = layoutInfo.editable();
    $editable.data('NoteHistory').recordUndo($editable, 'enter');

    var r = range.create();
    if (!r.isContentEditable()) {
        event.preventDefault();
        return false;
    }
    if (!r.isCollapsed()) {
        r = r.deleteContents();
        r.select();
    }

    var br = $("<br/>")[0];

    // table: add a tr
    var td = dom.ancestor(r.sc, dom.isCell);
    if (td && (r.sc === td || r.sc === td.lastChild || (dom.isBR(td.lastChild) && r.sc === td.lastChild.previousSibling)) && r.so === r.sc.textContent.length && r.isOnCell() && !dom.nextElementSibling(td)) {
        var $node = $(td.parentNode);
        var $clone = $node.clone();
        $clone.children().html(dom.blank);
        $node.after($clone);
        var node = dom.firstElementChild($clone[0]) || $clone[0];
        range.create(node, 0, node, 0).select();
        dom.scrollIntoViewIfNeeded(br);
        event.preventDefault();
        return false;
    }

<<<<<<< HEAD
    var contentBefore = r.sc.textContent.slice(0,r.so).match(/\S|\u00A0/);
    if (!contentBefore && dom.isText(r.sc)) {
        var node = r.sc.previousSibling;
        while (!contentBefore && node && dom.isText(node)) {
            contentBefore = dom.isVisibleText(node);
            node = node.previousSibling;
=======
        var node = dom.node(r.sc);
        var last = node;
        while (node && dom.isSplitable(node) && !dom.isList(node) && !dom.isEditable(node)) {
            last = node;
            node = node.parentNode;
>>>>>>> c2b47668
        }
    }

    var node = dom.node(r.sc);
    var last = node;
    while (node && dom.isSplitable(node) && !dom.isList(node)) {
        last = node;
        node = node.parentNode;
    }

    if (last === node && !dom.isBR(node)) {
        node = r.insertNode(br, true);
        do {
            node = dom.hasContentAfter(node);
        } while (node && dom.isBR(node));

        // create an other br because the user can't see the new line with only br in a block
        if (!node) {
            $(br).before($("<br/>")[0]);
        }
        node = br.nextSibling || br;
    } else if (last === node && dom.isBR(node)) {
        $(node).after(br);
        node = br;
    } else if (!r.so && r.isOnList() && !r.sc.textContent.length && !dom.ancestor(r.sc, dom.isLi).nextElementSibling) {
        // double enter on the end of a list = new line out of the list
        node = $('<p></p>').append(br).insertAfter(dom.ancestor(r.sc, dom.isList))[0];
        node = br;
    } else if (last === r.sc) {
        if (dom.isBR(last)) {
            last = last.parentNode;
        }
        var $node = $(last);
        var $clone = $node.clone().text("");
        $node.after($clone);
        node = dom.node(dom.firstElementChild($clone[0]) || $clone[0]);
        $(node).html(br);
        node = br;
    } else {
        node = dom.splitTree(last, {'node': r.sc, 'offset': r.so});
        if (!contentBefore) {
            var cur = dom.node(dom.lastChild(node.previousSibling));
            if (!dom.isBR(cur)) {
                $(cur).html(br);
            }
        }
        if (!node.textContent.match(/\S|\u00A0/)) {
            node = dom.firstChild(node);
            $(dom.node( dom.isBR(node) ? node.parentNode : node )).html(br);
            node = br;
        }
    }

    if (node) {
        node = dom.firstChild(node);
        if (dom.isBR(node)) {
            range.createFromNode(node).select();
        } else {
            range.create(node,0).select();
        }
        dom.scrollIntoViewIfNeeded(node);
    }
    event.preventDefault();
    return false;
};
$.summernote.pluginEvents.visible = function (event, editor, layoutInfo) {
    var $editable = layoutInfo.editable();
    $editable.data('NoteHistory').recordUndo($editable, "visible");

    var r = range.create();
    if (r && !r.isCollapsed()) {
        r = r.deleteContents(true);
        r.select();
    }

    // don't write in forbidden tag (like span for font awsome)
    var node = dom.firstChild(r.sc.tagName && r.so ? r.sc.childNodes[r.so] : r.sc);
    while (node.parentNode) {
        if (dom.isForbiddenNode(node)) {
            var text = node.previousSibling;
            if (text && dom.isText(text) && text.textContent.match(/\S|\u00A0/)) {
                range.create(text, text.textContent.length, text, text.textContent.length).select();
            } else {
                text = node.parentNode.insertBefore(document.createTextNode( "." ), node);
                range.create(text, 1, text, 1).select();
                setTimeout(function () {
                    var text = range.create().sc;
                    text.textContent = text.textContent.replace(/^./, '');
                    range.create(text, text.textContent.length, text, text.textContent.length).select();
                },0);
            }
            break;
        }
        node = node.parentNode;
    }

    return true;
};

function summernote_keydown_clean (field) {
    setTimeout(function () {
        var r = range.create();
        if (!r) return;
        var node = r[field];
        while (dom.isText(node)) {node = node.parentNode;}
        node = node.parentNode;
        var data = dom.merge(node, r.sc, r.so, r.ec, r.eo, null, true);
        data = dom.removeSpace(node.parentNode, data.sc, data.so, data.sc, data.so);

        range.create(data.sc, data.so, data.sc, data.so).select();
    },0);
}

function remove_table_content(sc, ec) {
    var nodes = dom.listBetween(sc, ec);
    nodes.push(dom.node(sc), dom.node(ec));
    for (var i in nodes) {
        if (dom.isCell(nodes[i])) {
            $(nodes[i]).html("<br/>");
        }
    }
    event.preventDefault();
    return false;
}

$.summernote.pluginEvents.delete = function (event, editor, layoutInfo) {
    var $editable = layoutInfo.editable();
    $editable.data('NoteHistory').recordUndo($editable, "delete");
    
    var r = range.create();
    if (!r.isContentEditable()) {
        return false;
    }
    if (!r.isCollapsed()) {
        if (dom.isCell(dom.node(r.sc)) || dom.isCell(dom.node(r.ec))) {
            return remove_table_content(r.sc, r.ec);
        }
        r = r.deleteContents();
        r.select();
        event.preventDefault();
        return false;
    }

<<<<<<< HEAD
    var target = r.ec;
    var offset = r.eo;
    if (target.tagName && target.childNodes[offset]) {
        target = target.childNodes[offset];
        offset = 0;
    }
=======
    $.summernote.pluginEvents.delete = function (event, editor, layoutInfo) {
        var $editable = layoutInfo.editable();
        $editable.data('NoteHistory').recordUndo($editable, "delete");
        
        var r = range.create();
        if (!r.isContentEditable()) {
            return false;
        }
        if (!r.isCollapsed()) {
            if (dom.isCell(dom.node(r.sc)) || dom.isCell(dom.node(r.ec))) {
                return remove_table_content(r.sc, r.ec);
            }
            r = r.deleteContents();
            r.select();
        }
>>>>>>> c2b47668

    var node = dom.node(target);
    var data = dom.merge(node, target, offset, target, offset, null, true);
    data = dom.removeSpace(node.parentNode, data.sc, data.so, data.ec, data.eo);
    r = range.create(data.sc, data.so);
    r.select();
    target = r.sc;
    offset = r.so;

    while (!dom.hasContentAfter(node) && !dom.hasContentBefore(node) && !dom.isImg(node)) {node = node.parentNode;}

    var contentAfter = target.textContent.slice(offset,Infinity).match(/\S|\u00A0/);
    var content = target.textContent.replace(/[ \t\r\n]+$/, '');
    var temp;
    var temp2;

    // media
    if (dom.isImg(node) || (!contentAfter && dom.isImg(dom.hasContentAfter(node)))) {
        var parent;
        var index;
        if (!dom.isImg(node)) {
            node = dom.hasContentAfter(node);
        }
        while (dom.isImg(node)) {
            parent = node.parentNode;
            index = dom.makeOffsetPath(parent, node)[0];
            if (index>0) {
                var next = node.previousSibling;
                range.create(next,next.textContent.length).select();
            }
            if (!dom.hasContentAfter(node) && !dom.hasContentBefore(node)) {
                parent.appendChild($('<br/>')[0]);
            }
            parent.removeChild(node);
            node = parent;
        }
    }
    // empty tag
    else if (!content.length && target.tagName && dom.isRemovableEmptyNode(dom.isBR(target) ? target.parentNode : target)) {
        if (node === $editable[0] || $.contains(node, $editable[0])) {
            event.preventDefault();
            return false;
        }
        var before = false;
        var next = dom.hasContentAfter(dom.ancestorHaveNextSibling(node));
        if (!dom.isContentEditable(next)) {
            before = true;
            next = dom.hasContentBefore(dom.ancestorHavePreviousSibling(node));
        }
        dom.removeSpace(next.parentNode, next, 0, next, 0); // clean before jump for not select invisible space between 2 tag
        next = dom.firstChild(next);
        node.parentNode.removeChild(node);
        range.create(next, before ? next.textContent.length : 0).select();
    }
    // normal feature if same tag and not the end
    else if (contentAfter) {
        return true;
    }
    // merge with the next text node
    else if (dom.isText(target) && (temp = dom.hasContentAfter(target)) && dom.isText(temp)) {
        return true;
    }
    //merge with the next block
    else if ((temp = dom.ancestorHaveNextSibling(target)) &&
            dom.isMergable(temp) &&
            dom.isMergable(temp2 = dom.hasContentAfter(temp)) &&
            temp.tagName === temp2.tagName &&
            (temp.tagName !== "LI" || !$('ul,ol', temp).length) && (temp2.tagName !== "LI" || !$('ul,ol', temp2).length) && // protect li
            !dom.isNotBreakable(temp) &&
            !dom.isNotBreakable(temp2)) {
        dom.autoMerge(target, false);
        var next = dom.firstChild(dom.hasContentAfter(dom.ancestorHaveNextSibling(target)));
        if (dom.isBR(next)) {
            range.create(next.previousSibling, next.previousSibling.textContent.length).select();
            next.parentNode.removeChild(next);
        } else {
            range.create(next, 0).select();
        }
    }
    // jump to next node for delete
    else if ((temp = dom.ancestorHaveNextSibling(target)) && (temp2 = dom.hasContentAfter(temp)) && dom.isContentEditable(temp2)) {

        dom.removeSpace(temp2.parentNode, temp2, 0, temp, 0); // clean before jump for not select invisible space between 2 tag
        temp2 = dom.firstChild(temp2);

        r = range.create(temp2, 0);
        r.select();

        if ((dom.isText(temp) || window.getComputedStyle(temp).display === "inline") && (dom.isText(temp2) || window.getComputedStyle(temp2).display === "inline")) {
            if (dom.isText(temp2)) {
                temp2.textContent = temp2.textContent.replace(/^\s*\S/, '');
            } else {
                $.summernote.pluginEvents.delete(event, editor, layoutInfo);
            }
        }
    }

    $(dom.node(r.sc)).trigger("click"); // trigger click to disable and reanable editor and image handler
    event.preventDefault();
    return false;
};
$.summernote.pluginEvents.backspace = function (event, editor, layoutInfo) {
    var $editable = layoutInfo.editable();
    $editable.data('NoteHistory').recordUndo($editable, "backspace");

    var r = range.create();
    if (!r.isContentEditable()) {
        event.preventDefault();
        return false;
<<<<<<< HEAD
    }
    if (!r.isCollapsed()) {
        if (dom.isCell(dom.node(r.sc)) || dom.isCell(dom.node(r.ec))) {
            return remove_table_content(r.sc, r.ec);
=======
    };
    $.summernote.pluginEvents.backspace = function (event, editor, layoutInfo) {
        var $editable = layoutInfo.editable();
        $editable.data('NoteHistory').recordUndo($editable, "backspace");

        var r = range.create();
        if (!r.isContentEditable()) {
            event.preventDefault();
            return false;
        }
        if (!r.isCollapsed()) {
            if (dom.isCell(dom.node(r.sc)) || dom.isCell(dom.node(r.ec))) {
                return remove_table_content(r.sc, r.ec);
            }
            r = r.deleteContents();
            r.select();
>>>>>>> c2b47668
        }
        r = r.deleteContents();
        r.select();
        event.preventDefault();
        return false;
    }

    var target = r.sc;
    var offset = r.so;
    if (target.tagName && target.childNodes[offset]) {
        target = target.childNodes[offset];
        offset = 0;
    }

    var node = dom.node(target);
    var data = dom.merge(node, target, offset, target, offset, null, true);
    data = dom.removeSpace(node.parentNode, data.sc, data.so, data.ec, data.eo);
    r = range.create(data.sc, data.so);
    r.select();
    target = r.sc;
    offset = r.so;

    while (node.parentNode && !dom.hasContentAfter(node) && !dom.hasContentBefore(node) && !dom.isImg(node)) {node = node.parentNode;}

    var contentBefore = target.textContent.slice(0,offset).match(/\S|\u00A0/);
    var content = target.textContent.replace(/[ \t\r\n]+$/, '');
    var temp;
    var temp2;

    // delete media
    if (dom.isImg(node) || (!contentBefore && dom.isImg(dom.hasContentBefore(node)))) {
        if (!dom.isImg(node)) {
            node = dom.hasContentBefore(node);
        }
        range.createFromNode(node).select();
        $.summernote.pluginEvents.delete(event, editor, layoutInfo);
    }
    // table tr td
    else if (r.isOnCell() && !offset && (target === (temp = dom.ancestor(target, dom.isCell)) || target === temp.firstChild)) {
        if (dom.previousElementSibling(temp)) {
            var td = dom.previousElementSibling(temp);
            node = td.lastChild || td;
        } else {
            var tr = temp.parentNode;
            var prevTr = dom.previousElementSibling(tr);
            if (!$(temp.parentNode).text().match(/\S|\u00A0/)) {
                if (prevTr) {
                    tr.parentNode.removeChild(tr);
                    node = (dom.lastElementChild(prevTr).lastChild && dom.lastElementChild(prevTr).lastChild.tagName ? dom.lastElementChild(prevTr).lastChild.previousSibling : dom.lastElementChild(prevTr).lastChild) || dom.lastElementChild(prevTr);
                    range.create(node, node.textContent.length, node, node.textContent.length).select();
                }
            } else {
                node = dom.lastElementChild(prevTr).lastChild || dom.lastElementChild(prevTr);
            }
        }
        if (dom.isBR(node)) {
            range.createFromNode(node).select();
        } else {
            range.create(node, dom.nodeLength(node)).select();
        }
    }
    // empty tag
    else if (!content.length && target.tagName && dom.isRemovableEmptyNode(target)) {
        if (node === $editable[0] || $.contains(node, $editable[0])) {
            event.preventDefault();
            return false;
        }
        var before = true;
        var prev = dom.hasContentBefore(dom.ancestorHavePreviousSibling(node));
        if (!dom.isContentEditable(prev)) {
            before = false;
            prev = dom.hasContentAfter(dom.ancestorHaveNextSibling(node));
        }
        dom.removeSpace(prev.parentNode, prev, 0, prev, 0); // clean before jump for not select invisible space between 2 tag
        prev = dom.lastChild(prev);
        node.parentNode.removeChild(node);
        range.createFromNode(prev).select();
        range.create(prev, before ? prev.textContent.length : 0).select();
    }
    // normal feature if same tag and not the begin
    else if (contentBefore) {
        return true;
    }
    // merge with the previous text node
    else if (dom.isText(target) && (temp = dom.hasContentBefore(target)) && (dom.isText(temp) || dom.isBR(temp))) {
        return true;
    }
    //merge with the previous block
    else if ((temp = dom.ancestorHavePreviousSibling(target)) &&
            dom.isMergable(temp) &&
            dom.isMergable(temp2 = dom.hasContentBefore(temp)) &&
            temp.tagName === temp2.tagName &&
            (temp.tagName !== "LI" || !$('ul,ol', temp).length) && (temp2.tagName !== "LI" || !$('ul,ol', temp2).length) && // protect li
            !dom.isNotBreakable(temp) &&
            !dom.isNotBreakable(temp2)) {
        var prev = dom.firstChild(target);
        dom.autoMerge(target, true);
        range.create(prev, 0).select();
    }
    // jump to previous node for delete
    else if ((temp = dom.ancestorHavePreviousSibling(target)) && (temp2 = dom.hasContentBefore(temp)) && dom.isContentEditable(temp2)) {

        dom.removeSpace(temp2.parentNode, temp2, 0, temp, 0); // clean before jump for not select invisible space between 2 tag
        temp2 = dom.lastChild(temp2);
    
        r = range.create(temp2, temp2.textContent.length, temp2, temp2.textContent.length);
        r.select();

        if ((dom.isText(temp) || window.getComputedStyle(temp).display === "inline") && (dom.isText(temp2) || window.getComputedStyle(temp2).display === "inline")) {
            if (dom.isText(temp2)) {
                temp2.textContent = temp2.textContent.replace(/\S\s*$/, '');
            } else {
                $.summernote.pluginEvents.backspace(event, editor, layoutInfo);
            }
        }
    }

    var rng = range.create();
    if (rng) {
        $(dom.node(rng.sc)).trigger("click"); // trigger click to disable and reanable editor and image handler
        dom.scrollIntoViewIfNeeded(rng.sc.parentNode.previousElementSibling || rng.sc);
    }

    event.preventDefault();
    return false;
};

//////////////////////////////////////////////////////////////////////////////////////////////////////////
/* add list command (create a uggly dom for chrome) */

function isFormatNode(node) {
    return node.tagName && options.styleTags.indexOf(node.tagName.toLowerCase()) !== -1;
}

$.summernote.pluginEvents.insertUnorderedList = function (event, editor, layoutInfo, sorted) {
    var $editable = layoutInfo.editable();
    $editable.data('NoteHistory').recordUndo($editable);

    var parent;
    var rng = range.create();
    var node = rng.sc;
    while (node && node !== $editable[0]) {

        parent = node.parentNode;
        if (node.tagName === (sorted ? "UL" : "OL")) {

            var ul = document.createElement(sorted ? "ol" : "ul");
            ul.className = node.className;
            parent.insertBefore(ul, node);
            while (node.firstChild) {
                ul.appendChild(node.firstChild);
            }
            parent.removeChild(node);
            rng.select();
            return;

        } else if (node.tagName === (sorted ? "OL" : "UL")) {

            var lis = [];
            for (var i=0; i<node.children.length; i++) {
                lis.push(node.children[i]);
            }

            if (parent.tagName === "LI") {
                node = parent;
                parent = node.parentNode;
                _.each(lis, function (li) {
                    parent.insertBefore(li, node);
                });
            } else {
                _.each(lis, function (li) {
                    while (li.firstChild) {
                        parent.insertBefore(li.firstChild, node);
                    }
                });
            }

            parent.removeChild(node);
            rng.select();
            return;

        }
        node = parent;
    }

    var p0 = rng.sc;
    while (p0 && p0.parentNode && p0.parentNode !== $editable[0] && !isFormatNode(p0)) {
        p0 = p0.parentNode;
    }
    if (!p0) return;
    var p1 = rng.ec;
    while (p1 && p1.parentNode && p1.parentNode !== $editable[0] && !isFormatNode(p1)) {
        p1 = p1.parentNode;
    }
    if (!p0.parentNode || p0.parentNode !== p1.parentNode) {
        return;
    }

    var parent = p0.parentNode;
    var ul = document.createElement(sorted ? "ol" : "ul");
    parent.insertBefore(ul, p0);
    var childNodes = parent.childNodes;
    var brs = [];
    var begin = false;
    for (var i=0; i<childNodes.length; i++) {
        if (begin && dom.isBR(childNodes[i])) {
            parent.removeChild(childNodes[i]);
            i--;
        }
        if ((!dom.isText(childNodes[i]) && !isFormatNode(childNodes[i])) || (!ul.firstChild && childNodes[i] !== p0) ||
            $.contains(ul, childNodes[i]) || (dom.isText(childNodes[i]) && !childNodes[i].textContent.match(/\S|u00A0/))) {
            continue;
        }
        begin = true;
        var li = document.createElement('li');
        ul.appendChild(li);
        li.appendChild(childNodes[i]);
        if (li.firstChild === p1) {
            break;
        }
        i--;
    }
    if (dom.isBR(childNodes[i])) {
        parent.removeChild(childNodes[i]);
    }

    for (var i=0; i<brs.length; i++) {
        parent.removeChild(brs[i]);
    }
    rng.clean().select();
    event.preventDefault();
    return false;
};
$.summernote.pluginEvents.insertOrderedList = function (event, editor, layoutInfo) {
    return $.summernote.pluginEvents.insertUnorderedList(event, editor, layoutInfo, true);
};
$.summernote.pluginEvents.indent = function (event, editor, layoutInfo, outdent) {
    var $editable = layoutInfo.editable();
    $editable.data('NoteHistory').recordUndo($editable);
    var r = range.create();

    var flag = false;
    function indentUL (UL, start, end) {
        var next;
        var tagName = UL.tagName;
        var node = UL.firstChild;
        var parent = UL.parentNode;
        var ul = document.createElement(tagName);
        var li = document.createElement("li");
        li.style.listStyle = "none";
        li.appendChild(ul);

        if (flag) {
            flag = 1;
        }

        // create and fill ul into a li
        while (node) {
            if (flag === 1 || node === start || $.contains(node, start)) {
                flag = true;
                node.parentNode.insertBefore(li, node);
            }
            next = dom.nextElementSibling(node);
            if (flag) {
                ul.appendChild(node);
            }
            if (node === end || $.contains(node, end)) {
                flag = false;
                break;
            }
            node = next;
        }

        var temp;
        var prev = dom.previousElementSibling(li);
        if (prev && prev.tagName === "LI" && (temp = dom.firstElementChild(prev)) && temp.tagName === tagName && ((dom.firstElementChild(prev) || prev.firstChild) !== ul)) {
            dom.doMerge(dom.firstElementChild(prev) || prev.firstChild, ul);
            li = prev;
            li.parentNode.removeChild(dom.nextElementSibling(li));
        }
        var next = dom.nextElementSibling(li);
        if (next && next.tagName === "LI" && (temp = dom.firstElementChild(next)) && temp.tagName === tagName && (dom.firstElementChild(li) !== dom.firstElementChild(next))) {
            dom.doMerge(dom.firstElementChild(li), dom.firstElementChild(next));
            li.parentNode.removeChild(dom.nextElementSibling(li));
        }
    }
    function outdenttUL (UL, start, end) {
        var next;
        var tagName = UL.tagName;
        var node = UL.firstChild;
        var parent = UL.parentNode;
        var li = UL.parentNode.tagName === "LI" ? UL.parentNode : UL;
        var ul = UL.parentNode.tagName === "LI" ? UL.parentNode.parentNode : UL.parentNode;
        start = dom.ancestor(start, dom.isLi);
        end = dom.ancestor(end, dom.isLi);

        if (ul.tagName !== "UL" && ul.tagName !== "OL") return;

        // create and fill ul into a li
        while (node) {
            if (node === start || $.contains(node, start)) {
                flag = true;
                if (dom.previousElementSibling(node) && li.tagName === "LI") {
                    li = dom.splitTree(li, dom.prevPoint({'node': node, 'offset': 0}));
                }
            }
            next = dom.nextElementSibling(node);
            if (flag) {
                ul = node.parentNode;
                li.parentNode.insertBefore(node, li);
                if (!ul.children.length) {
                    if (ul.parentNode.tagName === "LI") {
                        ul = ul.parentNode;
                    }
                    ul.parentNode.removeChild(ul);
                }
            }

            if (node === end || $.contains(node, end)) {
                flag = false;
                break;
            }
            node = next;
        }

        dom.merge(parent, start, 0, end, 1, null, true);
    }
    function indentOther (p, start, end) {
        if (p === start || $.contains(p, start)) {
            flag = true;
        }
        if (flag) {
            if (outdent) {
                dom.outdent(p);
            } else {
                dom.indent(p);
            }
        }
        if (p === end || $.contains(p, end)) {
            flag = false;
        }
    }

    var ancestor = r.commonAncestor();
    var $dom = $(ancestor);

    if (!dom.isList(ancestor)) {
        $dom = $(ancestor).children();
    }
    if (!$dom.length) {
        $dom = $(dom.ancestor(r.sc, dom.isList));
        if (!$dom.length) {
            $dom = $(r.sc).closest(options.styleTags.join(','));
        }
    }

    $dom.each(function () {
        if (flag || $.contains(this, r.sc)) {
            if (dom.isList(this)) {
                if (outdent) {
                    outdenttUL(this, r.sc, r.ec);
                } else {
                    indentUL(this, r.sc, r.ec);
                }
            } else if (isFormatNode(this)) {
                indentOther(this, r.sc, r.ec);
            }
        }
    });

    if ($dom.length) {
        var $parent = $dom.parent();

        // remove text nodes between lists
        var $ul = $parent.find('ul, ol');
        if (!$ul.length) {
            $ul = $(dom.ancestor(r.sc, dom.isList));
        }
        $ul.each(function () {
            if (this.previousSibling &&
                this.previousSibling !== dom.previousElementSibling(this) &&
                !this.previousSibling.textContent.match(/\S/)) {
                this.parentNode.removeChild(this.previousSibling);
            }
            if (this.nextSibling &&
                this.nextSibling !== dom.nextElementSibling(this) &&
                !this.nextSibling.textContent.match(/\S/)) {
                this.parentNode.removeChild(this.nextSibling);
            }
        });

        // merge same ul or ol
        r = dom.merge($parent[0], r.sc, r.so, r.ec, r.eo, function (prev, cur) {
                if (prev && dom.isList(prev) && dom.isEqual(prev, cur)) {
                    return true;
                }
            }, true);
        range.create(r.sc, r.so, r.ec, r.eo).select();
    }
    event.preventDefault();
    return false;
};
$.summernote.pluginEvents.outdent = function (event, editor, layoutInfo) {
    return $.summernote.pluginEvents.indent(event, editor, layoutInfo, true);
};

//////////////////////////////////////////////////////////////////////////////////////////////////////////

$.summernote.pluginEvents.formatBlock = function (event, editor, layoutInfo, sTagName) {
    var $editable = layoutInfo.editable();
    $editable.data('NoteHistory').recordUndo($editable);
    event.preventDefault();

    var r = range.create();
    if (!r) {
        return;
    }
    r.reRange().select();

    if (sTagName === "blockquote" || sTagName === "pre") {
      sTagName = $.summernote.core.agent.isMSIE ? '<' + sTagName + '>' : sTagName;
      document.execCommand('FormatBlock', false, sTagName);
      return;
    }

    // fix by odoo because if you select a style in a li with no p tag all the ul is wrapped by the style tag
    var nodes = dom.listBetween(r.sc, r.ec);
    for (var i=0; i<nodes.length; i++) {
        if (dom.isBR(nodes[i]) || (dom.isText(nodes[i]) && nodes[i].textContent.match(/\S|\u00A0/)) || dom.isB(nodes[i]) || dom.isU(nodes[i]) || dom.isS(nodes[i]) || dom.isI(nodes[i]) || dom.isFont(nodes[i])) {
            var ancestor = dom.ancestor(nodes[i], isFormatNode);
            if (!ancestor) {
                dom.wrap(nodes[i], sTagName);
            } else if (ancestor.tagName.toLowerCase() !== sTagName) {
                var tag = document.createElement(sTagName);
                ancestor.parentNode.insertBefore(tag, ancestor);
                dom.moveContent(ancestor, tag);
                if (ancestor.className) {
                    tag.className = ancestor.className;
                }
                ancestor.parentNode.removeChild(ancestor);
            }
        }
<<<<<<< HEAD
    }
    r.select();
};
$.summernote.pluginEvents.removeFormat = function (event, editor, layoutInfo, value) {
    var $editable = layoutInfo.editable();
    $editable.data('NoteHistory').recordUndo($editable);
    var node = range.create().sc.parentNode;
    document.execCommand('removeFormat');
    document.execCommand('removeFormat');
    var r = range.create();
    r = dom.merge(node, r.sc, r.so, r.ec, r.eo, null, true);
    range.create(r.sc, r.so, r.ec, r.eo).select();
    event.preventDefault();
    return false;
};
var fn_boutton_updateRecentColor = eventHandler.toolbar.button.updateRecentColor;
eventHandler.toolbar.button.updateRecentColor = function (elBtn, sEvent, sValue) {
    fn_boutton_updateRecentColor.call(this, elBtn, sEvent, sValue);
    var font = $(elBtn).closest('.note-color').find('.note-recent-color i')[0];

    if (sEvent === "foreColor") {
        if (sValue.indexOf('text-') !== -1) {
            font.className += ' ' + sValue;
            font.style.color = '';
=======
        r.select();
    };
    $.summernote.pluginEvents.removeFormat = function (event, editor, layoutInfo, value) {
        var $editable = layoutInfo.editable();
        $editable.data('NoteHistory').recordUndo($editable);

        var node = range.create().sc.parentNode;
        document.execCommand('removeFormat');
        document.execCommand('removeFormat'); // 2 times because some browser don't clean all in one time
        var r = range.create();
        r = dom.merge(node, r.sc, r.so, r.ec, r.eo, null, true);
        r = range.create(r.sc, r.so, r.ec, r.eo);
        r.select();

        $.summernote.pluginEvents.justify(event, editor, layoutInfo, "");

        r.clean().select();

        event.preventDefault();
        return false;
    };
    var fn_boutton_updateRecentColor = eventHandler.toolbar.button.updateRecentColor;
    eventHandler.toolbar.button.updateRecentColor = function (elBtn, sEvent, sValue) {
        fn_boutton_updateRecentColor.call(this, elBtn, sEvent, sValue);
        var font = $(elBtn).closest('.note-color').find('.note-recent-color i')[0];

        if (sEvent === "foreColor") {
            if (sValue.indexOf('text-') !== -1) {
                font.className += ' ' + sValue;
                font.style.color = '';
            } else {
                font.className = font.className.replace(/(^|\s+)text-\S+/);
                font.style.color = sValue !== 'inherit' ? sValue : "";
            }
>>>>>>> c2b47668
        } else {
            font.className = font.className.replace(/(^|\s+)text-\S+/);
            font.style.color = sValue !== 'inherit' ? sValue : "";
        }
<<<<<<< HEAD
    } else {
        if (sValue.indexOf('bg-') !== -1) {
            font.className += ' ' + sValue;
            font.style.backgroundColor = "";
        } else {
            font.className = font.className.replace(/(^|\s+)bg-\S+/);
            font.style.backgroundColor = sValue !== 'inherit' ? sValue : "";
=======
        event.preventDefault();
        return false;
    };

    options.fontSizes = [_t('Default'), 8, 9, 10, 11, 12, 14, 18, 24, 36, 48, 62];
    $.summernote.pluginEvents.applyFont = function (event, editor, layoutInfo, color, bgcolor, size) {
        var $editable = layoutInfo.editable();
        $editable.data('NoteHistory').recordUndo($editable);

        var rng = range.create();
        var startPoint = rng.getStartPoint();
        var endPoint = rng.getEndPoint();

        if (rng.isCollapsed()) {
            return {
                sc: startPoint.node,
                so: startPoint.offset,
                ec: endPoint.node,
                offset: endPoint.offset
            };
        }

        if (startPoint.node.tagName && startPoint.node.childNodes[startPoint.offset]) {
            startPoint.node = startPoint.node.childNodes[startPoint.offset];
            startPoint.offset = 0;
        }
        if (endPoint.node.tagName && endPoint.node.childNodes[endPoint.offset]) {
            endPoint.node = endPoint.node.childNodes[endPoint.offset];
            endPoint.offset = 0;
        }

        // get first and last point
        if (endPoint.offset && endPoint.offset != dom.nodeLength(endPoint.node)) {
          var ancestor = dom.ancestor(endPoint.node, dom.isFont) || endPoint.node;
          dom.splitTree(ancestor, endPoint);
        }
        if (startPoint.offset && startPoint.offset != dom.nodeLength(startPoint.node)) {
          var ancestor = dom.ancestor(startPoint.node, dom.isFont) || startPoint.node;
          var node = dom.splitTree(ancestor, startPoint);
          if (endPoint.node === startPoint.node) {
            endPoint.node = node;
            endPoint.offset = dom.nodeLength(node);
          }
          startPoint.node = node;
          startPoint.offset = 0;
>>>>>>> c2b47668
        }
    }
    event.preventDefault();
    return false;
};

options.fontSizes = [_t('Default'), 8, 9, 10, 11, 12, 14, 18, 24, 36, 48, 62];
$.summernote.pluginEvents.applyFont = function (event, editor, layoutInfo, color, bgcolor, size) {
    var rng = range.create();
    var startPoint = rng.getStartPoint();
    var endPoint = rng.getEndPoint();

    if (rng.isCollapsed()) {
        return {
            sc: startPoint.node,
            so: startPoint.offset,
            ec: endPoint.node,
            offset: endPoint.offset
        };
    }

    if (startPoint.node.tagName && startPoint.node.childNodes[startPoint.offset]) {
        startPoint.node = startPoint.node.childNodes[startPoint.offset];
        startPoint.offset = 0;
    }
    if (endPoint.node.tagName && endPoint.node.childNodes[endPoint.offset]) {
        endPoint.node = endPoint.node.childNodes[endPoint.offset];
        endPoint.offset = 0;
    }

    // get first and last point
    if (endPoint.offset && endPoint.offset != dom.nodeLength(endPoint.node)) {
      var ancestor = dom.ancestor(endPoint.node, dom.isFont) || endPoint.node;
      dom.splitTree(ancestor, endPoint);
    }
    if (startPoint.offset && startPoint.offset != dom.nodeLength(startPoint.node)) {
      var ancestor = dom.ancestor(startPoint.node, dom.isFont) || startPoint.node;
      var node = dom.splitTree(ancestor, startPoint);
      if (endPoint.node === startPoint.node) {
        endPoint.node = node;
        endPoint.offset = dom.nodeLength(node);
      }
      startPoint.node = node;
      startPoint.offset = 0;
    }

    // get list of nodes to change
    var nodes = [];
    dom.walkPoint(startPoint, endPoint, function (point) {
      var node = point.node;
      if (((dom.isText(node) && dom.isVisibleText(node)) ||
          (dom.isFont(node) && !dom.isVisibleText(node))) &&
          (node != endPoint.node || endPoint.offset)) {

          nodes.push(point.node);

      }
    });
    nodes = list.unique(nodes);

    // apply font: foreColor, backColor, size (the color can be use a class text-... or bg-...)
    var node, font, $font, fonts = [], className;
    if (color || bgcolor || size) {
      for (var i=0; i<nodes.length; i++) {
        node = nodes[i];

        font = dom.ancestor(node, dom.isFont);
        if (!font) {
          if (node.textContent.match(/^[ ]|[ ]$/)) {
            node.textContent = node.textContent.replace(/^[ ]|[ ]$/g, '\u00A0');
          }

          font = dom.create("font");
          node.parentNode.insertBefore(font, node);
          font.appendChild(node);
        }

        fonts.push(font);

        className = font.className.split(/\s+/);

        if (color) {
          for (var k=0; k<className.length; k++) {
            if (!className[k].length && className[k].slice(0,5) === "text-") {
              className.splice(k,1);
              k--;
            }
          }

          if (color.indexOf('text-') !== -1) {
            font.className = className.join(" ") + " " + color;
            font.style.color = "inherit";
          } else {
            font.className = className.join(" ");
            font.style.color = color;
          }
        }
        if (bgcolor) {
          for (var k=0; k<className.length; k++) {
            if (className[k].length && className[k].slice(0,3) === "bg-") {
              className.splice(k,1);
              k--;
            }
          }

          if (bgcolor.indexOf('bg-') !== -1) {
            font.className = className.join(" ") + " " + bgcolor;
            font.style.backgroundColor = "inherit";
          } else {
            font.className = className.join(" ");
            font.style.backgroundColor = bgcolor;
          }
        }
        if (size) {
          font.style.fontSize = "inherit";
          if (!isNaN(size) && Math.abs(parseInt(window.getComputedStyle(font).fontSize, 10)-size)/size > 0.05) {
            font.style.fontSize = size + "px";
          }
        }
      }
    }

    // remove empty values
    // we must remove the value in 2 steps (applay inherit then remove) because some
    // browser like chrome have some time an error for the rendering and/or keep inherit
    for (var i=0; i<fonts.length; i++) {
        font = fonts[i];
        if (font.style.backgroundColor === "inherit") {
            font.style.backgroundColor = "";
        }
        if (font.style.color === "inherit") {
            font.style.color = "";
        }
        if (font.style.fontSize === "inherit") {
            font.style.fontSize = "";
        }

        $font = $(font);

        if (!$font.css("color") && !$font.css("background-color") && !$font.css("font-size")) {
            $font.removeAttr("style");
        }
        if (!font.className.length) {
            $font.removeAttr("class");
        }
    }

    // select nodes to clean (to remove empty font and merge same nodes)
    var nodes = [];
    dom.walkPoint(startPoint, endPoint, function (point) {
      nodes.push(point.node);
    });
    nodes = list.unique(nodes);

    function remove (node, to) {
      if (node === endPoint.node) {
        endPoint = dom.prevPoint(endPoint);
      }
      if (to) {
        dom.moveContent(node, to);
      }
      dom.remove(node);
    }

    // remove node without attributes (move content), and merge the same nodes
    var className2, style, style2, $prev;
    for (var i=0; i<nodes.length; i++) {
      node = nodes[i];

<<<<<<< HEAD
      if ((dom.isText(node) || dom.isBR(node)) && !dom.isVisibleText(node)) {
        remove(node);
        nodes.splice(i,1);
        i--;
        continue;
      }

      font = dom.ancestor(node, dom.isFont);
      node = font || dom.ancestor(node, dom.isSpan);
=======
          if (i>0 && (font = dom.ancestor(nodes[i-1], dom.isFont))) {
            className2 = font.getAttribute('class');
            style2 = font.getAttribute('style');
            if (node !== font && className == className2 && style == style2 && (node.parentNode === font.parentNode || node.parentNode === font)) {
              remove(node, font);
              nodes.splice(i,1);
              i--;
              continue;
            }
          }
        }

        range.create(startPoint.node, startPoint.offset, endPoint.node, endPoint.offset).select();
    };
    $.summernote.pluginEvents.fontSize = function (event, editor, layoutInfo, value) {
      var $editable = layoutInfo.editable();
      $editable.data('NoteHistory').recordUndo($editable);

      event.preventDefault();
      $.summernote.pluginEvents.applyFont(event, editor, layoutInfo, null, null, value);
      editor.afterCommand($editable);
    };
    $.summernote.pluginEvents.color = function (event, editor, layoutInfo, sObjColor) {
      var $editable = layoutInfo.editable();
      var oColor = JSON.parse(sObjColor);
      var foreColor = oColor.foreColor, backColor = oColor.backColor;
>>>>>>> c2b47668

      if (!node) {
        continue;
      }

<<<<<<< HEAD
      $font = $(node);
      className = dom.orderClass(node);
      style = dom.orderStyle(node);
=======
    $.summernote.pluginEvents.justify = function (event, editor, layoutInfo, align) {
        var rng = range.create();
        var startPoint = rng.getStartPoint();
        var endPoint = rng.getEndPoint();

        // get list of nodes to change
        var nodes = [];
        nodes.push(dom.ancestor(startPoint.node, dom.isPara) || dom.ancestor(startPoint.node, dom.isCell));
        nodes.push(dom.ancestor(endPoint.node, dom.isPara) || dom.ancestor(endPoint.node, dom.isCell));
        dom.walkPoint(startPoint, endPoint, function (point) {
          var node = point.node;
          if (dom.isPara(node) || dom.isCell(node)) {
              nodes.push(point.node);
          }
        });
        nodes = list.unique(nodes);

        $(nodes).not(":has(div,p,li,h1,h2,h3,h4,h5,h6,h7,td,th)").each(function () {
            var $node = $(this).css('text-align', '');
            var css = window.getComputedStyle(this);
            var textAlign = css.textAlign;
            if (textAlign === "start") {
                textAlign = css.direction === "ltr" ? "left" : "right";
            }
            if(textAlign !== align) {
                $node.css('text-align', align);
            }
        }).find("*").css('text-align', "");
    };
    $.summernote.pluginEvents.justifyLeft = function (event, editor, layoutInfo) {
        var $editable = layoutInfo.editable();
        $editable.data('NoteHistory').recordUndo($editable);
        $.summernote.pluginEvents.justify(event, editor, layoutInfo, 'left');
        editor.afterCommand($editable);
    };
    $.summernote.pluginEvents.justifyCenter = function (event, editor, layoutInfo) {
        var $editable = layoutInfo.editable();
        $editable.data('NoteHistory').recordUndo($editable);
        $.summernote.pluginEvents.justify(event, editor, layoutInfo, 'center');
        editor.afterCommand($editable);
    };
    $.summernote.pluginEvents.justifyRight = function (event, editor, layoutInfo) {
        var $editable = layoutInfo.editable();
        $editable.data('NoteHistory').recordUndo($editable);
        $.summernote.pluginEvents.justify(event, editor, layoutInfo, 'right');
        editor.afterCommand($editable);
    };
    $.summernote.pluginEvents.justifyFull = function (event, editor, layoutInfo) {
        var $editable = layoutInfo.editable();
        $editable.data('NoteHistory').recordUndo($editable);
        $.summernote.pluginEvents.justify(event, editor, layoutInfo, 'justify');
        editor.afterCommand($editable);
    };

    //////////////////////////////////////////////////////////////////////////////////////////////////////////
>>>>>>> c2b47668

      if (!className && !style) {
        remove(node, node.parentNode);
        nodes.splice(i,1);
        i--;
        continue;
      }

      if (i>0 && (font = dom.ancestor(nodes[i-1], dom.isFont))) {
        className2 = font.getAttribute('class');
        style2 = font.getAttribute('style');
        if (node !== font && className == className2 && style == style2) {
          remove(node, font);
          nodes.splice(i,1);
          i--;
          continue;
        }
      }
    }

    range.create(startPoint.node, startPoint.offset, endPoint.node, endPoint.offset).select();
};
$.summernote.pluginEvents.fontSize = function (event, editor, layoutInfo, value) {
  var $editable = layoutInfo.editable();
  event.preventDefault();
  $.summernote.pluginEvents.applyFont(event, editor, layoutInfo, null, null, value);
  editor.afterCommand($editable);
};
$.summernote.pluginEvents.color = function (event, editor, layoutInfo, sObjColor) {
  var $editable = layoutInfo.editable();
  var oColor = JSON.parse(sObjColor);
  var foreColor = oColor.foreColor, backColor = oColor.backColor;

  if (foreColor) { $.summernote.pluginEvents.foreColor(event, editor, layoutInfo, foreColor); }
  if (backColor) { $.summernote.pluginEvents.backColor(event, editor, layoutInfo, backColor); }
};
$.summernote.pluginEvents.foreColor = function (event, editor, layoutInfo, foreColor) {
  var $editable = layoutInfo.editable();
  $.summernote.pluginEvents.applyFont(event, editor, layoutInfo, foreColor, null, null);
  editor.afterCommand($editable);
};
$.summernote.pluginEvents.backColor = function (event, editor, layoutInfo, backColor) {
  var $editable = layoutInfo.editable();
  var r = range.create();
  if (r.isCollapsed() && r.isOnCell()) {
    var cell = dom.ancestor(r.sc, dom.isCell);
    cell.className = cell.className.replace(new RegExp('(^|\\s+)bg-[^\\s]+(\\s+|$)', 'gi'), '');
    cell.style.backgroundColor = "";
    if (backColor.indexOf('bg-') !== -1) {
      cell.className += ' ' + backColor;
    } else if (backColor !== 'inherit') {
      cell.style.backgroundColor = backColor;
    }
    return;
  }
  $.summernote.pluginEvents.applyFont(event, editor, layoutInfo, null, backColor, null);
  editor.afterCommand($editable);
};

//////////////////////////////////////////////////////////////////////////////////////////////////////////

options.onCreateLink = function (sLinkUrl) {
    if (sLinkUrl.indexOf('mailto:') === 0) {
      // pass
    } else if (sLinkUrl.indexOf('@') !== -1 && sLinkUrl.indexOf(':') === -1) {
      sLinkUrl =  'mailto:' + sLinkUrl;
    } else if (sLinkUrl.indexOf('://') === -1 && sLinkUrl.indexOf('/') !== 0 && sLinkUrl.indexOf('#') !== 0) {
      sLinkUrl = 'http://' + sLinkUrl;
    }
    return sLinkUrl;
};

//////////////////////////////////////////////////////////////////////////////////////////////////////////
/* table */

function summernote_table_scroll (event) {
    if (range.create().isOnCell()) {
        $('.o_table_handler').remove();
    }
}
function summernote_table_update (oStyle) {
    var r = range.create();
    if (!r || !r.isOnCell() || !r.isOnCellFirst()) {
        $('.o_table_handler').remove();
        return;
    }
    var table = dom.ancestor(oStyle.range.sc, dom.isTable);
    var $editable = $(table).closest('.o_editable');

    $('.o_table_handler').remove();

    var $dels = $();
    var $adds = $();
    var $tds = $('tr:first', table).children();
    $tds.each(function () {
        var $td = $(this);
        var pos = $td.offset();

        var $del = $('<span class="o_table_handler fa fa-minus-square"/>').appendTo('body');
        $del.data('td', this);
        $dels = $dels.add($del);
        $del.css({
            left: ((pos.left + $td.outerWidth()/2)-6) + "px",
            top: (pos.top-6) + "px"
        });

        var $add = $('<span class="o_table_handler fa fa-plus-square"/>').appendTo('body');
        $add.data('td', this);
        $adds = $adds.add($add);
        $add.css({
            left: (pos.left-6) + "px",
            top: (pos.top-6) + "px"
        });
    });

    var $last = $tds.last();
    var pos = $last.offset();
    var $add = $('<span class="o_table_handler fa fa-plus-square"/>').appendTo('body');
    $adds = $adds.add($add);
    $add.css({
        left: (pos.left+$last.outerWidth()-6) + "px",
        top: (pos.top-6) + "px"
    });

    var $table = $(table);
    $dels.data('table', table).on('mousedown', function (event) {
        var td = $(this).data('td');
        $editable.data('NoteHistory').recordUndo($editable);

        var newTd;
        if ($(td).siblings().length) {
            var eq = $(td).index();
            $table.find('tr').each(function () {
                $('> td:eq('+eq+')', this).remove();
            });
            newTd = $table.find('tr:first > td:eq('+eq+'), tr:first > td:last').first();
        } else {
            var prev = dom.lastChild(dom.hasContentBefore(dom.ancestorHavePreviousSibling($table[0])));
            $table.remove();
            $('.o_table_handler').remove();
            r = range.create(prev, prev.textContent.length);
            r.select();
            $(r.sc).trigger('mouseup');
            return;
        }

        $('.o_table_handler').remove();
        range.create(newTd[0], 0, newTd[0], 0).select();
        newTd.trigger('mouseup');
    });
    $adds.data('table', table).on('mousedown', function (event) {
        var td = $(this).data('td');
        $editable.data('NoteHistory').recordUndo($editable);

        var newTd;
        if (td) {
            var eq = $(td).index();
            $table.find('tr').each(function () {
                $('td:eq('+eq+')', this).before('<td>'+dom.blank+'</td>');
            });
            newTd = $table.find('tr:first td:eq('+eq+')');
        } else {
            $table.find('tr').each(function () {
                $(this).append('<td>'+dom.blank+'</td>');
            });
            newTd = $table.find('tr:first td:last');
        }

        $('.o_table_handler').remove();
        range.create(newTd[0], 0, newTd[0], 0).select();
        newTd.trigger('mouseup');
    });

    $dels.css({
        'position': 'absolute',
        'cursor': 'pointer',
        'background-color': '#fff',
        'color': '#ff0000'
    });
    $adds.css({
        'position': 'absolute',
        'cursor': 'pointer',
        'background-color': '#fff',
        'color': '#00ff00'
    });
}
var fn_popover_update = eventHandler.popover.update;
eventHandler.popover.update = function ($popover, oStyle, isAirMode) {
    fn_popover_update.call(this, $popover, oStyle, isAirMode);
    summernote_table_update(oStyle);
};

//////////////////////////////////////////////////////////////////////////////////////////////////////////

function summernote_paste (event) {
    // keep norma feature if copy a picture
    var clipboardData = event.originalEvent.clipboardData;
    if (clipboardData.items) {
        var item = list.last(clipboardData.items);
        var isClipboardImage = item.kind === 'file' && item.type.indexOf('image/') !== -1;
        if (isClipboardImage) {
            return true;
        }
    }

    var $editable = $(event.currentTarget);
    $editable = $editable.is('[contenteditable]') ? $editable : $editable.find('[contenteditable]');
    $editable.data('NoteHistory').recordUndo($editable);

    if (["INPUT", "TEXTAREA"].indexOf(event.target.tagName) === -1) {
        var r = range.create();
        if (!r.isCollapsed()) {
            r = r.deleteContents();
            r.select();
        }

        var text = clipboardData.getData("text/plain").replace(/</g, "&lt;");
        dom.pasteText(r.sc, r.so, text);
        event.preventDefault();
        return false;
    }
}

var fn_attach = eventHandler.attach;
eventHandler.attach = function (oLayoutInfo, options) {
    var $editable = oLayoutInfo.editor.hasClass('note-editable') ? oLayoutInfo.editor : oLayoutInfo.editor.find('.note-editable');
    fn_attach.call(this, oLayoutInfo, options);
    oLayoutInfo.editor.on("paste", summernote_paste);
    $editable.on("scroll", summernote_table_scroll);
};
var fn_dettach = eventHandler.dettach;
eventHandler.dettach = function (oLayoutInfo, options) {
    var $editable = oLayoutInfo.editor.hasClass('note-editable') ? oLayoutInfo.editor : oLayoutInfo.editor.find('.note-editable');
    fn_dettach.call(this, oLayoutInfo, options);
    oLayoutInfo.editor.off("paste", summernote_paste);
    $editable.off("scroll", summernote_table_scroll);
};

});<|MERGE_RESOLUTION|>--- conflicted
+++ resolved
@@ -364,101 +364,7 @@
             so: so,
             eo: eo
         };
-<<<<<<< HEAD
-    }
-=======
-    };
-    dom.node = function (node) {
-        return node.tagName ? node : node.parentNode;
-    };
-    dom.pasteTextApply = "h1 h2 h3 h4 h5 h6 li p".split(" ");
-    dom.pasteTextClose = "h1 h2 h3 h4 h5 h6 p b bold i u code sup strong small li pre".split(" ");
-    dom.pasteText = function (textNode, offset, text, isOnlyText) {
-        // clean the node
-        var node = dom.node(textNode);
-        var data = dom.merge(node.parentNode, textNode, offset, textNode, offset, null, true);
-        data = dom.removeSpace(node.parentNode, data.sc, data.so, data.ec, data.eo);
-        // Break the text node up
-        if (data.sc.tagName) {
-            if (node === data.sc.parentNode) {
-                data.sc = node.insertBefore(document.createTextNode(" "), data.sc);
-            } else if (node.firstChild && !dom.isBR(dom.firstChild(node))) {
-                data.sc = node.insertBefore(document.createTextNode(" "), dom.firstChild(node));
-            } else {
-                data.sc = node.appendChild(document.createTextNode(" "));
-            }
-            data.so = 0;
-        }
-        data.sc.splitText(data.so);
-        var first = data.sc;
-        var last = data.sc.nextSibling;
-
-        isOnlyText = isOnlyText || !text.match('\n');
-        
-        if (!isOnlyText) {
-            // tag to close and open
-            var tag = node.tagName.toLowerCase();
-            if(dom.pasteTextApply.indexOf(tag) === -1) {
-                text = text.split('\n').join("<br/>");
-            } else {
-                text = "<"+tag+">"+text.split('\n').join("</"+tag+"><"+tag+">")+"</"+tag+">";
-            }
-
-            var $text = $(text);
-
-            // split parent node and insert text
-            if(dom.pasteTextClose.indexOf(tag) !== -1) {
-                var $next = $(node).clone().empty();
-                $next.append( last );
-                $(node).after( $next );
-                $(node).after( $text );
-            } else {
-                $(data.sc).after( $text );
-            }
-        } else {
-            first.appendData( text );
-        }
-
-        // clean the dom content
-        data = dom.merge(node.parentNode.parentNode, last, 0, last, 0, null, true);
-        data = dom.removeSpace(node.parentNode.parentNode, data.sc, data.so, data.ec, data.eo);
-
-        // move caret
-        range.create(data.sc, data.so, data.ec, data.eo).select();
-    };
-    dom.removeBetween = function (sc, so, ec, eo, towrite) {
-        if (ec.tagName) {
-            if (ec.childNodes[eo]) {
-                ec = ec.childNodes[eo];
-                eo = 0;
-            } else {
-                ec = dom.lastChild(ec);
-                eo = dom.nodeLength(ec);
-            }
-        }
-        if (sc.tagName) {
-            sc = sc.childNodes[so] || dom.firstChild(ec);
-            so = 0;
-            if (!dom.hasContentBefore(sc) && towrite) {
-                sc.parentNode.insertBefore(document.createTextNode('\u00A0'), sc);
-            }
-        }
-        if (!eo && sc !== ec) {
-            ec = dom.lastChild(dom.hasContentBefore(dom.ancestorHavePreviousSibling(ec)));
-            eo = ec.textContent.length;
-        }
-
-        var ancestor = dom.commonAncestor(sc.tagName ? sc.parentNode : sc, ec.tagName ? ec.parentNode : ec) || dom.ancestor(sc, dom.isEditable);
-
-        if (!dom.isContentEditable(ancestor)) {
-            return {
-                sc: sc,
-                so: so,
-                ec: sc,
-                eo: eo
-            };
-        }
->>>>>>> c2b47668
+    }
 
     (function __remove_space (node) {
         if (!node) return;
@@ -495,7 +401,6 @@
                 continue;
             }
 
-<<<<<<< HEAD
             // convert HTML space
             if (dom.isText(cur)) {
                 var text;
@@ -550,24 +455,6 @@
     data.sc.splitText(data.so);
     var first = data.sc;
     var last = data.sc.nextSibling;
-=======
-            sc = before ? dom.lastChild(before) : dom.firstChild(after);
-            so = sc.textContent.length;
-
-            if (towrite && !node.firstChild && node.parentNode && !dom.isNotBreakable(node)) {
-                sc = $("<br/>")[0];
-                so = 0;
-                node.appendChild(br);
-            } else if (!ancestor.children.length && !ancestor.textContent.match(/\S|\u00A0/)) {
-                sc = $("<br/>")[0];
-                so = 0;
-                $(ancestor).prepend(sc);
-            } else if (before) {
-                var text = sc.textContent.replace(/[ \t\n\r]+$/, '\u00A0');
-                so -= sc.textContent.length - text.length;
-                sc.textContent = text;
-            }
->>>>>>> c2b47668
 
     isOnlyText = isOnlyText || !text.match('\n');
     
@@ -615,7 +502,7 @@
     if (sc.tagName) {
         sc = sc.childNodes[so] || dom.firstChild(ec);
         so = 0;
-        if (!dom.hasContentBefore(sc)) {
+        if (!dom.hasContentBefore(sc) && towrite) {
             sc.parentNode.insertBefore(document.createTextNode('\u00A0'), sc);
         }
     }
@@ -670,106 +557,24 @@
         sc = before ? dom.lastChild(before) : dom.firstChild(after);
         so = sc.textContent.length;
 
-        if (before) {
+        if (towrite && !node.firstChild && node.parentNode && !dom.isNotBreakable(node)) {
+            sc = $("<br/>")[0];
+            so = 0;
+            node.appendChild(br);
+        } else if (!ancestor.children.length && !ancestor.textContent.match(/\S|\u00A0/)) {
+            sc = $("<br/>")[0];
+            so = 0;
+            $(ancestor).prepend(sc);
+        } else if (before) {
             var text = sc.textContent.replace(/[ \t\n\r]+$/, '\u00A0');
             so -= sc.textContent.length - text.length;
             sc.textContent = text;
         }
-        if (towrite && !node.firstChild && node.parentNode && !dom.isNotBreakable(node)) {
-            var br = $("<br/>")[0];
-            node.appendChild(br);
-            sc = br;
-            so = 0;
-        }
-        dom.autoMerge(sc, false);
 
     } else {
 
-<<<<<<< HEAD
         var text = ancestor.textContent;
         ancestor.textContent = text.slice(0, so) + text.slice(eo, Infinity).replace(/^[ \t\n\r]+/, '\u00A0');
-=======
-    dom.isFont = function (node) {
-        var nodeName = node && node.nodeName.toUpperCase();
-        return node && (nodeName === "FONT" ||
-            (nodeName === "SPAN" && (
-                node.className.match(/(^|\s)fa(\s|$)/i) ||
-                node.className.match(/(^|\s)(text|bg)-/i) ||
-                (node.attributes.style && node.attributes.style.value.match(/(^|\s)(color|background-color|font-size):/i)))) );
-    };
-    dom.isVisibleText = function (textNode) {
-      return !!textNode.textContent.match(/\S|\u00A0/);
-    };
-    /**
-     * order the style of the node to compare 2 nodes and remove attribute if empty
-     *
-     * @param {Node} node
-     * @return {String} className
-     */
-    dom.orderStyle = function (node) {
-      var style = node.getAttribute('style');
-      if (!style) return null;
-      style = style.replace(/[\s\n\r]+/, ' ').replace(/^ ?;? ?| ?;? ?$/g, '').replace(/ ?; ?/g, ';');
-      if (!style.length) {
-          node.removeAttribute("style");
-          return null;
-      }
-      style = style.split(";");
-      style.sort();
-      style = style.join("; ")+";";
-      node.setAttribute('style', style);
-      return style;
-    };
-    /**
-     * order the class of the node to compare 2 nodes and remove attribute if empty
-     *
-     * @param {Node} node
-     * @return {String} className
-     */
-    dom.orderClass = function (node) {
-        var className = node.getAttribute('class');
-        if (!className) return null;
-        className = className.replace(/[\s\n\r]+/, ' ').replace(/^ | $/g, '').replace(/ +/g, ' ');
-        if (!className.length) {
-            node.removeAttribute("class");
-            return null;
-        }
-        className = className.split(" ");
-        className.sort();
-        className = className.join(" ");
-        node.setAttribute('class', className);
-        return className;
-    };
-    /**
-     * return the current node (if text node, return parentNode)
-     *
-     * @param {Node} node
-     * @return {Node} node
-     */
-    dom.node = function (node) {
-        return dom.isText(node) ? node.parentNode : node;
-    };
-    /**
-     * move all childNode to an other node
-     *
-     * @param {Node} from
-     * @param {Node} to
-     */
-    dom.moveContent = function (from, to) {
-      if (from === to) {
-        return;
-      }
-      if (from.parentNode === to) {
-        while (from.lastChild) {
-          dom.insertAfter(from.lastChild, from);
-        }
-      } else {
-        while (from.firstChild && from.firstChild != to) {
-          to.appendChild(from.firstChild);
-        }
-      }
-    };
->>>>>>> c2b47668
 
     }
 
@@ -900,7 +705,7 @@
         (nodeName === "SPAN" && (
             node.className.match(/(^|\s)fa(\s|$)/i) ||
             node.className.match(/(^|\s)(text|bg)-/i) ||
-            (node.attributes.style && node.attributes.style.value.match(/(^|\s)(color|background-color):/i)))) );
+            (node.attributes.style && node.attributes.style.value.match(/(^|\s)(color|background-color|font-size):/i)))) );
 };
 dom.isVisibleText = function (textNode) {
   return !!textNode.textContent.match(/\S|\u00A0/);
@@ -1209,26 +1014,18 @@
         return false;
     }
 
-<<<<<<< HEAD
     var contentBefore = r.sc.textContent.slice(0,r.so).match(/\S|\u00A0/);
     if (!contentBefore && dom.isText(r.sc)) {
         var node = r.sc.previousSibling;
         while (!contentBefore && node && dom.isText(node)) {
             contentBefore = dom.isVisibleText(node);
             node = node.previousSibling;
-=======
-        var node = dom.node(r.sc);
-        var last = node;
-        while (node && dom.isSplitable(node) && !dom.isList(node) && !dom.isEditable(node)) {
-            last = node;
-            node = node.parentNode;
->>>>>>> c2b47668
         }
     }
 
     var node = dom.node(r.sc);
     var last = node;
-    while (node && dom.isSplitable(node) && !dom.isList(node)) {
+    while (node && dom.isSplitable(node) && !dom.isList(node) && !dom.isEditable(node)) {
         last = node;
         node = node.parentNode;
     }
@@ -1362,34 +1159,14 @@
         }
         r = r.deleteContents();
         r.select();
-        event.preventDefault();
-        return false;
-    }
-
-<<<<<<< HEAD
+    }
+
     var target = r.ec;
     var offset = r.eo;
     if (target.tagName && target.childNodes[offset]) {
         target = target.childNodes[offset];
         offset = 0;
     }
-=======
-    $.summernote.pluginEvents.delete = function (event, editor, layoutInfo) {
-        var $editable = layoutInfo.editable();
-        $editable.data('NoteHistory').recordUndo($editable, "delete");
-        
-        var r = range.create();
-        if (!r.isContentEditable()) {
-            return false;
-        }
-        if (!r.isCollapsed()) {
-            if (dom.isCell(dom.node(r.sc)) || dom.isCell(dom.node(r.ec))) {
-                return remove_table_content(r.sc, r.ec);
-            }
-            r = r.deleteContents();
-            r.select();
-        }
->>>>>>> c2b47668
 
     var node = dom.node(target);
     var data = dom.merge(node, target, offset, target, offset, null, true);
@@ -1499,34 +1276,13 @@
     if (!r.isContentEditable()) {
         event.preventDefault();
         return false;
-<<<<<<< HEAD
     }
     if (!r.isCollapsed()) {
         if (dom.isCell(dom.node(r.sc)) || dom.isCell(dom.node(r.ec))) {
             return remove_table_content(r.sc, r.ec);
-=======
-    };
-    $.summernote.pluginEvents.backspace = function (event, editor, layoutInfo) {
-        var $editable = layoutInfo.editable();
-        $editable.data('NoteHistory').recordUndo($editable, "backspace");
-
-        var r = range.create();
-        if (!r.isContentEditable()) {
-            event.preventDefault();
-            return false;
-        }
-        if (!r.isCollapsed()) {
-            if (dom.isCell(dom.node(r.sc)) || dom.isCell(dom.node(r.ec))) {
-                return remove_table_content(r.sc, r.ec);
-            }
-            r = r.deleteContents();
-            r.select();
->>>>>>> c2b47668
         }
         r = r.deleteContents();
         r.select();
-        event.preventDefault();
-        return false;
     }
 
     var target = r.sc;
@@ -1964,19 +1720,25 @@
                 ancestor.parentNode.removeChild(ancestor);
             }
         }
-<<<<<<< HEAD
     }
     r.select();
 };
 $.summernote.pluginEvents.removeFormat = function (event, editor, layoutInfo, value) {
     var $editable = layoutInfo.editable();
     $editable.data('NoteHistory').recordUndo($editable);
+
     var node = range.create().sc.parentNode;
     document.execCommand('removeFormat');
-    document.execCommand('removeFormat');
+    document.execCommand('removeFormat'); // 2 times because some browser don't clean all in one time
     var r = range.create();
     r = dom.merge(node, r.sc, r.so, r.ec, r.eo, null, true);
-    range.create(r.sc, r.so, r.ec, r.eo).select();
+    r = range.create(r.sc, r.so, r.ec, r.eo);
+    r.select();
+
+    $.summernote.pluginEvents.justify(event, editor, layoutInfo, "");
+
+    r.clean().select();
+
     event.preventDefault();
     return false;
 };
@@ -1989,47 +1751,10 @@
         if (sValue.indexOf('text-') !== -1) {
             font.className += ' ' + sValue;
             font.style.color = '';
-=======
-        r.select();
-    };
-    $.summernote.pluginEvents.removeFormat = function (event, editor, layoutInfo, value) {
-        var $editable = layoutInfo.editable();
-        $editable.data('NoteHistory').recordUndo($editable);
-
-        var node = range.create().sc.parentNode;
-        document.execCommand('removeFormat');
-        document.execCommand('removeFormat'); // 2 times because some browser don't clean all in one time
-        var r = range.create();
-        r = dom.merge(node, r.sc, r.so, r.ec, r.eo, null, true);
-        r = range.create(r.sc, r.so, r.ec, r.eo);
-        r.select();
-
-        $.summernote.pluginEvents.justify(event, editor, layoutInfo, "");
-
-        r.clean().select();
-
-        event.preventDefault();
-        return false;
-    };
-    var fn_boutton_updateRecentColor = eventHandler.toolbar.button.updateRecentColor;
-    eventHandler.toolbar.button.updateRecentColor = function (elBtn, sEvent, sValue) {
-        fn_boutton_updateRecentColor.call(this, elBtn, sEvent, sValue);
-        var font = $(elBtn).closest('.note-color').find('.note-recent-color i')[0];
-
-        if (sEvent === "foreColor") {
-            if (sValue.indexOf('text-') !== -1) {
-                font.className += ' ' + sValue;
-                font.style.color = '';
-            } else {
-                font.className = font.className.replace(/(^|\s+)text-\S+/);
-                font.style.color = sValue !== 'inherit' ? sValue : "";
-            }
->>>>>>> c2b47668
         } else {
             font.className = font.className.replace(/(^|\s+)text-\S+/);
             font.style.color = sValue !== 'inherit' ? sValue : "";
         }
-<<<<<<< HEAD
     } else {
         if (sValue.indexOf('bg-') !== -1) {
             font.className += ' ' + sValue;
@@ -2037,61 +1762,17 @@
         } else {
             font.className = font.className.replace(/(^|\s+)bg-\S+/);
             font.style.backgroundColor = sValue !== 'inherit' ? sValue : "";
-=======
-        event.preventDefault();
-        return false;
-    };
-
-    options.fontSizes = [_t('Default'), 8, 9, 10, 11, 12, 14, 18, 24, 36, 48, 62];
-    $.summernote.pluginEvents.applyFont = function (event, editor, layoutInfo, color, bgcolor, size) {
+        }
+    }
+    event.preventDefault();
+    return false;
+};
+
+options.fontSizes = [_t('Default'), 8, 9, 10, 11, 12, 14, 18, 24, 36, 48, 62];
+$.summernote.pluginEvents.applyFont = function (event, editor, layoutInfo, color, bgcolor, size) {
         var $editable = layoutInfo.editable();
         $editable.data('NoteHistory').recordUndo($editable);
 
-        var rng = range.create();
-        var startPoint = rng.getStartPoint();
-        var endPoint = rng.getEndPoint();
-
-        if (rng.isCollapsed()) {
-            return {
-                sc: startPoint.node,
-                so: startPoint.offset,
-                ec: endPoint.node,
-                offset: endPoint.offset
-            };
-        }
-
-        if (startPoint.node.tagName && startPoint.node.childNodes[startPoint.offset]) {
-            startPoint.node = startPoint.node.childNodes[startPoint.offset];
-            startPoint.offset = 0;
-        }
-        if (endPoint.node.tagName && endPoint.node.childNodes[endPoint.offset]) {
-            endPoint.node = endPoint.node.childNodes[endPoint.offset];
-            endPoint.offset = 0;
-        }
-
-        // get first and last point
-        if (endPoint.offset && endPoint.offset != dom.nodeLength(endPoint.node)) {
-          var ancestor = dom.ancestor(endPoint.node, dom.isFont) || endPoint.node;
-          dom.splitTree(ancestor, endPoint);
-        }
-        if (startPoint.offset && startPoint.offset != dom.nodeLength(startPoint.node)) {
-          var ancestor = dom.ancestor(startPoint.node, dom.isFont) || startPoint.node;
-          var node = dom.splitTree(ancestor, startPoint);
-          if (endPoint.node === startPoint.node) {
-            endPoint.node = node;
-            endPoint.offset = dom.nodeLength(node);
-          }
-          startPoint.node = node;
-          startPoint.offset = 0;
->>>>>>> c2b47668
-        }
-    }
-    event.preventDefault();
-    return false;
-};
-
-options.fontSizes = [_t('Default'), 8, 9, 10, 11, 12, 14, 18, 24, 36, 48, 62];
-$.summernote.pluginEvents.applyFont = function (event, editor, layoutInfo, color, bgcolor, size) {
     var rng = range.create();
     var startPoint = rng.getStartPoint();
     var endPoint = rng.getEndPoint();
@@ -2253,7 +1934,6 @@
     for (var i=0; i<nodes.length; i++) {
       node = nodes[i];
 
-<<<<<<< HEAD
       if ((dom.isText(node) || dom.isBR(node)) && !dom.isVisibleText(node)) {
         remove(node);
         nodes.splice(i,1);
@@ -2263,44 +1943,75 @@
 
       font = dom.ancestor(node, dom.isFont);
       node = font || dom.ancestor(node, dom.isSpan);
-=======
-          if (i>0 && (font = dom.ancestor(nodes[i-1], dom.isFont))) {
-            className2 = font.getAttribute('class');
-            style2 = font.getAttribute('style');
-            if (node !== font && className == className2 && style == style2 && (node.parentNode === font.parentNode || node.parentNode === font)) {
-              remove(node, font);
-              nodes.splice(i,1);
-              i--;
-              continue;
-            }
-          }
-        }
-
-        range.create(startPoint.node, startPoint.offset, endPoint.node, endPoint.offset).select();
-    };
-    $.summernote.pluginEvents.fontSize = function (event, editor, layoutInfo, value) {
-      var $editable = layoutInfo.editable();
-      $editable.data('NoteHistory').recordUndo($editable);
-
-      event.preventDefault();
-      $.summernote.pluginEvents.applyFont(event, editor, layoutInfo, null, null, value);
-      editor.afterCommand($editable);
-    };
-    $.summernote.pluginEvents.color = function (event, editor, layoutInfo, sObjColor) {
-      var $editable = layoutInfo.editable();
-      var oColor = JSON.parse(sObjColor);
-      var foreColor = oColor.foreColor, backColor = oColor.backColor;
->>>>>>> c2b47668
 
       if (!node) {
         continue;
       }
 
-<<<<<<< HEAD
       $font = $(node);
       className = dom.orderClass(node);
       style = dom.orderStyle(node);
-=======
+
+      if (!className && !style) {
+        remove(node, node.parentNode);
+        nodes.splice(i,1);
+        i--;
+        continue;
+      }
+
+      if (i>0 && (font = dom.ancestor(nodes[i-1], dom.isFont))) {
+        className2 = font.getAttribute('class');
+        style2 = font.getAttribute('style');
+        if (node !== font && className == className2 && style == style2 && (node.parentNode === font.parentNode || node.parentNode === font)) {
+          remove(node, font);
+          nodes.splice(i,1);
+          i--;
+          continue;
+        }
+      }
+    }
+
+    range.create(startPoint.node, startPoint.offset, endPoint.node, endPoint.offset).select();
+};
+$.summernote.pluginEvents.fontSize = function (event, editor, layoutInfo, value) {
+  var $editable = layoutInfo.editable();
+  $editable.data('NoteHistory').recordUndo($editable);
+
+  event.preventDefault();
+  $.summernote.pluginEvents.applyFont(event, editor, layoutInfo, null, null, value);
+  editor.afterCommand($editable);
+};
+$.summernote.pluginEvents.color = function (event, editor, layoutInfo, sObjColor) {
+  var $editable = layoutInfo.editable();
+  var oColor = JSON.parse(sObjColor);
+  var foreColor = oColor.foreColor, backColor = oColor.backColor;
+
+  if (foreColor) { $.summernote.pluginEvents.foreColor(event, editor, layoutInfo, foreColor); }
+  if (backColor) { $.summernote.pluginEvents.backColor(event, editor, layoutInfo, backColor); }
+};
+$.summernote.pluginEvents.foreColor = function (event, editor, layoutInfo, foreColor) {
+  var $editable = layoutInfo.editable();
+  $.summernote.pluginEvents.applyFont(event, editor, layoutInfo, foreColor, null, null);
+  editor.afterCommand($editable);
+};
+$.summernote.pluginEvents.backColor = function (event, editor, layoutInfo, backColor) {
+  var $editable = layoutInfo.editable();
+  var r = range.create();
+  if (r.isCollapsed() && r.isOnCell()) {
+    var cell = dom.ancestor(r.sc, dom.isCell);
+    cell.className = cell.className.replace(new RegExp('(^|\\s+)bg-[^\\s]+(\\s+|$)', 'gi'), '');
+    cell.style.backgroundColor = "";
+    if (backColor.indexOf('bg-') !== -1) {
+      cell.className += ' ' + backColor;
+    } else if (backColor !== 'inherit') {
+      cell.style.backgroundColor = backColor;
+    }
+    return;
+  }
+  $.summernote.pluginEvents.applyFont(event, editor, layoutInfo, null, backColor, null);
+  editor.afterCommand($editable);
+    };
+
     $.summernote.pluginEvents.justify = function (event, editor, layoutInfo, align) {
         var rng = range.create();
         var startPoint = rng.getStartPoint();
@@ -2353,67 +2064,6 @@
         $editable.data('NoteHistory').recordUndo($editable);
         $.summernote.pluginEvents.justify(event, editor, layoutInfo, 'justify');
         editor.afterCommand($editable);
-    };
-
-    //////////////////////////////////////////////////////////////////////////////////////////////////////////
->>>>>>> c2b47668
-
-      if (!className && !style) {
-        remove(node, node.parentNode);
-        nodes.splice(i,1);
-        i--;
-        continue;
-      }
-
-      if (i>0 && (font = dom.ancestor(nodes[i-1], dom.isFont))) {
-        className2 = font.getAttribute('class');
-        style2 = font.getAttribute('style');
-        if (node !== font && className == className2 && style == style2) {
-          remove(node, font);
-          nodes.splice(i,1);
-          i--;
-          continue;
-        }
-      }
-    }
-
-    range.create(startPoint.node, startPoint.offset, endPoint.node, endPoint.offset).select();
-};
-$.summernote.pluginEvents.fontSize = function (event, editor, layoutInfo, value) {
-  var $editable = layoutInfo.editable();
-  event.preventDefault();
-  $.summernote.pluginEvents.applyFont(event, editor, layoutInfo, null, null, value);
-  editor.afterCommand($editable);
-};
-$.summernote.pluginEvents.color = function (event, editor, layoutInfo, sObjColor) {
-  var $editable = layoutInfo.editable();
-  var oColor = JSON.parse(sObjColor);
-  var foreColor = oColor.foreColor, backColor = oColor.backColor;
-
-  if (foreColor) { $.summernote.pluginEvents.foreColor(event, editor, layoutInfo, foreColor); }
-  if (backColor) { $.summernote.pluginEvents.backColor(event, editor, layoutInfo, backColor); }
-};
-$.summernote.pluginEvents.foreColor = function (event, editor, layoutInfo, foreColor) {
-  var $editable = layoutInfo.editable();
-  $.summernote.pluginEvents.applyFont(event, editor, layoutInfo, foreColor, null, null);
-  editor.afterCommand($editable);
-};
-$.summernote.pluginEvents.backColor = function (event, editor, layoutInfo, backColor) {
-  var $editable = layoutInfo.editable();
-  var r = range.create();
-  if (r.isCollapsed() && r.isOnCell()) {
-    var cell = dom.ancestor(r.sc, dom.isCell);
-    cell.className = cell.className.replace(new RegExp('(^|\\s+)bg-[^\\s]+(\\s+|$)', 'gi'), '');
-    cell.style.backgroundColor = "";
-    if (backColor.indexOf('bg-') !== -1) {
-      cell.className += ' ' + backColor;
-    } else if (backColor !== 'inherit') {
-      cell.style.backgroundColor = backColor;
-    }
-    return;
-  }
-  $.summernote.pluginEvents.applyFont(event, editor, layoutInfo, null, backColor, null);
-  editor.afterCommand($editable);
 };
 
 //////////////////////////////////////////////////////////////////////////////////////////////////////////
