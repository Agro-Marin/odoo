--- conflicted
+++ resolved
@@ -60,11 +60,7 @@
             ev.preventDefault();
             var link = $('.js_language_selector a[data-default-lang]')[0];
             if (link) {
-<<<<<<< HEAD
-                link.pathname = $(link).data('lang') + link.pathname
-=======
                 link.pathname = $(link).data('lang') + link.pathname;
->>>>>>> f7222540
                 link.search += (link.search ? '&' : '?') + 'enable_editor=1';
                 window.location = link.attributes.href.value;
             }
