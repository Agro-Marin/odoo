--- conflicted
+++ resolved
@@ -73,15 +73,9 @@
             dialog.appendTo($(document.body));
             dialog.on('activate', this, function () {
                 if (dialog.$('input[name=do_not_show]').prop('checked')) {
-<<<<<<< HEAD
+                    local_storage.setItem(nodialog, true);
+                } else {
                     local_storage.removeItem(nodialog);
-                } else {
-                    local_storage.setItem(nodialog, true);
-=======
-                    localStorage.setItem(nodialog, true);
-                } else {
-                    localStorage.removeItem(nodialog);
->>>>>>> ce51ad7e
                 }
                 dialog.$el.modal('hide');
             });
