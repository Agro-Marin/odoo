odoo.define('website.editMenu', function (require) {
'use strict';

var core = require('web.core');
var EditorMenu = require('website.editor.menu');
var websiteNavbarData = require('website.navbar');

var _t = core._t;

/**
 * Adds the behavior when clicking on the 'edit' button (+ editor interaction)
 */
var EditPageMenu = websiteNavbarData.WebsiteNavbarActionWidget.extend({
    xmlDependencies: ['/website/static/src/xml/website.editor.xml'],
    actions: _.extend({}, websiteNavbarData.WebsiteNavbarActionWidget.prototype.actions, {
        edit: '_startEditMode',
        on_save: '_onSave',
    }),
    custom_events: _.extend({}, websiteNavbarData.WebsiteNavbarActionWidget.custom_events || {}, {
        content_will_be_destroyed: '_onContentWillBeDestroyed',
        content_was_recreated: '_onContentWasRecreated',
        snippet_cloned: '_onSnippetCloned',
        snippet_dropped: '_onSnippetDropped',
        edition_will_stopped: '_onEditionWillStop',
        edition_was_stopped: '_onEditionWasStopped',
    }),

    /**
     * @constructor
     */
    init: function () {
        this._super.apply(this, arguments);
        var context;
        this.trigger_up('context_get', {
            extra: true,
            callback: function (ctx) {
                context = ctx;
            },
        });
        this._editorAutoStart = (context.editable && window.location.search.indexOf('enable_editor') >= 0);
    },
    /**
     * Auto-starts the editor if necessary or add the welcome message otherwise.
     *
     * @override
     */
    start: function () {
        var def = this._super.apply(this, arguments);

        // If we auto start the editor, do not show a welcome message
        if (this._editorAutoStart) {
            return $.when(def, this._startEditMode());
        }

        // Check that the page is empty
        var $wrap = this._targetForEdition().filter('#wrapwrap.homepage').find('#wrap');

        if ($wrap.length && $wrap.html().trim() === '') {
            // If readonly empty page, show the welcome message
            this.$welcomeMessage = $(core.qweb.render('website.homepage_editor_welcome_message'));
            this.$welcomeMessage.addClass('o_homepage_editor_welcome_message');
            this.$welcomeMessage.css('min-height', $wrap.parent('main').height() - ($wrap.outerHeight(true) - $wrap.height()));
            $wrap.empty().append(this.$welcomeMessage);
        }

        setTimeout(function () {
            if ($('.o_tooltip.o_animated').length) {
                $('.o_tooltip_container').addClass('show');
            }
        }, 1000); // ugly hack to wait that tooltip is loaded

        return def;
    },

    //--------------------------------------------------------------------------
    // Actions
    //--------------------------------------------------------------------------

    /**
     * Creates an editor instance and appends it to the DOM. Also remove the
     * welcome message if necessary.
     *
     * @private
     * @returns {Deferred}
     */
    _startEditMode: function () {
        var self = this;
        this.trigger_up('animation_stop_demand', {
            $target: this._targetForEdition(),
        });
        var $welcomeMessageParent = null;
        if (this.$welcomeMessage) {
            $welcomeMessageParent = this.$welcomeMessage.parent();
            this.$welcomeMessage.detach(); // detach from the readonly rendering before the clone by summernote
        }
        return new EditorMenu(this).prependTo(document.body).then(function () {
            if (self.$welcomeMessage) {
                $welcomeMessageParent.append(self.$welcomeMessage); // reappend if the user cancel the edition
            }
<<<<<<< HEAD

            var $target = self._targetForEdition();
            self.$editorMessageElements = $target
                .find('.oe_structure.oe_empty, [data-oe-type="html"]')
                .not('[data-editor-message]')
                .attr('data-editor-message', _t('DRAG BUILDING BLOCKS HERE'));
=======
            var $wrapwrap = $('#wrapwrap'); // TODO find this element another way
            self.$editorMessageElements = $wrapwrap.find('.oe_structure.oe_empty, [data-oe-type="html"]');
            self.$editorMessageElements.not('[data-editor-message]').attr('data-editor-message', _t('DRAG BUILDING BLOCKS HERE'));
>>>>>>> 93d736e9
            var def = $.Deferred();
            self.trigger_up('animation_start_demand', {
                editableMode: true,
                onSuccess: def.resolve.bind(def),
                onFailure: def.reject.bind(def),
            });
            return def;
        });
    },
    /**
     * On save, the editor will ask to parent widgets if something needs to be
     * done first. The website navbar will receive that demand and asks to its
     * action-capable components to do something. For example, the content menu
     * handles page-related options saving. However, some users with limited
     * access rights do not have the content menu... but the website navbar
     * expects that the save action is performed. So, this empty action is
     * defined here so that all users have an 'on_save' related action.
     *
     * As explained above, that action should always be defined in the current
     * implementation (even an empty one) but in fact it is also needed to
     * remove the data-editor-message attributes which are added when entering
     * edition.
     *
     * @private
     * @todo improve the system to somehow declare required/optional actions
     */
    _onSave: function () {
        if (this.$editorMessageElements) {
            this.$editorMessageElements.removeAttr('data-editor-message');
        }
    },

    //--------------------------------------------------------------------------
    // Private
    //--------------------------------------------------------------------------

    /**
     * Returns the target for edition.
     *
     * @private
     * @returns {JQuery}
     */
    _targetForEdition: function () {
        return $('#wrapwrap'); // TODO should know about this element another way
    },

    //--------------------------------------------------------------------------
    // Handlers
    //--------------------------------------------------------------------------

    /**
     * Called when content will be destroyed in the page. Notifies the
     * WebsiteRoot that is should stop the animations.
     *
     * @private
     * @param {OdooEvent} ev
     */
    _onContentWillBeDestroyed: function (ev) {
        this.trigger_up('animation_stop_demand', {
            $target: ev.data.$target,
        });
    },
    /**
     * Called when content was recreated in the page. Notifies the
     * WebsiteRoot that is should start the animations.
     *
     * @private
     * @param {OdooEvent} ev
     */
    _onContentWasRecreated: function (ev) {
        this.trigger_up('animation_start_demand', {
            editableMode: true,
            $target: ev.data.$target,
        });
    },
    /**
     * Called when edition will stop. Notifies the
     * WebsiteRoot that is should stop the animations.
     *
     * @private
     * @param {OdooEvent} ev
     */
    _onEditionWillStop: function (ev) {
        this.$editorMessageElements.removeAttr('data-editor-message');
        this.trigger_up('animation_stop_demand', {
            $target: this._targetForEdition(),
        });
    },
    /**
     * Called when edition was stopped. Notifies the
     * WebsiteRoot that is should start the animations.
     *
     * @private
     * @param {OdooEvent} ev
     */
    _onEditionWasStopped: function (ev) {
        this.trigger_up('animation_start_demand', {
            $target: this._targetForEdition(),
        });
    },
    /**
     * Called when a snippet is cloned in the page. Notifies the WebsiteRoot
     * that is should start the animations for this snippet.
     *
     * @private
     * @param {OdooEvent} ev
     */
    _onSnippetCloned: function (ev) {
        this.trigger_up('animation_start_demand', {
            editableMode: true,
            $target: ev.data.$target,
        });
    },
    /**
     * Called when a snippet is dropped in the page. Notifies the WebsiteRoot
     * that is should start the animations for this snippet.
     *
     * @private
     * @param {OdooEvent} ev
     */
    _onSnippetDropped: function (ev) {
        this.trigger_up('animation_start_demand', {
            editableMode: true,
            $target: ev.data.$target,
        });
    },
});

websiteNavbarData.websiteNavbarRegistry.add(EditPageMenu, '#edit-page-menu');
});<|MERGE_RESOLUTION|>--- conflicted
+++ resolved
@@ -97,18 +97,12 @@
             if (self.$welcomeMessage) {
                 $welcomeMessageParent.append(self.$welcomeMessage); // reappend if the user cancel the edition
             }
-<<<<<<< HEAD
 
             var $target = self._targetForEdition();
             self.$editorMessageElements = $target
                 .find('.oe_structure.oe_empty, [data-oe-type="html"]')
                 .not('[data-editor-message]')
                 .attr('data-editor-message', _t('DRAG BUILDING BLOCKS HERE'));
-=======
-            var $wrapwrap = $('#wrapwrap'); // TODO find this element another way
-            self.$editorMessageElements = $wrapwrap.find('.oe_structure.oe_empty, [data-oe-type="html"]');
-            self.$editorMessageElements.not('[data-editor-message]').attr('data-editor-message', _t('DRAG BUILDING BLOCKS HERE'));
->>>>>>> 93d736e9
             var def = $.Deferred();
             self.trigger_up('animation_start_demand', {
                 editableMode: true,
