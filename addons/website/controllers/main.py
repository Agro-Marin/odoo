--- conflicted
+++ resolved
@@ -232,13 +232,8 @@
         ``bundles=True`` returns also the asset bundles
         """
         return request.registry["ir.ui.view"].customize_template_get(
-<<<<<<< HEAD
             request.cr, request.uid, key, full=full, bundles=bundles,
             context=request.context)
-=======
-            request.cr, request.uid, xml_id, full=full, context=request.context)
->>>>>>> 8ac8281a
-
     @http.route('/website/get_view_translations', type='json', auth='public', website=True)
     def get_view_translations(self, xml_id, lang=None):
         lang = lang or request.context.get('lang')
