--- conflicted
+++ resolved
@@ -402,9 +402,6 @@
 if ($editable_area.html().indexOf('on_change_model_and_list') !== -1) {
     $editable_area.empty();
 }
-<<<<<<< HEAD
-=======
-
 // Adding compatibility for the outlook compliance of mailings.
 // Commit of such compatibility : a14f89c8663c9cafecb1cc26918055e023ecbe42
 options.registry.background.include({
@@ -416,5 +413,4 @@
         }
     }
 });
->>>>>>> d5c0cae6
 });