--- conflicted
+++ resolved
@@ -19,6 +19,7 @@
     font-weight: bold;
 }
 .openerp a.oe-dashboard-action-rename {
+    float: left;
     padding-right: 4px;
     position: relative;
     top: 1px;
@@ -44,10 +45,6 @@
 
 .openerp .oe-dashboard-action .oe-dashboard-action-header .ui-icon {
     float: right;
-}
-
-.openerp .oe-dashboard-action .oe-dashboard-action-content {
-    /*padding: 0.4em;*/
 }
 
 .openerp .oe-dashboard .ui-sortable-placeholder {
@@ -131,7 +128,6 @@
     right: 0px;
 }
 
-<<<<<<< HEAD
 .openerp .oe-dashboard-config-overview .oe-config-progress {
     border: 1px inset #d9d9d9;
     background-color: #f2f2f2;
@@ -233,11 +229,10 @@
 .openerp .oe-dashboard-home-tile:hover span {
     color: black;
 }
-=======
+
 .openerp .oe-dashboard-action .view-manager-main-content {
     padding: 2px;
 }
 .openerp .oe-dashboard-action-header .ui-icon, .openerp .oe-dashboard-action-header .oe-dashboard-action-rename {
     display: none;
-}
->>>>>>> 5070784b
+}