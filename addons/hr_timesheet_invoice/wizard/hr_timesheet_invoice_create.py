# -*- encoding: utf-8 -*-
##############################################################################
#
#    OpenERP, Open Source Management Solution
#    Copyright (C) 2004-2009 Tiny SPRL (<http://tiny.be>). All Rights Reserved
#    $Id$
#
#    This program is free software: you can redistribute it and/or modify
#    it under the terms of the GNU General Public License as published by
#    the Free Software Foundation, either version 3 of the License, or
#    (at your option) any later version.
#
#    This program is distributed in the hope that it will be useful,
#    but WITHOUT ANY WARRANTY; without even the implied warranty of
#    MERCHANTABILITY or FITNESS FOR A PARTICULAR PURPOSE.  See the
#    GNU General Public License for more details.
#
#    You should have received a copy of the GNU General Public License
#    along with this program.  If not, see <http://www.gnu.org/licenses/>.
#
##############################################################################

import wizard
import pooler
import time
from tools.translate import _

#
# Create an invoice based on selected timesheet lines
#

#
# TODO: check unit of measure !!!
#
class invoice_create(wizard.interface):
    def _get_accounts(self, cr, uid, data, context):
        if not len(data['ids']):
            return {}
        cr.execute("SELECT distinct(account_id) from account_analytic_line where id IN (%s)"% (','.join(map(str,data['ids'])),))
        account_ids = cr.fetchall()
        return {'accounts': [x[0] for x in account_ids]}

    def _do_create(self, cr, uid, data, context):
        pool = pooler.get_pool(cr.dbname)
        analytic_account_obj = pool.get('account.analytic.account')
        res_partner_obj = pool.get('res.partner')
        account_payment_term_obj = pool.get('account.payment.term')

        account_ids = data['form']['accounts'][0][2]
        invoices = []
        for account in analytic_account_obj.browse(cr, uid, account_ids, context):
            partner = account.partner_id
            if (not partner) or not (account.pricelist_id):
                raise wizard.except_wizard(_('Analytic Account incomplete'),
                        _('Please fill in the Associate Partner and Sale Pricelist fields in the Analytic Account:\n%s') % (account.name,))

            if not partner.address:
                raise wizard.except_wizard(_('Partner incomplete'),
                        _('Please fill in the Address field in the Partner: %s.') % (partner.name,))

            date_due = False
            if partner.property_payment_term:
                pterm_list= account_payment_term_obj.compute(cr, uid,
                        partner.property_payment_term.id, value=1,
                        date_ref=time.strftime('%Y-%m-%d'))
                if pterm_list:
                    pterm_list = [line[0] for line in pterm_list]
                    pterm_list.sort()
                    date_due = pterm_list[-1]

            curr_invoice = {
                'name': time.strftime('%D')+' - '+account.name,
                'partner_id': account.partner_id.id,
                'address_contact_id': res_partner_obj.address_get(cr, uid,
                    [account.partner_id.id], adr_pref=['contact'])['contact'],
                'address_invoice_id': res_partner_obj.address_get(cr, uid,
                    [account.partner_id.id], adr_pref=['invoice'])['invoice'],
                'payment_term': partner.property_payment_term.id or False,
                'account_id': partner.property_account_receivable.id,
                'currency_id': account.pricelist_id.currency_id.id,
                'date_due': date_due,
                'fiscal_position': account.partner_id.property_account_position.id
            }
            last_invoice = pool.get('account.invoice').create(cr, uid, curr_invoice)
            invoices.append(last_invoice)

            context2=context.copy()
            context2['lang'] = partner.lang
            cr.execute("SELECT product_id, to_invoice, sum(unit_amount) " \
                    "FROM account_analytic_line as line " \
                    "WHERE account_id = %s " \
                        "AND id IN (" + ','.join([str(x) for x in data['ids']]) + ") " \
                        "AND to_invoice IS NOT NULL " \
                    "GROUP BY product_id,to_invoice", (account.id,))
            for product_id,factor_id,qty in cr.fetchall():
                product = pool.get('product.product').browse(cr, uid, product_id, context2)
                if not product:
                    raise wizard.except_wizard(_('Error'), _('At least one line has no product !'))
                factor_name = ''
                factor = pool.get('hr_timesheet_invoice.factor').browse(cr, uid, factor_id, context2)
                if factor.customer_name:
                    factor_name = product.name+' - '+factor.customer_name
                else:
                    factor_name = product.name
                if account.pricelist_id:
                    pl = account.pricelist_id.id
                    price = pool.get('product.pricelist').price_get(cr,uid,[pl], product_id, qty or 1.0, account.partner_id.id)[pl]
                else:
                    price = 0.0

                taxes = product.taxes_id
                tax = pool.get('account.fiscal.position').map_tax(cr, uid, account.partner_id.property_account_position, taxes)
                account_id = product.product_tmpl_id.property_account_income.id or product.categ_id.property_account_income_categ.id

                curr_line = {
                    'price_unit': price,
                    'quantity': qty,
                    'discount':factor.factor,
                    'invoice_line_tax_id': [(6,0,tax )],
                    'invoice_id': last_invoice,
                    'name': factor_name,
                    'product_id': data['form']['product'] or product_id,
                    'invoice_line_tax_id': [(6,0,tax)],
                    'uos_id': product.uom_id.id,
                    'account_id': account_id,
                    'account_analytic_id': account.id,
                }

                #
                # Compute for lines
                #
                cr.execute("SELECT * "  # TODO optimize this
                           "  FROM account_analytic_line"
                           " WHERE account_id=%%s"
                           "   AND id IN (%s)"
                           "   AND product_id=%%s"
                           "   AND to_invoice=%%s" % ','.join(['%s']*len(data['ids'])),
                           tuple([account.id]+ data['ids']+[ product_id, factor_id]))
                line_ids = cr.dictfetchall()
                note = []
                for line in line_ids:
                    # set invoice_line_note
                    details = []
                    if data['form']['date']:
                        details.append(line['date'])
                    if data['form']['time']:
                        if line['product_uom_id']:
                            details.append("%s %s" % (line['unit_amount'], pool.get('product.uom').browse(cr, uid, [line['product_uom_id']])[0].name))
                        else:
                            details.append("%s" % (line['unit_amount'], ))
                    if data['form']['name']:
                        details.append(line['name'])
                    #if data['form']['price']:
                    #   details.append(abs(line['amount']))
                    note.append(' - '.join(map(lambda x: x or '',details)))

                curr_line['note'] = "\n".join(map(lambda x: x or '',note))
                pool.get('account.invoice.line').create(cr, uid, curr_line)
                strids = ','.join(map(str, data['ids']))
                cr.execute("update account_analytic_line set invoice_id=%%s WHERE account_id = %%s and id IN (%s)" % strids, (last_invoice,account.id,))
        pool.get('account.invoice').button_reset_taxes(cr, uid, [last_invoice], context)
<<<<<<< HEAD
        
=======

>>>>>>> 272b3b65
        return {
            'domain': "[('id','in', ["+','.join(map(str,invoices))+"])]",
            'name': _('Invoices'),
            'view_type': 'form',
            'view_mode': 'tree,form',
            'res_model': 'account.invoice',
            'view_id': False,
            'context': "{'type':'out_invoice'}",
            'type': 'ir.actions.act_window'
        }


    _create_form = """<?xml version="1.0"?>
    <form title="Invoice on analytic entries">
        <notebook>
        <page string="Invoicing Data">
            <separator string="Do you want to show details of work in invoice ?" colspan="4"/>
            <field name="date"/>
            <field name="time"/>
            <field name="name"/>
            <field name="price"/>
            <separator string="Force to use a specific product" colspan="4"/>
            <field name="product"/>
        </page>
        <page string="Filter on Accounts" groups="base.group_extended">
            <separator string="Choose accounts you want to invoice" colspan="4"/>
            <field name="accounts" colspan="4" nolabel="1"/>
        </page>
        </notebook>
    </form>"""

    _create_fields = {
        'accounts': {'string':'Analytic Accounts', 'type':'many2many', 'required':'true', 'relation':'account.analytic.account'},
        'date': {'string':'Date', 'type':'boolean', 'help':'The real date of each work will be displayed on the invoice'},
        'time': {'string':'Time spent', 'type':'boolean', 'help':'The time of each work done will be displayed on the invoice'},
        'name': {'string':'Name of entry', 'type':'boolean', 'help':'The detail of each work done will be displayed on the invoice'},
        'price': {'string':'Cost', 'type':'boolean', 'help':'The cost of each work done will be displayed on the invoice. You probably don\'t want to check this.'},
        'product': {'string':'Product', 'type':'many2one', 'relation': 'product.product', 'help':"Complete this field only if you want to force to use a specific product. Keep empty to use the real product that comes from the cost."},
    }

    states = {
        'init' : {
            'actions' : [_get_accounts],
            'result' : {'type':'form', 'arch':_create_form, 'fields':_create_fields, 'state': [('end','Cancel'),('create','Create Invoices')]},
        },
        'create' : {
            'actions' : [],
            'result' : {'type':'action', 'action':_do_create, 'state':'end'},
        },
    }
invoice_create('hr.timesheet.invoice.create')

# vim:expandtab:smartindent:tabstop=4:softtabstop=4:shiftwidth=4:
<|MERGE_RESOLUTION|>--- conflicted
+++ resolved
@@ -159,11 +159,7 @@
                 strids = ','.join(map(str, data['ids']))
                 cr.execute("update account_analytic_line set invoice_id=%%s WHERE account_id = %%s and id IN (%s)" % strids, (last_invoice,account.id,))
         pool.get('account.invoice').button_reset_taxes(cr, uid, [last_invoice], context)
-<<<<<<< HEAD
-        
-=======
-
->>>>>>> 272b3b65
+
         return {
             'domain': "[('id','in', ["+','.join(map(str,invoices))+"])]",
             'name': _('Invoices'),
