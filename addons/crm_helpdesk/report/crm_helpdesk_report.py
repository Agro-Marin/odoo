--- conflicted
+++ resolved
@@ -56,11 +56,7 @@
         'date_deadline': fields.date('Deadline', select=True),
         'priority': fields.selection([('5', 'Lowest'), ('4', 'Low'), \
                     ('3', 'Normal'), ('2', 'High'), ('1', 'Highest')], 'Priority'),
-<<<<<<< HEAD
-        'canal_id': fields.many2one('res.partner.canal', 'Channel'),
-=======
-        'channel_id': fields.many2one('crm.case.channel', 'Channel'), 
->>>>>>> f1c98c81
+        'channel_id': fields.many2one('crm.case.channel', 'Channel'),
         'categ_id': fields.many2one('crm.case.categ', 'Category', \
                             domain="[('section_id','=',section_id),\
                             ('object_id.model', '=', 'crm.helpdesk')]"),
