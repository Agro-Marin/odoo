--- conflicted
+++ resolved
@@ -83,15 +83,10 @@
     _name = 'rating.mixin'
     _description = "Rating Mixin"
 
-<<<<<<< HEAD
     rating_ids = fields.One2many('rating.rating', 'res_id', string='Rating', domain=lambda self: [('res_model', '=', self._name)], auto_join=True)
-    rating_last_value = fields.Float('Rating Last Value', related='rating_ids.rating', store=True)
+    rating_last_value = fields.Float('Rating Last Value', compute='_compute_rating_last_value', compute_sudo=True, store=True)
     rating_last_feedback = fields.Text('Rating Last Feedback', related='rating_ids.feedback')
     rating_last_image = fields.Binary('Rating Last Image', related='rating_ids.rating_image')
-=======
-    rating_ids = fields.One2many('rating.rating', 'res_id', string='Rating', domain=lambda self: [('res_model', '=', self._name)])
-    rating_last_value = fields.Float('Rating Last Value', compute='_compute_rating_last_value', compute_sudo=True, store=True)
->>>>>>> eddefc99
     rating_count = fields.Integer('Rating count', compute="_compute_rating_count")
 
     @api.multi
