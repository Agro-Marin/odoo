--- conflicted
+++ resolved
@@ -1,47 +1,22 @@
-# Spanish translation for openobject-addons
-# Copyright (c) 2010 Rosetta Contributors and Canonical Ltd 2010
-# This file is distributed under the same license as the openobject-addons package.
-# FIRST AUTHOR <EMAIL@ADDRESS>, 2010.
-#
+# Translation of Odoo Server.
+# This file contains the translation of the following modules:
+# * pad
+# 
+# Translators:
+# FIRST AUTHOR <EMAIL@ADDRESS>, 2010
 msgid ""
 msgstr ""
-<<<<<<< HEAD
-"Project-Id-Version: openobject-addons\n"
-"Report-Msgid-Bugs-To: FULL NAME <EMAIL@ADDRESS>\n"
-"POT-Creation-Date: 2011-01-11 11:15+0000\n"
-"PO-Revision-Date: 2011-01-13 06:38+0000\n"
-"Last-Translator: Borja López Soilán (NeoPolus) <borjalopezsoilan@gmail.com>\n"
-"Language-Team: Spanish <es@li.org>\n"
-=======
 "Project-Id-Version: Odoo 8.0\n"
 "Report-Msgid-Bugs-To: \n"
 "POT-Creation-Date: 2015-01-21 14:08+0000\n"
 "PO-Revision-Date: 2016-01-09 03:07+0000\n"
 "Last-Translator: Martin Trigaux\n"
 "Language-Team: Spanish (Mexico) (http://www.transifex.com/odoo/odoo-8/language/es_MX/)\n"
->>>>>>> 37ed5ce8
 "MIME-Version: 1.0\n"
 "Content-Type: text/plain; charset=UTF-8\n"
-"Content-Transfer-Encoding: 8bit\n"
-"X-Launchpad-Export-Date: 2011-09-05 05:57+0000\n"
-"X-Generator: Launchpad (build 13830)\n"
-
-#. module: pad
-#: code:addons/pad/web/editors.py:32
-#, python-format
-msgid "Ok"
-msgstr "Aceptar"
-
-#. module: pad
-#: code:addons/pad/web/editors.py:29
-#, python-format
-msgid "Name"
-msgstr "Nombre"
-
-#. module: pad
-#: help:res.company,pad_index:0
-msgid "The root URL of the company's pad instance"
-msgstr "La URL raíz de la instancia pad de la compañía."
+"Content-Transfer-Encoding: \n"
+"Language: es_MX\n"
+"Plural-Forms: nplurals=2; plural=(n != 1);\n"
 
 #. module: pad
 #: model:ir.model,name:pad.model_res_company
@@ -49,27 +24,65 @@
 msgstr "Compañías"
 
 #. module: pad
-#: constraint:res.company:0
-msgid "Error! You can not create recursive companies."
-msgstr "¡Error! No puede crear compañías recursivas."
+#: field:pad.common,create_uid:0
+msgid "Created by"
+msgstr "Creado por"
 
 #. module: pad
-#: code:addons/pad/web/editors.py:17
-#, python-format
-msgid "Write"
-msgstr "Escribir"
+#: field:pad.common,create_date:0
+msgid "Created on"
+msgstr "Creado en"
 
 #. module: pad
-<<<<<<< HEAD
-#: model:ir.module.module,description:pad.module_meta_information
+#: code:addons/pad/pad.py:52
+#, python-format
+msgid "Error"
+msgstr "Error"
+
+#. module: pad
+#: help:res.company,pad_key:0
+msgid "Etherpad lite api key."
+msgstr ""
+
+#. module: pad
+#: help:res.company,pad_server:0
+msgid "Etherpad lite server. Example: beta.primarypad.com"
+msgstr ""
+
+#. module: pad
+#: field:pad.common,id:0
+msgid "ID"
+msgstr "ID"
+
+#. module: pad
+#: field:pad.common,write_uid:0
+msgid "Last Updated by"
+msgstr "Ultima actualizacion por"
+
+#. module: pad
+#: field:pad.common,write_date:0
+msgid "Last Updated on"
+msgstr "Ultima actualización realizada"
+
+#. module: pad
+#: field:res.company,pad_key:0
+msgid "Pad Api Key"
+msgstr ""
+
+#. module: pad
+#: field:res.company,pad_server:0
+msgid "Pad Server"
+msgstr ""
+
+#. module: pad
+#: code:addons/pad/pad.py:52
+#, python-format
 msgid ""
-"\n"
-"Adds enhanced support for (Ether)Pad attachments in the web client, lets "
-"the\n"
-"company customize which Pad installation should be used to link to new pads\n"
-"(by default, pad.openerp.com)\n"
-"    "
-=======
+"Pad creation failed,                 either there is a problem with your pad"
+" server URL or with your connection."
+msgstr ""
+
+#. module: pad
 #: view:res.company:pad.view_company_form_with_pad
 msgid "Pads"
 msgstr "Pads"
@@ -79,27 +92,25 @@
 #: code:addons/pad/static/src/js/pad.js:49
 #, python-format
 msgid "This pad will be initialized on first edit"
->>>>>>> 37ed5ce8
 msgstr ""
-"\n"
-"Añade soporte mejorado para adjuntos (Ether)Pad en el cliente web, permite "
-"que la\n"
-"compañía personalice que instalación Pad debe ser utilizada para conectar a "
-"los nuevos pads\n"
-"(por defecto, pad.openerp.com)\n"
-"    "
 
 #. module: pad
-#: field:res.company,pad_index:0
-msgid "Pad root URL"
-msgstr "URL raíz pad"
+#. openerp-web
+#: code:addons/pad/static/src/js/pad.js:46
+#, python-format
+msgid "Unable to load pad"
+msgstr ""
 
 #. module: pad
-#: view:res.company:0
-msgid "Pad"
-msgstr "Pad"
+#. openerp-web
+#: code:addons/pad/static/src/xml/pad.xml:9
+#, python-format
+msgid ""
+"You must configure the etherpad through the menu Settings > Companies > "
+"Companies, in the configuration tab of your company."
+msgstr ""
 
 #. module: pad
-#: model:ir.module.module,shortdesc:pad.module_meta_information
-msgid "Enhanced support for (Ether)Pad attachments"
-msgstr "Soporte mejorado para adjuntos (Ether)Pad"+#: view:res.company:pad.view_company_form_with_pad
+msgid "e.g. beta.primarypad.com"
+msgstr ""