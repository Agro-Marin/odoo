--- conflicted
+++ resolved
@@ -1,30 +1,21 @@
-# Indonesian translation for openobject-addons
-# Copyright (c) 2014 Rosetta Contributors and Canonical Ltd 2014
-# This file is distributed under the same license as the openobject-addons package.
-# FIRST AUTHOR <EMAIL@ADDRESS>, 2014.
-#
+# Translation of Odoo Server.
+# This file contains the translation of the following modules:
+# * portal
+# 
+# Translators:
 msgid ""
 msgstr ""
-<<<<<<< HEAD
-"Project-Id-Version: openobject-addons\n"
-"Report-Msgid-Bugs-To: FULL NAME <EMAIL@ADDRESS>\n"
-"POT-Creation-Date: 2014-09-23 16:28+0000\n"
-"PO-Revision-Date: 2014-08-14 16:10+0000\n"
-"Last-Translator: FULL NAME <EMAIL@ADDRESS>\n"
-"Language-Team: Indonesian <id@li.org>\n"
-=======
 "Project-Id-Version: Odoo 8.0\n"
 "Report-Msgid-Bugs-To: \n"
 "POT-Creation-Date: 2015-01-21 14:08+0000\n"
 "PO-Revision-Date: 2015-12-01 23:42+0000\n"
 "Last-Translator: Wahyu Setiawan <wahyusetiaaa@gmail.com>\n"
 "Language-Team: Indonesian (http://www.transifex.com/odoo/odoo-8/language/id/)\n"
->>>>>>> 83a4a582
 "MIME-Version: 1.0\n"
 "Content-Type: text/plain; charset=UTF-8\n"
-"Content-Transfer-Encoding: 8bit\n"
-"X-Launchpad-Export-Date: 2014-09-24 09:24+0000\n"
-"X-Generator: Launchpad (build 17196)\n"
+"Content-Transfer-Encoding: \n"
+"Language: id\n"
+"Plural-Forms: nplurals=1; plural=0;\n"
 
 #. module: portal
 #: model:ir.actions.client,help:portal.action_mail_inbox_feeds_portal
@@ -32,14 +23,12 @@
 "<p>\n"
 "                    <b>Good Job!</b> Your inbox is empty.\n"
 "                </p><p>\n"
-"                    Your inbox contains private messages or emails sent to "
-"you\n"
-"                    as well as information related to documents or people "
-"you\n"
+"                    Your inbox contains private messages or emails sent to you\n"
+"                    as well as information related to documents or people you\n"
 "                    follow.\n"
 "                </p>\n"
 "            "
-msgstr ""
+msgstr "<p>\n                    <b>Pekerjaan baik!</b> Kotak masuk Anda masih kosong.</p><p>Kotak masuk menampilkan pesan pribadi atau email yang dikirim kepada Anda serta informasi yang berkaitan dengan dokumen atau orang yang Anda ikuti.</p>"
 
 #. module: portal
 #: model:ir.actions.client,help:portal.action_mail_star_feeds_portal
@@ -47,13 +36,11 @@
 "<p>\n"
 "                    <b>No todo.</b>\n"
 "                </p><p>\n"
-"                    When you process messages in your inbox, you can mark "
-"some\n"
-"                    as <i>todo</i>. From this menu, you can process all your "
-"todo.\n"
+"                    When you process messages in your inbox, you can mark some\n"
+"                    as <i>todo</i>. From this menu, you can process all your todo.\n"
 "                </p>\n"
 "            "
-msgstr ""
+msgstr "<p>\n                    <b>Todo tidak.</b>\n                </p><p>Ketika Anda memproses pesan di kotak masuk Anda, Anda dapat menandai beberapa sebagai <i>todo</i>. Dari menu ini, Anda dapat memproses semua todo Anda.</p>"
 
 #. module: portal
 #: model:ir.actions.client,help:portal.action_mail_archives_feeds_portal
@@ -62,22 +49,21 @@
 "                    No message found and no message sent yet.\n"
 "                </p><p>\n"
 "                    Click on the top-right icon to compose a message. This\n"
-"                    message will be sent by email if it's an internal "
-"contact.\n"
+"                    message will be sent by email if it's an internal contact.\n"
 "                </p>\n"
 "            "
-msgstr ""
+msgstr "<p>Tidak ada pesan yang ditemukan dan tidak ada pesan yang dikirim belum.</p><p>Klik kanan ikon untuk menulis pesan. Pesan ini akan dikirim melalui email jika kontak internal.</p>"
 
 #. module: portal
 #: code:addons/portal/mail_message.py:59
 #, python-format
 msgid "Access Denied"
-msgstr ""
+msgstr "Akses Ditolak"
 
 #. module: portal
 #: model:ir.model,name:portal.model_res_groups
 msgid "Access Groups"
-msgstr ""
+msgstr "Kelompok Akses"
 
 #. module: portal
 #: model:ir.ui.menu,name:portal.portal_after_sales
@@ -87,33 +73,33 @@
 #. module: portal
 #: view:portal.wizard:portal.wizard_view
 msgid "Apply"
-msgstr ""
+msgstr "Terapkan"
 
 #. module: portal
 #: model:ir.actions.client,name:portal.action_mail_archives_feeds_portal
 #: model:ir.ui.menu,name:portal.portal_mail_archivesfeeds
 msgid "Archives"
-msgstr ""
+msgstr "Arsip"
 
 #. module: portal
 #: model:ir.ui.menu,name:portal.portal_orders
 msgid "Billing"
-msgstr ""
+msgstr "Pembayaran"
 
 #. module: portal
 #: view:portal.wizard:portal.wizard_view
 msgid "Cancel"
-msgstr ""
+msgstr "Batalkan"
 
 #. module: portal
 #: field:portal.wizard.user,partner_id:0
 msgid "Contact"
-msgstr ""
+msgstr "Kontrak"
 
 #. module: portal
 #: view:portal.wizard.user:portal.wizard_user_tree_view
 msgid "Contacts"
-msgstr ""
+msgstr "Daftar kontak"
 
 #. module: portal
 #: code:addons/portal/wizard/portal_wizard.py:163
@@ -122,16 +108,14 @@
 msgstr "Kontak kesalahan"
 
 #. module: portal
-#: field:portal.wizard,create_uid:0
-#: field:portal.wizard.user,create_uid:0
+#: field:portal.wizard,create_uid:0 field:portal.wizard.user,create_uid:0
 msgid "Created by"
-msgstr ""
-
-#. module: portal
-#: field:portal.wizard,create_date:0
-#: field:portal.wizard.user,create_date:0
+msgstr "Dibuat oleh"
+
+#. module: portal
+#: field:portal.wizard,create_date:0 field:portal.wizard.user,create_date:0
 msgid "Created on"
-msgstr ""
+msgstr "Dibuat pada"
 
 #. module: portal
 #: code:addons/portal/wizard/portal_wizard.py:34
@@ -159,23 +143,23 @@
 #. module: portal
 #: view:share.wizard:portal.share_step2_form_portal
 msgid "Details"
-msgstr ""
+msgstr "Rincian"
 
 #. module: portal
 #: field:portal.wizard.user,email:0
 msgid "Email"
-msgstr ""
+msgstr "e-mail"
 
 #. module: portal
 #: code:addons/portal/wizard/portal_wizard.py:225
 #, python-format
 msgid "Email Required"
-msgstr ""
+msgstr "Email Diperlukan"
 
 #. module: portal
 #: model:ir.model,name:portal.model_mail_thread
 msgid "Email Thread"
-msgstr ""
+msgstr "Untaian email"
 
 #. module: portal
 #: code:addons/portal/wizard/share_wizard.py:39
@@ -196,10 +180,9 @@
 msgstr "Pengguna yang ada"
 
 #. module: portal
-#: field:portal.wizard,id:0
-#: field:portal.wizard.user,id:0
+#: field:portal.wizard,id:0 field:portal.wizard.user,id:0
 msgid "ID"
-msgstr ""
+msgstr "ID"
 
 #. module: portal
 #: help:res.groups,is_portal:0
@@ -215,7 +198,7 @@
 #: model:ir.actions.client,name:portal.action_mail_inbox_feeds_portal
 #: model:ir.ui.menu,name:portal.portal_inbox
 msgid "Inbox"
-msgstr ""
+msgstr "Kotak Pesan"
 
 #. module: portal
 #: field:portal.wizard,welcome_message:0
@@ -223,26 +206,24 @@
 msgstr "PESAN UNDANGAN"
 
 #. module: portal
-#: field:portal.wizard,write_uid:0
-#: field:portal.wizard.user,write_uid:0
+#: field:portal.wizard,write_uid:0 field:portal.wizard.user,write_uid:0
 msgid "Last Updated by"
-msgstr ""
-
-#. module: portal
-#: field:portal.wizard,write_date:0
-#: field:portal.wizard.user,write_date:0
+msgstr "Diperbaharui oleh"
+
+#. module: portal
+#: field:portal.wizard,write_date:0 field:portal.wizard.user,write_date:0
 msgid "Last Updated on"
-msgstr ""
+msgstr "Diperbaharui pada"
 
 #. module: portal
 #: model:ir.model,name:portal.model_mail_message
 msgid "Message"
-msgstr ""
+msgstr "Pesan"
 
 #. module: portal
 #: model:ir.ui.menu,name:portal.portal_messages
 msgid "Messaging"
-msgstr ""
+msgstr "Pesan"
 
 #. module: portal
 #: view:res.groups:portal.group_search_view
@@ -252,7 +233,7 @@
 #. module: portal
 #: model:ir.model,name:portal.model_mail_mail
 msgid "Outgoing Mails"
-msgstr ""
+msgstr "Outgoing Mail"
 
 #. module: portal
 #: code:addons/portal/wizard/share_wizard.py:54
@@ -267,8 +248,7 @@
 msgstr "Silakan pilih setidaknya satu pengguna untuk berbagi dengan"
 
 #. module: portal
-#: model:ir.ui.menu,name:portal.portal_menu
-#: field:portal.wizard,portal_id:0
+#: model:ir.ui.menu,name:portal.portal_menu field:portal.wizard,portal_id:0
 #: field:res.groups,is_portal:0
 msgid "Portal"
 msgstr "Pintu gerbang"
@@ -293,23 +273,15 @@
 #. module: portal
 #: model:ir.ui.menu,name:portal.portal_projects
 msgid "Projects"
-msgstr ""
+msgstr "Proyek"
 
 #. module: portal
 #: view:portal.wizard:portal.wizard_view
 msgid ""
 "Select which contacts should belong to the portal in the list below.\n"
-<<<<<<< HEAD
-"                        The email address of each selected contact must be "
-"valid and unique.\n"
-"                        If necessary, you can fix any contact's email "
-"address directly in the list."
-msgstr ""
-=======
 "                        The email address of each selected contact must be valid and unique.\n"
 "                        If necessary, you can fix any contact's email address directly in the list."
 msgstr "Pilih kontak yang harus milik portal dalam daftar di bawah ini.\n                        Alamat email dari setiap kontak yang dipilih harus valid dan unik.\n                        Jika perlu, Anda dapat memperbaiki alamat email kontak apapun secara langsung dalam daftar."
->>>>>>> 83a4a582
 
 #. module: portal
 #: code:addons/portal/wizard/portal_wizard.py:149
@@ -320,7 +292,7 @@
 #. module: portal
 #: model:ir.model,name:portal.model_share_wizard
 msgid "Share Wizard"
-msgstr ""
+msgstr "Share Wisaya"
 
 #. module: portal
 #: code:addons/portal/wizard/portal_wizard.py:146
@@ -343,11 +315,10 @@
 #: code:addons/portal/mail_message.py:60
 #, python-format
 msgid ""
-"The requested operation cannot be completed due to security restrictions. "
-"Please contact your system administrator.\n"
+"The requested operation cannot be completed due to security restrictions. Please contact your system administrator.\n"
 "\n"
 "(Document type: %s, Operation: %s)"
-msgstr ""
+msgstr "Operasi yang diminta tidak dapat diselesaikan karena batasan keamanan. Hubungi administrator sistem Anda.\n\n(Jenis dokumen: %s, operasi: %s)"
 
 #. module: portal
 #: view:portal.wizard:portal.wizard_view
@@ -372,12 +343,12 @@
 #: model:ir.actions.client,name:portal.action_mail_star_feeds_portal
 #: model:ir.ui.menu,name:portal.portal_mail_starfeeds
 msgid "To-do"
-msgstr ""
+msgstr "Rencana"
 
 #. module: portal
 #: field:portal.wizard,user_ids:0
 msgid "Users"
-msgstr ""
+msgstr "Pengguna"
 
 #. module: portal
 #: code:addons/portal/wizard/share_wizard.py:38
@@ -388,7 +359,7 @@
 #. module: portal
 #: field:portal.wizard.user,wizard_id:0
 msgid "Wizard"
-msgstr ""
+msgstr "Wizard"
 
 #. module: portal
 #: code:addons/portal/wizard/portal_wizard.py:226
@@ -410,6 +381,11 @@
 msgstr "akses langsung ke"
 
 #. module: portal
+#: view:portal.wizard:portal.wizard_view
+msgid "or"
+msgstr "atau"
+
+#. module: portal
 #: code:addons/portal/mail_mail.py:48
 #, python-format
 msgid "your messages "
