--- conflicted
+++ resolved
@@ -13,8 +13,7 @@
     _mail_post_token_field = 'access_token' # token field for external posts, to be overridden
 
     website_message_ids = fields.One2many('mail.message', 'res_id', string='Website Messages',
-<<<<<<< HEAD
-        domain=lambda self: [('model', '=', self._name), ('message_type', '=', 'comment')], auto_join=True,
+        domain=lambda self: [('model', '=', self._name), '|', ('message_type', '=', 'comment'), ('message_type', '=', 'email')], auto_join=True,
         help="Website communication history")
 
     @api.multi
@@ -34,8 +33,4 @@
         # sign token
         secret = self.env["ir.config_parameter"].sudo().get_param("database.secret")
         token = (self.env.cr.dbname, self[self._mail_post_token_field], pid)
-        return hmac.new(secret.encode('utf-8'), repr(token).encode('utf-8'), hashlib.sha256).hexdigest()
-=======
-        domain=lambda self: [('model', '=', self._name), '|', ('message_type', '=', 'comment'), ('message_type', '=', 'email')], auto_join=True,
-        help="Website communication history")
->>>>>>> 1bd434da
+        return hmac.new(secret.encode('utf-8'), repr(token).encode('utf-8'), hashlib.sha256).hexdigest()