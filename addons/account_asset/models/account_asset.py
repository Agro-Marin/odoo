# -*- coding: utf-8 -*-
# Part of Odoo. See LICENSE file for full copyright and licensing details.

import calendar
from datetime import date, datetime
from dateutil.relativedelta import relativedelta

from odoo import api, fields, models, _
from odoo.exceptions import UserError, ValidationError
from odoo.tools import DEFAULT_SERVER_DATE_FORMAT as DF
from odoo.tools import float_compare, float_is_zero


class AccountAssetCategory(models.Model):
    _name = 'account.asset.category'
    _description = 'Asset category'

    active = fields.Boolean(default=True)
    name = fields.Char(required=True, index=True, string="Asset Type")
    account_analytic_id = fields.Many2one('account.analytic.account', string='Analytic Account')
    account_asset_id = fields.Many2one('account.account', string='Asset Account', required=True, domain=[('internal_type','=','other'), ('deprecated', '=', False)], help="Account used to record the purchase of the asset at its original price.")
    account_depreciation_id = fields.Many2one('account.account', string='Depreciation Entries: Asset Account', required=True, domain=[('internal_type','=','other'), ('deprecated', '=', False)], help="Account used in the depreciation entries, to decrease the asset value.")
    account_depreciation_expense_id = fields.Many2one('account.account', string='Depreciation Entries: Expense Account', required=True, domain=[('internal_type','=','other'), ('deprecated', '=', False)], oldname='account_income_recognition_id', help="Account used in the periodical entries, to record a part of the asset as expense.")
    journal_id = fields.Many2one('account.journal', string='Journal', required=True)
    company_id = fields.Many2one('res.company', string='Company', required=True, default=lambda self: self.env['res.company']._company_default_get('account.asset.category'))
    method = fields.Selection([('linear', 'Linear'), ('degressive', 'Degressive')], string='Computation Method', required=True, default='linear',
        help="Choose the method to use to compute the amount of depreciation lines.\n"
            "  * Linear: Calculated on basis of: Gross Value / Number of Depreciations\n"
            "  * Degressive: Calculated on basis of: Residual Value * Degressive Factor")
    method_number = fields.Integer(string='Number of Depreciations', default=5, help="The number of depreciations needed to depreciate your asset")
    method_period = fields.Integer(string='Period Length', default=1, help="State here the time between 2 depreciations, in months", required=True)
    method_progress_factor = fields.Float('Degressive Factor', default=0.3)
    method_time = fields.Selection([('number', 'Number of Entries'), ('end', 'Ending Date')], string='Time Method', required=True, default='number',
        help="Choose the method to use to compute the dates and number of entries.\n"
           "  * Number of Entries: Fix the number of entries and the time between 2 depreciations.\n"
           "  * Ending Date: Choose the time between 2 depreciations and the date the depreciations won't go beyond.")
    method_end = fields.Date('Ending date')
    prorata = fields.Boolean(string='Prorata Temporis', help='Indicates that the first depreciation entry for this asset have to be done from the purchase date instead of the first of January')
    open_asset = fields.Boolean(string='Auto-confirm Assets', help="Check this if you want to automatically confirm the assets of this category when created by invoices.")
    group_entries = fields.Boolean(string='Group Journal Entries', help="Check this if you want to group the generated entries by categories.")
    type = fields.Selection([('sale', 'Sale: Revenue Recognition'), ('purchase', 'Purchase: Asset')], required=True, index=True, default='purchase')

    @api.onchange('account_asset_id')
    def onchange_account_asset(self):
        if self.type == "purchase":
            self.account_depreciation_id = self.account_asset_id
        elif self.type == "sale":
            self.account_depreciation_expense_id = self.account_asset_id

    @api.onchange('type')
    def onchange_type(self):
        if self.type == 'sale':
            self.prorata = True
            self.method_period = 1
        else:
            self.method_period = 12

    @api.onchange('method_time')
    def _onchange_method_time(self):
        if self.method_time != 'number':
            self.prorata = False


class AccountAssetAsset(models.Model):
    _name = 'account.asset.asset'
    _description = 'Asset/Revenue Recognition'
    _inherit = ['mail.thread']

    entry_count = fields.Integer(compute='_entry_count', string='# Asset Entries')
    name = fields.Char(string='Asset Name', required=True, readonly=True, states={'draft': [('readonly', False)]})
    code = fields.Char(string='Reference', size=32, readonly=True, states={'draft': [('readonly', False)]})
    value = fields.Float(string='Gross Value', required=True, readonly=True, digits=0, states={'draft': [('readonly', False)]}, oldname='purchase_value')
    currency_id = fields.Many2one('res.currency', string='Currency', required=True, readonly=True, states={'draft': [('readonly', False)]},
        default=lambda self: self.env.user.company_id.currency_id.id)
    company_id = fields.Many2one('res.company', string='Company', required=True, readonly=True, states={'draft': [('readonly', False)]},
        default=lambda self: self.env['res.company']._company_default_get('account.asset.asset'))
    note = fields.Text()
    category_id = fields.Many2one('account.asset.category', string='Category', required=True, change_default=True, readonly=True, states={'draft': [('readonly', False)]})
    date = fields.Date(string='Date', required=True, readonly=True, states={'draft': [('readonly', False)]}, default=fields.Date.context_today, oldname="purchase_date")
    state = fields.Selection([('draft', 'Draft'), ('open', 'Running'), ('close', 'Close')], 'Status', required=True, copy=False, default='draft',
        help="When an asset is created, the status is 'Draft'.\n"
            "If the asset is confirmed, the status goes in 'Running' and the depreciation lines can be posted in the accounting.\n"
            "You can manually close an asset when the depreciation is over. If the last line of depreciation is posted, the asset automatically goes in that status.")
    active = fields.Boolean(default=True)
    partner_id = fields.Many2one('res.partner', string='Partner', readonly=True, states={'draft': [('readonly', False)]})
    method = fields.Selection([('linear', 'Linear'), ('degressive', 'Degressive')], string='Computation Method', required=True, readonly=True, states={'draft': [('readonly', False)]}, default='linear',
        help="Choose the method to use to compute the amount of depreciation lines.\n  * Linear: Calculated on basis of: Gross Value / Number of Depreciations\n"
            "  * Degressive: Calculated on basis of: Residual Value * Degressive Factor")
    method_number = fields.Integer(string='Number of Depreciations', readonly=True, states={'draft': [('readonly', False)]}, default=5, help="The number of depreciations needed to depreciate your asset")
    method_period = fields.Integer(string='Number of Months in a Period', required=True, readonly=True, default=12, states={'draft': [('readonly', False)]},
        help="The amount of time between two depreciations, in months")
    method_end = fields.Date(string='Ending Date', readonly=True, states={'draft': [('readonly', False)]})
    method_progress_factor = fields.Float(string='Degressive Factor', readonly=True, default=0.3, states={'draft': [('readonly', False)]})
    value_residual = fields.Float(compute='_amount_residual', method=True, digits=0, string='Residual Value')
    method_time = fields.Selection([('number', 'Number of Entries'), ('end', 'Ending Date')], string='Time Method', required=True, readonly=True, default='number', states={'draft': [('readonly', False)]},
        help="Choose the method to use to compute the dates and number of entries.\n"
             "  * Number of Entries: Fix the number of entries and the time between 2 depreciations.\n"
             "  * Ending Date: Choose the time between 2 depreciations and the date the depreciations won't go beyond.")
    prorata = fields.Boolean(string='Prorata Temporis', readonly=True, states={'draft': [('readonly', False)]},
        help='Indicates that the first depreciation entry for this asset have to be done from the purchase date instead of the first January / Start date of fiscal year')
    depreciation_line_ids = fields.One2many('account.asset.depreciation.line', 'asset_id', string='Depreciation Lines', readonly=True, states={'draft': [('readonly', False)], 'open': [('readonly', False)]})
    salvage_value = fields.Float(string='Salvage Value', digits=0, readonly=True, states={'draft': [('readonly', False)]},
        help="It is the amount you plan to have that you cannot depreciate.")
    invoice_id = fields.Many2one('account.invoice', string='Invoice', states={'draft': [('readonly', False)]}, copy=False)
    type = fields.Selection(related="category_id.type", string='Type', required=True)

    @api.multi
    def unlink(self):
        for asset in self:
            if asset.state in ['open', 'close']:
                raise UserError(_('You cannot delete a document is in %s state.') % (asset.state,))
            for depreciation_line in asset.depreciation_line_ids:
                if depreciation_line.move_id:
                    raise UserError(_('You cannot delete a document that contains posted entries.'))
        return super(AccountAssetAsset, self).unlink()

    @api.multi
    def _get_last_depreciation_date(self):
        """
        @param id: ids of a account.asset.asset objects
        @return: Returns a dictionary of the effective dates of the last depreciation entry made for given asset ids. If there isn't any, return the purchase date of this asset
        """
        self.env.cr.execute("""
            SELECT a.id as id, COALESCE(MAX(m.date),a.date) AS date
            FROM account_asset_asset a
            LEFT JOIN account_asset_depreciation_line rel ON (rel.asset_id = a.id)
            LEFT JOIN account_move m ON (rel.move_id = m.id)
            WHERE a.id IN %s
            GROUP BY a.id, m.date """, (tuple(self.ids),))
        result = dict(self.env.cr.fetchall())
        return result

    @api.model
    def _cron_generate_entries(self):
        self.compute_generated_entries(datetime.today())

    @api.model
    def compute_generated_entries(self, date, asset_type=None):
        # Entries generated : one by grouped category and one by asset from ungrouped category
        created_move_ids = []
        type_domain = []
        if asset_type:
            type_domain = [('type', '=', asset_type)]

        ungrouped_assets = self.env['account.asset.asset'].search(type_domain + [('state', '=', 'open'), ('category_id.group_entries', '=', False)])
        created_move_ids += ungrouped_assets._compute_entries(date, group_entries=False)

        for grouped_category in self.env['account.asset.category'].search(type_domain + [('group_entries', '=', True)]):
            assets = self.env['account.asset.asset'].search([('state', '=', 'open'), ('category_id', '=', grouped_category.id)])
            created_move_ids += assets._compute_entries(date, group_entries=True)
        return created_move_ids

    def _compute_board_amount(self, sequence, residual_amount, amount_to_depr, undone_dotation_number, posted_depreciation_line_ids, total_days, depreciation_date):
        amount = 0
        if sequence == undone_dotation_number:
            amount = residual_amount
        else:
            if self.method == 'linear':
                amount = amount_to_depr / (undone_dotation_number - len(posted_depreciation_line_ids))
                if self.prorata:
                    amount = amount_to_depr / self.method_number
                    if sequence == 1:
                        if self.method_period % 12 != 0:
                            date = datetime.strptime(self.date, '%Y-%m-%d')
                            month_days = calendar.monthrange(date.year, date.month)[1]
                            days = month_days - date.day + 1
                            amount = (amount_to_depr / self.method_number) / month_days * days
                        else:
                            days = (self.company_id.compute_fiscalyear_dates(depreciation_date)['date_to'] - depreciation_date).days + 1
                            amount = (amount_to_depr / self.method_number) / total_days * days
            elif self.method == 'degressive':
                amount = residual_amount * self.method_progress_factor
                if self.prorata:
                    if sequence == 1:
                        if self.method_period % 12 != 0:
                            date = datetime.strptime(self.date, '%Y-%m-%d')
                            month_days = calendar.monthrange(date.year, date.month)[1]
                            days = month_days - date.day + 1
                            amount = (residual_amount * self.method_progress_factor) / month_days * days
                        else:
                            days = (self.company_id.compute_fiscalyear_dates(depreciation_date)['date_to'] - depreciation_date).days + 1
                            amount = (residual_amount * self.method_progress_factor) / total_days * days
        return amount

    def _compute_board_undone_dotation_nb(self, depreciation_date, total_days):
        undone_dotation_number = self.method_number
        if self.method_time == 'end':
            end_date = datetime.strptime(self.method_end, DF).date()
            undone_dotation_number = 0
            while depreciation_date <= end_date:
                depreciation_date = date(depreciation_date.year, depreciation_date.month, depreciation_date.day) + relativedelta(months=+self.method_period)
                undone_dotation_number += 1
        if self.prorata:
            undone_dotation_number += 1
        return undone_dotation_number

    @api.multi
    def compute_depreciation_board(self):
        self.ensure_one()

        posted_depreciation_line_ids = self.depreciation_line_ids.filtered(lambda x: x.move_check).sorted(key=lambda l: l.depreciation_date)
        unposted_depreciation_line_ids = self.depreciation_line_ids.filtered(lambda x: not x.move_check)

        # Remove old unposted depreciation lines. We cannot use unlink() with One2many field
        commands = [(2, line_id.id, False) for line_id in unposted_depreciation_line_ids]

        if self.value_residual != 0.0:
            amount_to_depr = residual_amount = self.value_residual
            if self.prorata:
                # if we already have some previous validated entries, starting date is last entry + method perio
                if posted_depreciation_line_ids and posted_depreciation_line_ids[-1].depreciation_date:
                    last_depreciation_date = datetime.strptime(posted_depreciation_line_ids[-1].depreciation_date, DF).date()
                    depreciation_date = last_depreciation_date + relativedelta(months=+self.method_period)
                else:
                    depreciation_date = datetime.strptime(self._get_last_depreciation_date()[self.id], DF).date()
            else:
                # depreciation_date = 1st of January of purchase year if annual valuation, 1st of
                # purchase month in other cases
                if self.method_period >= 12:
                    asset_date = datetime.strptime(self.date[:4] + '-01-01', DF).date()
                else:
                    asset_date = datetime.strptime(self.date[:7] + '-01', DF).date()
                # if we already have some previous validated entries, starting date isn't 1st January but last entry + method period
                if posted_depreciation_line_ids and posted_depreciation_line_ids[-1].depreciation_date:
                    last_depreciation_date = datetime.strptime(posted_depreciation_line_ids[-1].depreciation_date, DF).date()
                    depreciation_date = last_depreciation_date + relativedelta(months=+self.method_period)
                else:
                    depreciation_date = asset_date
            day = depreciation_date.day
            month = depreciation_date.month
            year = depreciation_date.year
            total_days = (year % 4) and 365 or 366

            undone_dotation_number = self._compute_board_undone_dotation_nb(depreciation_date, total_days)

            for x in range(len(posted_depreciation_line_ids), undone_dotation_number):
                sequence = x + 1
                amount = self._compute_board_amount(sequence, residual_amount, amount_to_depr, undone_dotation_number, posted_depreciation_line_ids, total_days, depreciation_date)
                amount = self.currency_id.round(amount)
                if float_is_zero(amount, precision_rounding=self.currency_id.rounding):
                    continue
                residual_amount -= amount
                vals = {
                    'amount': amount,
                    'asset_id': self.id,
                    'sequence': sequence,
                    'name': (self.code or '') + '/' + str(sequence),
                    'remaining_value': residual_amount,
                    'depreciated_value': self.value - (self.salvage_value + residual_amount),
                    'depreciation_date': depreciation_date.strftime(DF),
                }
                commands.append((0, False, vals))
                # Considering Depr. Period as months
                depreciation_date = date(year, month, day) + relativedelta(months=+self.method_period)
                day = depreciation_date.day
                month = depreciation_date.month
                year = depreciation_date.year

        self.write({'depreciation_line_ids': commands})

        return True

    @api.multi
    def validate(self):
        self.write({'state': 'open'})
        fields = [
            'method',
            'method_number',
            'method_period',
            'method_end',
            'method_progress_factor',
            'method_time',
            'salvage_value',
            'invoice_id',
        ]
        ref_tracked_fields = self.env['account.asset.asset'].fields_get(fields)
        for asset in self:
            tracked_fields = ref_tracked_fields.copy()
            if asset.method == 'linear':
                del(tracked_fields['method_progress_factor'])
            if asset.method_time != 'end':
                del(tracked_fields['method_end'])
            else:
                del(tracked_fields['method_number'])
            dummy, tracking_value_ids = asset._message_track(tracked_fields, dict.fromkeys(fields))
            asset.message_post(subject=_('Asset created'), tracking_value_ids=tracking_value_ids)

    def _return_disposal_view(self, move_ids):
        name = _('Disposal Move')
        view_mode = 'form'
        if len(move_ids) > 1:
            name = _('Disposal Moves')
            view_mode = 'tree,form'
        return {
            'name': name,
            'view_type': 'form',
            'view_mode': view_mode,
            'res_model': 'account.move',
            'type': 'ir.actions.act_window',
            'target': 'current',
            'res_id': move_ids[0],
        }

    def _get_disposal_moves(self):
        move_ids = []
        for asset in self:
            unposted_depreciation_line_ids = asset.depreciation_line_ids.filtered(lambda x: not x.move_check)
            if unposted_depreciation_line_ids:
                old_values = {
                    'method_end': asset.method_end,
                    'method_number': asset.method_number,
                }

                # Remove all unposted depr. lines
                commands = [(2, line_id.id, False) for line_id in unposted_depreciation_line_ids]

                # Create a new depr. line with the residual amount and post it
                sequence = len(asset.depreciation_line_ids) - len(unposted_depreciation_line_ids) + 1
                today = datetime.today().strftime(DF)
                vals = {
                    'amount': asset.value_residual,
                    'asset_id': asset.id,
                    'sequence': sequence,
                    'name': (asset.code or '') + '/' + str(sequence),
                    'remaining_value': 0,
                    'depreciated_value': asset.value - asset.salvage_value,  # the asset is completely depreciated
                    'depreciation_date': today,
                }
                commands.append((0, False, vals))
                asset.write({'depreciation_line_ids': commands, 'method_end': today, 'method_number': sequence})
                tracked_fields = self.env['account.asset.asset'].fields_get(['method_number', 'method_end'])
                changes, tracking_value_ids = asset._message_track(tracked_fields, old_values)
                if changes:
                    asset.message_post(subject=_('Asset sold or disposed. Accounting entry awaiting for validation.'), tracking_value_ids=tracking_value_ids)
                move_ids += asset.depreciation_line_ids[-1].create_move(post_move=False)

        return move_ids

    @api.multi
    def set_to_close(self):
        move_ids = self._get_disposal_moves()
        if move_ids:
<<<<<<< HEAD
            self._return_disposal_view(move_ids)
=======
            name = _('Disposal Move')
            view_mode = 'form'
            if len(move_ids) > 1:
                name = _('Disposal Moves')
                view_mode = 'tree,form'
            return {
                'name': name,
                'view_type': 'form',
                'view_mode': view_mode,
                'res_model': 'account.move',
                'type': 'ir.actions.act_window',
                'target': 'current',
                'res_id': move_ids[0],
            }
        # Fallback, as if we just clicked on the smartbutton
        return self.open_entries()
>>>>>>> b29e0534

    @api.multi
    def set_to_draft(self):
        self.write({'state': 'draft'})

    @api.one
    @api.depends('value', 'salvage_value', 'depreciation_line_ids.move_check', 'depreciation_line_ids.amount')
    def _amount_residual(self):
        total_amount = 0.0
        for line in self.depreciation_line_ids:
            if line.move_check:
                total_amount += line.amount
        self.value_residual = self.value - total_amount - self.salvage_value

    @api.onchange('company_id')
    def onchange_company_id(self):
        self.currency_id = self.company_id.currency_id.id

    @api.multi
    @api.depends('depreciation_line_ids.move_id')
    def _entry_count(self):
        for asset in self:
            res = self.env['account.asset.depreciation.line'].search_count([('asset_id', '=', asset.id), ('move_id', '!=', False)])
            asset.entry_count = res or 0

    @api.one
    @api.constrains('prorata', 'method_time')
    def _check_prorata(self):
        if self.prorata and self.method_time != 'number':
            raise ValidationError(_('Prorata temporis can be applied only for time method "number of depreciations".'))

    @api.onchange('category_id')
    def onchange_category_id(self):
        vals = self.onchange_category_id_values(self.category_id.id)
        # We cannot use 'write' on an object that doesn't exist yet
        if vals:
            for k, v in vals['value'].items():
                setattr(self, k, v)

    def onchange_category_id_values(self, category_id):
        if category_id:
            category = self.env['account.asset.category'].browse(category_id)
            return {
                'value': {
                    'method': category.method,
                    'method_number': category.method_number,
                    'method_time': category.method_time,
                    'method_period': category.method_period,
                    'method_progress_factor': category.method_progress_factor,
                    'method_end': category.method_end,
                    'prorata': category.prorata,
                }
            }

    @api.onchange('method_time')
    def onchange_method_time(self):
        if self.method_time != 'number':
            self.prorata = False

    @api.multi
    def copy_data(self, default=None):
        if default is None:
            default = {}
        default['name'] = self.name + _(' (copy)')
        return super(AccountAssetAsset, self).copy_data(default)

    @api.multi
    def _compute_entries(self, date, group_entries=False):
        depreciation_ids = self.env['account.asset.depreciation.line'].search([
            ('asset_id', 'in', self.ids), ('depreciation_date', '<=', date),
            ('move_check', '=', False)])
        if group_entries:
            return depreciation_ids.create_grouped_move()
        return depreciation_ids.create_move()

    @api.model
    def create(self, vals):
        asset = super(AccountAssetAsset, self.with_context(mail_create_nolog=True)).create(vals)
        asset.sudo().compute_depreciation_board()
        return asset

    @api.multi
    def write(self, vals):
        res = super(AccountAssetAsset, self).write(vals)
        if 'depreciation_line_ids' not in vals and 'state' not in vals:
            for rec in self:
                rec.compute_depreciation_board()
        return res

    @api.multi
    def open_entries(self):
        move_ids = []
        for asset in self:
            for depreciation_line in asset.depreciation_line_ids:
                if depreciation_line.move_id:
                    move_ids.append(depreciation_line.move_id.id)
        return {
            'name': _('Journal Entries'),
            'view_type': 'form',
            'view_mode': 'tree,form',
            'res_model': 'account.move',
            'view_id': False,
            'type': 'ir.actions.act_window',
            'domain': [('id', 'in', move_ids)],
        }


class AccountAssetDepreciationLine(models.Model):
    _name = 'account.asset.depreciation.line'
    _description = 'Asset depreciation line'

    name = fields.Char(string='Depreciation Name', required=True, index=True)
    sequence = fields.Integer(required=True)
    asset_id = fields.Many2one('account.asset.asset', string='Asset', required=True, ondelete='cascade')
    parent_state = fields.Selection(related='asset_id.state', string='State of Asset')
    amount = fields.Float(string='Current Depreciation', digits=0, required=True)
    remaining_value = fields.Float(string='Next Period Depreciation', digits=0, required=True)
    depreciated_value = fields.Float(string='Cumulative Depreciation', required=True)
    depreciation_date = fields.Date('Depreciation Date', index=True)
    move_id = fields.Many2one('account.move', string='Depreciation Entry')
    move_check = fields.Boolean(compute='_get_move_check', string='Linked', track_visibility='always', store=True)
    move_posted_check = fields.Boolean(compute='_get_move_posted_check', string='Posted', track_visibility='always', store=True)

    @api.multi
    @api.depends('move_id')
    def _get_move_check(self):
        for line in self:
            line.move_check = bool(line.move_id)

    @api.multi
    @api.depends('move_id.state')
    def _get_move_posted_check(self):
        for line in self:
            line.move_posted_check = True if line.move_id and line.move_id.state == 'posted' else False

    @api.multi
    def create_move(self, post_move=True):
        created_moves = self.env['account.move']
        for line in self:
            if line.move_id:
                raise UserError(_('This depreciation is already linked to a journal entry! Please post or delete it.'))
            move_vals = self._prepare_move(line)
            move = self.env['account.move'].create(move_vals)
            line.write({'move_id': move.id, 'move_check': True})
            created_moves |= move

        if post_move and created_moves:
            created_moves.filtered(lambda m: any(m.asset_depreciation_ids.mapped('asset_id.category_id.open_asset'))).post()
        return [x.id for x in created_moves]

    def _prepare_move(self, line):
        prec = self.env['decimal.precision'].precision_get('Account')
        category_id = line.asset_id.category_id
        depreciation_date = self.env.context.get('depreciation_date') or line.depreciation_date or fields.Date.context_today(self)
        company_currency = line.asset_id.company_id.currency_id
        current_currency = line.asset_id.currency_id
        amount = current_currency.with_context(date=depreciation_date).compute(line.amount, company_currency)
        asset_name = line.asset_id.name + ' (%s/%s)' % (line.sequence, len(line.asset_id.depreciation_line_ids))
        move_line_1 = {
            'name': asset_name,
            'account_id': category_id.account_depreciation_id.id,
            'debit': 0.0 if float_compare(amount, 0.0, precision_digits=prec) > 0 else -amount,
            'credit': amount if float_compare(amount, 0.0, precision_digits=prec) > 0 else 0.0,
            'partner_id': line.asset_id.partner_id.id,
            'analytic_account_id': category_id.account_analytic_id.id if category_id.type == 'sale' else False,
            'currency_id': company_currency != current_currency and current_currency.id or False,
            'amount_currency': company_currency != current_currency and - 1.0 * line.amount or 0.0,
        }
        move_line_2 = {
            'name': asset_name,
            'account_id': category_id.account_depreciation_expense_id.id,
            'credit': 0.0 if float_compare(amount, 0.0, precision_digits=prec) > 0 else -amount,
            'debit': amount if float_compare(amount, 0.0, precision_digits=prec) > 0 else 0.0,
            'partner_id': line.asset_id.partner_id.id,
            'analytic_account_id': category_id.account_analytic_id.id if category_id.type == 'purchase' else False,
            'currency_id': company_currency != current_currency and current_currency.id or False,
            'amount_currency': company_currency != current_currency and line.amount or 0.0,
        }
        move_vals = {
            'ref': line.asset_id.code,
            'date': depreciation_date or False,
            'journal_id': category_id.journal_id.id,
            'line_ids': [(0, 0, move_line_1), (0, 0, move_line_2)],
        }
        return move_vals

    def _prepare_move_grouped(self):
        category_id = self[0].asset_id.category_id  # we can suppose that all lines have the same category
        depreciation_date = self.env.context.get('depreciation_date') or fields.Date.context_today(self)
        amount = 0.0
        for line in self:
            # Sum amount of all depreciation lines
            company_currency = line.asset_id.company_id.currency_id
            current_currency = line.asset_id.currency_id
            amount += current_currency.compute(line.amount, company_currency)

        name = category_id.name + _(' (grouped)')
        move_line_1 = {
            'name': name,
            'account_id': category_id.account_depreciation_id.id,
            'debit': 0.0,
            'credit': amount,
            'journal_id': category_id.journal_id.id,
            'analytic_account_id': category_id.account_analytic_id.id if category_id.type == 'sale' else False,
        }
        move_line_2 = {
            'name': name,
            'account_id': category_id.account_depreciation_expense_id.id,
            'credit': 0.0,
            'debit': amount,
            'journal_id': category_id.journal_id.id,
            'analytic_account_id': category_id.account_analytic_id.id if category_id.type == 'purchase' else False,
        }
        move_vals = {
            'ref': category_id.name,
            'date': depreciation_date or False,
            'journal_id': category_id.journal_id.id,
            'line_ids': [(0, 0, move_line_1), (0, 0, move_line_2)],
        }

        return move_vals

    @api.multi
    def create_grouped_move(self, post_move=True):
        if not self.exists():
            return []

        created_moves = self.env['account.move']
        move = self.env['account.move'].create(self._prepare_move_grouped())
        self.write({'move_id': move.id, 'move_check': True})
        created_moves |= move

        if post_move and created_moves:
            self.post_lines_and_close_asset()
            created_moves.post()
        return [x.id for x in created_moves]

    @api.multi
    def post_lines_and_close_asset(self):
        # we re-evaluate the assets to determine whether we can close them
        for line in self:
            line.log_message_when_posted()
            asset = line.asset_id
            if asset.currency_id.is_zero(asset.value_residual):
                asset.message_post(body=_("Document closed."))
                asset.write({'state': 'close'})

    @api.multi
    def log_message_when_posted(self):
        def _format_message(message_description, tracked_values):
            message = ''
            if message_description:
                message = '<span>%s</span>' % message_description
            for name, values in tracked_values.items():
                message += '<div> &nbsp; &nbsp; &bull; <b>%s</b>: ' % name
                message += '%s</div>' % values
            return message

        for line in self:
            if line.move_id and line.move_id.state == 'draft':
                partner_name = line.asset_id.partner_id.name
                currency_name = line.asset_id.currency_id.name
                msg_values = {_('Currency'): currency_name, _('Amount'): line.amount}
                if partner_name:
                    msg_values[_('Partner')] = partner_name
                msg = _format_message(_('Depreciation line posted.'), msg_values)
                line.asset_id.message_post(body=msg)

    @api.multi
    def unlink(self):
        for record in self:
            if record.move_check:
                if record.asset_id.category_id.type == 'purchase':
                    msg = _("You cannot delete posted depreciation lines.")
                else:
                    msg = _("You cannot delete posted installment lines.")
                raise UserError(msg)
        return super(AccountAssetDepreciationLine, self).unlink()<|MERGE_RESOLUTION|>--- conflicted
+++ resolved
@@ -340,26 +340,9 @@
     def set_to_close(self):
         move_ids = self._get_disposal_moves()
         if move_ids:
-<<<<<<< HEAD
-            self._return_disposal_view(move_ids)
-=======
-            name = _('Disposal Move')
-            view_mode = 'form'
-            if len(move_ids) > 1:
-                name = _('Disposal Moves')
-                view_mode = 'tree,form'
-            return {
-                'name': name,
-                'view_type': 'form',
-                'view_mode': view_mode,
-                'res_model': 'account.move',
-                'type': 'ir.actions.act_window',
-                'target': 'current',
-                'res_id': move_ids[0],
-            }
+            return self._return_disposal_view(move_ids)
         # Fallback, as if we just clicked on the smartbutton
         return self.open_entries()
->>>>>>> b29e0534
 
     @api.multi
     def set_to_draft(self):
