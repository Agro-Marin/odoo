# -*- coding: utf-8 -*-
# Part of Odoo. See LICENSE file for full copyright and licensing details.
import base64
import io

from PIL import Image
# We can preload Ico too because it is considered safe
from PIL import IcoImagePlugin

from random import randrange

from odoo.tools.translate import _


# Preload PIL with the minimal subset of image formats we need
Image.preinit()
Image._initialized = 2

# Maps only the 6 first bits of the base64 data, accurate enough
# for our purpose and faster than decoding the full blob first
FILETYPE_BASE64_MAGICWORD = {
    b'/': 'jpg',
    b'R': 'gif',
    b'i': 'png',
    b'P': 'svg+xml',
}

IMAGE_BIG_SIZE = (1024, 1024)
IMAGE_LARGE_SIZE = (256, 256)
IMAGE_MEDIUM_SIZE = (128, 128)
IMAGE_SMALL_SIZE = (64, 64)

# Arbitraty limit to fit most resolutions, including Nokia Lumia 1020 photo,
# 8K with a ratio up to 16:10, and almost all variants of 4320p
IMAGE_MAX_RESOLUTION = 45e6


class ImageProcess():

    def __init__(self, base64_source, verify_resolution=True):
        """Initialize the `base64_source` image for processing.

        :param base64_source: the original image base64 encoded
            No processing will be done if the `base64_source` is falsy or if
            the image is SVG.
        :type base64_source: string or bytes

        :param verify_resolution: if True, make sure the original image size is not
            excessive before starting to process it. The max allowed resolution is
            defined by `IMAGE_MAX_RESOLUTION`.
        :type verify_resolution: bool

        :return: self
        :rtype: ImageProcess

        :raise: ValueError if `verify_resolution` is True and the image is too large
        :raise: binascii.Error: if the base64 is incorrect
        :raise: OSError if the image can't be identified by PIL
        """
        self.base64_source = base64_source or False
        self.operationsCount = 0

<<<<<<< HEAD
        if not base64_source or base64_source[:1] in (b'P', 'P'):
            # don't process empty source or SVG
            self.image = False
        else:
            self.image = base64_to_image(self.base64_source)

            w, h = self.image.size
            if verify_resolution and w * h > IMAGE_MAX_RESOLUTION:
                raise ValueError(_("Image size excessive, uploaded images must be smaller than %s million pixels.") % str(IMAGE_MAX_RESOLUTION / 10e6))

            self.original_format = self.image.format.upper()

    def image_base64(self, quality=0, output_format=''):
        """Return the base64 encoded image resulting of all the image processing
        operations that have been applied previously.

        Return False if the initialized `base64_source` was falsy, and return
        the initialized `base64_source` without change if it was SVG.

        Also return the initialized `base64_source` if no operations have been
        applied and the `output_format` is the same as the original format and
        the quality is not specified.

        :param quality: quality setting to apply. Default to 0.
            - for JPEG: 1 is worse, 95 is best. Values above 95 should be
                avoided. Fasly values will fallback to 95, but only if the image
                was changed, otherwise the original image is returned.
            - for PNG: set falsy to prevent conversion to a WEB palette.
            - for other formats: no effect.
        :type quality: int

        :param output_format: the output format. Can be PNG, JPEG, GIF, or ICO.
            Default to the format of the original image. BMP is converted to
            PNG, other formats than those mentioned above are converted to JPEG.
        :type output_format: string

        :return: image base64 encoded or False
        :rtype: bytes or False
        """
        output_image = self.image

        if not output_image:
            return self.base64_source

        output_format = output_format.upper() or self.original_format
        if output_format == 'BMP':
            output_format = 'PNG'
        elif output_format not in ['PNG', 'JPEG', 'GIF', 'ICO']:
            output_format = 'JPEG'

        if not self.operationsCount and output_format == self.original_format and not quality:
            return self.base64_source

        opt = {'format': output_format}

        if output_format == 'PNG':
            opt['optimize'] = True
            if quality:
                alpha = False
                if output_image.mode in ('RGBA', 'LA') or (output_image.mode == 'P' and 'transparency' in output_image.info):
                    alpha = output_image.convert('RGBA').split()[-1]
                if output_image.mode != 'P':
                    # Floyd Steinberg dithering by default
                    output_image = output_image.convert('RGBA').convert('P', palette=Image.WEB, colors=256)
                if alpha:
                    output_image.putalpha(alpha)
        if output_format == 'JPEG':
            opt['optimize'] = True
            opt['quality'] = quality or 95
        if output_format == 'GIF':
            opt['optimize'] = True
            opt['save_all'] = True

        if output_image.mode not in ["1", "L", "P", "RGB", "RGBA"] or (output_format == 'JPEG' and output_image.mode == 'RGBA'):
            output_image = output_image.convert("RGB")

        return image_to_base64(output_image, **opt)

    def resize(self, max_width=0, max_height=0):
        """Resize the image.

        The image is never resized above the current image size. This method is
        only to create a smaller version of the image.

        The current ratio is preserved. To change the ratio, see `crop_resize`.

        If `max_width` or `max_height` is falsy, it will be computed from the
        other to keep the current ratio. If both are falsy, no resize is done.

        It is currently not supported for GIF because we do not handle all the
        frames properly.

        :param max_width: max width
        :type max_width: int

        :param max_height: max height
        :type max_height: int

        :return: self to allow chaining
        :rtype: ImageProcess
        """
        if self.image and self.image.format != 'GIF' and (max_width or max_height):
            w, h = self.image.size
            asked_width = max_width or (w * max_height) // h
            asked_height = max_height or (h * max_width) // w
            if asked_width != w or asked_height != h:
                self.image.thumbnail((asked_width, asked_height), Image.LANCZOS)
                if self.image.width != w or self.image.height != h:
                    self.operationsCount += 1
        return self

    def crop_resize(self, max_width, max_height, center_x=0.5, center_y=0.5):
        """Crop and resize the image.

        The image is never resized above the current image size. This method is
        only to create smaller versions of the image.

        Instead of preserving the ratio of the original image like `resize`,
        this method will force the output to take the ratio of the given
        `max_width` and `max_height`, so both have to be defined.

        The crop is done before the resize in order to preserve as much of the
        original image as possible. The goal of this method is primarily to
        resize to a given ratio, and it is not to crop unwanted parts of the
        original image. If the latter is what you want to do, you should create
        another method, or directly use the `crop` method from PIL.

        It is currently not supported for GIF because we do not handle all the
        frames properly.

        :param max_width: max width
        :type max_width: int

        :param max_height: max height
        :type max_height: int

        :param center_x: the center of the crop between 0 (left) and 1 (right)
            Default to 0.5 (center).
        :type center_x: float

        :param center_y: the center of the crop between 0 (top) and 1 (bottom)
            Default to 0.5 (center).
        :type center_y: float

        :return: self to allow chaining
        :rtype: ImageProcess
        """
        if self.image and self.image.format != 'GIF' and max_width and max_height:
            w, h = self.image.size
            # We want to keep as much of the image as possible -> at least one
            # of the 2 crop dimensions always has to be the same value as the
            # original image.
            # The target size will be reached with the final resize.
            if w / max_width > h / max_height:
                new_w, new_h = w, (max_height * w) // max_width
            else:
                new_w, new_h = (max_width * h) // max_height, h

            # No cropping above image size.
            if new_w > w:
                new_w, new_h = w, (new_h * w) // new_w
            if new_h > h:
                new_w, new_h = (new_w * h) // new_h, h

            # Corretly place the center of the crop.
            x_offset = (w - new_w) * center_x
            h_offset = (h - new_h) * center_y

            if new_w != w or new_h != h:
                self.image = self.image.crop((x_offset, h_offset, x_offset + new_w, h_offset + new_h))
                if self.image.width != w or self.image.height != h:
                    self.operationsCount += 1

        return self.resize(max_width, max_height)

    def colorize(self):
        """Replace the trasparent background by a random color.

        :return: self to allow chaining
        :rtype: ImageProcess
        """
        if self.image:
            original = self.image
            color = (randrange(32, 224, 24), randrange(32, 224, 24), randrange(32, 224, 24))
            self.image = Image.new('RGB', original.size)
            self.image.paste(color, box=(0, 0) + original.size)
            self.image.paste(original, mask=original)
            self.operationsCount += 1
        return self


def image_process(base64_source, size=(0, 0), verify_resolution=False, quality=0, crop=None, colorize=False, output_format=''):
    """Process the `base64_source` image by executing the given operations and
    return the result as a base64 encoded image.
=======
        :param image: PIL.Image.Image()
        :param fp: File name or file object. If not specified, a bytestring is returned.
        :param format: File format if could not be deduced from image.
    """
    opt = dict(format=image.format or format)
    if image.format == 'PNG':
        opt.update(optimize=True)
        if image.mode != 'P':
            # Floyd Steinberg dithering by default
            image = image.convert('RGBA').convert('P', palette=Image.WEB, colors=256)
    elif image.format == 'JPEG':
        opt.update(optimize=True, quality=80)
    if fp:
        image.save(fp, **opt)
    else:
        img = io.BytesIO()
        image.save(img, **opt)
        return img.getvalue()


def image_resize_image_big(base64_source, encoding='base64', filetype=None, avoid_if_small=True, preserve_aspect_ratio=False, upper_limit=False):
    """ Wrapper on image_resize_image, to resize images larger than the standard
        'big' image size: 1024x1024px.
        Refer to image_resize_image for the parameters.
>>>>>>> 40967986
    """
    if (not size or (not size[0] and not size[1])) and not verify_resolution and not quality and not crop and not colorize and not output_format:
        # for performance: don't do anything if no operations have been requested
        return base64_source

    image = ImageProcess(base64_source, verify_resolution)
    if size:
        if crop:
            center_x = 0.5
            center_y = 0.5
            if crop == 'top':
                center_y = 0
            elif crop == 'bottom':
                center_y = 1
            image.crop_resize(max_width=size[0], max_height=size[1], center_x=center_x, center_y=center_y)
        else:
            image.resize(max_width=size[0], max_height=size[1])
    if colorize:
        image.colorize()
    return image.image_base64(quality=quality, output_format=output_format)


# ----------------------------------------
# Misc image tools
# ---------------------------------------

def base64_to_image(base64_source):
    """Return a PIL image from the given `base64_source`.

    :param base64_source: the image base64 encoded
    :type base64_source: string or bytes

    :return: the PIL image
    :rtype: PIL.Image

    :raise: binascii.Error: if the base64 is incorrect
    :raise: OSError if the image can't be identified by PIL
    """
    return Image.open(io.BytesIO(base64.b64decode(base64_source)))


def image_to_base64(image, format, **params):
    """Return a base64_image from the given PIL `image` using `params`.

    :param image: the PIL image
    :type image: PIL.Image

    :param params: params to expand when calling PIL.Image.save()
    :type params: dict

    :return: the image base64 encoded
    :rtype: bytes
    """
    stream = io.BytesIO()
    image.save(stream, format=format, **params)
    return base64.b64encode(stream.getvalue())


def is_image_size_above(base64_source, size=IMAGE_BIG_SIZE):
    """Return whether or not the size of the given image `base64_source` is
    above the provided `size` (tuple: width, height).
    """
    if not base64_source:
        return False
    if base64_source[:1] in (b'P', 'P'):
        # False for SVG
        return False
    image = base64_to_image(base64_source)
    width, height = image.size
    return width > size[0] or height > size[1]


def image_guess_size_from_field_name(field_name):
    """Attempt to guess the image size based on `field_name`.

    If it can't be guessed, return (0, 0) instead.

    :param field_name: the name of a field
    :type field_name: string

    :return: the guessed size
    :rtype: tuple (width, height)
    """
    suffix = 'big' if field_name == 'image' else field_name.split('_')[-1]
    if suffix == 'big':
        return IMAGE_BIG_SIZE
    if suffix == 'large':
        return IMAGE_LARGE_SIZE
    if suffix == 'medium':
        return IMAGE_MEDIUM_SIZE
    if suffix == 'small':
        return IMAGE_SMALL_SIZE
    return (0, 0)


def image_get_resized_images(base64_source,
        big_name='image', large_name='image_large', medium_name='image_medium', small_name='image_small'):
    """ Standard tool function that returns a dictionary containing the
        big, medium, large and small versions of the source image.

        :param {..}_name: key of the resized image in the return dictionary;
            'image', 'image_large', 'image_medium' and 'image_small' by default.
            Set a key to False to not include it.

        Refer to image_resize_image for the other parameters.

        :return return_dict: dictionary with resized images, depending on
            previous parameters.
    """
    return_dict = dict()
    if big_name:
        return_dict[big_name] = image_process(base64_source, size=IMAGE_BIG_SIZE)
    if large_name:
        return_dict[large_name] = image_process(base64_source, size=IMAGE_LARGE_SIZE)
    if medium_name:
        return_dict[medium_name] = image_process(base64_source, size=IMAGE_MEDIUM_SIZE)
    if small_name:
        return_dict[small_name] = image_process(base64_source, size=IMAGE_SMALL_SIZE)
    return return_dict


def image_resize_images(vals,
        return_big=True, return_large=False, return_medium=True, return_small=True,
        big_name='image', large_name='image_large', medium_name='image_medium', small_name='image_small'):
    """ Update ``vals`` with image fields resized as expected. """
    big_image = vals.get(big_name)
    large_image = vals.get(large_name)
    medium_image = vals.get(medium_name)
    small_image = vals.get(small_name)

    biggest_image = big_image or large_image or medium_image or small_image

    if biggest_image:
        vals.update(image_get_resized_images(biggest_image,
            big_name=return_big and big_name, large_name=return_large and large_name, medium_name=return_medium and medium_name, small_name=return_small and small_name))
    elif any(f in vals for f in [big_name, large_name, medium_name, small_name]):
        if return_big:
            vals[big_name] = False
        if return_large:
            vals[large_name] = False
        if return_medium:
            vals[medium_name] = False
        if return_small:
            vals[small_name] = False


def image_data_uri(base64_source):
    """This returns data URL scheme according RFC 2397
    (https://tools.ietf.org/html/rfc2397) for all kind of supported images
    (PNG, GIF, JPG and SVG), defaulting on PNG type if not mimetype detected.
    """
    return 'data:image/%s;base64,%s' % (
        FILETYPE_BASE64_MAGICWORD.get(base64_source[:1], 'png'),
        base64_source.decode(),
    )


if __name__=="__main__":
    import sys

    assert len(sys.argv)==3, 'Usage to Test: image.py SRC.png DEST.png'

    img = base64.b64encode(open(sys.argv[1],'rb').read())
    new = image_process(img, size=(128, 100))
    open(sys.argv[2], 'wb').write(base64.b64decode(new))<|MERGE_RESOLUTION|>--- conflicted
+++ resolved
@@ -60,7 +60,6 @@
         self.base64_source = base64_source or False
         self.operationsCount = 0
 
-<<<<<<< HEAD
         if not base64_source or base64_source[:1] in (b'P', 'P'):
             # don't process empty source or SVG
             self.image = False
@@ -119,14 +118,9 @@
         if output_format == 'PNG':
             opt['optimize'] = True
             if quality:
-                alpha = False
-                if output_image.mode in ('RGBA', 'LA') or (output_image.mode == 'P' and 'transparency' in output_image.info):
-                    alpha = output_image.convert('RGBA').split()[-1]
                 if output_image.mode != 'P':
                     # Floyd Steinberg dithering by default
                     output_image = output_image.convert('RGBA').convert('P', palette=Image.WEB, colors=256)
-                if alpha:
-                    output_image.putalpha(alpha)
         if output_format == 'JPEG':
             opt['optimize'] = True
             opt['quality'] = quality or 95
@@ -255,32 +249,6 @@
 def image_process(base64_source, size=(0, 0), verify_resolution=False, quality=0, crop=None, colorize=False, output_format=''):
     """Process the `base64_source` image by executing the given operations and
     return the result as a base64 encoded image.
-=======
-        :param image: PIL.Image.Image()
-        :param fp: File name or file object. If not specified, a bytestring is returned.
-        :param format: File format if could not be deduced from image.
-    """
-    opt = dict(format=image.format or format)
-    if image.format == 'PNG':
-        opt.update(optimize=True)
-        if image.mode != 'P':
-            # Floyd Steinberg dithering by default
-            image = image.convert('RGBA').convert('P', palette=Image.WEB, colors=256)
-    elif image.format == 'JPEG':
-        opt.update(optimize=True, quality=80)
-    if fp:
-        image.save(fp, **opt)
-    else:
-        img = io.BytesIO()
-        image.save(img, **opt)
-        return img.getvalue()
-
-
-def image_resize_image_big(base64_source, encoding='base64', filetype=None, avoid_if_small=True, preserve_aspect_ratio=False, upper_limit=False):
-    """ Wrapper on image_resize_image, to resize images larger than the standard
-        'big' image size: 1024x1024px.
-        Refer to image_resize_image for the parameters.
->>>>>>> 40967986
     """
     if (not size or (not size[0] and not size[1])) and not verify_resolution and not quality and not crop and not colorize and not output_format:
         # for performance: don't do anything if no operations have been requested
