# -*- coding: utf-8 -*-
# Part of Odoo. See LICENSE file for full copyright and licensing details.

""" High-level objects for fields. """

from collections import OrderedDict, defaultdict
from datetime import date, datetime
from functools import partial
from operator import attrgetter
import itertools
import logging

import pytz

try:
    from xmlrpc.client import MAXINT
except ImportError:
    #pylint: disable=bad-python3-import
    from xmlrpclib import MAXINT

import psycopg2

from .sql_db import LazyCursor
from .tools import float_repr, float_round, frozendict, html_sanitize, human_size, pg_varchar, ustr, OrderedSet, pycompat, sql
from .tools import DEFAULT_SERVER_DATE_FORMAT as DATE_FORMAT
from .tools import DEFAULT_SERVER_DATETIME_FORMAT as DATETIME_FORMAT
from .tools.translate import html_translate, _

DATE_LENGTH = len(date.today().strftime(DATE_FORMAT))
DATETIME_LENGTH = len(datetime.now().strftime(DATETIME_FORMAT))
EMPTY_DICT = frozendict()

RENAMED_ATTRS = [('select', 'index'), ('digits_compute', 'digits')]

_logger = logging.getLogger(__name__)
_schema = logging.getLogger(__name__[:-7] + '.schema')

Default = object()                      # default value for __init__() methods

def copy_cache(records, env):
    """ Recursively copy the cache of ``records`` to the environment ``env``. """
<<<<<<< HEAD
    env.cache.copy(records, env)
=======
    src = records.env
    todo = defaultdict(set)             # {model_name: ids}
    done = defaultdict(set)             # {model_name: ids}
    todo[records._name].update(records._ids)
    while todo:
        model_name = next(iter(todo))
        record_ids = todo.pop(model_name) - done[model_name]
        if not record_ids:
            continue
        done[model_name].update(record_ids)
        for name, field in src[model_name]._fields.items():
            src_cache = src.cache[field]
            dst_cache = env.cache[field]
            for record_id in record_ids:
                if record_id in src_cache:
                    # copy the cached value as such
                    if isinstance(src_cache[record_id], FailedValue):
                        # But not if it's a FailedValue, which often is an access error
                        # because the other environment (eg. sudo()) is well expected to have access.
                        continue
                    value = dst_cache[record_id] = src_cache[record_id]
                    if field.relational and isinstance(value, tuple):
                        todo[field.comodel_name].update(value)
>>>>>>> 3730a0d2

def first(records):
    """ Return the first record in ``records``, with the same prefetching. """
    return next(iter(records)) if len(records) > 1 else records


def resolve_mro(model, name, predicate):
    """ Return the list of successively overridden values of attribute ``name``
        in mro order on ``model`` that satisfy ``predicate``.
    """
    result = []
    for cls in type(model).__mro__:
        if name in cls.__dict__:
            value = cls.__dict__[name]
            if not predicate(value):
                break
            result.append(value)
    return result


class MetaField(type):
    """ Metaclass for field classes. """
    by_type = {}

    def __new__(meta, name, bases, attrs):
        """ Combine the ``_slots`` dict from parent classes, and determine
        ``__slots__`` for them on the new class.
        """
        base_slots = {}
        for base in reversed(bases):
            base_slots.update(getattr(base, '_slots', ()))

        slots = dict(base_slots)
        slots.update(attrs.get('_slots', ()))

        attrs['__slots__'] = set(slots) - set(base_slots)
        attrs['_slots'] = slots
        return type.__new__(meta, name, bases, attrs)

    def __init__(cls, name, bases, attrs):
        super(MetaField, cls).__init__(name, bases, attrs)
        if not hasattr(cls, 'type'):
            return

        if cls.type and cls.type not in MetaField.by_type:
            MetaField.by_type[cls.type] = cls

        # compute class attributes to avoid calling dir() on fields
        cls.related_attrs = []
        cls.description_attrs = []
        for attr in dir(cls):
            if attr.startswith('_related_'):
                cls.related_attrs.append((attr[9:], attr))
            elif attr.startswith('_description_'):
                cls.description_attrs.append((attr[13:], attr))

_global_seq = iter(itertools.count())
class Field(MetaField('DummyField', (object,), {})):
    """ The field descriptor contains the field definition, and manages accesses
        and assignments of the corresponding field on records. The following
        attributes may be provided when instanciating a field:

        :param string: the label of the field seen by users (string); if not
            set, the ORM takes the field name in the class (capitalized).

        :param help: the tooltip of the field seen by users (string)

        :param readonly: whether the field is readonly (boolean, by default ``False``)

        :param required: whether the value of the field is required (boolean, by
            default ``False``)

        :param index: whether the field is indexed in database (boolean, by
            default ``False``)

        :param default: the default value for the field; this is either a static
            value, or a function taking a recordset and returning a value; use
            ``default=None`` to discard default values for the field

        :param states: a dictionary mapping state values to lists of UI attribute-value
            pairs; possible attributes are: 'readonly', 'required', 'invisible'.
            Note: Any state-based condition requires the ``state`` field value to be
            available on the client-side UI. This is typically done by including it in
            the relevant views, possibly made invisible if not relevant for the
            end-user.

        :param groups: comma-separated list of group xml ids (string); this
            restricts the field access to the users of the given groups only

        :param bool copy: whether the field value should be copied when the record
            is duplicated (default: ``True`` for normal fields, ``False`` for
            ``one2many`` and computed fields, including property fields and
            related fields)

        :param string oldname: the previous name of this field, so that ORM can rename
            it automatically at migration

        .. _field-computed:

        .. rubric:: Computed fields

        One can define a field whose value is computed instead of simply being
        read from the database. The attributes that are specific to computed
        fields are given below. To define such a field, simply provide a value
        for the attribute ``compute``.

        :param compute: name of a method that computes the field

        :param inverse: name of a method that inverses the field (optional)

        :param search: name of a method that implement search on the field (optional)

        :param store: whether the field is stored in database (boolean, by
            default ``False`` on computed fields)

        :param compute_sudo: whether the field should be recomputed as superuser
            to bypass access rights (boolean, by default ``False``)

        The methods given for ``compute``, ``inverse`` and ``search`` are model
        methods. Their signature is shown in the following example::

            upper = fields.Char(compute='_compute_upper',
                                inverse='_inverse_upper',
                                search='_search_upper')

            @api.depends('name')
            def _compute_upper(self):
                for rec in self:
                    rec.upper = rec.name.upper() if rec.name else False

            def _inverse_upper(self):
                for rec in self:
                    rec.name = rec.upper.lower() if rec.upper else False

            def _search_upper(self, operator, value):
                if operator == 'like':
                    operator = 'ilike'
                return [('name', operator, value)]

        The compute method has to assign the field on all records of the invoked
        recordset. The decorator :meth:`odoo.api.depends` must be applied on
        the compute method to specify the field dependencies; those dependencies
        are used to determine when to recompute the field; recomputation is
        automatic and guarantees cache/database consistency. Note that the same
        method can be used for several fields, you simply have to assign all the
        given fields in the method; the method will be invoked once for all
        those fields.

        By default, a computed field is not stored to the database, and is
        computed on-the-fly. Adding the attribute ``store=True`` will store the
        field's values in the database. The advantage of a stored field is that
        searching on that field is done by the database itself. The disadvantage
        is that it requires database updates when the field must be recomputed.

        The inverse method, as its name says, does the inverse of the compute
        method: the invoked records have a value for the field, and you must
        apply the necessary changes on the field dependencies such that the
        computation gives the expected value. Note that a computed field without
        an inverse method is readonly by default.

        The search method is invoked when processing domains before doing an
        actual search on the model. It must return a domain equivalent to the
        condition: ``field operator value``.

        .. _field-related:

        .. rubric:: Related fields

        The value of a related field is given by following a sequence of
        relational fields and reading a field on the reached model. The complete
        sequence of fields to traverse is specified by the attribute

        :param related: sequence of field names

        Some field attributes are automatically copied from the source field if
        they are not redefined: ``string``, ``help``, ``readonly``, ``required`` (only
        if all fields in the sequence are required), ``groups``, ``digits``, ``size``,
        ``translate``, ``sanitize``, ``selection``, ``comodel_name``, ``domain``,
        ``context``. All semantic-free attributes are copied from the source
        field.

        By default, the values of related fields are not stored to the database.
        Add the attribute ``store=True`` to make it stored, just like computed
        fields. Related fields are automatically recomputed when their
        dependencies are modified.

        .. _field-company-dependent:

        .. rubric:: Company-dependent fields

        Formerly known as 'property' fields, the value of those fields depends
        on the company. In other words, users that belong to different companies
        may see different values for the field on a given record.

        :param company_dependent: whether the field is company-dependent (boolean)

        .. _field-incremental-definition:

        .. rubric:: Incremental definition

        A field is defined as class attribute on a model class. If the model
        is extended (see :class:`~odoo.models.Model`), one can also extend
        the field definition by redefining a field with the same name and same
        type on the subclass. In that case, the attributes of the field are
        taken from the parent class and overridden by the ones given in
        subclasses.

        For instance, the second class below only adds a tooltip on the field
        ``state``::

            class First(models.Model):
                _name = 'foo'
                state = fields.Selection([...], required=True)

            class Second(models.Model):
                _inherit = 'foo'
                state = fields.Selection(help="Blah blah blah")

    """

    type = None                         # type of the field (string)
    relational = False                  # whether the field is a relational one
    translate = False                   # whether the field is translated

    column_type = None                  # database column type (ident, spec)
    column_format = '%s'                # placeholder for value in queries
    column_cast_from = ()               # column types that may be cast to this

    _slots = {
        'args': EMPTY_DICT,             # the parameters given to __init__()
        '_attrs': EMPTY_DICT,           # the field's non-slot attributes
        '_module': None,                # the field's module name
        '_setup_done': None,            # the field's setup state: None, 'base' or 'full'
        '_sequence': None,               # absolute ordering of the field

        'automatic': False,             # whether the field is automatically created ("magic" field)
        'inherited': False,             # whether the field is inherited (_inherits)

        'name': None,                   # name of the field
        'model_name': None,             # name of the model of this field
        'comodel_name': None,           # name of the model of values (if relational)

        'store': True,                  # whether the field is stored in database
        'index': False,                 # whether the field is indexed in database
        'manual': False,                # whether the field is a custom field
        'copy': True,                   # whether the field is copied over by BaseModel.copy()
        'depends': (),                  # collection of field dependencies
        'recursive': False,             # whether self depends on itself
        'compute': None,                # compute(recs) computes field on recs
        'compute_sudo': False,          # whether field should be recomputed as admin
        'inverse': None,                # inverse(recs) inverses field on recs
        'search': None,                 # search(recs, operator, value) searches on self
        'related': None,                # sequence of field names, for related fields
        'related_sudo': True,           # whether related fields should be read as admin
        'company_dependent': False,     # whether ``self`` is company-dependent (property field)
        'default': None,                # default(recs) returns the default value

        'string': None,                 # field label
        'help': None,                   # field tooltip
        'readonly': False,              # whether the field is readonly
        'required': False,              # whether the field is required
        'states': None,                 # set readonly and required depending on state
        'groups': None,                 # csv list of group xml ids
        'change_default': False,        # whether the field may trigger a "user-onchange"
        'deprecated': None,             # whether the field is deprecated

        'related_field': None,          # corresponding related field
        'group_operator': None,         # operator for aggregating values
        'group_expand': None,           # name of method to expand groups in read_group()
        'prefetch': True,               # whether the field is prefetched
        'context_dependent': False,     # whether the field's value depends on context
    }

    def __init__(self, string=Default, **kwargs):
        kwargs['string'] = string
        self._sequence = kwargs['_sequence'] = next(_global_seq)
        args = {key: val for key, val in kwargs.items() if val is not Default}
        self.args = args or EMPTY_DICT
        self._setup_done = None

    def new(self, **kwargs):
        """ Return a field of the same type as ``self``, with its own parameters. """
        return type(self)(**kwargs)

    def __getattr__(self, name):
        """ Access non-slot field attribute. """
        try:
            return self._attrs[name]
        except KeyError:
            raise AttributeError(name)

    def __setattr__(self, name, value):
        """ Set slot or non-slot field attribute. """
        try:
            object.__setattr__(self, name, value)
        except AttributeError:
            if self._attrs:
                self._attrs[name] = value
            else:
                self._attrs = {name: value}     # replace EMPTY_DICT

    def set_all_attrs(self, attrs):
        """ Set all field attributes at once (with slot defaults). """
        # optimization: we assign slots only
        assign = object.__setattr__
        for key, val in self._slots.items():
            assign(self, key, attrs.pop(key, val))
        if attrs:
            assign(self, '_attrs', attrs)

    def __delattr__(self, name):
        """ Remove non-slot field attribute. """
        try:
            del self._attrs[name]
        except KeyError:
            raise AttributeError(name)

    def __str__(self):
        return "%s.%s" % (self.model_name, self.name)

    def __repr__(self):
        return "%s.%s" % (self.model_name, self.name)

    ############################################################################
    #
    # Base field setup: things that do not depend on other models/fields
    #

    def setup_base(self, model, name):
        """ Base setup: things that do not depend on other models/fields. """
        if self._setup_done and not self.related:
            # optimization for regular fields: keep the base setup
            self._setup_done = 'base'
        else:
            # do the base setup from scratch
            self._setup_attrs(model, name)
            if not self.related:
                self._setup_regular_base(model)
            self._setup_done = 'base'

    #
    # Setup field parameter attributes
    #

    def _can_setup_from(self, field):
        """ Return whether ``self`` can retrieve parameters from ``field``. """
        return isinstance(field, type(self))

    def _get_attrs(self, model, name):
        """ Return the field parameter attributes as a dictionary. """
        # determine all inherited field attributes
        attrs = {}
        if not (self.args.get('automatic') or self.args.get('manual')):
            # magic and custom fields do not inherit from parent classes
            for field in reversed(resolve_mro(model, name, self._can_setup_from)):
                attrs.update(field.args)
        attrs.update(self.args)         # necessary in case self is not in class

        attrs['args'] = self.args
        attrs['model_name'] = model._name
        attrs['name'] = name

        # initialize ``self`` with ``attrs``
        if attrs.get('compute'):
            # by default, computed fields are not stored, not copied and readonly
            attrs['store'] = attrs.get('store', False)
            attrs['copy'] = attrs.get('copy', False)
            attrs['readonly'] = attrs.get('readonly', not attrs.get('inverse'))
            attrs['context_dependent'] = attrs.get('context_dependent', True)
        if attrs.get('related'):
            # by default, related fields are not stored and not copied
            attrs['store'] = attrs.get('store', False)
            attrs['copy'] = attrs.get('copy', False)
        if attrs.get('company_dependent'):
            # by default, company-dependent fields are not stored and not copied
            attrs['store'] = False
            attrs['copy'] = attrs.get('copy', False)
            attrs['default'] = self._default_company_dependent
            attrs['compute'] = self._compute_company_dependent
            if not attrs.get('readonly'):
                attrs['inverse'] = self._inverse_company_dependent
            attrs['search'] = self._search_company_dependent
            attrs['context_dependent'] = attrs.get('context_dependent', True)
        if attrs.get('translate'):
            # by default, translatable fields are context-dependent
            attrs['context_dependent'] = attrs.get('context_dependent', True)

        return attrs

    def _setup_attrs(self, model, name):
        """ Initialize the field parameter attributes. """
        attrs = self._get_attrs(model, name)
        self.set_all_attrs(attrs)

        # check for renamed attributes (conversion errors)
        for key1, key2 in RENAMED_ATTRS:
            if key1 in attrs:
                _logger.warning("Field %s: parameter %r is no longer supported; use %r instead.",
                                self, key1, key2)

        # prefetch only stored, column, non-manual and non-deprecated fields
        if not (self.store and self.column_type) or self.manual or self.deprecated:
            self.prefetch = False

        if not self.string and not self.related:
            # related fields get their string from their parent field
            self.string = (
                name[:-4] if name.endswith('_ids') else
                name[:-3] if name.endswith('_id') else name
            ).replace('_', ' ').title()

        # self.default must be a callable
        if self.default is not None:
            value = self.default
            self.default = value if callable(value) else lambda model: value

    ############################################################################
    #
    # Full field setup: everything else, except recomputation triggers
    #

    def setup_full(self, model):
        """ Full setup: everything else, except recomputation triggers. """
        if self._setup_done != 'full':
            if not self.related:
                self._setup_regular_full(model)
            else:
                self._setup_related_full(model)
            self._setup_done = 'full'

    #
    # Setup of non-related fields
    #

    def _setup_regular_base(self, model):
        """ Setup the attributes of a non-related field. """
        def make_depends(deps):
            return tuple(deps(model) if callable(deps) else deps)

        if isinstance(self.compute, pycompat.string_types):
            # if the compute method has been overridden, concatenate all their _depends
            self.depends = ()
            for method in resolve_mro(model, self.compute, callable):
                self.depends += make_depends(getattr(method, '_depends', ()))
        else:
            self.depends = make_depends(getattr(self.compute, '_depends', ()))

    def _setup_regular_full(self, model):
        """ Setup the inverse field(s) of ``self``. """
        pass

    #
    # Setup of related fields
    #

    def _setup_related_full(self, model):
        """ Setup the attributes of a related field. """
        # fix the type of self.related if necessary
        if isinstance(self.related, pycompat.string_types):
            self.related = tuple(self.related.split('.'))

        # determine the chain of fields, and make sure they are all set up
        target = model
        for name in self.related:
            field = target._fields[name]
            field.setup_full(target)
            target = target[name]

        self.related_field = field

        # check type consistency
        if self.type != field.type:
            raise TypeError("Type of related field %s is inconsistent with %s" % (self, field))

        # determine dependencies, compute, inverse, and search
        self.depends = ('.'.join(self.related),)
        self.compute = self._compute_related
        if not (self.readonly or field.readonly):
            self.inverse = self._inverse_related
        if field._description_searchable:
            # allow searching on self only if the related field is searchable
            self.search = self._search_related

        # copy attributes from field to self (string, help, etc.)
        for attr, prop in self.related_attrs:
            if not getattr(self, attr):
                setattr(self, attr, getattr(field, prop))

        for attr, value in field._attrs.items():
            if attr not in self._attrs:
                setattr(self, attr, value)

        # special case for states: copy it only for inherited fields
        if not self.states and self.inherited:
            self.states = field.states

        # special case for inherited required fields
        if self.inherited and field.required:
            self.required = True

    def traverse_related(self, record):
        """ Traverse the fields of the related field `self` except for the last
        one, and return it as a pair `(last_record, last_field)`. """
        for name in self.related[:-1]:
            record = record[name][:1].with_prefetch(record._prefetch)
        return record, self.related_field

    def _compute_related(self, records):
        """ Compute the related field ``self`` on ``records``. """
        # when related_sudo, bypass access rights checks when reading values
        others = records.sudo() if self.related_sudo else records
        # copy the cache of draft records into others' cache
        if records.env.in_onchange and records.env != others.env:
            copy_cache(records - records.filtered('id'), others.env)
        #
        # Traverse fields one by one for all records, in order to take advantage
        # of prefetching for each field access. In order to clarify the impact
        # of the algorithm, consider traversing 'foo.bar' for records a1 and a2,
        # where 'foo' is already present in cache for a1, a2. Initially, both a1
        # and a2 are marked for prefetching. As the commented code below shows,
        # traversing all fields one record at a time will fetch 'bar' one record
        # at a time.
        #
        #       b1 = a1.foo         # mark b1 for prefetching
        #       v1 = b1.bar         # fetch/compute bar for b1
        #       b2 = a2.foo         # mark b2 for prefetching
        #       v2 = b2.bar         # fetch/compute bar for b2
        #
        # On the other hand, traversing all records one field at a time ensures
        # maximal prefetching for each field access.
        #
        #       b1 = a1.foo         # mark b1 for prefetching
        #       b2 = a2.foo         # mark b2 for prefetching
        #       v1 = b1.bar         # fetch/compute bar for b1, b2
        #       v2 = b2.bar         # value already in cache
        #
        # This difference has a major impact on performance, in particular in
        # the case where 'bar' is a computed field that takes advantage of batch
        # computation.
        #
        values = list(others)
        for name in self.related[:-1]:
            values = [first(value[name]) for value in values]
        # assign final values to records
        for record, value in pycompat.izip(records, values):
            record[self.name] = value[self.related_field.name]

    def _inverse_related(self, records):
        """ Inverse the related field ``self`` on ``records``. """
        # store record values, otherwise they may be lost by cache invalidation!
        record_value = {record: record[self.name] for record in records}
        for record in records:
            other, field = self.traverse_related(record)
            if other:
                other[field.name] = record_value[record]

    def _search_related(self, records, operator, value):
        """ Determine the domain to search on field ``self``. """
        return [('.'.join(self.related), operator, value)]

    # properties used by _setup_related_full() to copy values from related field
    _related_comodel_name = property(attrgetter('comodel_name'))
    _related_string = property(attrgetter('string'))
    _related_help = property(attrgetter('help'))
    _related_readonly = property(attrgetter('readonly'))
    _related_groups = property(attrgetter('groups'))
    _related_group_operator = property(attrgetter('group_operator'))

    @property
    def base_field(self):
        """ Return the base field of an inherited field, or ``self``. """
        return self.related_field.base_field if self.inherited else self

    #
    # Company-dependent fields
    #

    def _default_company_dependent(self, model):
        return model.env['ir.property'].get(self.name, self.model_name)

    def _compute_company_dependent(self, records):
        Property = records.env['ir.property']
        values = Property.get_multi(self.name, self.model_name, records.ids)
        for record in records:
            record[self.name] = values.get(record.id)

    def _inverse_company_dependent(self, records):
        Property = records.env['ir.property']
        values = {
            record.id: self.convert_to_write(record[self.name], record)
            for record in records
        }
        Property.set_multi(self.name, self.model_name, values)

    def _search_company_dependent(self, records, operator, value):
        Property = records.env['ir.property']
        return Property.search_multi(self.name, self.model_name, operator, value)

    #
    # Setup of field triggers
    #
    # The triggers of ``self`` are a collection of pairs ``(field, path)`` of
    # fields that depend on ``self``. When ``self`` is modified, it invalidates
    # the cache of each ``field``, and determines the records to recompute based
    # on ``path``. See method ``modified`` below for details.
    #

    def resolve_deps(self, model):
        """ Return the dependencies of ``self`` as tuples ``(model, field, path)``,
            where ``path`` is an optional list of field names.
        """
        model0 = model
        result = []

        # add self's own dependencies
        for dotnames in self.depends:
            if dotnames == self.name:
                _logger.warning("Field %s depends on itself; please fix its decorator @api.depends().", self)
            model, path = model0, dotnames.split('.')
            for i, fname in enumerate(path):
                field = model._fields[fname]
                result.append((model, field, path[:i]))
                model = model0.env.get(field.comodel_name)

        # add self's model dependencies
        for mname, fnames in model0._depends.items():
            model = model0.env[mname]
            for fname in fnames:
                field = model._fields[fname]
                result.append((model, field, None))

        # add indirect dependencies from the dependencies found above
        for model, field, path in list(result):
            for inv_field in model._field_inverses[field]:
                inv_model = model0.env[inv_field.model_name]
                inv_path = None if path is None else path + [field.name]
                result.append((inv_model, inv_field, inv_path))

        return result

    def setup_triggers(self, model):
        """ Add the necessary triggers to invalidate/recompute ``self``. """
        for model, field, path in self.resolve_deps(model):
            if field is not self:
                path_str = None if path is None else ('.'.join(path) or 'id')
                model._field_triggers.add(field, (self, path_str))
            elif path:
                self.recursive = True
                model._field_triggers.add(field, (self, '.'.join(path)))

    ############################################################################
    #
    # Field description
    #

    def get_description(self, env):
        """ Return a dictionary that describes the field ``self``. """
        desc = {'type': self.type}
        for attr, prop in self.description_attrs:
            value = getattr(self, prop)
            if callable(value):
                value = value(env)
            if value is not None:
                desc[attr] = value

        return desc

    # properties used by get_description()
    _description_store = property(attrgetter('store'))
    _description_manual = property(attrgetter('manual'))
    _description_depends = property(attrgetter('depends'))
    _description_related = property(attrgetter('related'))
    _description_company_dependent = property(attrgetter('company_dependent'))
    _description_readonly = property(attrgetter('readonly'))
    _description_required = property(attrgetter('required'))
    _description_states = property(attrgetter('states'))
    _description_groups = property(attrgetter('groups'))
    _description_change_default = property(attrgetter('change_default'))
    _description_deprecated = property(attrgetter('deprecated'))

    @property
    def _description_searchable(self):
        return bool(self.store or self.search)

    @property
    def _description_sortable(self):
        return self.store or (self.inherited and self.related_field._description_sortable)

    def _description_string(self, env):
        if self.string and env.lang:
            model_name = self.base_field.model_name
            field_string = env['ir.translation'].get_field_string(model_name)
            return field_string.get(self.name) or self.string
        return self.string

    def _description_help(self, env):
        if self.help and env.lang:
            model_name = self.base_field.model_name
            field_help = env['ir.translation'].get_field_help(model_name)
            return field_help.get(self.name) or self.help
        return self.help

    ############################################################################
    #
    # Conversion of values
    #

    def cache_key(self, record):
        """ Return the key to get/set the value of ``self`` on ``record`` in
            cache, the full cache key being ``(self, record.id, key)``.
        """
        env = record.env
        # IMPORTANT: odoo.api.Cache.get_records() depends on the fact that the
        # result does not depend on record.id. If you ever make the following
        # dependent on record.id, don't forget to fix the other method!
        return env if self.context_dependent else (env.cr, env.uid)

    def null(self, record):
        """ Return the null value for this field in the record format. """
        return False

    def convert_to_column(self, value, record, values=None):
        """ Convert ``value`` from the ``write`` format to the SQL format. """
        if value is None or value is False:
            return None
        return pycompat.to_native(value)

    def convert_to_cache(self, value, record, validate=True):
        """ Convert ``value`` to the cache format; ``value`` may come from an
        assignment, or have the format of methods :meth:`BaseModel.read` or
        :meth:`BaseModel.write`. If the value represents a recordset, it should
        be added for prefetching on ``record``.

        :param bool validate: when True, field-specific validation of ``value``
            will be performed
        """
        return value

    def convert_to_record(self, value, record):
        """ Convert ``value`` from the cache format to the record format.
        If the value represents a recordset, it should share the prefetching of
        ``record``.
        """
        return value

    def convert_to_read(self, value, record, use_name_get=True):
        """ Convert ``value`` from the record format to the format returned by
        method :meth:`BaseModel.read`.

        :param bool use_name_get: when True, the value's display name will be
            computed using :meth:`BaseModel.name_get`, if relevant for the field
        """
        return False if value is None else value

    def convert_to_write(self, value, record):
        """ Convert ``value`` from the record format to the format of method
        :meth:`BaseModel.write`.
        """
        return self.convert_to_read(value, record)

    def convert_to_onchange(self, value, record, names):
        """ Convert ``value`` from the record format to the format returned by
        method :meth:`BaseModel.onchange`.

        :param names: a tree of field names (for relational fields only)
        """
        return self.convert_to_read(value, record)

    def convert_to_export(self, value, record):
        """ Convert ``value`` from the record format to the export format. """
        if not value:
            return ''
        return value if record._context.get('export_raw_data') else ustr(value)

    def convert_to_display_name(self, value, record):
        """ Convert ``value`` from the record format to a suitable display name. """
        return ustr(value)

    ############################################################################
    #
    # Update database schema
    #

    def update_db(self, model, columns):
        """ Update the database schema to implement this field.

            :param model: an instance of the field's model
            :param columns: a dict mapping column names to their configuration in database
            :return: ``True`` if the field must be recomputed on existing rows
        """
        if not self.column_type:
            return

        column = columns.get(self.name)
        if not column and hasattr(self, 'oldname'):
            # column not found; check whether it exists under its old name
            column = columns.get(self.oldname)
            if column:
                sql.rename_column(model._cr, model._table, self.oldname, self.name)

        # create/update the column, not null constraint, indexes
        self.update_db_column(model, column)
        self.update_db_notnull(model, column)
        self.update_db_index(model, column)

        return not column

    def update_db_column(self, model, column):
        """ Create/update the column corresponding to ``self``.

            :param model: an instance of the field's model
            :param column: the column's configuration (dict) if it exists, or ``None``
        """
        if not column:
            # the column does not exist, create it
            sql.create_column(model._cr, model._table, self.name, self.column_type[1], self.string)
            return
        if column['udt_name'] == self.column_type[0]:
            return
        if column['udt_name'] in self.column_cast_from:
            sql.convert_column(model._cr, model._table, self.name, self.column_type[1])
        else:
            newname = (self.name + '_moved{}').format
            i = 0
            while sql.column_exists(model._cr, model._table, newname(i)):
                i += 1
            if column['is_nullable'] == 'NO':
                sql.drop_not_null(model._cr, model._table, self.name)
            sql.rename_column(model._cr, model._table, self.name, newname(i))
            sql.create_column(model._cr, model._table, self.name, self.column_type[1], self.string)

    def update_db_notnull(self, model, column):
        """ Add or remove the NOT NULL constraint on ``self``.

            :param model: an instance of the field's model
            :param column: the column's configuration (dict) if it exists, or ``None``
        """
        has_notnull = column and column['is_nullable'] == 'NO'

        if not column or (self.required and not has_notnull):
            # the column is new or it becomes required; initialize its values
            if model._table_has_rows():
                model._init_column(self.name)

        if self.required and not has_notnull:
            sql.set_not_null(model._cr, model._table, self.name)
        elif not self.required and has_notnull:
            sql.drop_not_null(model._cr, model._table, self.name)

    def update_db_index(self, model, column):
        """ Add or remove the index corresponding to ``self``.

            :param model: an instance of the field's model
            :param column: the column's configuration (dict) if it exists, or ``None``
        """
        indexname = '%s_%s_index' % (model._table, self.name)
        if self.index:
            sql.create_index(model._cr, indexname, model._table, ['"%s"' % self.name])
        else:
            sql.drop_index(model._cr, indexname, model._table)

    ############################################################################
    #
    # Read from/write to database
    #

    def read(self, records):
        """ Read the value of ``self`` on ``records``, and store it in cache. """
        return NotImplementedError("Method read() undefined on %s" % self)

    def write(self, records, value, create=False):
        """ Write the value of ``self`` on ``records``. The ``value`` must be in
        the format of method :meth:`BaseModel.write`.

        :param create: whether ``records`` have just been created (to enable
            some optimizations)
        """
        return NotImplementedError("Method write() undefined on %s" % self)

    ############################################################################
    #
    # Descriptor methods
    #

    def __get__(self, record, owner):
        """ return the value of field ``self`` on ``record`` """
        if record is None:
            return self         # the field is accessed through the owner class

        if record:
            # only a single record may be accessed
            record.ensure_one()
            try:
                value = record.env.cache.get(record, self)
            except KeyError:
                # cache miss, determine value and retrieve it
                if record.id:
                    self.determine_value(record)
                else:
                    self.determine_draft_value(record)
                value = record.env.cache.get(record, self)
        else:
            # null record -> return the null value for this field
            value = self.convert_to_cache(False, record, validate=False)

        return self.convert_to_record(value, record)

    def __set__(self, record, value):
        """ set the value of field ``self`` on ``record`` """
        env = record.env

        # only a single record may be updated
        record.ensure_one()

        # adapt value to the cache level
        value = self.convert_to_cache(value, record)

        if env.in_draft or not record.id:
            # determine dependent fields
            spec = self.modified_draft(record)

            # set value in cache, inverse field, and mark record as dirty
            record.env.cache.set(record, self, value)
            if env.in_onchange:
                for invf in record._field_inverses[self]:
                    invf._update(record[self.name], record)
                env.dirty[record].add(self.name)

            # determine more dependent fields, and invalidate them
            if self.relational:
                spec += self.modified_draft(record)
            env.cache.invalidate(spec)

        else:
            # Write to database
            write_value = self.convert_to_write(self.convert_to_record(value, record), record)
            record.write({self.name: write_value})
            # Update the cache unless value contains a new record
            if not (self.relational and not all(value)):
                record.env.cache.set(record, self, value)

    ############################################################################
    #
    # Computation of field values
    #

    def _compute_value(self, records):
        """ Invoke the compute method on ``records``. """
        # initialize the fields to their corresponding null value in cache
        fields = records._field_computed[self]
        cache = records.env.cache
        for field in fields:
            for record in records:
                cache.set(record, field, field.convert_to_cache(False, record, validate=False))
        if isinstance(self.compute, pycompat.string_types):
            getattr(records, self.compute)()
        else:
            self.compute(records)

    def compute_value(self, records):
        """ Invoke the compute method on ``records``; the results are in cache. """
        fields = records._field_computed[self]
        with records.env.do_in_draft(), records.env.protecting(fields, records):
            try:
                self._compute_value(records)
            except (AccessError, MissingError):
                # some record is forbidden or missing, retry record by record
                for record in records:
                    try:
                        self._compute_value(record)
                    except Exception as exc:
                        record.env.cache.set_failed(record, [self], exc)

    def determine_value(self, record):
        """ Determine the value of ``self`` for ``record``. """
        env = record.env

        if self.store and not (self.compute and env.in_onchange):
            # this is a stored field or an old-style function field
            if self.compute:
                # this is a stored computed field, check for recomputation
                recs = record._recompute_check(self)
                if recs:
                    # recompute the value (only in cache)
                    self.compute_value(recs)
                    # HACK: if result is in the wrong cache, copy values
                    if recs.env != env:
                        computed = record._field_computed[self]
                        for source, target in pycompat.izip(recs, recs.with_env(env)):
                            try:
                                values = {f.name: source[f.name] for f in computed}
                                target._cache.update(target._convert_to_cache(values, validate=False))
                            except MissingError as exc:
                                target._cache.set_failed(target._fields, exc)
                    # the result is saved to database by BaseModel.recompute()
                    return

            # read the field from database
            record._prefetch_field(self)

        elif self.compute:
            # this is either a non-stored computed field, or a stored computed
            # field in onchange mode
            if self.recursive:
                self.compute_value(record)
            else:
                recs = record._in_cache_without(self)
                recs = recs.with_prefetch(record._prefetch)
                self.compute_value(recs)

        else:
            # this is a non-stored non-computed field
            record.env.cache.set(record, self, self.convert_to_cache(False, record, validate=False))

    def determine_draft_value(self, record):
        """ Determine the value of ``self`` for the given draft ``record``. """
        if self.compute:
            fields = record._field_computed[self]
            with record.env.protecting(fields, record):
                self._compute_value(record)
        else:
            null = self.convert_to_cache(False, record, validate=False)
            record.env.cache.set_special(record, self, lambda: null)

    def determine_inverse(self, records):
        """ Given the value of ``self`` on ``records``, inverse the computation. """
        if isinstance(self.inverse, pycompat.string_types):
            getattr(records, self.inverse)()
        else:
            self.inverse(records)

    def determine_domain(self, records, operator, value):
        """ Return a domain representing a condition on ``self``. """
        if isinstance(self.search, pycompat.string_types):
            return getattr(records, self.search)(operator, value)
        else:
            return self.search(records, operator, value)

    ############################################################################
    #
    # Notification when fields are modified
    #

    def modified_draft(self, records):
        """ Same as :meth:`modified`, but in draft mode. """
        env = records.env

        # invalidate the fields on the records in cache that depend on
        # ``records``, except fields currently being computed
        spec = []
        for field, path in records._field_triggers[self]:
            if not field.compute:
                # Note: do not invalidate non-computed fields. Such fields may
                # require invalidation in general (like *2many fields with
                # domains) but should not be invalidated in this case, because
                # we would simply lose their values during an onchange!
                continue

            target = env[field.model_name]
            protected = env.protected(field)
            if path == 'id' and field.model_name == records._name:
                target = records - protected
            elif path and env.in_onchange:
                target = (env.cache.get_records(target, field) - protected).filtered(
                    lambda rec: rec if path == 'id' else rec._mapped_cache(path) & records
                )
            else:
                target = env.cache.get_records(target, field) - protected

            if target:
                spec.append((field, target._ids))

        return spec


class Boolean(Field):
    type = 'boolean'
    column_type = ('bool', 'bool')

    def convert_to_column(self, value, record, values=None):
        return bool(value)

    def convert_to_cache(self, value, record, validate=True):
        return bool(value)

    def convert_to_export(self, value, record):
        if record._context.get('export_raw_data'):
            return value
        return ustr(value)


class Integer(Field):
    type = 'integer'
    column_type = ('int4', 'int4')
    _slots = {
        'group_operator': 'sum',
    }

    _description_group_operator = property(attrgetter('group_operator'))

    def convert_to_column(self, value, record, values=None):
        return int(value or 0)

    def convert_to_cache(self, value, record, validate=True):
        if isinstance(value, dict):
            # special case, when an integer field is used as inverse for a one2many
            return value.get('id', False)
        return int(value or 0)

    def convert_to_read(self, value, record, use_name_get=True):
        # Integer values greater than 2^31-1 are not supported in pure XMLRPC,
        # so we have to pass them as floats :-(
        if value and value > MAXINT:
            return float(value)
        return value

    def _update(self, records, value):
        # special case, when an integer field is used as inverse for a one2many
        cache = records.env.cache
        for record in records:
            cache.set(record, self, value.id or 0)

    def convert_to_export(self, value, record):
        if value or value == 0:
            return value if record._context.get('export_raw_data') else ustr(value)
        return ''


class Float(Field):
    """ The precision digits are given by the attribute

    :param digits: a pair (total, decimal), or a function taking a database
                   cursor and returning a pair (total, decimal)
    """
    type = 'float'
    column_cast_from = ('int4', 'numeric', 'float8')
    _slots = {
        '_digits': None,                # digits argument passed to class initializer
        'group_operator': 'sum',
    }

    def __init__(self, string=Default, digits=Default, **kwargs):
        super(Float, self).__init__(string=string, _digits=digits, **kwargs)

    @property
    def column_type(self):
        # Explicit support for "falsy" digits (0, False) to indicate a NUMERIC
        # field with no fixed precision. The values are saved in the database
        # with all significant digits.
        # FLOAT8 type is still the default when there is no precision because it
        # is faster for most operations (sums, etc.)
        return ('numeric', 'numeric') if self.digits is not None else \
               ('float8', 'double precision')

    @property
    def digits(self):
        if callable(self._digits):
            with LazyCursor() as cr:
                return self._digits(cr)
        else:
            return self._digits

    _related__digits = property(attrgetter('_digits'))
    _description_digits = property(attrgetter('digits'))
    _description_group_operator = property(attrgetter('group_operator'))

    def convert_to_column(self, value, record, values=None):
        result = float(value or 0.0)
        digits = self.digits
        if digits:
            precision, scale = digits
            result = float_repr(float_round(result, precision_digits=scale), precision_digits=scale)
        return result

    def convert_to_cache(self, value, record, validate=True):
        # apply rounding here, otherwise value in cache may be wrong!
        value = float(value or 0.0)
        if not validate:
            return value
        digits = self.digits
        return float_round(value, precision_digits=digits[1]) if digits else value

    def convert_to_export(self, value, record):
        if value or value == 0.0:
            return value if record._context.get('export_raw_data') else ustr(value)
        return ''


class Monetary(Field):
    """ The decimal precision and currency symbol are taken from the attribute

    :param currency_field: name of the field holding the currency this monetary
                           field is expressed in (default: `currency_id`)
    """
    type = 'monetary'
    column_type = ('numeric', 'numeric')
    column_cast_from = ('float8',)
    _slots = {
        'currency_field': None,
        'group_operator': 'sum',
    }

    def __init__(self, string=Default, currency_field=Default, **kwargs):
        super(Monetary, self).__init__(string=string, currency_field=currency_field, **kwargs)

    _related_currency_field = property(attrgetter('currency_field'))
    _description_currency_field = property(attrgetter('currency_field'))
    _description_group_operator = property(attrgetter('group_operator'))

    def _setup_regular_full(self, model):
        super(Monetary, self)._setup_regular_full(model)
        if not self.currency_field:
            # pick a default, trying in order: 'currency_id', 'x_currency_id'
            if 'currency_id' in model._fields:
                self.currency_field = 'currency_id'
            elif 'x_currency_id' in model._fields:
                self.currency_field = 'x_currency_id'
        assert self.currency_field in model._fields, \
            "Field %s with unknown currency_field %r" % (self, self.currency_field)

    def convert_to_column(self, value, record, values=None):
        # retrieve currency from values or record
        if values and self.currency_field in values:
            field = record._fields[self.currency_field]
            currency = field.convert_to_cache(values[self.currency_field], record)
            currency = field.convert_to_record(currency, record)
        else:
            # Note: this is wrong if 'record' is several records with different
            # currencies, which is functional nonsense and should not happen
            currency = record[:1][self.currency_field]

        value = float(value or 0.0)
        if currency:
            return float_repr(currency.round(value), currency.decimal_places)
        return value

    def convert_to_cache(self, value, record, validate=True):
        # cache format: float
        value = float(value or 0.0)
        if validate and record[self.currency_field]:
            # FIXME @rco-odoo: currency may not be already initialized if it is
            # a function or related field!
            value = record[self.currency_field].round(value)
        return value

    def convert_to_read(self, value, record, use_name_get=True):
        return value

    def convert_to_write(self, value, record):
        return value


class _String(Field):
    """ Abstract class for string fields. """
    _slots = {
        'translate': False,             # whether the field is translated
    }

    def __init__(self, string=Default, **kwargs):
        # translate is either True, False, or a callable
        if 'translate' in kwargs and not callable(kwargs['translate']):
            kwargs['translate'] = bool(kwargs['translate'])
        super(_String, self).__init__(string=string, **kwargs)

    _related_translate = property(attrgetter('translate'))

    def _description_translate(self, env):
        return bool(self.translate)

    def get_trans_terms(self, value):
        """ Return the sequence of terms to translate found in `value`. """
        if not callable(self.translate):
            return [value] if value else []
        terms = []
        self.translate(terms.append, value)
        return terms

    def get_trans_func(self, records):
        """ Return a translation function `translate` for `self` on the given
        records; the function call `translate(record_id, value)` translates the
        field value to the language given by the environment of `records`.
        """
        if callable(self.translate):
            rec_src_trans = records.env['ir.translation']._get_terms_translations(self, records)

            def translate(record_id, value):
                src_trans = rec_src_trans[record_id]
                return self.translate(src_trans.get, value)

        else:
            rec_trans = records.env['ir.translation']._get_ids(
                '%s,%s' % (self.model_name, self.name), 'model', records.env.lang, records.ids)

            def translate(record_id, value):
                return rec_trans.get(record_id) or value

        return translate

    def check_trans_value(self, value):
        """ Check and possibly sanitize the translated term `value`. """
        if callable(self.translate):
            # do a "no-translation" to sanitize the value
            callback = lambda term: None
            return self.translate(callback, value)
        else:
            return value


class Char(_String):
    """ Basic string field, can be length-limited, usually displayed as a
    single-line string in clients.

    :param int size: the maximum size of values stored for that field

    :param translate: enable the translation of the field's values; use
        ``translate=True`` to translate field values as a whole; ``translate``
        may also be a callable such that ``translate(callback, value)``
        translates ``value`` by using ``callback(term)`` to retrieve the
        translation of terms.
    """
    type = 'char'
    column_cast_from = ('text',)
    _slots = {
        'size': None,                   # maximum size of values (deprecated)
    }

    @property
    def column_type(self):
        return ('varchar', pg_varchar(self.size))

    def update_db_column(self, model, column):
        if (
            column and column['udt_name'] == 'varchar' and column['character_maximum_length'] and
            (self.size is None or column['character_maximum_length'] < self.size)
        ):
            # the column's varchar size does not match self.size; convert it
            sql.convert_column(model._cr, model._table, self.name, self.column_type[1])
        super(Char, self).update_db_column(model, column)

    _related_size = property(attrgetter('size'))
    _description_size = property(attrgetter('size'))

    def _setup_regular_base(self, model):
        super(Char, self)._setup_regular_base(model)
        assert self.size is None or isinstance(self.size, int), \
            "Char field %s with non-integer size %r" % (self, self.size)

    def convert_to_column(self, value, record, values=None):
        if value is None or value is False:
            return None
        # we need to convert the string to a unicode object to be able
        # to evaluate its length (and possibly truncate it) reliably
        return pycompat.to_text(value)[:self.size]

    def convert_to_cache(self, value, record, validate=True):
        if value is None or value is False:
            return False
        return pycompat.to_text(value)[:self.size]


class Text(_String):
    """ Very similar to :class:`~.Char` but used for longer contents, does not
    have a size and usually displayed as a multiline text box.

    :param translate: enable the translation of the field's values; use
        ``translate=True`` to translate field values as a whole; ``translate``
        may also be a callable such that ``translate(callback, value)``
        translates ``value`` by using ``callback(term)`` to retrieve the
        translation of terms.
    """
    type = 'text'
    column_type = ('text', 'text')
    column_cast_from = ('varchar',)

    def convert_to_cache(self, value, record, validate=True):
        if value is None or value is False:
            return False
        return ustr(value)


class Html(_String):
    type = 'html'
    column_type = ('text', 'text')
    _slots = {
        'sanitize': True,               # whether value must be sanitized
        'sanitize_tags': True,          # whether to sanitize tags (only a white list of attributes is accepted)
        'sanitize_attributes': True,    # whether to sanitize attributes (only a white list of attributes is accepted)
        'sanitize_style': False,        # whether to sanitize style attributes
        'strip_style': False,           # whether to strip style attributes (removed and therefore not sanitized)
        'strip_classes': False,         # whether to strip classes attributes
    }

    def _setup_attrs(self, model, name):
        super(Html, self)._setup_attrs(model, name)
        # Translated sanitized html fields must use html_translate or a callable.
        if self.translate is True and self.sanitize:
            self.translate = html_translate

    _related_sanitize = property(attrgetter('sanitize'))
    _related_sanitize_tags = property(attrgetter('sanitize_tags'))
    _related_sanitize_attributes = property(attrgetter('sanitize_attributes'))
    _related_sanitize_style = property(attrgetter('sanitize_style'))
    _related_strip_style = property(attrgetter('strip_style'))
    _related_strip_classes = property(attrgetter('strip_classes'))

    _description_sanitize = property(attrgetter('sanitize'))
    _description_sanitize_tags = property(attrgetter('sanitize_tags'))
    _description_sanitize_attributes = property(attrgetter('sanitize_attributes'))
    _description_sanitize_style = property(attrgetter('sanitize_style'))
    _description_strip_style = property(attrgetter('strip_style'))
    _description_strip_classes = property(attrgetter('strip_classes'))

    def convert_to_column(self, value, record, values=None):
        if value is None or value is False:
            return None
        if self.sanitize:
            return html_sanitize(
                value, silent=True,
                sanitize_tags=self.sanitize_tags,
                sanitize_attributes=self.sanitize_attributes,
                sanitize_style=self.sanitize_style,
                strip_style=self.strip_style,
                strip_classes=self.strip_classes)
        return value

    def convert_to_cache(self, value, record, validate=True):
        if value is None or value is False:
            return False
        if validate and self.sanitize:
            return html_sanitize(
                value, silent=True,
                sanitize_tags=self.sanitize_tags,
                sanitize_attributes=self.sanitize_attributes,
                sanitize_style=self.sanitize_style,
                strip_style=self.strip_style,
                strip_classes=self.strip_classes)
        return value


class Date(Field):
    type = 'date'
    column_type = ('date', 'date')
    column_cast_from = ('timestamp',)

    @staticmethod
    def today(*args):
        """ Return the current day in the format expected by the ORM.
            This function may be used to compute default values.
        """
        return date.today().strftime(DATE_FORMAT)

    @staticmethod
    def context_today(record, timestamp=None):
        """ Return the current date as seen in the client's timezone in a format
            fit for date fields. This method may be used to compute default
            values.

            :param datetime timestamp: optional datetime value to use instead of
                the current date and time (must be a datetime, regular dates
                can't be converted between timezones.)
            :rtype: str
        """
        today = timestamp or datetime.now()
        context_today = None
        tz_name = record._context.get('tz') or record.env.user.tz
        if tz_name:
            try:
                today_utc = pytz.timezone('UTC').localize(today, is_dst=False)  # UTC = no DST
                context_today = today_utc.astimezone(pytz.timezone(tz_name))
            except Exception:
                _logger.debug("failed to compute context/client-specific today date, using UTC value for `today`",
                              exc_info=True)
        return (context_today or today).strftime(DATE_FORMAT)

    @staticmethod
    def from_string(value):
        """ Convert an ORM ``value`` into a :class:`date` value. """
        if not value:
            return None
        value = value[:DATE_LENGTH]
        return datetime.strptime(value, DATE_FORMAT).date()

    @staticmethod
    def to_string(value):
        """ Convert a :class:`date` value into the format expected by the ORM. """
        return value.strftime(DATE_FORMAT) if value else False

    def convert_to_column(self, value, record, values=None):
        return super(Date, self).convert_to_column(value or None, record, values)

    def convert_to_cache(self, value, record, validate=True):
        if not value:
            return False
        if isinstance(value, pycompat.string_types):
            if validate:
                # force parsing for validation
                self.from_string(value)
            return value[:DATE_LENGTH]
        return self.to_string(value)

    def convert_to_export(self, value, record):
        if not value:
            return ''
        return self.from_string(value) if record._context.get('export_raw_data') else ustr(value)


class Datetime(Field):
    type = 'datetime'
    column_type = ('timestamp', 'timestamp')
    column_cast_from = ('date',)

    @staticmethod
    def now(*args):
        """ Return the current day and time in the format expected by the ORM.
            This function may be used to compute default values.
        """
        return datetime.now().strftime(DATETIME_FORMAT)

    @staticmethod
    def context_timestamp(record, timestamp):
        """Returns the given timestamp converted to the client's timezone.
           This method is *not* meant for use as a default initializer,
           because datetime fields are automatically converted upon
           display on client side. For default values :meth:`fields.datetime.now`
           should be used instead.

           :param datetime timestamp: naive datetime value (expressed in UTC)
                                      to be converted to the client timezone
           :rtype: datetime
           :return: timestamp converted to timezone-aware datetime in context
                    timezone
        """
        assert isinstance(timestamp, datetime), 'Datetime instance expected'
        tz_name = record._context.get('tz') or record.env.user.tz
        utc_timestamp = pytz.utc.localize(timestamp, is_dst=False)  # UTC = no DST
        if tz_name:
            try:
                context_tz = pytz.timezone(tz_name)
                return utc_timestamp.astimezone(context_tz)
            except Exception:
                _logger.debug("failed to compute context/client-specific timestamp, "
                              "using the UTC value",
                              exc_info=True)
        return utc_timestamp

    @staticmethod
    def from_string(value):
        """ Convert an ORM ``value`` into a :class:`datetime` value. """
        if not value:
            return None
        value = value[:DATETIME_LENGTH]
        if len(value) == DATE_LENGTH:
            value += " 00:00:00"
        return datetime.strptime(value, DATETIME_FORMAT)

    @staticmethod
    def to_string(value):
        """ Convert a :class:`datetime` value into the format expected by the ORM. """
        return value.strftime(DATETIME_FORMAT) if value else False

    def convert_to_column(self, value, record, values=None):
        return super(Datetime, self).convert_to_column(value or None, record, values)

    def convert_to_cache(self, value, record, validate=True):
        if not value:
            return False
        if isinstance(value, pycompat.string_types):
            if validate:
                # force parsing for validation
                self.from_string(value)
            value = value[:DATETIME_LENGTH]
            if len(value) == DATE_LENGTH:
                value += " 00:00:00"
            return value
        return self.to_string(value)

    def convert_to_export(self, value, record):
        if not value:
            return ''
        return self.from_string(value) if record._context.get('export_raw_data') else ustr(value)

    def convert_to_display_name(self, value, record):
        assert record, 'Record expected'
        return Datetime.to_string(Datetime.context_timestamp(record, Datetime.from_string(value)))

# http://initd.org/psycopg/docs/usage.html#binary-adaptation
# Received data is returned as buffer (in Python 2) or memoryview (in Python 3).
_BINARY = memoryview
if pycompat.PY2:
    _BINARY = buffer #pylint: disable=buffer-builtin

class Binary(Field):
    type = 'binary'
    _slots = {
        'prefetch': False,              # not prefetched by default
        'context_dependent': True,      # depends on context (content or size)
        'attachment': False,            # whether value is stored in attachment
    }

    @property
    def column_type(self):
        return None if self.attachment else ('bytea', 'bytea')

    _description_attachment = property(attrgetter('attachment'))

    def convert_to_column(self, value, record, values=None):
        # Binary values may be byte strings (python 2.6 byte array), but
        # the legacy OpenERP convention is to transfer and store binaries
        # as base64-encoded strings. The base64 string may be provided as a
        # unicode in some circumstances, hence the str() cast here.
        # This str() coercion will only work for pure ASCII unicode strings,
        # on purpose - non base64 data must be passed as a 8bit byte strings.
        if not value:
            return None
        if isinstance(value, bytes):
            return psycopg2.Binary(value)
        return psycopg2.Binary(pycompat.text_type(value).encode('ascii'))

    def convert_to_cache(self, value, record, validate=True):
        if isinstance(value, _BINARY):
            return bytes(value)
        if isinstance(value, pycompat.integer_types) and \
                (record._context.get('bin_size') or
                 record._context.get('bin_size_' + self.name)):
            # If the client requests only the size of the field, we return that
            # instead of the content. Presumably a separate request will be done
            # to read the actual content, if necessary.
            return human_size(value)
        return value

    def read(self, records):
        # values are stored in attachments, retrieve them
        assert self.attachment
        domain = [
            ('res_model', '=', records._name),
            ('res_field', '=', self.name),
            ('res_id', 'in', records.ids),
        ]
        # Note: the 'bin_size' flag is handled by the field 'datas' itself
        data = {att.res_id: att.datas
                for att in records.env['ir.attachment'].sudo().search(domain)}
        cache = records.env.cache
        for record in records:
            cache.set(record, self, data.get(record.id, False))

    def write(self, records, value, create=False):
        # retrieve the attachments that stores the value, and adapt them
        assert self.attachment
        if create:
            atts = records.env['ir.attachment'].sudo()
        else:
            atts = records.env['ir.attachment'].sudo().search([
                ('res_model', '=', records._name),
                ('res_field', '=', self.name),
                ('res_id', 'in', records.ids),
            ])
        with records.env.norecompute():
            if value:
                # update the existing attachments
                atts.write({'datas': value})
                # create the missing attachments
                for record in (records - records.browse(atts.mapped('res_id'))):
                    atts.create({
                        'name': self.name,
                        'res_model': record._name,
                        'res_field': self.name,
                        'res_id': record.id,
                        'type': 'binary',
                        'datas': value,
                    })
            else:
                atts.unlink()


class Selection(Field):
    """
    :param selection: specifies the possible values for this field.
        It is given as either a list of pairs (``value``, ``string``), or a
        model method, or a method name.
    :param selection_add: provides an extension of the selection in the case
        of an overridden field. It is a list of pairs (``value``, ``string``).

    The attribute ``selection`` is mandatory except in the case of
    :ref:`related fields <field-related>` or :ref:`field extensions
    <field-incremental-definition>`.
    """
    type = 'selection'
    _slots = {
        'selection': None,              # [(value, string), ...], function or method name
    }

    def __init__(self, selection=Default, string=Default, **kwargs):
        super(Selection, self).__init__(selection=selection, string=string, **kwargs)

    @property
    def column_type(self):
        if (self.selection and
                isinstance(self.selection, list) and
                isinstance(self.selection[0][0], int)):
            return ('int4', 'integer')
        else:
            return ('varchar', pg_varchar())

    def _setup_regular_base(self, model):
        super(Selection, self)._setup_regular_base(model)
        assert self.selection is not None, "Field %s without selection" % self

    def _setup_related_full(self, model):
        super(Selection, self)._setup_related_full(model)
        # selection must be computed on related field
        field = self.related_field
        self.selection = lambda model: field._description_selection(model.env)

    def _setup_attrs(self, model, name):
        super(Selection, self)._setup_attrs(model, name)
        # determine selection (applying 'selection_add' extensions)
        for field in reversed(resolve_mro(model, name, self._can_setup_from)):
            # We cannot use field.selection or field.selection_add here
            # because those attributes are overridden by ``_setup_attrs``.
            if 'selection' in field.args:
                self.selection = field.args['selection']
            if 'selection_add' in field.args:
                # use an OrderedDict to update existing values
                selection_add = field.args['selection_add']
                self.selection = list(OrderedDict(self.selection + selection_add).items())

    def _description_selection(self, env):
        """ return the selection list (pairs (value, label)); labels are
            translated according to context language
        """
        selection = self.selection
        if isinstance(selection, pycompat.string_types):
            return getattr(env[self.model_name], selection)()
        if callable(selection):
            return selection(env[self.model_name])

        # translate selection labels
        if env.lang:
            name = "%s,%s" % (self.model_name, self.name)
            translate = partial(
                env['ir.translation']._get_source, name, 'selection', env.lang)
            return [(value, translate(label) if label else label) for value, label in selection]
        else:
            return selection

    def get_values(self, env):
        """ return a list of the possible values """
        selection = self.selection
        if isinstance(selection, pycompat.string_types):
            selection = getattr(env[self.model_name], selection)()
        elif callable(selection):
            selection = selection(env[self.model_name])
        return [value for value, _ in selection]

    def convert_to_cache(self, value, record, validate=True):
        if not validate:
            return value or False
        if value in self.get_values(record.env):
            return value
        elif not value:
            return False
        raise ValueError("Wrong value for %s: %r" % (self, value))

    def convert_to_export(self, value, record):
        if not isinstance(self.selection, list):
            # FIXME: this reproduces an existing buggy behavior!
            return value if value else ''
        for item in self._description_selection(record.env):
            if item[0] == value:
                return item[1]
        return False


class Reference(Selection):
    type = 'reference'

    @property
    def column_type(self):
        return ('varchar', pg_varchar())

    def convert_to_cache(self, value, record, validate=True):
        # cache format: (res_model, res_id) or False
        def process(res_model, res_id):
            record._prefetch[res_model].add(res_id)
            return (res_model, res_id)

        if isinstance(value, BaseModel):
            if not validate or (value._name in self.get_values(record.env) and len(value) <= 1):
                return process(value._name, value.id) if value else False
        elif isinstance(value, pycompat.string_types):
            res_model, res_id = value.split(',')
            if record.env[res_model].browse(int(res_id)).exists():
                return process(res_model, int(res_id))
            else:
                return False
        elif not value:
            return False
        raise ValueError("Wrong value for %s: %r" % (self, value))

    def convert_to_record(self, value, record):
        return value and record.env[value[0]].browse([value[1]], record._prefetch)

    def convert_to_read(self, value, record, use_name_get=True):
        return "%s,%s" % (value._name, value.id) if value else False

    def convert_to_export(self, value, record):
        return value.name_get()[0][1] if value else ''

    def convert_to_display_name(self, value, record):
        return ustr(value and value.display_name)


class _Relational(Field):
    """ Abstract class for relational fields. """
    relational = True
    _slots = {
        'domain': [],                   # domain for searching values
        'context': {},                  # context for searching values
    }

    def _setup_regular_base(self, model):
        super(_Relational, self)._setup_regular_base(model)
        if self.comodel_name not in model.pool:
            _logger.warning("Field %s with unknown comodel_name %r", self, self.comodel_name)
            self.comodel_name = '_unknown'

    @property
    def _related_domain(self):
        if callable(self.domain):
            # will be called with another model than self's
            return lambda recs: self.domain(recs.env[self.model_name])
        else:
            # maybe not correct if domain is a string...
            return self.domain

    _related_context = property(attrgetter('context'))

    _description_relation = property(attrgetter('comodel_name'))
    _description_context = property(attrgetter('context'))

    def _description_domain(self, env):
        return self.domain(env[self.model_name]) if callable(self.domain) else self.domain

    def null(self, record):
        return record.env[self.comodel_name]


class Many2one(_Relational):
    """ The value of such a field is a recordset of size 0 (no
    record) or 1 (a single record).

    :param comodel_name: name of the target model (string)

    :param domain: an optional domain to set on candidate values on the
        client side (domain or string)

    :param context: an optional context to use on the client side when
        handling that field (dictionary)

    :param ondelete: what to do when the referred record is deleted;
        possible values are: ``'set null'``, ``'restrict'``, ``'cascade'``

    :param auto_join: whether JOINs are generated upon search through that
        field (boolean, by default ``False``)

    :param delegate: set it to ``True`` to make fields of the target model
        accessible from the current model (corresponds to ``_inherits``)

    The attribute ``comodel_name`` is mandatory except in the case of related
    fields or field extensions.
    """
    type = 'many2one'
    column_type = ('int4', 'int4')
    _slots = {
        'ondelete': 'set null',         # what to do when value is deleted
        'auto_join': False,             # whether joins are generated upon search
        'delegate': False,              # whether self implements delegation
    }

    def __init__(self, comodel_name=Default, string=Default, **kwargs):
        super(Many2one, self).__init__(comodel_name=comodel_name, string=string, **kwargs)

    def _setup_attrs(self, model, name):
        super(Many2one, self)._setup_attrs(model, name)
        # determine self.delegate
        if not self.delegate:
            self.delegate = name in model._inherits.values()

    def update_db(self, model, columns):
        comodel = model.env[self.comodel_name]
        if not model.is_transient() and comodel.is_transient():
            raise ValueError('Many2one %s from Model to TransientModel is forbidden' % self)
        if model.is_transient() and not comodel.is_transient():
            # Many2one relations from TransientModel Model are annoying because
            # they can block deletion due to foreign keys. So unless stated
            # otherwise, we default them to ondelete='cascade'.
            self.ondelete = self.ondelete or 'cascade'
        return super(Many2one, self).update_db(model, columns)

    def update_db_column(self, model, column):
        super(Many2one, self).update_db_column(model, column)
        model.pool.post_init(self.update_db_foreign_key, model, column)

    def update_db_foreign_key(self, model, column):
        comodel = model.env[self.comodel_name]
        # ir_actions is inherited, so foreign key doesn't work on it
        if not comodel._auto or comodel._table == 'ir_actions':
            return
        # create/update the foreign key, and reflect it in 'ir.model.constraint'
        process = sql.fix_foreign_key if column else sql.add_foreign_key
        new = process(model._cr, model._table, self.name, comodel._table, 'id', self.ondelete or 'set null')
        if new:
            conname = '%s_%s_fkey' % (model._table, self.name)
            model.env['ir.model.constraint']._reflect_constraint(model, conname, 'f', None, self._module)

    def _update(self, records, value):
        """ Update the cached value of ``self`` for ``records`` with ``value``. """
        cache = records.env.cache
        for record in records:
            cache.set(record, self, self.convert_to_cache(value, record, validate=False))

    def convert_to_column(self, value, record, values=None):
        return value or None

    def convert_to_cache(self, value, record, validate=True):
        # cache format: tuple(ids)
        def process(ids):
            return record._prefetch[self.comodel_name].update(ids) or ids

        if type(value) in IdType:
            return process((value,))
        elif isinstance(value, BaseModel):
            if not validate or (value._name == self.comodel_name and len(value) <= 1):
                return process(value._ids)
            raise ValueError("Wrong value for %s: %r" % (self, value))
        elif isinstance(value, tuple):
            # value is either a pair (id, name), or a tuple of ids
            return process(value[:1])
        elif isinstance(value, dict):
            return process(record.env[self.comodel_name].new(value)._ids)
        else:
            return ()

    def convert_to_record(self, value, record):
        return record.env[self.comodel_name]._browse(value, record.env, record._prefetch)

    def convert_to_read(self, value, record, use_name_get=True):
        if use_name_get and value:
            # evaluate name_get() as superuser, because the visibility of a
            # many2one field value (id and name) depends on the current record's
            # access rights, and not the value's access rights.
            try:
                # performance: value.sudo() prefetches the same records as value
                return (value.id, value.sudo().display_name)
            except MissingError:
                # Should not happen, unless the foreign key is missing.
                return False
        else:
            return value.id

    def convert_to_write(self, value, record):
        return value.id

    def convert_to_export(self, value, record):
        return value.name_get()[0][1] if value else ''

    def convert_to_display_name(self, value, record):
        return ustr(value.display_name)

    def convert_to_onchange(self, value, record, names):
        if not value.id:
            return False
        return super(Many2one, self).convert_to_onchange(value, record, names)



class _RelationalMulti(_Relational):
    """ Abstract class for relational fields *2many. """
    _slots = {
        'context_dependent': True,      # depends on context (active_test)
    }

    def _update(self, records, value):
        """ Update the cached value of ``self`` for ``records`` with ``value``. """
        cache = records.env.cache
        for record in records:
            if cache.contains(record, self):
                val = self.convert_to_cache(record[self.name] | value, record, validate=False)
                cache.set(record, self, val)
            else:
                cache.set_special(record, self, self._update_getter(record, value))

    def _update_getter(self, record, value):
        def getter():
            # determine the current field's value, and update it in cache only
            cache = record.env.cache
            cache.remove(record, self)
            val = self.convert_to_cache(record[self.name] | value, record, validate=False)
            cache.set(record, self, val)
            return val
        return getter

    def convert_to_cache(self, value, record, validate=True):
        # cache format: tuple(ids)
        def process(ids):
            return record._prefetch[self.comodel_name].update(ids) or ids

        if isinstance(value, BaseModel):
            if not validate or (value._name == self.comodel_name):
                return process(value._ids)
        elif isinstance(value, (list, tuple)):
            # value is a list/tuple of commands, dicts or record ids
            comodel = record.env[self.comodel_name]
            # determine the value ids; by convention empty on new records
            ids = OrderedSet(record[self.name].ids if record.id else ())
            # modify ids with the commands
            for command in value:
                if isinstance(command, (tuple, list)):
                    if command[0] == 0:
                        ids.add(comodel.new(command[2], command[1]).id)
                    elif command[0] == 1:
                        comodel.browse(command[1]).update(command[2])
                        ids.add(command[1])
                    elif command[0] == 2:
                        # note: the record will be deleted by write()
                        ids.discard(command[1])
                    elif command[0] == 3:
                        ids.discard(command[1])
                    elif command[0] == 4:
                        ids.add(command[1])
                    elif command[0] == 5:
                        ids.clear()
                    elif command[0] == 6:
                        ids = OrderedSet(command[2])
                elif isinstance(command, dict):
                    ids.add(comodel.new(command).id)
                else:
                    ids.add(command)
            # return result as a tuple
            return process(tuple(ids))
        elif not value:
            return ()
        raise ValueError("Wrong value for %s: %s" % (self, value))

    def convert_to_record(self, value, record):
        return record.env[self.comodel_name]._browse(value, record.env, record._prefetch)

    def convert_to_read(self, value, record, use_name_get=True):
        return value.ids

    def convert_to_write(self, value, record):
        # make result with new and existing records
        result = [(6, 0, [])]
        for record in value:
            if not record.id:
                values = {name: record[name] for name in record._cache}
                values = record._convert_to_write(values)
                result.append((0, 0, values))
            elif record._is_dirty():
                values = {name: record[name] for name in record._get_dirty()}
                values = record._convert_to_write(values)
                result.append((1, record.id, values))
            else:
                result[0][2].append(record.id)
        return result

    def convert_to_onchange(self, value, record, names):
        # return the recordset value as a list of commands; the commands may
        # give all fields values, the client is responsible for figuring out
        # which fields are actually dirty
        vals = {record: {} for record in value}
        for name, subnames in names.items():
            if name == 'id':
                continue
            field = value._fields[name]
            # read all values before converting them (better prefetching)
            rec_vals = [(rec, rec[name]) for rec in value]
            for rec, val in rec_vals:
                vals[rec][name] = field.convert_to_onchange(val, rec, subnames)

        result = [(5,)]
        for record in value:
            if not record.id:
                result.append((0, record.id.ref or 0, vals[record]))
            elif vals[record]:
                result.append((1, record.id, vals[record]))
            else:
                result.append((4, record.id))
        return result

    def convert_to_export(self, value, record):
        return ','.join(name for id, name in value.name_get()) if value else ''

    def convert_to_display_name(self, value, record):
        raise NotImplementedError()

    def _compute_related(self, records):
        """ Compute the related field ``self`` on ``records``. """
        super(_RelationalMulti, self)._compute_related(records)
        if self.related_sudo:
            # determine which records in the relation are actually accessible
            target = records.mapped(self.name)
            target_ids = set(target.search([('id', 'in', target.ids)]).ids)
            accessible = lambda target: target.id in target_ids
            # filter values to keep the accessible records only
            for record in records:
                record[self.name] = record[self.name].filtered(accessible)

    def _setup_regular_base(self, model):
        super(_RelationalMulti, self)._setup_regular_base(model)
        if isinstance(self.domain, list):
            self.depends += tuple(
                self.name + '.' + arg[0]
                for arg in self.domain
                if isinstance(arg, (tuple, list)) and isinstance(arg[0], pycompat.string_types)
            )


class One2many(_RelationalMulti):
    """ One2many field; the value of such a field is the recordset of all the
        records in ``comodel_name`` such that the field ``inverse_name`` is equal to
        the current record.

        :param comodel_name: name of the target model (string)

        :param inverse_name: name of the inverse ``Many2one`` field in
            ``comodel_name`` (string)

        :param domain: an optional domain to set on candidate values on the
            client side (domain or string)

        :param context: an optional context to use on the client side when
            handling that field (dictionary)

        :param auto_join: whether JOINs are generated upon search through that
            field (boolean, by default ``False``)

        :param limit: optional limit to use upon read (integer)

        The attributes ``comodel_name`` and ``inverse_name`` are mandatory except in
        the case of related fields or field extensions.
    """
    type = 'one2many'
    _slots = {
        'inverse_name': None,           # name of the inverse field
        'auto_join': False,             # whether joins are generated upon search
        'limit': None,                  # optional limit to use upon read
        'copy': False,                  # o2m are not copied by default
    }

    def __init__(self, comodel_name=Default, inverse_name=Default, string=Default, **kwargs):
        super(One2many, self).__init__(
            comodel_name=comodel_name,
            inverse_name=inverse_name,
            string=string,
            **kwargs
        )

    def _setup_regular_full(self, model):
        super(One2many, self)._setup_regular_full(model)
        if self.inverse_name:
            # link self to its inverse field and vice-versa
            comodel = model.env[self.comodel_name]
            invf = comodel._fields[self.inverse_name]
            # In some rare cases, a ``One2many`` field can link to ``Int`` field
            # (res_model/res_id pattern). Only inverse the field if this is
            # a ``Many2one`` field.
            if isinstance(invf, Many2one):
                model._field_inverses.add(self, invf)
                comodel._field_inverses.add(invf, self)

    _description_relation_field = property(attrgetter('inverse_name'))

    def convert_to_onchange(self, value, record, names):
        names = names.copy()
        names.pop(self.inverse_name, None)
        return super(One2many, self).convert_to_onchange(value, record, names)

    def update_db(self, model, columns):
        if self.comodel_name in model.env:
            comodel = model.env[self.comodel_name]
            if self.inverse_name not in comodel._fields:
                raise UserError(_("No inverse field %r found for %r") % (self.inverse_name, self.comodel_name))

    def read(self, records):
        # retrieve the lines in the comodel
        comodel = records.env[self.comodel_name].with_context(**self.context)
        inverse = self.inverse_name
        get_id = (lambda rec: rec.id) if comodel._fields[inverse].type == 'many2one' else int
        domain = self.domain(records) if callable(self.domain) else self.domain
        domain = domain + [(inverse, 'in', records.ids)]
        lines = comodel.search(domain, limit=self.limit)

        # group lines by inverse field (without prefetching other fields)
        group = defaultdict(list)
        for line in lines.with_context(prefetch_fields=False):
            # line[inverse] may be a record or an integer
            group[get_id(line[inverse])].append(line.id)

        # store result in cache
        cache = records.env.cache
        for record in records:
            cache.set(record, self, tuple(group[record.id]))

    def write(self, records, value, create=False):
        comodel = records.env[self.comodel_name].with_context(**self.context)
        inverse = self.inverse_name

        with records.env.norecompute():
            for act in (value or []):
                if act[0] == 0:
                    for record in records:
                        act[2][inverse] = record.id
                        comodel.create(act[2])
                elif act[0] == 1:
                    comodel.browse(act[1]).write(act[2])
                elif act[0] == 2:
                    comodel.browse(act[1]).unlink()
                elif act[0] == 3:
                    inverse_field = comodel._fields[inverse]
                    if inverse_field.ondelete == 'cascade':
                        comodel.browse(act[1]).unlink()
                    else:
                        comodel.browse(act[1]).write({inverse: False})
                elif act[0] == 4:
                    record = records[-1]
                    line = comodel.browse(act[1])
                    line_sudo = line.sudo().with_context(prefetch_fields=False)
                    if int(line_sudo[inverse]) != record.id:
                        line.write({inverse: record.id})
                elif act[0] == 5:
                    domain = self.domain(records) if callable(self.domain) else self.domain
                    domain = domain + [(inverse, 'in', records.ids)]
                    inverse_field = comodel._fields[inverse]
                    if inverse_field.ondelete == 'cascade':
                        comodel.search(domain).unlink()
                    else:
                        comodel.search(domain).write({inverse: False})
                elif act[0] == 6:
                    record = records[-1]
                    comodel.browse(act[2]).write({inverse: record.id})
                    domain = self.domain(records) if callable(self.domain) else self.domain
                    domain = domain + [(inverse, 'in', records.ids), ('id', 'not in', act[2] or [0])]
                    inverse_field = comodel._fields[inverse]
                    if inverse_field.ondelete == 'cascade':
                        comodel.search(domain).unlink()
                    else:
                        comodel.search(domain).write({inverse: False})


class Many2many(_RelationalMulti):
    """ Many2many field; the value of such a field is the recordset.

        :param comodel_name: name of the target model (string)

        The attribute ``comodel_name`` is mandatory except in the case of related
        fields or field extensions.

        :param relation: optional name of the table that stores the relation in
            the database (string)

        :param column1: optional name of the column referring to "these" records
            in the table ``relation`` (string)

        :param column2: optional name of the column referring to "those" records
            in the table ``relation`` (string)

        The attributes ``relation``, ``column1`` and ``column2`` are optional. If not
        given, names are automatically generated from model names, provided
        ``model_name`` and ``comodel_name`` are different!

        :param domain: an optional domain to set on candidate values on the
            client side (domain or string)

        :param context: an optional context to use on the client side when
            handling that field (dictionary)

        :param limit: optional limit to use upon read (integer)

    """
    type = 'many2many'
    _slots = {
        'relation': None,               # name of table
        'column1': None,                # column of table referring to model
        'column2': None,                # column of table referring to comodel
        'auto_join': False,             # whether joins are generated upon search
        'limit': None,                  # optional limit to use upon read
    }

    def __init__(self, comodel_name=Default, relation=Default, column1=Default,
                 column2=Default, string=Default, **kwargs):
        super(Many2many, self).__init__(
            comodel_name=comodel_name,
            relation=relation,
            column1=column1,
            column2=column2,
            string=string,
            **kwargs
        )

    def _setup_regular_base(self, model):
        super(Many2many, self)._setup_regular_base(model)
        if self.store:
            if not (self.relation and self.column1 and self.column2):
                # table name is based on the stable alphabetical order of tables
                comodel = model.env[self.comodel_name]
                if not self.relation:
                    tables = sorted([model._table, comodel._table])
                    assert tables[0] != tables[1], \
                        "%s: Implicit/canonical naming of many2many relationship " \
                        "table is not possible when source and destination models " \
                        "are the same" % self
                    self.relation = '%s_%s_rel' % tuple(tables)
                if not self.column1:
                    self.column1 = '%s_id' % model._table
                if not self.column2:
                    self.column2 = '%s_id' % comodel._table
            # check validity of table name
            check_pg_name(self.relation)

    def _setup_regular_full(self, model):
        super(Many2many, self)._setup_regular_full(model)
        if self.relation:
            m2m = model.pool._m2m
            # if inverse field has already been setup, it is present in m2m
            invf = m2m.get((self.relation, self.column2, self.column1))
            if invf:
                comodel = model.env[self.comodel_name]
                model._field_inverses.add(self, invf)
                comodel._field_inverses.add(invf, self)
            else:
                # add self in m2m, so that its inverse field can find it
                m2m[(self.relation, self.column1, self.column2)] = self

    def update_db(self, model, columns):
        cr = model._cr
        # Do not reflect relations for custom fields, as they do not belong to a
        # module. They are automatically removed when dropping the corresponding
        # 'ir.model.field'.
        if not self.manual:
            model.pool.post_init(model.env['ir.model.relation']._reflect_relation,
                                 model, self.relation, self._module)
        if not sql.table_exists(cr, self.relation):
            comodel = model.env[self.comodel_name]
            query = """
                CREATE TABLE "{rel}" ("{id1}" INTEGER NOT NULL,
                                      "{id2}" INTEGER NOT NULL,
                                      UNIQUE("{id1}","{id2}"));
                COMMENT ON TABLE "{rel}" IS %s;
                CREATE INDEX ON "{rel}" ("{id1}");
                CREATE INDEX ON "{rel}" ("{id2}")
            """.format(rel=self.relation, id1=self.column1, id2=self.column2)
            cr.execute(query, ['RELATION BETWEEN %s AND %s' % (model._table, comodel._table)])
            _schema.debug("Create table %r: m2m relation between %r and %r", self.relation, model._table, comodel._table)
            model.pool.post_init(self.update_db_foreign_keys, model)
            return True

    def update_db_foreign_keys(self, model):
        """ Add the foreign keys corresponding to the field's relation table. """
        cr = model._cr
        comodel = model.env[self.comodel_name]
        reflect = model.env['ir.model.constraint']._reflect_constraint
        # create foreign key references with ondelete=cascade, unless the targets are SQL views
        if sql.table_kind(cr, model._table) != 'v':
            sql.add_foreign_key(cr, self.relation, self.column1, model._table, 'id', 'cascade')
            reflect(model, '%s_%s_fkey' % (self.relation, self.column1), 'f', None, self._module)
        if sql.table_kind(cr, comodel._table) != 'v':
            sql.add_foreign_key(cr, self.relation, self.column2, comodel._table, 'id', 'cascade')
            reflect(model, '%s_%s_fkey' % (self.relation, self.column2), 'f', None, self._module)

    def read(self, records):
        comodel = records.env[self.comodel_name]

        # String domains are supposed to be dynamic and evaluated on client-side
        # only (thus ignored here).
        domain = self.domain if isinstance(self.domain, list) else []

        wquery = comodel._where_calc(domain)
        comodel._apply_ir_rules(wquery, 'read')
        order_by = comodel._generate_order_by(None, wquery)
        from_c, where_c, where_params = wquery.get_sql()
        query = """ SELECT {rel}.{id1}, {rel}.{id2} FROM {rel}, {from_c}
                    WHERE {where_c} AND {rel}.{id1} IN %s AND {rel}.{id2} = {tbl}.id
                    {order_by} {limit} OFFSET {offset}
                """.format(rel=self.relation, id1=self.column1, id2=self.column2,
                           tbl=comodel._table, from_c=from_c, where_c=where_c or '1=1',
                           limit=(' LIMIT %d' % self.limit) if self.limit else '',
                           offset=0, order_by=order_by)
        where_params.append(tuple(records.ids))

        # retrieve lines and group them by record
        group = defaultdict(list)
        records._cr.execute(query, where_params)
        for row in records._cr.fetchall():
            group[row[0]].append(row[1])

        # store result in cache
        cache = records.env.cache
        for record in records:
            cache.set(record, self, tuple(group[record.id]))

    def write(self, records, value, create=False):
        cr = records._cr
        comodel = records.env[self.comodel_name]
        parts = dict(rel=self.relation, id1=self.column1, id2=self.column2)

        clear = False           # whether the relation should be cleared
        links = {}              # {id: True (link it) or False (unlink it)}

        for act in (value or []):
            if not isinstance(act, (list, tuple)) or not act:
                continue
            if act[0] == 0:
                for record in records:
                    links[comodel.create(act[2]).id] = True
            elif act[0] == 1:
                comodel.browse(act[1]).write(act[2])
            elif act[0] == 2:
                comodel.browse(act[1]).unlink()
            elif act[0] == 3:
                links[act[1]] = False
            elif act[0] == 4:
                links[act[1]] = True
            elif act[0] == 5:
                clear = True
                links.clear()
            elif act[0] == 6:
                clear = True
                links = dict.fromkeys(act[2], True)

        if clear and not create:
            # remove all records for which user has access rights
            clauses, params, tables = comodel.env['ir.rule'].domain_get(comodel._name)
            cond = " AND ".join(clauses) if clauses else "1=1"
            query = """ DELETE FROM {rel} USING {tables}
                        WHERE {rel}.{id1} IN %s AND {rel}.{id2}={table}.id AND {cond}
                    """.format(table=comodel._table, tables=','.join(tables), cond=cond, **parts)
            cr.execute(query, [tuple(records.ids)] + params)

        # link records to the ids such that links[id] = True
        if any(links.values()):
            # beware of duplicates when inserting
            query = """ INSERT INTO {rel} ({id1}, {id2})
                        (SELECT a, b FROM unnest(%s) AS a, unnest(%s) AS b)
                        EXCEPT (SELECT {id1}, {id2} FROM {rel} WHERE {id1} IN %s)
                    """.format(**parts)
            ids = [id for id, flag in links.items() if flag]
            for sub_ids in cr.split_for_in_conditions(ids):
                cr.execute(query, (records.ids, list(sub_ids), tuple(records.ids)))

        # unlink records from the ids such that links[id] = False
        if not all(links.values()):
            query = """ DELETE FROM {rel}
                        WHERE {id1} IN %s AND {id2} IN %s
                    """.format(**parts)
            ids = [id for id, flag in links.items() if not flag]
            for sub_ids in cr.split_for_in_conditions(ids):
                cr.execute(query, (tuple(records.ids), sub_ids))


class Id(Field):
    """ Special case for field 'id'. """
    type = 'integer'
    column_type = ('int4', 'int4')
    _slots = {
        'string': 'ID',
        'store': True,
        'readonly': True,
    }

    def update_db(self, model, columns):
        pass                            # this column is created with the table

    def __get__(self, record, owner):
        if record is None:
            return self         # the field is accessed through the class owner
        if not record:
            return False
        return record.ensure_one()._ids[0]

    def __set__(self, record, value):
        raise TypeError("field 'id' cannot be assigned")

# imported here to avoid dependency cycle issues
from odoo import SUPERUSER_ID
from .exceptions import AccessError, MissingError, UserError
from .models import check_pg_name, BaseModel, IdType<|MERGE_RESOLUTION|>--- conflicted
+++ resolved
@@ -39,33 +39,7 @@
 
 def copy_cache(records, env):
     """ Recursively copy the cache of ``records`` to the environment ``env``. """
-<<<<<<< HEAD
     env.cache.copy(records, env)
-=======
-    src = records.env
-    todo = defaultdict(set)             # {model_name: ids}
-    done = defaultdict(set)             # {model_name: ids}
-    todo[records._name].update(records._ids)
-    while todo:
-        model_name = next(iter(todo))
-        record_ids = todo.pop(model_name) - done[model_name]
-        if not record_ids:
-            continue
-        done[model_name].update(record_ids)
-        for name, field in src[model_name]._fields.items():
-            src_cache = src.cache[field]
-            dst_cache = env.cache[field]
-            for record_id in record_ids:
-                if record_id in src_cache:
-                    # copy the cached value as such
-                    if isinstance(src_cache[record_id], FailedValue):
-                        # But not if it's a FailedValue, which often is an access error
-                        # because the other environment (eg. sudo()) is well expected to have access.
-                        continue
-                    value = dst_cache[record_id] = src_cache[record_id]
-                    if field.relational and isinstance(value, tuple):
-                        todo[field.comodel_name].update(value)
->>>>>>> 3730a0d2
 
 def first(records):
     """ Return the first record in ``records``, with the same prefetching. """
