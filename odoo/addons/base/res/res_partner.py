# -*- coding: utf-8 -*-
# Part of Odoo. See LICENSE file for full copyright and licensing details.

import base64
import datetime
import hashlib
import pytz
import threading
import urllib2
import urlparse

from email.utils import formataddr
from lxml import etree

from odoo import api, fields, models, tools, SUPERUSER_ID, _
from odoo.modules import get_module_resource
from odoo.osv.expression import get_unaccent_wrapper
from odoo.exceptions import UserError, ValidationError
from odoo.osv.orm import browse_record

# Global variables used for the warning fields declared on the res.partner
# in the following modules : sale, purchase, account, stock 
WARNING_MESSAGE = [
                   ('no-message','No Message'),
                   ('warning','Warning'),
                   ('block','Blocking Message')
                   ]
WARNING_HELP = _('Selecting the "Warning" option will notify user with the message, Selecting "Blocking Message" will throw an exception with the message and block the flow. The Message has to be written in the next field.')


ADDRESS_FIELDS = ('street', 'street2', 'zip', 'city', 'state_id', 'country_id')
@api.model
def _lang_get(self):
    return self.env['res.lang'].get_installed()

@api.model
def _tz_get(self):
    # put POSIX 'Etc/*' entries at the end to avoid confusing users - see bug 1086728
    return [(tz, tz) for tz in sorted(pytz.all_timezones, key=lambda tz: tz if not tz.startswith('Etc/') else '_')]


class FormatAddressMixin(models.AbstractModel):
    _name = "format.address.mixin"

    def _fields_view_get_address(self, arch):
        # consider the country of the user, not the country of the partner we want to display
        address_view_id = self.env.user.company_id.country_id.address_view_id
        if address_view_id and not self._context.get('no_address_format'):
            #render the partner address accordingly to address_view_id
            doc = etree.fromstring(arch)
            for address_node in doc.xpath("//div[@class='o_address_format']"):
                Partner = self.env['res.partner'].with_context(no_address_format=True)
                sub_view = Partner.fields_view_get(
                    view_id=address_view_id.id, view_type='form', toolbar=False, submenu=False)
                sub_view_node = etree.fromstring(sub_view['arch'])
                #if the model is different than res.partner, there are chances that the view won't work
                #(e.g fields not present on the model). In that case we just return arch
                if self._name != 'res.partner':
                    try:
                        self.env['ir.ui.view'].postprocess_and_fields(self._name, sub_view_node, None)
                    except ValueError:
                        return arch
                address_node.getparent().replace(address_node, sub_view_node)
            arch = etree.tostring(doc)
        return arch

class PartnerCategory(models.Model):
    _description = 'Partner Tags'
    _name = 'res.partner.category'
    _order = 'parent_left, name'
    _parent_store = True
    _parent_order = 'name'

    name = fields.Char(string='Tag Name', required=True, translate=True)
    color = fields.Integer(string='Color Index')
    parent_id = fields.Many2one('res.partner.category', string='Parent Category', index=True, ondelete='cascade')
    child_ids = fields.One2many('res.partner.category', 'parent_id', string='Child Tags')
    active = fields.Boolean(default=True, help="The active field allows you to hide the category without removing it.")
    parent_left = fields.Integer(string='Left parent', index=True)
    parent_right = fields.Integer(string='Right parent', index=True)
    partner_ids = fields.Many2many('res.partner', column1='category_id', column2='partner_id', string='Partners')

    @api.constrains('parent_id')
    def _check_parent_id(self):
        if not self._check_recursion():
            raise ValidationError(_('Error ! You can not create recursive tags.'))

    @api.multi
    def name_get(self):
        """ Return the categories' display name, including their direct
            parent by default.

            If ``context['partner_category_display']`` is ``'short'``, the short
            version of the category name (without the direct parent) is used.
            The default is the long version.
        """
        if self._context.get('partner_category_display') == 'short':
            return super(PartnerCategory, self).name_get()

        res = []
        for category in self:
            names = []
            current = category
            while current:
                names.append(current.name)
                current = current.parent_id
            res.append((category.id, ' / '.join(reversed(names))))
        return res

    @api.model
    def name_search(self, name, args=None, operator='ilike', limit=100):
        args = args or []
        if name:
            # Be sure name_search is symetric to name_get
            name = name.split(' / ')[-1]
            args = [('name', operator, name)] + args
        return self.search(args, limit=limit).name_get()


class PartnerTitle(models.Model):
    _name = 'res.partner.title'
    _order = 'name'

    name = fields.Char(string='Title', required=True, translate=True)
    shortcut = fields.Char(string='Abbreviation', translate=True)

    _sql_constraints = [('name_uniq', 'unique (name)', "Title name already exists !")]

class Partner(models.Model):
    _description = 'Partner'
    _inherit = ['format.address.mixin']
    _name = "res.partner"
    _order = "display_name"

    def _default_category(self):
        return self.env['res.partner.category'].browse(self._context.get('category_id'))

    def _default_company(self):
        return self.env['res.company']._company_default_get('res.partner')

    name = fields.Char(index=True)
    display_name = fields.Char(compute='_compute_display_name', store=True, index=True)
    date = fields.Date(index=True)
    title = fields.Many2one('res.partner.title')
    parent_id = fields.Many2one('res.partner', string='Related Company', index=True)
    parent_name = fields.Char(related='parent_id.name', readonly=True, string='Parent name')
    child_ids = fields.One2many('res.partner', 'parent_id', string='Contacts', domain=[('active', '=', True)])  # force "active_test" domain to bypass _search() override
    ref = fields.Char(string='Internal Reference', index=True)
    lang = fields.Selection(_lang_get, string='Language', default=lambda self: self.env.lang,
                            help="If the selected language is loaded in the system, all documents related to "
                                 "this contact will be printed in this language. If not, it will be English.")
    tz = fields.Selection(_tz_get, string='Timezone', default=lambda self: self._context.get('tz'),
                          help="The partner's timezone, used to output proper date and time values "
                               "inside printed reports. It is important to set a value for this field. "
                               "You should use the same timezone that is otherwise used to pick and "
                               "render date and time values: your computer's timezone.")
    tz_offset = fields.Char(compute='_compute_tz_offset', string='Timezone offset', invisible=True)
    user_id = fields.Many2one('res.users', string='Salesperson',
      help='The internal user that is in charge of communicating with this contact if any.')
    vat = fields.Char(string='TIN', help="Tax Identification Number. "
                                         "Fill it if the company is subjected to taxes. "
                                         "Used by the some of the legal statements.")
    bank_ids = fields.One2many('res.partner.bank', 'partner_id', string='Banks')
    website = fields.Char(help="Website of Partner or Company")
    comment = fields.Text(string='Notes')

    category_id = fields.Many2many('res.partner.category', column1='partner_id',
                                    column2='category_id', string='Tags', default=_default_category)
    credit_limit = fields.Float(string='Credit Limit')
    barcode = fields.Char(oldname='ean13')
    active = fields.Boolean(default=True)
    customer = fields.Boolean(string='Is a Customer', default=True,
                               help="Check this box if this contact is a customer.")
    supplier = fields.Boolean(string='Is a Vendor',
                               help="Check this box if this contact is a vendor. "
                               "If it's not checked, purchase people will not see it when encoding a purchase order.")
    employee = fields.Boolean(help="Check this box if this contact is an Employee.")
    function = fields.Char(string='Job Position')
    type = fields.Selection(
        [('contact', 'Contact'),
         ('invoice', 'Invoice address'),
         ('delivery', 'Shipping address'),
         ('other', 'Other address')], string='Address Type',
        default='contact',
        help="Used to select automatically the right address according to the context in sales and purchases documents.")
    street = fields.Char()
    street2 = fields.Char()
    zip = fields.Char(change_default=True)
    city = fields.Char()
    state_id = fields.Many2one("res.country.state", string='State', ondelete='restrict')
    country_id = fields.Many2one('res.country', string='Country', ondelete='restrict')
    email = fields.Char()
    email_formatted = fields.Char(
        'Formatted Email', compute='_compute_email_formatted',
        help='Format email address "Name <email@domain>"')
    phone = fields.Char()
    fax = fields.Char()
    mobile = fields.Char()
    is_company = fields.Boolean(string='Is a Company', default=False,
        help="Check if the contact is a company, otherwise it is a person")
    # company_type is only an interface field, do not use it in business logic
    company_type = fields.Selection(string='Company Type',
        selection=[('person', 'Individual'), ('company', 'Company')],
        compute='_compute_company_type', readonly=False)
    company_id = fields.Many2one('res.company', 'Company', index=True, default=_default_company)
    color = fields.Integer(string='Color Index', default=0)
    user_ids = fields.One2many('res.users', 'partner_id', string='Users', auto_join=True)
    partner_share = fields.Boolean(
        'Share Partner', compute='_compute_partner_share', store=True,
        help="Either customer (no user), either shared user. Indicated the current partner is a customer without "
             "access or with a limited access created for sharing data.")
    contact_address = fields.Char(compute='_compute_contact_address', string='Complete Address')

    # technical field used for managing commercial fields
    commercial_partner_id = fields.Many2one('res.partner', compute='_compute_commercial_partner',
                                             string='Commercial Entity', store=True, index=True)
    commercial_partner_country_id = fields.Many2one('res.country', related='commercial_partner_id.country_id', store=True)
    commercial_company_name = fields.Char('Company Name Entity', compute='_compute_commercial_company_name',
                                          store=True)
    company_name = fields.Char('Company Name')

    # image: all image fields are base64 encoded and PIL-supported
    image = fields.Binary("Image", attachment=True,
        help="This field holds the image used as avatar for this contact, limited to 1024x1024px",)
    image_medium = fields.Binary("Medium-sized image", attachment=True,
        help="Medium-sized image of this contact. It is automatically "\
             "resized as a 128x128px image, with aspect ratio preserved. "\
             "Use this field in form views or some kanban views.")
    image_small = fields.Binary("Small-sized image", attachment=True,
        help="Small-sized image of this contact. It is automatically "\
             "resized as a 64x64px image, with aspect ratio preserved. "\
             "Use this field anywhere a small image is required.")
    # hack to allow using plain browse record in qweb views, and used in ir.qweb.field.contact
    self = fields.Many2one(comodel_name=_name, compute='_compute_get_ids')

    _sql_constraints = [
        ('check_name', "CHECK( (type='contact' AND name IS NOT NULL) or (type!='contact') )", 'Contacts require a name.'),
    ]

    @api.depends('is_company', 'name', 'parent_id.name', 'type', 'company_name')
    def _compute_display_name(self):
        diff = dict(show_address=None, show_address_only=None, show_email=None)
        names = dict(self.with_context(**diff).name_get())
        for partner in self:
            partner.display_name = names.get(partner.id)

    @api.depends('tz')
    def _compute_tz_offset(self):
        for partner in self:
            partner.tz_offset = datetime.datetime.now(pytz.timezone(partner.tz or 'GMT')).strftime('%z')

    @api.depends('user_ids.share')
    def _compute_partner_share(self):
        for partner in self:
            partner.partner_share = not partner.user_ids or any(user.share for user in partner.user_ids)

    @api.depends(lambda self: self._display_address_depends())
    def _compute_contact_address(self):
        for partner in self:
            partner.contact_address = partner._display_address()

    @api.one
    def _compute_get_ids(self):
        self.self = self.id

    @api.depends('is_company', 'parent_id.commercial_partner_id')
    def _compute_commercial_partner(self):
        for partner in self:
            if partner.is_company or not partner.parent_id:
                partner.commercial_partner_id = partner
            else:
                partner.commercial_partner_id = partner.parent_id.commercial_partner_id

    @api.depends('company_name', 'parent_id.is_company', 'commercial_partner_id.name')
    def _compute_commercial_company_name(self):
        for partner in self:
            p = partner.commercial_partner_id
            partner.commercial_company_name = p.is_company and p.name or partner.company_name

    @api.model
    def _get_default_image(self, partner_type, is_company, parent_id):
        if getattr(threading.currentThread(), 'testing', False) or self._context.get('install_mode'):
            return False

        colorize, img_path, image = False, False, False

        if partner_type in ['other'] and parent_id:
            parent_image = self.browse(parent_id).image
            image = parent_image and parent_image.decode('base64') or None

        if not image and partner_type == 'invoice':
            img_path = get_module_resource('base', 'static/src/img', 'money.png')
        elif not image and partner_type == 'delivery':
            img_path = get_module_resource('base', 'static/src/img', 'truck.png')
        elif not image and is_company:
            img_path = get_module_resource('base', 'static/src/img', 'company_image.png')
        elif not image:
            img_path = get_module_resource('base', 'static/src/img', 'avatar.png')
            colorize = True

        if img_path:
            with open(img_path, 'rb') as f:
                image = f.read()
        if image and colorize:
            image = tools.image_colorize(image)

        return tools.image_resize_image_big(image.encode('base64'))

    @api.model
    def _fields_view_get(self, view_id=None, view_type='form', toolbar=False, submenu=False):
        if (not view_id) and (view_type == 'form') and self._context.get('force_email'):
            view_id = self.env.ref('base.view_partner_simple_form').id
        res = super(Partner, self)._fields_view_get(view_id=view_id, view_type=view_type, toolbar=toolbar, submenu=submenu)
        if view_type == 'form':
            res['arch'] = self._fields_view_get_address(res['arch'])
        return res

    @api.constrains('parent_id')
    def _check_parent_id(self):
        if not self._check_recursion():
            raise ValidationError(_('You cannot create recursive Partner hierarchies.'))

    @api.multi
    def copy(self, default=None):
        self.ensure_one()
        default = dict(default or {}, name=_('%s (copy)') % self.name)
        return super(Partner, self).copy(default)

    @api.onchange('parent_id')
    def onchange_parent_id(self):
        # return values in result, as this method is used by _fields_sync()
        if not self.parent_id:
            return
        result = {}
        partner = getattr(self, '_origin', self)
        if partner.parent_id and partner.parent_id != self.parent_id:
            result['warning'] = {
                'title': _('Warning'),
                'message': _('Changing the company of a contact should only be done if it '
                             'was never correctly set. If an existing contact starts working for a new '
                             'company then a new contact should be created under that new '
                             'company. You can use the "Discard" button to abandon this change.')}
        if partner.type == 'contact' or self.type == 'contact':
            # for contacts: copy the parent address, if set (aka, at least one
            # value is set in the address: otherwise, keep the one from the
            # contact)
            address_fields = self._address_fields()
            if any(self.parent_id[key] for key in address_fields):
                def convert(value):
                    return value.id if isinstance(value, models.BaseModel) else value
                result['value'] = {key: convert(self.parent_id[key]) for key in address_fields}
        return result

<<<<<<< HEAD
    @api.onchange('state_id')
    def onchange_state(self):
        if self.state_id:
            self.country_id = self.state_id.country_id
=======
    @api.onchange('country_id')
    def _onchange_country_id(self):
        if self.country_id:
            return {'domain': {'state_id': [('country_id', '=', self.country_id.id)]}}
        else:
            return {'domain': {'state_id': []}}
>>>>>>> 799e7f77

    @api.onchange('email')
    def onchange_email(self):
        if not self.image and not self._context.get('yaml_onchange') and self.email:
            self.image = self._get_gravatar_image(self.email)

    @api.depends('name', 'email')
    def _compute_email_formatted(self):
        for partner in self:
            partner.email_formatted = formataddr((partner.name, partner.email))

    @api.depends('is_company')
    def _compute_company_type(self):
        for partner in self:
            partner.company_type = 'company' if partner.is_company else 'person'

    @api.onchange('company_type')
    def onchange_company_type(self):
        self.is_company = (self.company_type == 'company')

    @api.multi
    def _update_fields_values(self, fields):
        """ Returns dict of write() values for synchronizing ``fields`` """
        values = {}
        for fname in fields:
            field = self._fields[fname]
            if field.type == 'many2one':
                values[fname] = self[fname].id
            elif field.type == 'one2many':
                raise AssertionError(_('One2Many fields cannot be synchronized as part of `commercial_fields` or `address fields`'))
            elif field.type == 'many2many':
                values[fname] = [(6, 0, self[fname].ids)]
            else:
                values[fname] = self[fname]
        return values

    @api.model
    def _address_fields(self):
        """Returns the list of address fields that are synced from the parent."""
        return list(ADDRESS_FIELDS)

    @api.multi
    def update_address(self, vals):
        addr_vals = {key: vals[key] for key in self._address_fields() if key in vals}
        if addr_vals:
            return super(Partner, self).write(addr_vals)

    @api.model
    def _commercial_fields(self):
        """ Returns the list of fields that are managed by the commercial entity
        to which a partner belongs. These fields are meant to be hidden on
        partners that aren't `commercial entities` themselves, and will be
        delegated to the parent `commercial entity`. The list is meant to be
        extended by inheriting classes. """
        return ['vat', 'credit_limit']

    @api.multi
    def _commercial_sync_from_company(self):
        """ Handle sync of commercial fields when a new parent commercial entity is set,
        as if they were related fields """
        commercial_partner = self.commercial_partner_id
        if commercial_partner != self:
            sync_vals = commercial_partner._update_fields_values(self._commercial_fields())
            self.write(sync_vals)

    @api.multi
    def _commercial_sync_to_children(self):
        """ Handle sync of commercial fields to descendants """
        commercial_partner = self.commercial_partner_id
        sync_vals = commercial_partner._update_fields_values(self._commercial_fields())
        sync_children = self.child_ids.filtered(lambda c: not c.is_company)
        for child in sync_children:
            child._commercial_sync_to_children()
        return sync_children.write(sync_vals)

    @api.multi
    def _fields_sync(self, values):
        """ Sync commercial fields and address fields from company and to children after create/update,
        just as if those were all modeled as fields.related to the parent """
        # 1. From UPSTREAM: sync from parent
        if values.get('parent_id') or values.get('type', 'contact'):
            # 1a. Commercial fields: sync if parent changed
            if values.get('parent_id'):
                self._commercial_sync_from_company()
            # 1b. Address fields: sync if parent or use_parent changed *and* both are now set 
            if self.parent_id and self.type == 'contact':
                onchange_vals = self.onchange_parent_id().get('value', {})
                self.update_address(onchange_vals)

        # 2. To DOWNSTREAM: sync children
        if self.child_ids:
            # 2a. Commercial Fields: sync if commercial entity
            if self.commercial_partner_id == self:
                commercial_fields = self._commercial_fields()
                if any(field in values for field in commercial_fields):
                    self._commercial_sync_to_children()
            # 2b. Address fields: sync if address changed
            address_fields = self._address_fields()
            if any(field in values for field in address_fields):
                contacts = self.child_ids.filtered(lambda c: c.type == 'contact')
                contacts.update_address(values)

    @api.multi
    def _handle_first_contact_creation(self):
        """ On creation of first contact for a company (or root) that has no address, assume contact address
        was meant to be company address """
        parent = self.parent_id
        address_fields = self._address_fields()
        if (parent.is_company or not parent.parent_id) and len(parent.child_ids) == 1 and \
            any(self[f] for f in address_fields) and not any(parent[f] for f in address_fields):
            addr_vals = self._update_fields_values(address_fields)
            parent.update_address(addr_vals)

    def _clean_website(self, website):
        (scheme, netloc, path, params, query, fragment) = urlparse.urlparse(website)
        if not scheme:
            if not netloc:
                netloc, path = path, ''
            website = urlparse.urlunparse(('http', netloc, path, params, query, fragment))
        return website

    @api.multi
    def write(self, vals):
        # res.partner must only allow to set the company_id of a partner if it
        # is the same as the company of all users that inherit from this partner
        # (this is to allow the code from res_users to write to the partner!) or
        # if setting the company_id to False (this is compatible with any user
        # company)
        if vals.get('website'):
            vals['website'] = self._clean_website(vals['website'])
        if vals.get('parent_id'):
            vals['company_name'] = False
        if vals.get('company_id'):
            company = self.env['res.company'].browse(vals['company_id'])
            for partner in self:
                if partner.user_ids:
                    companies = set(user.company_id for user in partner.user_ids)
                    if len(companies) > 1 or company not in companies:
                        raise UserError(_("You can not change the company as the partner/user has multiple user linked with different companies."))
        tools.image_resize_images(vals)

        result = True
        # To write in SUPERUSER on field is_company and avoid access rights problems.
        if 'is_company' in vals and self.user_has_groups('base.group_partner_manager') and not self.env.uid == SUPERUSER_ID:
            result = super(Partner, self).sudo().write({'is_company': vals.get('is_company')})
            del vals['is_company']
        result = result and super(Partner, self).write(vals)
        for partner in self:
            if any(u.has_group('base.group_user') for u in partner.user_ids if u != self.env.user):
                self.env['res.users'].check_access_rights('write')
            partner._fields_sync(vals)
        return result

    @api.model
    def create(self, vals):
        if vals.get('website'):
            vals['website'] = self._clean_website(vals['website'])
        if vals.get('parent_id'):
            vals['company_name'] = False
        # compute default image in create, because computing gravatar in the onchange
        # cannot be easily performed if default images are in the way
        if not vals.get('image'):
            vals['image'] = self._get_default_image(vals.get('type'), vals.get('is_company'), vals.get('parent_id'))
        tools.image_resize_images(vals)
        partner = super(Partner, self).create(vals)
        partner._fields_sync(vals)
        partner._handle_first_contact_creation()
        return partner

    @api.multi
    def create_company(self):
        self.ensure_one()
        if self.company_name:
            # Create parent company
            values = dict(name=self.company_name, is_company=True)
            values.update(self._update_fields_values(self._address_fields()))
            new_company = self.create(values)
            # Set new company as my parent
            self.write({
                'parent_id': new_company.id,
                'child_ids': [(1, partner_id, dict(parent_id=new_company.id)) for partner_id in self.child_ids.ids]
            })
        return True

    @api.multi
    def open_commercial_entity(self):
        """ Utility method used to add an "Open Company" button in partner views """
        self.ensure_one()
        return {'type': 'ir.actions.act_window',
                'res_model': 'res.partner',
                'view_mode': 'form',
                'res_id': self.commercial_partner_id.id,
                'target': 'current',
                'flags': {'form': {'action_buttons': True}}}

    @api.multi
    def open_parent(self):
        """ Utility method used to add an "Open Parent" button in partner views """
        self.ensure_one()
        address_form_id = self.env.ref('base.view_partner_address_form').id
        return {'type': 'ir.actions.act_window',
                'res_model': 'res.partner',
                'view_mode': 'form',
                'views': [(address_form_id, 'form')],
                'res_id': self.parent_id.id,
                'target': 'new',
                'flags': {'form': {'action_buttons': True}}}

    @api.multi
    def name_get(self):
        res = []
        for partner in self:
            name = partner.name or ''

            if partner.company_name or partner.parent_id:
                if not name and partner.type in ['invoice', 'delivery', 'other']:
                    name = dict(self.fields_get(['type'])['type']['selection'])[partner.type]
                if not partner.is_company:
                    name = "%s, %s" % (partner.commercial_company_name or partner.parent_id.name, name)
            if self._context.get('show_address_only'):
                name = partner._display_address(without_company=True)
            if self._context.get('show_address'):
                name = name + "\n" + partner._display_address(without_company=True)
            name = name.replace('\n\n', '\n')
            name = name.replace('\n\n', '\n')
            if self._context.get('show_email') and partner.email:
                name = "%s <%s>" % (name, partner.email)
            if self._context.get('html_format'):
                name = name.replace('\n', '<br/>')
            res.append((partner.id, name))
        return res

    def _parse_partner_name(self, text, context=None):
        """ Supported syntax:
            - 'Raoul <raoul@grosbedon.fr>': will find name and email address
            - otherwise: default, everything is set as the name """
        emails = tools.email_split(text.replace(' ', ','))
        if emails:
            email = emails[0]
            name = text[:text.index(email)].replace('"', '').replace('<', '').strip()
        else:
            name, email = text, ''
        return name, email

    @api.model
    def name_create(self, name):
        """ Override of orm's name_create method for partners. The purpose is
            to handle some basic formats to create partners using the
            name_create.
            If only an email address is received and that the regex cannot find
            a name, the name will have the email value.
            If 'force_email' key in context: must find the email address. """
        name, email = self._parse_partner_name(name)
        if self._context.get('force_email') and not email:
            raise UserError(_("Couldn't create contact without email address!"))
        if not name and email:
            name = email
        partner = self.create({self._rec_name: name or email, 'email': email or False})
        return partner.name_get()[0]

    @api.model
    def _search(self, args, offset=0, limit=None, order=None, count=False, access_rights_uid=None):
        """ Override search() to always show inactive children when searching via ``child_of`` operator. The ORM will
        always call search() with a simple domain of the form [('parent_id', 'in', [ids])]. """
        # a special ``domain`` is set on the ``child_ids`` o2m to bypass this logic, as it uses similar domain expressions
        if len(args) == 1 and len(args[0]) == 3 and args[0][:2] == ('parent_id','in') \
                and args[0][2] != [False]:
            self = self.with_context(active_test=False)
        return super(Partner, self)._search(args, offset=offset, limit=limit, order=order,
                                            count=count, access_rights_uid=access_rights_uid)

    @api.model
    def name_search(self, name, args=None, operator='ilike', limit=100):
        if args is None:
            args = []
        if name and operator in ('=', 'ilike', '=ilike', 'like', '=like'):
            self.check_access_rights('read')
            where_query = self._where_calc(args)
            self._apply_ir_rules(where_query, 'read')
            from_clause, where_clause, where_clause_params = where_query.get_sql()
            where_str = where_clause and (" WHERE %s AND " % where_clause) or ' WHERE '

            # search on the name of the contacts and of its company
            search_name = name
            if operator in ('ilike', 'like'):
                search_name = '%%%s%%' % name
            if operator in ('=ilike', '=like'):
                operator = operator[1:]

            unaccent = get_unaccent_wrapper(self.env.cr)

            query = """SELECT id
                         FROM res_partner
                      {where} ({email} {operator} {percent}
                           OR {display_name} {operator} {percent}
                           OR {reference} {operator} {percent}
                           OR {vat} {operator} {percent})
                           -- don't panic, trust postgres bitmap
                     ORDER BY {display_name} {operator} {percent} desc,
                              {display_name}
                    """.format(where=where_str,
                               operator=operator,
                               email=unaccent('email'),
                               display_name=unaccent('display_name'),
                               reference=unaccent('ref'),
                               percent=unaccent('%s'),
                               vat=unaccent('vat'),)

            where_clause_params += [search_name]*5
            if limit:
                query += ' limit %s'
                where_clause_params.append(limit)
            self.env.cr.execute(query, where_clause_params)
            partner_ids = map(lambda x: x[0], self.env.cr.fetchall())

            if partner_ids:
                return self.browse(partner_ids).name_get()
            else:
                return []
        return super(Partner, self).name_search(name, args, operator=operator, limit=limit)

    @api.model
    def find_or_create(self, email):
        """ Find a partner with the given ``email`` or use :py:method:`~.name_create`
            to create one

            :param str email: email-like string, which should contain at least one email,
                e.g. ``"Raoul Grosbedon <r.g@grosbedon.fr>"``"""
        assert email, 'an email is required for find_or_create to work'
        emails = tools.email_split(email)
        if emails:
            email = emails[0]
        partners = self.search([('email', '=ilike', email)], limit=1)
        return partners.id or self.name_create(email)[0]

    def _get_gravatar_image(self, email):
        gravatar_image = False
        email_hash = hashlib.md5(email.lower()).hexdigest()
        url = "https://www.gravatar.com/avatar/" + email_hash
        try:
            image_content = urllib2.urlopen(url + "?d=404&s=128", timeout=5).read()
            gravatar_image = base64.b64encode(image_content)
        except Exception:
            pass
        return gravatar_image

    @api.multi
    def _email_send(self, email_from, subject, body, on_error=None):
        for partner in self.filtered('email'):
            tools.email_send(email_from, [partner.email], subject, body, on_error)
        return True

    @api.multi
    def address_get(self, adr_pref=None):
        """ Find contacts/addresses of the right type(s) by doing a depth-first-search
        through descendants within company boundaries (stop at entities flagged ``is_company``)
        then continuing the search at the ancestors that are within the same company boundaries.
        Defaults to partners of type ``'default'`` when the exact type is not found, or to the
        provided partner itself if no type ``'default'`` is found either. """
        adr_pref = set(adr_pref or [])
        if 'contact' not in adr_pref:
            adr_pref.add('contact')
        result = {}
        visited = set()
        for partner in self:
            current_partner = partner
            while current_partner:
                to_scan = [current_partner]
                # Scan descendants, DFS
                while to_scan:
                    record = to_scan.pop(0)
                    visited.add(record)
                    if record.type in adr_pref and not result.get(record.type):
                        result[record.type] = record.id
                    if len(result) == len(adr_pref):
                        return result
                    to_scan = [c for c in record.child_ids
                                 if c not in visited
                                 if not c.is_company] + to_scan

                # Continue scanning at ancestor if current_partner is not a commercial entity
                if current_partner.is_company or not current_partner.parent_id:
                    break
                current_partner = current_partner.parent_id

        # default to type 'contact' or the partner itself
        default = result.get('contact', self.id or False)
        for adr_type in adr_pref:
            result[adr_type] = result.get(adr_type) or default
        return result

    @api.model
    def view_header_get(self, view_id, view_type):
        res = super(Partner, self).view_header_get(view_id, view_type)
        if res: return res
        if not self._context.get('category_id'):
            return False
        return _('Partners: ') + self.env['res.partner.category'].browse(self._context['category_id']).name

    @api.model
    @api.returns('self')
    def main_partner(self):
        ''' Return the main partner '''
        return self.env.ref('base.main_partner')

    @api.multi
    def _display_address(self, without_company=False):

        '''
        The purpose of this function is to build and return an address formatted accordingly to the
        standards of the country where it belongs.

        :param address: browse record of the res.partner to format
        :returns: the address formatted in a display that fit its country habits (or the default ones
            if not country is specified)
        :rtype: string
        '''
        # get the information that will be injected into the display format
        # get the address format
        address_format = self.country_id.address_format or \
              "%(street)s\n%(street2)s\n%(city)s %(state_code)s %(zip)s\n%(country_name)s"
        args = {
            'state_code': self.state_id.code or '',
            'state_name': self.state_id.name or '',
            'country_code': self.country_id.code or '',
            'country_name': self.country_id.name or '',
            'company_name': self.commercial_company_name or '',
        }
        for field in self._address_fields():
            args[field] = getattr(self, field) or ''
        if without_company:
            args['company_name'] = ''
        elif self.commercial_company_name:
            address_format = '%(company_name)s\n' + address_format
        return address_format % args

    def _display_address_depends(self):
        # field dependencies of method _display_address()
        return self._address_fields() + [
            'country_id.address_format', 'country_id.code', 'country_id.name',
            'company_name', 'state_id.code', 'state_id.name',
        ]<|MERGE_RESOLUTION|>--- conflicted
+++ resolved
@@ -351,19 +351,12 @@
                 result['value'] = {key: convert(self.parent_id[key]) for key in address_fields}
         return result
 
-<<<<<<< HEAD
-    @api.onchange('state_id')
-    def onchange_state(self):
-        if self.state_id:
-            self.country_id = self.state_id.country_id
-=======
     @api.onchange('country_id')
     def _onchange_country_id(self):
         if self.country_id:
             return {'domain': {'state_id': [('country_id', '=', self.country_id.id)]}}
         else:
             return {'domain': {'state_id': []}}
->>>>>>> 799e7f77
 
     @api.onchange('email')
     def onchange_email(self):
