--- conflicted
+++ resolved
@@ -459,14 +459,9 @@
             # cannot currently use relationships that are
             # not required. The root cause is the INNER JOIN
             # used to implement it.
-<<<<<<< HEAD
-            views = self.search(conditions + [('model_ids.module', 'in', tuple(self.pool._init_modules))])
-            views = self.search(conditions + [('id', 'in', list(self._context.get('check_view_ids') or (0,)) + views.ids)])
-=======
             modules = tuple(self.pool._init_modules) + (self._context.get('install_mode_data', {}).get('module'),)
             views = self.search(conditions + [('model_ids.module', 'in', modules)])
-            views = self.search(conditions + [('id', 'in', list(self._context.get('check_view_ids') or (0,)) + map(int, views))])
->>>>>>> ba15df47
+            views = self.search(conditions + [('id', 'in', list(self._context.get('check_view_ids') or (0,)) + views.ids)])
         else:
             views = self.search(conditions)
 
