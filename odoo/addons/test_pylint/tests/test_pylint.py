# -*- coding: utf-8 -*-
# Part of Odoo. See LICENSE file for full copyright and licensing details.

import logging
try:
    import pylint
except ImportError:
    pylint = None
import subprocess
from distutils.version import LooseVersion
from os import devnull
from os.path import join

from odoo.tests.common import TransactionCase
from odoo import tools
from odoo.modules import get_modules, get_module_path


_logger = logging.getLogger(__name__)


class TestPyLint(TransactionCase):

    ENABLED_CODES = [
        'E0601',  # using variable before assignment
        'W0123',  # eval used
        'W0101',  # unreachable code

<<<<<<< HEAD
        'misplaced-future',
        'relative-import',
        'deprecated-module',
        'import-star-module-level',
        # 'bad-python3-import', # TODO: more stuff used in report

        'long-suffix',
        'apply-builtin',
        'cmp-builtin',
        'coerce-builtin',
        'execfile-builtin',
        'input-builtin',
        'intern-builtin',
        'long-builtin',
        'raw_input-builtin',
        'reload-builtin',
        'xrange-builtin',
        # TODO: enable once report has been removed
        # 'file-builtin',
        # 'reduce-builtin',
=======
        'mixed-indentation',
>>>>>>> bee0c11e
    ]

    def _skip_test(self, reason):
        _logger.warn(reason)
        self.skipTest(reason)

    def test_pylint(self):
        if pylint is None:
            self._skip_test('please install pylint')
        if LooseVersion(getattr(pylint, '__version__', '0.0.1')) < LooseVersion('1.6.4'):
            self._skip_test('please upgrade pylint to >= 1.6.4')

        paths = [tools.config['root_path']]
        for module in get_modules():
            module_path = get_module_path(module)
            if not module_path.startswith(join(tools.config['root_path'], 'addons')):
                paths.append(module_path)

        options = [
            '--disable=all',
            '--enable=%s' % ','.join(self.ENABLED_CODES),
            '--reports=n',
            "--msg-template='{msg} ({msg_id}) at {path}:{line}'",
        ]

        try:
            with open(devnull, 'w') as devnull_file:
                process = subprocess.Popen(['pylint'] + options + paths, stdout=subprocess.PIPE, stderr=devnull_file)
        except (OSError, IOError):
            self._skip_test('pylint executable not found in the path')
        else:
            out = process.communicate()[0]
            if process.returncode:
                self.fail("\n" + out)<|MERGE_RESOLUTION|>--- conflicted
+++ resolved
@@ -26,7 +26,7 @@
         'W0123',  # eval used
         'W0101',  # unreachable code
 
-<<<<<<< HEAD
+        'mixed-indentation',
         'misplaced-future',
         'relative-import',
         'deprecated-module',
@@ -47,9 +47,6 @@
         # TODO: enable once report has been removed
         # 'file-builtin',
         # 'reduce-builtin',
-=======
-        'mixed-indentation',
->>>>>>> bee0c11e
     ]
 
     def _skip_test(self, reason):
